/// <reference path="../../Scripts/typings/nprogress/nprogress.d.ts" />
/// <reference path="../../Scripts/typings/bootstrap/bootstrap.d.ts" />
/// <reference path="../../Scripts/typings/jquery.blockUI/jquery.blockUI.d.ts" />
import router = require("plugins/router");
import app = require("durandal/app");
import sys = require("durandal/system");
import viewModelBase = require("viewmodels/viewModelBase");
import viewLocator = require("durandal/viewLocator");
import resource = require("models/resources/resource");
import database = require("models/resources/database");
import filesystem = require("models/filesystem/filesystem");
import counterStorage = require("models/counter/counterStorage");
import documentClass = require("models/database/documents/document");
import collection = require("models/database/documents/collection");
import uploadItem = require("models/filesystem/uploadItem");
import changeSubscription = require("common/changeSubscription");
import license = require("models/auth/license");

import appUrl = require("common/appUrl");
import uploadQueueHelper = require("common/uploadQueueHelper");
import alertArgs = require("common/alertArgs");
import alertType = require("common/alertType");
import pagedList = require("common/pagedList");
import dynamicHeightBindingHandler = require("common/bindingHelpers/dynamicHeightBindingHandler");
import autoCompleteBindingHandler = require("common/bindingHelpers/autoCompleteBindingHandler");
import helpBindingHandler = require("common/bindingHelpers/helpBindingHandler");
import changesApi = require("common/changesApi");
import oauthContext = require("common/oauthContext");
import messagePublisher = require("common/messagePublisher");
import apiKeyLocalStorage = require("common/apiKeyLocalStorage");

import getDatabaseStatsCommand = require("commands/resources/getDatabaseStatsCommand");
import getDatabasesCommand = require("commands/resources/getDatabasesCommand");
import getServerBuildVersionCommand = require("commands/resources/getServerBuildVersionCommand");
import getLatestServerBuildVersionCommand = require("commands/database/studio/getLatestServerBuildVersionCommand");
import getClientBuildVersionCommand = require("commands/database/studio/getClientBuildVersionCommand");
import getLicenseStatusCommand = require("commands/auth/getLicenseStatusCommand");
import getDocumentsMetadataByIDPrefixCommand = require("commands/database/documents/getDocumentsMetadataByIDPrefixCommand");
import getDocumentWithMetadataCommand = require("commands/database/documents/getDocumentWithMetadataCommand");
import getFileSystemsCommand = require("commands/filesystem/getFileSystemsCommand");
import getFileSystemStatsCommand = require("commands/filesystem/getFileSystemStatsCommand");
import getCounterStoragesCommand = require("commands/counter/getCounterStoragesCommand");
import getSystemDocumentCommand = require("commands/database/documents/getSystemDocumentCommand");
import getServerConfigsCommand = require("commands/database/studio/getServerConfigsCommand");

import recentErrors = require("viewmodels/common/recentErrors");
import enterApiKey = require("viewmodels/common/enterApiKey");
import latestBuildReminder = require("viewmodels/common/latestBuildReminder");
import extensions = require("common/extensions");
import serverBuildReminder = require("common/serverBuildReminder");
import eventSourceSettingStorage = require("common/eventSourceSettingStorage");

import getClusterTopologyCommand = require("commands/database/cluster/getClusterTopologyCommand");
import topology = require("models/database/replication/topology");
import licensingStatus = require("viewmodels/common/licensingStatus");

class shell extends viewModelBase {
    private router = router;

    renewOAuthTokenTimeoutId: number;
    showContinueTestButton = ko.computed(() => viewModelBase.hasContinueTestOption());
    showLogOutButton: KnockoutComputed<boolean>;
    static isGlobalAdmin = ko.observable<boolean>(false);
    static canExposeConfigOverTheWire = ko.observable<boolean>(false);
    maxResourceNameWidth: KnockoutComputed<string>;
    isLoadingStatistics = ko.computed(() => !!this.lastActivatedResource() && !this.lastActivatedResource().statistics()).extend({ rateLimit: 100 });

    static databases = ko.observableArray<database>();
    listedResources: KnockoutComputed<resource[]>;
    systemDatabase: database;
    isSystemConnected: KnockoutComputed<boolean>;
    isActiveDatabaseDisabled: KnockoutComputed<boolean>;
    canShowDatabaseNavbar = ko.computed(() =>
        !!this.lastActivatedResource()
        && this.lastActivatedResource().type == database.type
        && (this.appUrls.isAreaActive('databases')() || this.appUrls.isAreaActive('resources')()));
    databasesLoadedTask: JQueryPromise<any>;
    goToDocumentSearch: KnockoutObservable<string>;
    goToDocumentSearchResults = ko.observableArray<string>();

    static fileSystems = ko.observableArray<filesystem>();
    isActiveFileSystemDisabled: KnockoutComputed<boolean>;
    canShowFileSystemNavbar = ko.computed(() =>
        !!this.lastActivatedResource()
        && this.lastActivatedResource().type === filesystem.type
        && (this.appUrls.isAreaActive('filesystems')() || this.appUrls.isAreaActive('resources')()));

    canShowFileSystemSettings = ko.computed(() => {
        if (!this.canShowFileSystemNavbar()) return false;
        var fs = <filesystem> this.lastActivatedResource();
        return fs.activeBundles.contains("Versioning");
    });

    static counterStorages = ko.observableArray<counterStorage>();
    isCounterStorageDisabled: KnockoutComputed<boolean>;
    canShowCountersNavbar = ko.computed(() =>
        !!this.lastActivatedResource()
        && this.lastActivatedResource().type == counterStorage.type
        && (this.appUrls.isAreaActive('counterstorages')() || this.appUrls.isAreaActive('resources')()));

    canShowResourcesNavbar = ko.computed(() => {
        var canDb = this.canShowDatabaseNavbar();
        var canFs = this.canShowFileSystemNavbar();
        var canCnt = this.canShowCountersNavbar();
        return canDb || canFs || canCnt;
    });

    static resources = ko.computed(() => {
        var result = [].concat(shell.databases(), shell.fileSystems());
        return result.sort((a, b) => a.name.toLowerCase() > b.name.toLowerCase() ? 1 : -1);
    });

    currentConnectedResource: resource;
    currentAlert = ko.observable<alertArgs>();
    queuedAlert: alertArgs;
	static clusterMode = ko.observable<boolean>(false);
	isInCluster = ko.computed(() => shell.clusterMode());
    serverBuildVersion = ko.observable<serverBuildVersionDto>();
    clientBuildVersion = ko.observable<clientBuildVersionDto>();
    localLicenseStatus: KnockoutObservable<licenseStatusDto> = license.licenseStatus;
    windowHeightObservable: KnockoutObservable<number>;
    appUrls: computedAppUrls;
    recordedErrors = ko.observableArray<alertArgs>();
    newIndexUrl = appUrl.forCurrentDatabase().newIndex;
    newTransformerUrl = appUrl.forCurrentDatabase().newTransformer;
    currentRawUrl = ko.observable<string>("");
    rawUrlIsVisible = ko.computed(() => this.currentRawUrl().length > 0);
    activeArea = ko.observable<string>("Databases");
    hasReplicationSupport = ko.computed(() => !!this.activeDatabase() && this.activeDatabase().activeBundles.contains("Replication"));

    private globalChangesApi: changesApi;
    static currentResourceChangesApi = ko.observable<changesApi>(null);
    private static changeSubscriptionArray: changeSubscription[];

    constructor() {
        super();

        this.preLoadRecentErrorsView();
        extensions.install();

        this.showLogOutButton = ko.computed(() => {
            var lsApiKey = apiKeyLocalStorage.get();
            var contextApiKey = oauthContext.apiKey();
            return lsApiKey || contextApiKey;
        });
        oauthContext.enterApiKeyTask = this.setupApiKey();
        oauthContext.enterApiKeyTask.done(() => this.globalChangesApi = new changesApi(appUrl.getSystemDatabase()));

        ko.postbox.subscribe("Alert", (alert: alertArgs) => this.showAlert(alert));
        ko.postbox.subscribe("LoadProgress", (alertType?: alertType) => this.dataLoadProgress(alertType));
        ko.postbox.subscribe("ActivateDatabaseWithName", (databaseName: string) => this.activateDatabaseWithName(databaseName));
        ko.postbox.subscribe("SetRawJSONUrl", (jsonUrl: string) => this.currentRawUrl(jsonUrl));
        ko.postbox.subscribe("ActivateDatabase", (db: database) => this.activateDatabase(db));
        ko.postbox.subscribe("ActivateFilesystem", (fs: filesystem) => this.activateFileSystem(fs));
        ko.postbox.subscribe("ActivateCounterStorage", (cs: counterStorage) => this.activateCounterStorage(cs));
        ko.postbox.subscribe("UploadFileStatusChanged", (uploadStatus: uploadItem) => this.uploadStatusChanged(uploadStatus));
        ko.postbox.subscribe("ChangesApiReconnected", (rs: resource) => this.reloadDataAfterReconnection(rs));

        this.currentConnectedResource = appUrl.getSystemDatabase();
        this.appUrls = appUrl.forCurrentDatabase();

        this.goToDocumentSearch = ko.observable<string>();
        this.goToDocumentSearch.throttle(250).subscribe(search => this.fetchGoToDocSearchResults(search));
        dynamicHeightBindingHandler.install();
        autoCompleteBindingHandler.install();
        helpBindingHandler.install();

        this.isSystemConnected = ko.computed(() => {
            var activeDb = this.activeDatabase();
            var systemDb = this.systemDatabase;
            return (!!activeDb && !!systemDb) ? systemDb.name != activeDb.name : false;
        });

        this.isActiveDatabaseDisabled = ko.computed(() => {
            var activeDb: database = this.activeDatabase();
            return !!activeDb ? activeDb.disabled() || !activeDb.isLicensed() : false;
        });

        this.isActiveFileSystemDisabled = ko.computed(() => {
            var activeFs = this.activeFilesystem();
            return !!activeFs ? activeFs.disabled() || !activeFs.isLicensed()  : false;
        });

        this.isCounterStorageDisabled = ko.computed(() => {
            var activeCs = this.activeCounterStorage();
            return !!activeCs ? activeCs.disabled() : false;
        });

        this.listedResources = ko.computed(() => {
            var currentResource = this.lastActivatedResource();
            if (!!currentResource) {
                return shell.resources().filter(rs => (rs.type != currentResource.type || (rs.type == currentResource.type && rs.name != currentResource.name)) && rs.name != '<system>');
            }
            return shell.resources();
        });

        this.clientBuildVersion.subscribe(v => viewModelBase.clientVersion("3.0." + v.BuildVersion));
    }

    // Override canActivate: we can always load this page, regardless of any system db prompt.
    canActivate(args: any): any {
        return true;
    }

    activate(args: any) {
        super.activate(args);

        oauthContext.enterApiKeyTask.done(() => this.connectToRavenServer());

        NProgress.set(.7);
        router.map([
            { route: "admin/settings*details", title: "Admin Settings", moduleId: "viewmodels/manage/adminSettings", nav: true, hash: this.appUrls.adminSettings },
            { route: ["", "resources"], title: "Resources", moduleId: "viewmodels/resources/resources", nav: true, hash: this.appUrls.resourcesManagement },
            { route: "databases/documents", title: "Documents", moduleId: "viewmodels/database/documents/documents", nav: true, hash: this.appUrls.documents },
            { route: "databases/conflicts", title: "Conflicts", moduleId: "viewmodels/database/conflicts/conflicts", nav: true, hash: this.appUrls.conflicts },
            { route: "databases/patch", title: "Patch", moduleId: "viewmodels/database/patch/patch", nav: true, hash: this.appUrls.patch },
            { route: "databases/upgrade", title: "Upgrade in progress", moduleId: "viewmodels/common/upgrade", nav: false, hash: this.appUrls.upgrade },
            { route: "databases/indexes*details", title: "Indexes", moduleId: "viewmodels/database/indexes/indexesShell", nav: true, hash: this.appUrls.indexes },
            { route: "databases/transformers*details", title: "Transformers", moduleId: "viewmodels/database/transformers/transformersShell", nav: false, hash: this.appUrls.transformers },
            { route: "databases/query*details", title: "Query", moduleId: "viewmodels/database/query/queryShell", nav: true, hash: this.appUrls.query(null) },
            { route: "databases/tasks*details", title: "Tasks", moduleId: "viewmodels/database/tasks/tasks", nav: true, hash: this.appUrls.tasks, },
            { route: "databases/settings*details", title: "Settings", moduleId: "viewmodels/database/settings/settings", nav: true, hash: this.appUrls.settings },
            { route: "databases/status*details", title: "Status", moduleId: "viewmodels/database/status/status", nav: true, hash: this.appUrls.status },
            { route: "databases/edit", title: "Edit Document", moduleId: "viewmodels/database/documents/editDocument", nav: false },
            { route: "filesystems/files", title: "Files", moduleId: "viewmodels/filesystem/files/filesystemFiles", nav: true, hash: this.appUrls.filesystemFiles },
            { route: "filesystems/search", title: "Search", moduleId: "viewmodels/filesystem/search/search", nav: true, hash: this.appUrls.filesystemSearch },
<<<<<<< HEAD
            { route: "filesystems/synchronization*details", title: "Synchronization", moduleId: "viewmodels/filesystem/synchoronization/synchronization", nav: true, hash: this.appUrls.filesystemSynchronization },
=======
            { route: "filesystems/synchronization*details", title: "Synchronization", moduleId: "viewmodels/filesystem/synchronization/synchronization", nav: true, hash: this.appUrls.filesystemSynchronization },
>>>>>>> 8872dadd
            { route: "filesystems/status*details", title: "Status", moduleId: "viewmodels/filesystem/status/status", nav: true, hash: this.appUrls.filesystemStatus },
            { route: "filesystems/tasks*details", title: "Tasks", moduleId: "viewmodels/filesystem/tasks/tasks", nav: true, hash: this.appUrls.filesystemTasks },
            { route: "filesystems/settings*details", title: "Settings", moduleId: "viewmodels/filesystem/settings/settings", nav: true, hash: this.appUrls.filesystemSettings },
            { route: "filesystems/configuration", title: "Configuration", moduleId: "viewmodels/filesystem/configurations/configuration", nav: true, hash: this.appUrls.filesystemConfiguration },
            { route: "filesystems/edit", title: "Edit File", moduleId: "viewmodels/filesystem/files/filesystemEditFile", nav: false },
            { route: ["", "counterstorages"], title: "Counter Storages", moduleId: "viewmodels/counter/counterStorages", nav: true, hash: this.appUrls.couterStorages },
            { route: "counterstorages/counters", title: "counters", moduleId: "viewmodels/counter/counterStoragecounters", nav: true, hash: this.appUrls.counterStorageCounters },
            { route: "counterstorages/replication", title: "replication", moduleId: "viewmodels/counter/counterStorageReplication", nav: true, hash: this.appUrls.counterStorageReplication },
            { route: "counterstorages/stats", title: "stats", moduleId: "viewmodels/counter/counterStorageStats", nav: true, hash: this.appUrls.counterStorageStats },
            { route: "counterstorages/configuration", title: "configuration", moduleId: "viewmodels/counter/counterStorageConfiguration", nav: true, hash: this.appUrls.counterStorageConfiguration }
        ]).buildNavigationModel();

        // Show progress whenever we navigate.
        router.isNavigating.subscribe(isNavigating => this.showNavigationProgress(isNavigating));
        router.on('router:navigation:cancelled', () => this.showNavigationProgress(false));

        appUrl.mapUnknownRoutes(router);

        var self = this;

        window.addEventListener("beforeunload", self.destroyChangesApi.bind(self));
        
        $(window).bind('storage', (e:any) => {
            if (e.originalEvent.key == eventSourceSettingStorage.localStorageName) {
                if (!JSON.parse(e.originalEvent.newValue)) {
                    self.destroyChangesApi();
                } else {
                    // enable changes api
                    this.globalChangesApi = new changesApi(appUrl.getSystemDatabase());
                    this.notifications = this.createNotifications();
                }
            } else if (e.originalEvent.key == apiKeyLocalStorage.localStorageName) {
                this.onLogOut();
            }
        });

        this.maxResourceNameWidth = ko.computed(() => {
            if (this.canShowResourcesNavbar() && !!this.lastActivatedResource()) {
                var navigationLinksWidth = 50;
                if (this.canShowDatabaseNavbar()) {
                    navigationLinksWidth += 804;
                }
                else if (this.canShowFileSystemNavbar()) {
                    navigationLinksWidth += 600;
                }
                else if (this.canShowCountersNavbar()) {
                    navigationLinksWidth += 600; //todo: calculate
                }

                var brandWidth = this.getWidth("brand");
                var logOutWidth = this.getWidth("logOut");
                var continueTestWidth = this.getWidth("continueTest");
                var featureNameWidth = this.getWidth("featureName");

                var freeSpace = $(window).width() - (navigationLinksWidth + brandWidth + logOutWidth + continueTestWidth + featureNameWidth);
                var maxWidth = Math.floor(freeSpace);
                return maxWidth + "px";
            }
            return "1px";
        });

        $(window).resize(() => self.lastActivatedResource.valueHasMutated());
    }

    private getWidth(tag: string): number {
        return $("#" + tag).length > 0 ? $("#" + tag).width() : 0;
    }

    private destroyChangesApi() {
        this.cleanupNotifications();
        this.globalChangesApi.dispose();
        shell.disconnectFromResourceChangesApi();
    }

    // Called by Durandal when shell.html has been put into the DOM.
    // The view must be attached to the DOM before we can hook up keyboard shortcuts.
    attached() {
        jwerty.key("ctrl+alt+n", e => {
            e.preventDefault();
            this.newDocument();
        });

        jwerty.key("enter", e => {
            e.preventDefault();
            return false;
        }, this, "#goToDocInput");

        router.activeInstruction.subscribe(val => {
            if (!!val && val.config.route.split('/').length == 1) //if it's a root navigation item.
                this.activeArea(val.config.title);
        });
        
        sys.error = (e) => {
            console.error(e);
            messagePublisher.reportError("Failed to load routed module!", e);
        };
    }

    private preLoadRecentErrorsView() {
        // preload this view as in case of failure server can't serve it.
        viewLocator.locateView("views/recentErrors");
    }

    private activateDatabase(db: database) {
        if (!!db) {
            this.updateDbChangesApi(db);
            shell.fetchDbStats(db);
            shell.databases().forEach((d: database) => d.isSelected(d.name === db.name));
            shell.fileSystems().filter(f => f.isSelected()).forEach((f: filesystem) => f.isSelected(false));
            shell.counterStorages().filter(c => c.isSelected()).forEach((c: counterStorage) => c.isSelected(false));
        }
    }

    private activateFileSystem(fs: filesystem) {
        if (!!fs) {
            this.updateFsChangesApi(fs);
            shell.fetchFsStats(fs);
            shell.fileSystems().forEach((f: filesystem) => f.isSelected(f.name === fs.name));
            shell.databases().filter(d => d.isSelected()).forEach((d: database) => d.isSelected(false));
            shell.counterStorages().filter(c => c.isSelected()).forEach((c: counterStorage) => c.isSelected(false));
        }
    }

    private activateCounterStorage(cs: counterStorage) {
        if (!!cs) {
            this.updateCsChangesApi(cs);
            shell.fetchCsStats(cs);
            shell.counterStorages().forEach((c: counterStorage) => c.isSelected(c.name === cs.name));
            shell.databases().filter(d => d.isSelected()).forEach((d: database) => d.isSelected(false));
            shell.fileSystems().filter(f => f.isSelected()).forEach((f: filesystem) => f.isSelected(false));
        }
    }

    setupApiKey() {
        // try to find api key as studio hash parameter
        var hash = window.location.hash;
        if (hash === "#has-api-key") {
            return this.showApiKeyDialog();
        } else if (hash.match(/#api-key/g)) {
            var match = /#api-key=(.*)/.exec(hash);
            if (match && match.length == 2) {
                oauthContext.apiKey(match[1]);
                apiKeyLocalStorage.setValue(match[1]);
            }
            var splittedHash = hash.split("&#api-key");
            var url = (splittedHash.length == 1) ? "#resources" : splittedHash[0];
            window.location.href = url;
        } else {
            var apiKeyFromStorage = apiKeyLocalStorage.get();
            if (apiKeyFromStorage) {
                oauthContext.apiKey(apiKeyFromStorage);
            }
        }

        oauthContext.authHeader.subscribe(h => {
            if (this.renewOAuthTokenTimeoutId) {
                clearTimeout(this.renewOAuthTokenTimeoutId);
                this.renewOAuthTokenTimeoutId = null;
            }
            if (h) {
                this.renewOAuthTokenTimeoutId = setTimeout(() => this.renewOAuthToken(), 25 * 60 * 1000);
            }
        });

        return $.Deferred().resolve();
    }

    private renewOAuthToken() {
        oauthContext.authHeader(null);
        new getDatabaseStatsCommand(this.systemDatabase).execute();
    }

    showNavigationProgress(isNavigating: boolean) {
        if (isNavigating) {
            NProgress.start();

            var currentProgress = parseFloat(NProgress.status);
            var newProgress = isNaN(currentProgress) ? 0.5 : currentProgress + (currentProgress / 2);
            NProgress.set(newProgress);
        } else {
            NProgress.done();
            this.activeArea(appUrl.checkIsAreaActive("filesystems") ? "File Systems" : "Databases");
        }
    }

    static reloadDatabases(active: database): JQueryPromise<database[]> {
        return new getDatabasesCommand()
            .execute()
            .done((results: database[]) => shell.updateResourceObservableArray(shell.databases, results, active));
    }

    static reloadFilesystems(active: filesystem): JQueryPromise<filesystem[]> {
        return new getFileSystemsCommand()
            .execute()
            .done((results: filesystem[]) => shell.updateResourceObservableArray(shell.fileSystems, results, active));
    }

    static reloadCounterStorages(active: counterStorage): JQueryPromise<counterStorage[]> {
        return new getCounterStoragesCommand()
            .execute()
            .done((results: counterStorage[]) => shell.updateResourceObservableArray(shell.counterStorages, results, active));
    }

    private reloadDataAfterReconnection(rs: resource) {
        if (rs.name === "<system>") {
            this.fetchStudioConfig();
            this.fetchServerBuildVersion();
            this.fetchClientBuildVersion();
            this.fetchLicenseStatus();

            var databasesLoadTask = shell.reloadDatabases(this.activeDatabase());
            var fileSystemsLoadTask = shell.reloadFilesystems(this.activeFilesystem());
            var counterStoragesLoadTask = shell.reloadCounterStorages(this.activeCounterStorage());

            $.when(databasesLoadTask, fileSystemsLoadTask, counterStoragesLoadTask)
                .done(() => {
                    var connectedResource = this.currentConnectedResource;
                    var resourceObservableArray: any = (connectedResource instanceof database) ? shell.databases : (connectedResource instanceof filesystem) ? shell.fileSystems : shell.counterStorages;
                    var activeResourceObservable: any = (connectedResource instanceof database) ? this.activeDatabase : (connectedResource instanceof filesystem) ? this.activeFilesystem : this.activeCounterStorage;
                    this.selectNewActiveResourceIfNeeded(resourceObservableArray, activeResourceObservable);
            });
        }
    }

    private static updateResourceObservableArray(resourceObservableArray: KnockoutObservableArray<any>,
        recievedResourceArray: Array<any>, activeResourceObservable: any) {

        var deletedResources = [];

        resourceObservableArray().forEach((rs: resource) => {
            if (rs.name != '<system>') {
                var existingResource = recievedResourceArray.first((recievedResource: resource) => recievedResource.name == rs.name);
                if (existingResource == null) {
                    deletedResources.push(rs);
                }
            }
        });

        resourceObservableArray.removeAll(deletedResources);

        recievedResourceArray.forEach((recievedResource: resource) => {
            var foundResource: resource = resourceObservableArray().first((rs: resource) => rs.name == recievedResource.name);
            if (foundResource == null) {
                resourceObservableArray.push(recievedResource);
            } else {
                foundResource.disabled(recievedResource.disabled());
            }
        });
    }

    private selectNewActiveResourceIfNeeded(resourceObservableArray: KnockoutObservableArray<any>, activeResourceObservable: any) {
        var activeResource = activeResourceObservable();
        var actualResourceObservableArray = resourceObservableArray().filter(rs => rs.name != '<system>');

        if (!!activeResource && actualResourceObservableArray.contains(activeResource) == false) {
            if (actualResourceObservableArray.length > 0) {
                resourceObservableArray().first().activate();
            }
            else { //if (actualResourceObservableArray.length == 0)
                shell.disconnectFromResourceChangesApi();
                activeResourceObservable(null);
            }

            this.navigate(appUrl.forResources());
        }
    }

    createNotifications(): Array<changeSubscription> {
        return [
            this.globalChangesApi.watchDocsStartingWith("Raven/Databases/", (e) => this.changesApiFiredForResource(e, shell.databases, this.activeDatabase, logTenantType.Database)),
            this.globalChangesApi.watchDocsStartingWith("Raven/FileSystems/", (e) => this.changesApiFiredForResource(e, shell.fileSystems, this.activeFilesystem, logTenantType.Filesystem)),
            this.globalChangesApi.watchDocsStartingWith("Raven/Counters/", (e) => this.changesApiFiredForResource(e, shell.counterStorages, this.activeCounterStorage, logTenantType.CounterStorage)),
            this.globalChangesApi.watchDocsStartingWith("Raven/StudioConfig", () => this.fetchStudioConfig()),
            this.globalChangesApi.watchDocsStartingWith("Raven/Alerts", () => this.fetchSystemDatabaseAlerts())
        ];
    }

    private changesApiFiredForResource(e: documentChangeNotificationDto,
        resourceObservableArray: KnockoutObservableArray<any>, activeResourceObservable: any, resourceType: logTenantType) {

        if (!!e.Id && (e.Type === "Delete" || e.Type === "Put")) {
            var receivedResourceName = e.Id.slice(e.Id.lastIndexOf('/') + 1);
            
            if (e.Type === "Delete") {
                var resourceToDelete = resourceObservableArray.first((rs: resource) => rs.name == receivedResourceName);
                if (!!resourceToDelete) {
                    resourceObservableArray.remove(resourceToDelete);

                    this.selectNewActiveResourceIfNeeded(resourceObservableArray, activeResourceObservable);
                }
            } else { // e.Type === "Put"
                var getSystemDocumentTask = new getSystemDocumentCommand(e.Id).execute();
                getSystemDocumentTask.done((dto: databaseDocumentDto) => {
                    var existingResource = resourceObservableArray.first((rs: resource) => rs.name == receivedResourceName);

                    if (existingResource == null) { // new resource
                        existingResource = this.createNewResource(resourceType, receivedResourceName, dto);
                        resourceObservableArray.unshift(existingResource);
                    } else {
                        if (existingResource.disabled() != dto.Disabled) { //disable status change
                            existingResource.disabled(dto.Disabled);
                            if (dto.Disabled == false && this.currentConnectedResource.name == receivedResourceName) {
                                existingResource.activate();
                            }
                        }
                    }

                    if (resourceType == logTenantType.Database) { //for databases, bundle change or indexing change
                        var bundles = !!dto.Settings["Raven/ActiveBundles"] ? dto.Settings["Raven/ActiveBundles"].split(";") : [];
                        existingResource.activeBundles(bundles);


                        var indexingDisabled = this.getIndexingDisbaledValue(dto.Settings["Raven/IndexingDisabled"]);
                        existingResource.indexingDisabled(indexingDisabled);

                        var isRejectclientsEnabled = this.getIndexingDisbaledValue(dto.Settings["Raven/RejectClientsModeEnabled"]);
                        existingResource.rejectClientsMode(isRejectclientsEnabled);
                    }
                });
            }
        }
    }

    private getIndexingDisbaledValue(indexingDisabledString: string) {
        if (indexingDisabledString === undefined || indexingDisabledString == null)
            return false;

        if (indexingDisabledString.toLowerCase() == 'true')
            return true;

        return false;
    }

    private createNewResource(resourceType: logTenantType, resourceName: string, dto: databaseDocumentDto) {
        var newResource = null;

        if (resourceType == logTenantType.Database) {
            newResource = new database(resourceName, true, dto.Disabled);
        }
        else if (resourceType == logTenantType.Filesystem) {
            newResource = new filesystem(resourceName, true, dto.Disabled);
        }
        else if (resourceType == logTenantType.CounterStorage) {
            newResource = new counterStorage(resourceName, true, dto.Disabled);
        }

        return newResource;
    }

    selectResource(rs) {
        rs.activate();

        var locationHash = window.location.hash;
        var isMainPage = locationHash == appUrl.forResources();
        if (isMainPage == false) {
            var updatedUrl = appUrl.forCurrentPage(rs);
            this.navigate(updatedUrl);  
        }
    }

    private databasesLoaded(databases: database[]) {
        // we can't use appUrl.getSystemDatabase() here as it isn't loaded yet!
        this.systemDatabase = new database("<system>");
        this.systemDatabase.isSystem = true;
        this.systemDatabase.isVisible(false);
        shell.databases(databases.concat([this.systemDatabase]));
    }

    launchDocEditor(docId?: string, docsList?: pagedList) {
        var editDocUrl = appUrl.forEditDoc(docId, docsList ? docsList.collectionName : null, docsList ? docsList.currentItemIndex() : null, this.activeDatabase());
        this.navigate(editDocUrl);
    }

    loadDatabases(): JQueryPromise<any>{
        var deferred = $.Deferred();

        this.databasesLoadedTask = new getDatabasesCommand()
            .execute()
            .fail(result => this.handleRavenConnectionFailure(result))
            .done((results: database[]) => {
                this.databasesLoaded(results);
                this.fetchStudioConfig();
		        this.fetchClusterTopology();
                this.fetchServerBuildVersion();
                this.fetchClientBuildVersion();
                this.fetchLicenseStatus();
                this.fetchSystemDatabaseAlerts();
                router.activate();
            })
            .always(() => deferred.resolve());

        return deferred;
    }

    loadFileSystems(): JQueryPromise<any>{
        var deferred = $.Deferred();

        new getFileSystemsCommand()
            .execute()
            .done((results: filesystem[]) => shell.fileSystems(results))
            .always(() => deferred.resolve());

        return deferred;
    }

    loadCounterStorages(): JQueryPromise<any> {
        return $.Deferred().resolve();
        
        //TODO: uncomment this for counter storages
        /*var deferred = $.Deferred();

        new getCounterStoragesCommand()
            .execute()
            .done((results: counterStorage[]) => shell.counterStorages(results))
            .always(() => deferred.resolve());

        return deferred;*/
    }

    loadServerConfig() {
        var deferred = $.Deferred();

        new getServerConfigsCommand()
            .execute()
            .done((serverConfigs: serverConfigsDto) => {
                shell.isGlobalAdmin(serverConfigs.IsGlobalAdmin);
                shell.canExposeConfigOverTheWire(serverConfigs.CanExposeConfigOverTheWire);
            })
            .always(() => deferred.resolve());

        return deferred;
    }

    connectToRavenServer() {
        var serverConfigsLoadTask: JQueryPromise<any> = this.loadServerConfig();
        var databasesLoadTask: JQueryPromise<any> = this.loadDatabases();
        var fileSystemsLoadTask: JQueryPromise<any> = this.loadFileSystems();
        var counterStoragesLoadTask: JQueryPromise<any> = this.loadCounterStorages();
        $.when(serverConfigsLoadTask, databasesLoadTask, fileSystemsLoadTask, counterStoragesLoadTask)
            .always(() => {
                var locationHash = window.location.hash;
                if (appUrl.getFileSystem()) { //filesystems section
                    this.activateResource(appUrl.getFileSystem(), shell.fileSystems, appUrl.forResources);
                }
                else if (appUrl.getCounterStorage()) { //counter storages section
                    this.activateResource(appUrl.getCounterStorage(), shell.counterStorages, appUrl.forResources);
                }
                else if ((locationHash.indexOf(appUrl.forAdminSettings()) == -1)) { //databases section
                    this.activateResource(appUrl.getDatabase(), shell.databases, appUrl.forResources);
                }
            });
    }

    private activateResource(resource: resource, resourceObservableArray: KnockoutObservableArray<any>, url) {
        if (!!resource) {
            var newResource = resourceObservableArray.first(rs => rs.name == resource.name);
            if (newResource != null) {
                newResource.activate();
            } else {
                messagePublisher.reportError("The resource " + resource.name + " doesn't exist!");
                this.navigate(url());
            }
        }
    }

    navigateToResources() {
        shell.disconnectFromResourceChangesApi();

        if (!!this.activeDatabase()) {
            shell.databases().length == 1 ? this.activeDatabase(null) : this.activeDatabase().activate();
        }
        else if (!!this.activeFilesystem()) {
            this.activeFilesystem().activate();
        }
        else if (!!this.activeCounterStorage()) {
            this.activeCounterStorage().activate();
        }

        this.navigate(appUrl.forResources());
    }

    fetchStudioConfig() {
        new getDocumentWithMetadataCommand("Raven/StudioConfig", this.systemDatabase)
            .execute()
            .done((doc: documentClass) => {
                appUrl.warnWhenUsingSystemDatabase = doc["WarnWhenUsingSystemDatabase"];
            });
    }

    private handleRavenConnectionFailure(result) {
        NProgress.done();

		if (result.status === 401) {
			// Unauthorized might be caused by invalid credentials. 
			// Remove them from both local storage and oauth context.
			apiKeyLocalStorage.clean();
			oauthContext.clean();
		}

        sys.log("Unable to connect to Raven.", result);
        var tryAgain = 'Try again';
        var messageBoxResultPromise = this.confirmationMessage(':-(', "Couldn't connect to Raven. Details in the browser console.", [tryAgain]);
        messageBoxResultPromise.done(() => {
            NProgress.start();
            this.connectToRavenServer();
        });
    }

    dataLoadProgress(splashType?: alertType) {
        if (!splashType) {
            NProgress.configure({ showSpinner: false });
            NProgress.done();
        } else if (splashType == alertType.warning) {
            NProgress.configure({ showSpinner: true });
            NProgress.start();
        } else {
            NProgress.done();
            NProgress.configure({ showSpinner: false });
            //this.showAlert(new alertArgs(alertType.danger, "Load time is too long", "The server might not be responding."));
            $.blockUI({ message: '<div id="longTimeoutMessage"><span> This is taking longer than usual</span><br/><span>(Waiting for server to respond)</span></div>' });
        }
    }

    showAlert(alert: alertArgs) {
        if (alert.displayInRecentErrors && (alert.type === alertType.danger || alert.type === alertType.warning)) {
            this.recordedErrors.unshift(alert);
        }

        var currentAlert = this.currentAlert();
        if (currentAlert) {
            this.queuedAlert = alert;
            this.closeAlertAndShowNext(currentAlert);
        } else {
            this.currentAlert(alert);
            var fadeTime = 2000; // If there are no pending alerts, show it for 2 seconds before fading out.
/*            if (alert.title.indexOf("Changes stream was disconnected.") == 0) {
                fadeTime = 100000000;
            }*/
            if (alert.type === alertType.danger || alert.type === alertType.warning) {
                fadeTime = 5000; // If there are pending alerts, show the error alert for 4 seconds before fading out.
            }
            setTimeout(() => {
                this.closeAlertAndShowNext(alert);
            }, fadeTime);
        }
    }

    closeAlertAndShowNext(alertToClose: alertArgs) {
        var alertElement = $('#' + alertToClose.id);
        if (alertElement.length === 0) {
            return;
        }

        // If the mouse is over the alert, keep it around.
        if (alertElement.is(":hover")) {
            setTimeout(() => this.closeAlertAndShowNext(alertToClose), 1000);
        } else {
            alertElement.alert('close');
        }
    }

    onAlertHidden() {
        this.currentAlert(null);
        var nextAlert = this.queuedAlert;
        if (nextAlert) {
            this.queuedAlert = null;
            this.showAlert(nextAlert);
        }
    }

    newDocument() {
        this.launchDocEditor(null);
    }

    private activateDatabaseWithName(databaseName: string) {
        if (this.databasesLoadedTask) {
            this.databasesLoadedTask.done(() => {
                var matchingDatabase = shell.databases().first(db => db.name == databaseName);
                if (matchingDatabase && this.activeDatabase() !== matchingDatabase) {
                    ko.postbox.publish("ActivateDatabase", matchingDatabase);
                }
            });
        }
    }

    private updateDbChangesApi(db: database) {
        var previousConnectedResource = this.currentConnectedResource;
        if (this.currentConnectedResource.name != db.name || this.currentConnectedResource.name == db.name && (db.disabled() || !db.isLicensed())) {
            // disconnect from the current database changes api and set the current connected database
            shell.disconnectFromResourceChangesApi();
            this.currentConnectedResource = db;
        }

        if (!db.disabled() && (shell.currentResourceChangesApi() == null || !this.appUrls.isAreaActive('databases')())
                /*db.name == "<system>"*/ && previousConnectedResource.name != db.name) {
            // connect to changes api, if it's not disabled and the changes api isn't already connected
            var changes = new changesApi(db, 5000);
            changes.connectToChangesApiTask.done(() => {
                shell.fetchDbStats(db);
                shell.currentResourceChangesApi(changes);
                shell.changeSubscriptionArray = [
                    shell.currentResourceChangesApi().watchAllDocs(() => shell.fetchDbStats(db)),
                    shell.currentResourceChangesApi().watchAllIndexes(() => shell.fetchDbStats(db)),
                    shell.currentResourceChangesApi().watchBulks(() => shell.fetchDbStats(db))
                ];
            });
        }
    }

    private updateFsChangesApi(fs: filesystem) {
        var previousConnectedResource = this.currentConnectedResource;
        if (this.currentConnectedResource.name != fs.name || this.currentConnectedResource.name == fs.name && (fs.disabled() || !fs.isLicensed())) {
            // disconnect from the current filesystem changes api and set the current connected filesystem
            shell.disconnectFromResourceChangesApi();
            this.currentConnectedResource = fs;
        }

        if (!fs.disabled() && (shell.currentResourceChangesApi() == null || !this.appUrls.isAreaActive('filesystems')())
                && previousConnectedResource.name != fs.name) {
            // connect to changes api, if it's not disabled and the changes api isn't already connected
            var changes = new changesApi(fs, 5000);
            changes.connectToChangesApiTask.done(() => {
                shell.fetchFsStats(fs);
                shell.currentResourceChangesApi(changes);
                shell.changeSubscriptionArray = [
                    shell.currentResourceChangesApi().watchFsFolders("", () => shell.fetchFsStats(fs))
                ];
            });
        }
    }

    private updateCsChangesApi(cs: counterStorage) {
        var previousConnectedResource = this.currentConnectedResource;
        if (this.currentConnectedResource.name != cs.name || this.currentConnectedResource.name == cs.name && cs.disabled()) {
            // disconnect from the current filesystem changes api and set the current connected
            shell.disconnectFromResourceChangesApi();
            this.currentConnectedResource = cs;
        }

        if (!cs.disabled() && (shell.currentResourceChangesApi() == null || !this.appUrls.isAreaActive('counterstorages')())
                 && previousConnectedResource.name != cs.name) {
            // connect to changes api, if it's not disabled and the changes api isn't already connected
            var changes = new changesApi(cs, 5000);
            changes.connectToChangesApiTask.done(() => {
                shell.fetchCsStats(cs);
                shell.currentResourceChangesApi(changes);
                shell.changeSubscriptionArray = [
                    //TODO: enable changes api for counter storages, server side
                ];
            });
        }
    }

    public static disconnectFromResourceChangesApi() {
        if (shell.currentResourceChangesApi()) {
            shell.changeSubscriptionArray.forEach((subscripbtion: changeSubscription) => subscripbtion.off());
            shell.changeSubscriptionArray = [];
            shell.currentResourceChangesApi().dispose();
            if (shell.currentResourceChangesApi().getResourceName() != '<system>') {
                viewModelBase.isConfirmedUsingSystemDatabase = false;
            }
            shell.currentResourceChangesApi(null);
        }
    }
    
    static fetchDbStats(db: database) {
        if (db && !db.disabled() && db.isLicensed()) {
            new getDatabaseStatsCommand(db, true)
                .execute()
                .done((result: databaseStatisticsDto) => db.saveStatistics(result));
        }
    }

    static fetchFsStats(fs: filesystem) {
        if (fs && !fs.disabled() && fs.isLicensed()) {
            new getFileSystemStatsCommand(fs)
                .execute()
                .done((result: filesystemStatisticsDto) => fs.saveStatistics(result));
        }
    }

    static fetchCsStats(cs: counterStorage) {
        if (cs && !cs.disabled() && cs.isLicensed()) {
            //TODO: implememnt fetching of counter storage stats
/*            new getCounterStorageStatsCommand(cs)
                .execute()
                .done(result=> cs.statistics(result));*/
        }
    }

    getCurrentActiveFeatureName() {
        if (this.appUrls.isAreaActive('admin')()) {
            return 'Manage Your Server';
        }
        else {
            return 'Resources';
        }
    }

    getCurrentActiveFeatureHref() {
        if (this.appUrls.isAreaActive('admin')()) {
            return this.appUrls.adminSettings();
        } else {
            return this.appUrls.resources();
        }
    }

    goToDoc(doc: documentMetadataDto) {
        this.goToDocumentSearch("");
        this.navigate(appUrl.forEditDoc(doc['@metadata']['@id'], null, null, this.activeDatabase()));
    }

    getDocCssClass(doc: documentMetadataDto) {
        return collection.getCollectionCssClass(doc['@metadata']['Raven-Entity-Name'], this.activeDatabase());
    }

    fetchServerBuildVersion() {
        new getServerBuildVersionCommand()
            .execute()
            .done((serverBuildResult: serverBuildVersionDto) => {
                this.serverBuildVersion(serverBuildResult);

                var currentBuildVersion = serverBuildResult.BuildVersion;
                if (serverBuildReminder.isReminderNeeded() && currentBuildVersion != 13) {
                    new getLatestServerBuildVersionCommand(true, 3000, 3599) //pass false as a parameter to get the latest unstable
                        .execute()
                        .done((latestServerBuildResult: latestServerBuildVersionDto) => {
                            if (latestServerBuildResult.LatestBuild > currentBuildVersion) { //
                                var latestBuildReminderViewModel = new latestBuildReminder(latestServerBuildResult);
                                app.showDialog(latestBuildReminderViewModel);
                            }
                        });
                }
        });
    }

    fetchClientBuildVersion() {
        new getClientBuildVersionCommand()
            .execute()
            .done((result: clientBuildVersionDto) => { this.clientBuildVersion(result); });
    }

	fetchClusterTopology() {
		new getClusterTopologyCommand(appUrl.getSystemDatabase())
			.execute()
			.done((topology: topology) => {
				shell.clusterMode(topology.allNodes().length > 0);
			});
	}

    fetchLicenseStatus() {
        new getLicenseStatusCommand()
            .execute()
            .done((result: licenseStatusDto) => {
                if (result.Status.contains("AGPL")) {
                    result.Status = "Development Only";
                }
                license.licenseStatus(result);
            });
    }

    fetchGoToDocSearchResults(query: string) {
        if (query.length >= 2) {
            new getDocumentsMetadataByIDPrefixCommand(query, 10, this.activeDatabase())
                .execute()
                .done((results: string[]) => {
                    if (this.goToDocumentSearch() === query) {
                        this.goToDocumentSearchResults(results);
                    }
                });
        } else if (query.length == 0) {
            this.goToDocumentSearchResults.removeAll();
        }
    }

    showApiKeyDialog() {
        var dialog = new enterApiKey();
        return app.showDialog(dialog).then(() => window.location.href = "#resources");
    }

    showErrorsDialog() {
        var errorDetails: recentErrors = new recentErrors(this.recordedErrors);
        app.showDialog(errorDetails);
    }

    uploadStatusChanged(item: uploadItem) {
        var queue: uploadItem[] = uploadQueueHelper.parseUploadQueue(window.localStorage[uploadQueueHelper.localStorageUploadQueueKey + item.filesystem.name], item.filesystem);
        uploadQueueHelper.updateQueueStatus(item.id(), item.status(), queue);
        uploadQueueHelper.updateLocalStorage(queue, item.filesystem);
    }

    showLicenseStatusDialog() {
        var dialog = new licensingStatus(license.licenseStatus());
        app.showDialog(dialog);
    }

    fetchSystemDatabaseAlerts() {
        new getDocumentWithMetadataCommand("Raven/Alerts", this.systemDatabase)
            .execute()
            .done((doc: documentClass) => {
                //
            });
    }

    iconName(rs: resource) {
        if (rs.type === database.type) {
            return "fa fa-database";
        } else if (rs.type === filesystem.type) {
            return "fa fa-file-image-o";
        } else {
            return "fa fa-calculator";
        }
    }

    logOut() {
        // this call dispatches storage event to all tabs in browser and calls onLogOut inside each.
        apiKeyLocalStorage.clean();
        apiKeyLocalStorage.notifyAboutLogOut();
    }

    onLogOut() {
        window.location.hash = this.appUrls.hasApiKey();
        window.location.reload();
    }

	navigateToClusterSettings() {
		this.navigate(this.appUrls.adminSettingsCluster());
	}
}

export = shell;<|MERGE_RESOLUTION|>--- conflicted
+++ resolved
@@ -224,11 +224,7 @@
             { route: "databases/edit", title: "Edit Document", moduleId: "viewmodels/database/documents/editDocument", nav: false },
             { route: "filesystems/files", title: "Files", moduleId: "viewmodels/filesystem/files/filesystemFiles", nav: true, hash: this.appUrls.filesystemFiles },
             { route: "filesystems/search", title: "Search", moduleId: "viewmodels/filesystem/search/search", nav: true, hash: this.appUrls.filesystemSearch },
-<<<<<<< HEAD
-            { route: "filesystems/synchronization*details", title: "Synchronization", moduleId: "viewmodels/filesystem/synchoronization/synchronization", nav: true, hash: this.appUrls.filesystemSynchronization },
-=======
             { route: "filesystems/synchronization*details", title: "Synchronization", moduleId: "viewmodels/filesystem/synchronization/synchronization", nav: true, hash: this.appUrls.filesystemSynchronization },
->>>>>>> 8872dadd
             { route: "filesystems/status*details", title: "Status", moduleId: "viewmodels/filesystem/status/status", nav: true, hash: this.appUrls.filesystemStatus },
             { route: "filesystems/tasks*details", title: "Tasks", moduleId: "viewmodels/filesystem/tasks/tasks", nav: true, hash: this.appUrls.filesystemTasks },
             { route: "filesystems/settings*details", title: "Settings", moduleId: "viewmodels/filesystem/settings/settings", nav: true, hash: this.appUrls.filesystemSettings },
