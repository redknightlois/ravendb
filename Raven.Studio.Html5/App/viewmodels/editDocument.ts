﻿/// <reference path="../../Scripts/typings/ace/ace.amd.d.ts" />

import app = require("durandal/app");
import sys = require("durandal/system");
import router = require("plugins/router"); 
import ace = require("ace/ace");

import document = require("models/document");
import database = require("models/database");
import documentMetadata = require("models/documentMetadata");
import collection = require("models/collection");
import saveDocumentCommand = require("commands/saveDocumentCommand");
import deleteDocuments = require("viewmodels/deleteDocuments");
import pagedList = require("common/pagedList");
import appUrl = require("common/appUrl");
import getDocumentWithMetadataCommand = require("commands/getDocumentWithMetadataCommand");
import viewModelBase = require("viewmodels/viewModelBase");
import alertType = require("common/alertType");
import alertArgs = require("common/alertArgs");
import verifyDocumentsIDsCommand = require("commands/verifyDocumentsIDsCommand");
import aceEditorBindingHandler = require("common/aceEditorBindingHandler");

class editDocument extends viewModelBase {

    document = ko.observable<document>();
    metadata: KnockoutComputed<documentMetadata>;
    documentText = ko.observable('').extend({ required: true });
    metadataText = ko.observable('').extend({ required: true });
    text: KnockoutComputed<string>;
    isEditingMetadata = ko.observable(false);
    isBusy = ko.observable(false);
    metaPropsToRestoreOnSave = [];
    editedDocId: KnockoutComputed<string>;
    userSpecifiedId = ko.observable('').extend({ required: true });
    isCreatingNewDocument = ko.observable(false);
    docsList = ko.observable<pagedList>();
    docEditor: AceAjax.Editor;
    databaseForEditedDoc: database;
    topRecentDocuments = ko.computed(() => this.getTopRecentDocuments());
    relatedDocumentHrefs=ko.observableArray<{id:string;href:string}>();
    docEditroHasFocus = ko.observable(true);
    documentMatchRegexp = /\w+\/\w+/ig;
    lodaedDocumentName = ko.observable('');
    isSaveEnabled: KnockoutComputed<Boolean>;
    textarea: any;

    static editDocSelector = "#editDocumentContainer";
    static recentDocumentsInDatabases = ko.observableArray<{ databaseName: string; recentDocuments: KnockoutObservableArray<string> }>();

<<<<<<< HEAD
    private loadedDocumentName : string;

=======
>>>>>>> b88e36c8
    constructor() {
        super();
        aceEditorBindingHandler.install();

        this.metadata = ko.computed(() => this.document() ? this.document().__metadata : null);

        this.document.subscribe(doc => {
            if (doc) {
                var docText = this.stringify(doc.toDto());
                this.documentText(docText);
            }
        });

        this.metadata.subscribe((meta: documentMetadata) => this.metadataChanged(meta));
        this.editedDocId = ko.computed(() => this.metadata() ? this.metadata().id : '');
        this.editedDocId.subscribe((docId: string)=> ko.postbox.publish("SetRawJSONUrl", appUrl.forDocumentRawData(this.activeDatabase(), docId)));

        // When we programmatically change the document text or meta text, push it into the editor.
        this.isEditingMetadata.subscribe(()=> {
            if (this.docEditor) {
                var text = this.isEditingMetadata() ? this.metadataText() : this.documentText();
                this.docEditor.getSession().setValue(text);
            }
        });
        this.text = ko.computed({
            read: () => {
                return this.isEditingMetadata() ? this.metadataText() : this.documentText();
            },
            write: (text: string) => {
                var currentObservable = this.isEditingMetadata() ? this.metadataText : this.documentText;
                currentObservable(text);
            },
            owner: this
        });
    }

    // Called by Durandal when seeing if we can activate this view.
    canActivate(args: any) {
        super.canActivate(args);
        if (args && args.id) {
            var canActivateResult = $.Deferred();
            new getDocumentWithMetadataCommand(args.id, appUrl.getDatabase())
                .execute()
                .done((document) => {
                    this.document(document);
                    canActivateResult.resolve({ can: true });

                    var relatedDocumentsCandidates:string[] = this.findRelatedDocumentsCandidates(document);

                    var docIDsVerifyCommand = new verifyDocumentsIDsCommand(relatedDocumentsCandidates, this.activeDatabase(), true, true);
                    var response = docIDsVerifyCommand.execute();

                    if (response.then) {
                        response.done(verifiedIDs => {
                            this.relatedDocumentHrefs(verifiedIDs.map(verified => {
                                return {
                                    id: verified.toString(),
                                    href: appUrl.forEditDoc(verified.toString(), null, null, this.activeDatabase())
                                };
                            }));
                        });
                    } else {

                        this.relatedDocumentHrefs(response.map(verified => {
                            return {
                                id: verified.toString(),
                                href: appUrl.forEditDoc(verified.toString(), null, null, this.activeDatabase())
                            };
                        }));                        
                    }
                    
                })
                .fail(() => {
                    ko.postbox.publish("Alert", new alertArgs(alertType.danger, "Could not find " + args.id + " document", null));
                    canActivateResult.resolve({ redirect: appUrl.forDocuments(collection.allDocsCollectionName, this.activeDatabase()) });
                }
                );
            return canActivateResult;
        } else {
            return $.Deferred().resolve({ can: true });
        }
    }

    activate(navigationArgs) {
        super.activate(navigationArgs);

        this.lodaedDocumentName(this.userSpecifiedId());
        viewModelBase.dirtyFlag = new ko.DirtyFlag([this.documentText, this.metadataText, this.userSpecifiedId]);

        this.isSaveEnabled = ko.computed(()=> {
            return (viewModelBase.dirtyFlag().isDirty() || this.lodaedDocumentName() == "");// && !!self.userSpecifiedId(); || 
        }, this);

        // Find the database and collection we're supposed to load.
        // Used for paging through items.
        this.databaseForEditedDoc = this.activeDatabase();
        if (navigationArgs && navigationArgs.database) {
            ko.postbox.publish("ActivateDatabaseWithName", navigationArgs.database);
        }

        if (navigationArgs && navigationArgs.list && navigationArgs.item) {
            var itemIndex = parseInt(navigationArgs.item, 10);
            if (!isNaN(itemIndex)) {
                var newCollection = new collection(navigationArgs.list, appUrl.getDatabase());
                var fetcher = (skip: number, take: number) => newCollection.fetchDocuments(skip, take);
                var list = new pagedList(fetcher);
                list.collectionName = navigationArgs.list;
                list.currentItemIndex(itemIndex);
                list.getNthItem(0); // Force us to get the total items count.
                this.docsList(list);
            }
        }

        if (navigationArgs && navigationArgs.id) {
            var existingRecentDocumentsStore = editDocument.recentDocumentsInDatabases.first(x=> x.databaseName == this.databaseForEditedDoc.name);
            if (existingRecentDocumentsStore) {
                var existingDocumentInStore = existingRecentDocumentsStore.recentDocuments.first(x=> x === navigationArgs.id);
                if (!existingDocumentInStore) {
                    if (existingRecentDocumentsStore.recentDocuments().length == 5) {
                        existingRecentDocumentsStore.recentDocuments.pop();
                    }
                    existingRecentDocumentsStore.recentDocuments.unshift(navigationArgs.id);
                }

            } else {
                editDocument.recentDocumentsInDatabases.push({ databaseName: this.databaseForEditedDoc.name, recentDocuments: ko.observableArray([navigationArgs.id]) });
            }

            ko.postbox.publish("SetRawJSONUrl", appUrl.forDocumentRawData(this.activeDatabase(), navigationArgs.id));
        } else {
            this.editNewDocument();
        }
<<<<<<< HEAD

        this.loadedDocumentName = this.userSpecifiedId();
=======
>>>>>>> b88e36c8
    }

    // Called when the view is attached to the DOM.
    attached() {
        this.setupKeyboardShortcuts();
    }

    compositionComplete() {
        super.compositionComplete();
        this.docEditor = ko.utils.domData.get($("#docEditor")[0], "aceEditor");
        this.textarea = $(this.docEditor.container).find('textarea')[0];
        this.focusOnEditor();

        this.subscribeToObservable(this.documentText, this.metadataText, "data", "metadata");
        this.subscribeToObservable(this.metadataText, this.documentText, "metadata", "data");
    }

    setupKeyboardShortcuts() {        
        this.createKeyboardShortcut("alt+shift+d", () => this.focusOnDocument(), editDocument.editDocSelector);
        this.createKeyboardShortcut("alt+shift+m", () => this.focusOnMetadata(), editDocument.editDocSelector);
        this.createKeyboardShortcut("alt+c", () => this.focusOnEditor(), editDocument.editDocSelector);
        this.createKeyboardShortcut("alt+home", () => this.firstDocument(), editDocument.editDocSelector);
        this.createKeyboardShortcut("alt+end", () => this.lastDocument(), editDocument.editDocSelector);
        this.createKeyboardShortcut("alt+page-up", () => this.previousDocumentOrLast(), editDocument.editDocSelector);
        this.createKeyboardShortcut("alt+page-down", () => this.nextDocumentOrFirst(), editDocument.editDocSelector);
        this.createKeyboardShortcut("alt+shift+del", () => this.deleteDocument(), editDocument.editDocSelector);
    }

    focusOnMetadata() {
        this.isEditingMetadata(true);
        this.focusOnEditor();
    }

    focusOnDocument() {
        this.isEditingMetadata(false);
        this.focusOnEditor();
    }

    focusOnEditor() {
        this.docEditor.focus();
    }

    editNewDocument() {
        this.isCreatingNewDocument(true);
        this.document(document.empty());
    }

    failedToLoadDoc(docId, errorResponse) {
        ko.postbox.publish("Alert", new alertArgs(alertType.danger, "Could not find " + docId + " document", null));
    }

    saveDocument() {
        var currentDocumentId = this.userSpecifiedId();
<<<<<<< HEAD
        if (this.loadedDocumentName && this.loadedDocumentName != currentDocumentId) {
=======
        if ((currentDocumentId == "") || (this.lodaedDocumentName() != currentDocumentId)) {
            //the name of the document was changed and we have to save it as a new one
>>>>>>> b88e36c8
            this.isCreatingNewDocument(true);
        }

        var updatedDto = JSON.parse(this.documentText());
        var meta = JSON.parse(this.metadataText());
        updatedDto['@metadata'] = meta;

        // Fix up the metadata: if we're a new doc, attach the expected reserved properties like ID, ETag, and RavenEntityName.
        // AFAICT, Raven requires these reserved meta properties in order for the doc to be seen as a member of a collection.
        if (this.isCreatingNewDocument()) {
            this.attachReservedMetaProperties(currentDocumentId, meta);
        } else {
            // If we're editing a document, we hide some reserved properties from the user.
            // Restore these before we save.
            this.metaPropsToRestoreOnSave.forEach(p => {
                if (p.name !== "Origin"){
                    meta[p.name] = p.value;
                }
            });
        }

        // skip some not necessary meta in headers
        var metaToSkipInHeaders = ['Raven-Replication-History'];
        for (var i in metaToSkipInHeaders) {
            var skippedHeader = metaToSkipInHeaders[i];
            delete meta[skippedHeader];
        }

        this.docsList().invalidateCache();

        var newDoc = new document(updatedDto);
        var saveCommand = new saveDocumentCommand(currentDocumentId, newDoc, appUrl.getDatabase());
        var saveTask = saveCommand.execute();
        saveTask.done((idAndEtag: { Key: string; ETag: string }) => {
<<<<<<< HEAD
            // Resync Changes
            viewModelBase.dirtyFlag().reset();

            this.loadedDocumentName = currentDocumentId;
=======
            viewModelBase.dirtyFlag().reset(); //Resync Changes
>>>>>>> b88e36c8
            this.isCreatingNewDocument(false);
            this.loadDocument(idAndEtag.Key);
            this.updateUrl(idAndEtag.Key);
        });
    }

    attachReservedMetaProperties(id: string, target: documentMetadataDto) {
        target['@etag'] = '';
        target['Raven-Entity-Name'] = !target['Raven-Entity-Name'] ? document.getEntityNameFromId(id) : target['Raven-Entity-Name'];
        target['@id'] = id;
    }

    stringify(obj: any) {
        var prettifySpacing = 4;
        return JSON.stringify(obj, null, prettifySpacing);
    }

    activateMeta() {
        this.isEditingMetadata(true);
    }

    activateDoc() {
        this.isEditingMetadata(false);
    }

    findRelatedDocumentsCandidates(doc: documentBase): string[] {
        var results: string[] = [];
        var initialDocumentFields = doc.getDocumentPropertyNames();
        var documentNodesFlattenedList = [];

        // get initial nodes list to work with
        initialDocumentFields.forEach(curField => {
            documentNodesFlattenedList.push(doc[curField]);
        });

        for (var documentNodesCursor = 0; documentNodesCursor < documentNodesFlattenedList.length; documentNodesCursor++) {
            var curField = documentNodesFlattenedList[documentNodesCursor];
            if (typeof curField === "string" && /\w+\/\w+/ig.test(curField)) {
                
                if (!results.first(x=>x === curField.toString())){
                    results.push(curField.toString());
                }
            }
            else if (typeof curField == "object" && !!curField) {
                    for (var curInnerField in curField) {
                        documentNodesFlattenedList.push(curField[curInnerField]);
                    }
            }
        }
        return results;
    }

    loadDocument(id: string): JQueryPromise<document> {
        var loadDocTask = new getDocumentWithMetadataCommand(id, this.databaseForEditedDoc).execute();
        loadDocTask.done(document=> {
            this.document(document);
<<<<<<< HEAD

            // Resync Changes
            viewModelBase.dirtyFlag().reset();
            this.loadedDocumentName = document.getId();

=======
            this.lodaedDocumentName(this.userSpecifiedId());
            viewModelBase.dirtyFlag().reset(); //Resync Changes
>>>>>>> b88e36c8
        });
        loadDocTask.fail(response => this.failedToLoadDoc(id, response));
        loadDocTask.always(() => this.isBusy(false));
        this.isBusy(true);
        return loadDocTask;
    }

    refreshDocument() {
        var meta = this.metadata();
        if (!this.isCreatingNewDocument()) {
            var docId = this.editedDocId();
            this.document(null);
            this.documentText(null);
            this.metadataText(null);
            this.userSpecifiedId('');
            this.loadDocument(docId);
        } else {
            this.editNewDocument();
        }
    }

    deleteDocument() {
        var doc = this.document();
        if (doc) {
            var viewModel = new deleteDocuments([doc]);
            viewModel.deletionTask.done(() => {
<<<<<<< HEAD
                if (this.docsList() != null) {
                    this.docsList().invalidateCache();
                }
                this.nextDocumentOrFirst()
=======
                viewModelBase.dirtyFlag().reset(); //Resync Changes
                this.nextDocumentOrFirst();
>>>>>>> b88e36c8
            });
            app.showDialog(viewModel, editDocument.editDocSelector);
        } 
    }

    formatDocument() {
        var docEditorText = this.docEditor.getSession().getValue();
        var observableToUpdate = this.isEditingMetadata() ? this.metadataText : this.documentText;
        var tempDoc = JSON.parse(docEditorText);
        var formatted = this.stringify(tempDoc);
        observableToUpdate(formatted);
    }

    nextDocumentOrFirst() {
        var list = this.docsList(); 
        if (list) {
            var nextIndex = list.currentItemIndex() + 1;
            if (nextIndex >= list.totalResultCount()) {
                nextIndex = 0;
            }
            this.pageToItem(nextIndex);
        } else {
            this.navigateToDocuments();
        }
    }

    previousDocumentOrLast() {
        var list = this.docsList();
        if (list) {
            var previousIndex = list.currentItemIndex() - 1;
            if (previousIndex < 0) {
                previousIndex = list.totalResultCount() - 1;
            }
            this.pageToItem(previousIndex);
        }
    }

    lastDocument() {
        var list = this.docsList();
        if (list) {
            this.pageToItem(list.totalResultCount() - 1);
        }
    }

    firstDocument() {
        this.pageToItem(0);
    }

    pageToItem(index: number) {
        var list = this.docsList();
        if (list) {
            list
                .getNthItem(index)
                .done((doc: document) => {
                    this.loadDocument(doc.getId());
                    list.currentItemIndex(index);
                    this.updateUrl(doc.getId());
                });
        }
    }

    navigateToCollection(collectionName: string) {
        var collectionUrl = appUrl.forDocuments(collectionName, this.activeDatabase());
        router.navigate(collectionUrl);
    }

    navigateToDocuments() {
        this.navigateToCollection(null);
    }

    updateUrl(docId: string) {
        var collectionName = this.docsList() ? this.docsList().collectionName : null;
        var currentItemIndex = this.docsList() ? this.docsList().currentItemIndex() : null;
        var editDocUrl = appUrl.forEditDoc(docId, collectionName, currentItemIndex, this.activeDatabase());
        router.navigate(editDocUrl, false);
    }

    getTopRecentDocuments() {
        var currentDbName = this.activeDatabase().name;
        var recentDocumentsForCurDb = editDocument.recentDocumentsInDatabases().first(x => x.databaseName === currentDbName);
        if (recentDocumentsForCurDb) {
            var value = recentDocumentsForCurDb
                .recentDocuments()
                .filter((x:string) => {
                  return x !== this.userSpecifiedId();
                })
                .slice(0, 5)
                .map((docId: string) => {
                    return {
                        docId: docId,
                        docUrl: appUrl.forEditDoc(docId, null, null, this.activeDatabase())
                    };
                });
            return value;
        } else {
            return [];
        }
    }

    metadataChanged(meta: documentMetadata) {
        if (meta) {
            this.metaPropsToRestoreOnSave.length = 0;
            var metaDto = this.metadata().toDto();

            // We don't want to show certain reserved properties in the metadata text area.
            // Remove them from the DTO, restore them on save.
            var metaPropsToRemove = ["@id", "@etag", "Origin", "Raven-Server-Build", "Raven-Client-Version", "Non-Authoritative-Information", "Raven-Timer-Request",
                "Raven-Authenticated-User", "Raven-Last-Modified", "Has-Api-Key", "Access-Control-Allow-Origin", "Access-Control-Max-Age", "Access-Control-Allow-Methods",
                "Access-Control-Request-Headers", "Access-Control-Allow-Headers", "Reverse-Via", "Persistent-Auth", "Allow", "Content-Disposition", "Content-Encoding",
                "Content-Language", "Content-Location", "Content-MD5", "Content-Range", "Content-Type", "Expires", "Last-Modified", "Content-Length", "Keep-Alive", "X-Powered-By",
                "X-AspNet-Version", "X-Requested-With", "X-SourceFiles", "Accept-Charset", "Accept-Encoding", "Accept", "Accept-Language", "Authorization", "Cookie", "Expect",
                "From", "Host", "If-MatTemp-Index-Scorech", "If-Modified-Since", "If-None-Match", "If-Range", "If-Unmodified-Since", "Max-Forwards", "Referer", "TE", "User-Agent", "Accept-Ranges",
                "Age", "Allow", "ETag", "Location", "Retry-After", "Server", "Set-Cookie2", "Set-Cookie", "Vary", "Www-Authenticate", "Cache-Control", "Connection", "Date", "Pragma",
                "Trailer", "Transfer-Encoding", "Upgrade", "Via", "Warning", "X-ARR-LOG-ID", "X-ARR-SSL", "X-Forwarded-For", "X-Original-URL"];

            for (var property in metaDto) {
                if (metaDto.hasOwnProperty(property) && metaPropsToRemove.contains(property)) {
                    if (metaDto[property]) {
                        this.metaPropsToRestoreOnSave.push({ name: property, value: metaDto[property].toString() });
                    }
                    delete metaDto[property];
                }
            }

            var metaString = this.stringify(metaDto);
            this.metadataText(metaString);
            if (meta.id != undefined) {
                this.userSpecifiedId(meta.id);
            }
        }
    }

    private subscribeToObservable(subscribedObservable, secondObservable, textType1: string, textType2: string) {
        subscribedObservable.subscribe(text=> {
            var message = "";
            try {
                var text1 = JSON.parse(text);
                var text2 = JSON.parse(secondObservable());
            }
            catch (e1) {
                if (text1 == undefined) {
                    message = "The " + textType1 + " isn't a legal JSON expression!";
                }
                else if (text2 == undefined) {
                    message = "The " + textType2 + " isn't a legal JSON expression!";
                }
            }
            finally {
                this.textarea.setCustomValidity(message);
            }
        });
    }
}

export = editDocument;<|MERGE_RESOLUTION|>--- conflicted
+++ resolved
@@ -47,11 +47,6 @@
     static editDocSelector = "#editDocumentContainer";
     static recentDocumentsInDatabases = ko.observableArray<{ databaseName: string; recentDocuments: KnockoutObservableArray<string> }>();
 
-<<<<<<< HEAD
-    private loadedDocumentName : string;
-
-=======
->>>>>>> b88e36c8
     constructor() {
         super();
         aceEditorBindingHandler.install();
@@ -184,11 +179,6 @@
         } else {
             this.editNewDocument();
         }
-<<<<<<< HEAD
-
-        this.loadedDocumentName = this.userSpecifiedId();
-=======
->>>>>>> b88e36c8
     }
 
     // Called when the view is attached to the DOM.
@@ -242,12 +232,8 @@
 
     saveDocument() {
         var currentDocumentId = this.userSpecifiedId();
-<<<<<<< HEAD
-        if (this.loadedDocumentName && this.loadedDocumentName != currentDocumentId) {
-=======
         if ((currentDocumentId == "") || (this.lodaedDocumentName() != currentDocumentId)) {
             //the name of the document was changed and we have to save it as a new one
->>>>>>> b88e36c8
             this.isCreatingNewDocument(true);
         }
 
@@ -282,14 +268,7 @@
         var saveCommand = new saveDocumentCommand(currentDocumentId, newDoc, appUrl.getDatabase());
         var saveTask = saveCommand.execute();
         saveTask.done((idAndEtag: { Key: string; ETag: string }) => {
-<<<<<<< HEAD
-            // Resync Changes
-            viewModelBase.dirtyFlag().reset();
-
-            this.loadedDocumentName = currentDocumentId;
-=======
             viewModelBase.dirtyFlag().reset(); //Resync Changes
->>>>>>> b88e36c8
             this.isCreatingNewDocument(false);
             this.loadDocument(idAndEtag.Key);
             this.updateUrl(idAndEtag.Key);
@@ -346,16 +325,8 @@
         var loadDocTask = new getDocumentWithMetadataCommand(id, this.databaseForEditedDoc).execute();
         loadDocTask.done(document=> {
             this.document(document);
-<<<<<<< HEAD
-
-            // Resync Changes
-            viewModelBase.dirtyFlag().reset();
-            this.loadedDocumentName = document.getId();
-
-=======
             this.lodaedDocumentName(this.userSpecifiedId());
             viewModelBase.dirtyFlag().reset(); //Resync Changes
->>>>>>> b88e36c8
         });
         loadDocTask.fail(response => this.failedToLoadDoc(id, response));
         loadDocTask.always(() => this.isBusy(false));
@@ -382,15 +353,8 @@
         if (doc) {
             var viewModel = new deleteDocuments([doc]);
             viewModel.deletionTask.done(() => {
-<<<<<<< HEAD
-                if (this.docsList() != null) {
-                    this.docsList().invalidateCache();
-                }
-                this.nextDocumentOrFirst()
-=======
                 viewModelBase.dirtyFlag().reset(); //Resync Changes
                 this.nextDocumentOrFirst();
->>>>>>> b88e36c8
             });
             app.showDialog(viewModel, editDocument.editDocSelector);
         } 
