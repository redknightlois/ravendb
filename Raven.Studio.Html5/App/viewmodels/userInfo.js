<<<<<<< HEAD
define(["require", "exports", "durandal/app", "plugins/router", "models/collection", "models/database", "models/document", "viewmodels/deleteCollection", "common/raven", "common/pagedList"], function(require, exports, app, router, collection, database, document, deleteCollection, raven, pagedList) {
=======
define(["require", "exports", "plugins/router", "models/collection", "models/database", "models/document", "viewModels/deleteCollection", "common/raven", "common/pagedList"], function(require, exports, router, collection, database, document, deleteCollection, raven, pagedList) {
>>>>>>> 1bf5d335
    var userInfo = (function () {
        function userInfo() {
            this.displayName = "user info";
            this.data = ko.observable();
            this.ravenDb = new raven();
        }
        userInfo.prototype.activate = function (args) {
            var _this = this;
            console.log("this is USERINFO!");

            if (args && args.database) {
                ko.postbox.publish("ActivateDatabaseWithName", args.database);
            }

            this.ravenDb.userInfo().done(function (info) {
                _this.data(info);
            });
        };

        userInfo.prototype.canDeactivate = function () {
            return true;
        };
        return userInfo;
    })();

    
    return userInfo;
});
//# sourceMappingURL=userInfo.js.map<|MERGE_RESOLUTION|>--- conflicted
+++ resolved
@@ -1,8 +1,4 @@
-<<<<<<< HEAD
-define(["require", "exports", "durandal/app", "plugins/router", "models/collection", "models/database", "models/document", "viewmodels/deleteCollection", "common/raven", "common/pagedList"], function(require, exports, app, router, collection, database, document, deleteCollection, raven, pagedList) {
-=======
 define(["require", "exports", "plugins/router", "models/collection", "models/database", "models/document", "viewModels/deleteCollection", "common/raven", "common/pagedList"], function(require, exports, router, collection, database, document, deleteCollection, raven, pagedList) {
->>>>>>> 1bf5d335
     var userInfo = (function () {
         function userInfo() {
             this.displayName = "user info";
