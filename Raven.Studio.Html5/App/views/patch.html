--- conflicted
+++ resolved
@@ -30,13 +30,8 @@
             <a class="btn btn-default use-bootstrap-tooltip" title="Patch all matching documents"><i class="fa fa-forward"></i> Patch All</a>
         </div>
     </div>
-<<<<<<< HEAD
-    <br/>
+    <br />
     <div class="form-horizontal" data-bind="with: patchDocument">
-=======
-    <br />
-    <div class="form-horizontal" data-bind="with: patchDocuments">
->>>>>>> b88e36c8
         <div class="form-group" data-bind="visible: isDocumentPatch()">
             <div class="row">
                 <label for="documentToPatch" class="col-md-2 control-label">Document to patch:</label>
