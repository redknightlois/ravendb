--- conflicted
+++ resolved
@@ -1,7 +1,7 @@
-﻿<!--<div class="alert alert-danger">
+﻿<div class="alert alert-danger">
     <p>Note: not implemented yet</p>
     <a href="http://issues.hibernatingrhinos.com/issue/RavenDB-2065">You can track progress here</a>
-</div>-->
+</div>
 
 <div class="filesystems-page">
 
@@ -21,7 +21,6 @@
         </li>
     </ul>
 
-<<<<<<< HEAD
     <div class="btn-toolbar" role="toolbar">
         <div class="btn-group">
             <a class="btn btn-primary use-bootstrap-tooltip" data-bind="click: addDestination" title="Add a new destination (Alt+N)" accesskey="N"><i class="fa fa-plus"></i> Add destination</a>
@@ -33,85 +32,18 @@
     </div>
     <br />
 
-        <div class="row">
-            <div class="col-md-12">
-                <!-- Destinations -->
-                <div class="synchronization-container panel-group" id="destinationsAccordion">
-                    <div class="synchronization-group panel panel-default">
-                        <div class="panel-heading">
-                            <h4 class="panel-title">
-                                <a data-toggle="collapse" data-bind="attr: { href: '#destinationsCollapse' }">
-                                    <span>Destinations</span>
-                                    <span class="text-muted" data-bind="text: '(' + destinations().length + ')'"></span>
-                                </a>
-                            </h4>
-                        </div>
-
-                        <div class="synchronization-group-content panel-collapse in" data-bind="attr: { id: 'destinationsCollapse' }">
-                            <div class="panel panel-default" style="overflow: visible;">
-                                <div class="panel-body" data-bind="foreach: $root.destinations">
-                                    <div class="synchronization panel panel-default">
-                                        <div class="panel-body">
-                                            <h4 class="pull-left">
-                                                <a class="use-bootstrap-tooltip">
-                                                    <span data-bind="text: $data.ServerUrl"></span>
-                                                </a>
-                                            </h4>
-                                            <div class="pull-right">
-                                                <button class="btn btn-danger use-bootstrap-tooltip" data-bind="click: $root.deleteDestination.bind($root, $data.ServerUrl)" title="Delete destination">
-                                                    <i class="fa fa-trash-o"></i>
-                                                </button>
-                                                <button class="btn btn-success use-bootstrap-tooltip" data-bind="click: $root.synchronizeWithDestination.bind($root, $data.ServerUrl)" title="Synchronize Now">
-                                                    <i class="fa fa-refresh"></i>
-                                                </button>
-                                            </div>
-                                        </div>
-                                    </div>
-                                </div>
-                            </div>
-                        </div>
-                    </div>
-
-                    <div class="synchronization-group panel panel-default" data-bind="visible: isConflictsVisible()">
-                        <div class="panel-heading">
-                            <h4 class="panel-title">
-                                <a data-toggle="collapse" data-bind="attr: { href: '#conflictsCollapse' }">
-                                    <span>Conflicts</span>
-                                    <span class="text-muted" data-bind="text: '(' + conflicts().length + ')'"></span>
-                                </a>
-                            </h4>
-                        </div>
-
-                        <div class="synchronization-group-content panel-collapse in" data-bind="attr: { id: 'conflictsCollapse' }">
-                            <div class="panel panel-default" style="overflow: visible;">
-                                <div class="panel-body" data-bind="foreach: conflicts">
-                                    <div class="synchronization panel panel-default">
-                                        <div class="panel-body">
-                                            <h4 class="pull-left">
-                                                <a class="use-bootstrap-tooltip">
-                                                    <span data-bind="text: $data"></span>
-                                                </a>
-                                            </h4>
-=======
-    <div class="col-md-12">
-
-        <div data-bind="dynamicHeight: { resizeTrigger: window.ravenStudioWindowHeight(), target: 'footer' }">
-
+    <div class="row">
+        <div class="col-md-12">
             <!-- Destinations -->
             <div class="synchronization-container panel-group" id="destinationsAccordion">
                 <div class="synchronization-group panel panel-default">
                     <div class="panel-heading">
                         <h4 class="panel-title">
-                            <a class="pull-right" data-toggle="collapse" data-bind="attr: { href: '#destinationsCollapse' }">
+                            <a data-toggle="collapse" data-bind="attr: { href: '#destinationsCollapse' }">
                                 <span>Destinations</span>
                                 <span class="text-muted" data-bind="text: '(' + destinations().length + ')'"></span>
                             </a>
-                            <div class="btn-group">
-                                <button class="btn btn-primary use-bootstrap-tooltip" data-bind="click: addDestination" title="Add a new destination (Alt+N)" accesskey="N"><i class="fa fa-plus"></i> Add destination</button>
-                                <button class="btn btn-primary use-bootstrap-tooltip" data-bind="click: synchronizeNow" title="Sync Now (Alt+S)" accesskey="S"><i class="fa fa-refresh"></i> Sync Now</button>
-                            </div>
                         </h4>
-                        <div class="clearfix"></div>
                     </div>
 
                     <div class="synchronization-group-content panel-collapse in" data-bind="attr: { id: 'destinationsCollapse' }">
@@ -121,7 +53,7 @@
                                     <div class="panel-body">
                                         <h4 class="pull-left">
                                             <a class="use-bootstrap-tooltip">
-                                                <span data-bind="text: $data"></span>
+                                                <span data-bind="text: $data.ServerUrl"></span>
                                             </a>
                                         </h4>
                                         <div class="pull-right">
@@ -131,7 +63,6 @@
                                             <button class="btn btn-success use-bootstrap-tooltip" data-bind="click: $root.synchronizeWithDestination.bind($root, $data.ServerUrl)" title="Synchronize Now">
                                                 <i class="fa fa-refresh"></i>
                                             </button>
->>>>>>> 2f01ba63
                                         </div>
                                     </div>
                                 </div>
@@ -140,78 +71,80 @@
                     </div>
                 </div>
             </div>
-        </div>
-        <div class="row">
-            <div class="col-md-6">
-                <div class="synchronization-group panel panel-default" data-bind="visible: isOutgoingActivityVisible()">
 
-<<<<<<< HEAD
-                    <div class="panel-heading">
-                        <h4 class="panel-title">
-                            <a data-toggle="collapse" data-bind="attr: { href: '#outgoingActivityCollapse' }">
-                                <span>Outgoing Activity</span>
-                                <span class="text-muted" data-bind="text: '(' + outgoingActivityPagedList().totalResultCount() + ')'"></span>
-=======
-                <div class="synchronization-group panel panel-default" data-bind="visible: isConflictsVisible()">
-                    
-                    <div class="panel-heading">
-                        <h4 class="panel-title">
-                            <a class="pull-right" data-toggle="collapse" data-bind="attr: { href: '#conflictsCollapse' }">
-                                <span>Conflicts</span>
-                                <span class="text-muted" data-bind="text: '(' + conflicts().length + ')'"></span>
->>>>>>> 2f01ba63
-                            </a>
-                            <div class="btn-group">
-                                <button class="btn btn-primary" data-bind="click: resolveWithLocalVersion">Resolve with Local</button>
-                                <button class="btn btn-primary" data-bind="click: resolveWithRemoteVersion">Resolve with Remote</button>
-                            </div>
-                        </h4>
-                        <div class="clearfix"></div>
-                    </div>
+            <div class="synchronization-group panel panel-default" data-bind="visible: isConflictsVisible()">
 
-                    <div class="synchronization-group-content panel-collapse in" data-bind="attr: { id: 'outgoingActivityCollapse' }" id="outgoingActivityCollapse">
-                        <div class="panel panel-default" style="overflow: visible;">
-<<<<<<< HEAD
-                            <div class="panel-body">
-                                <div id="outgoingGrid" data-bind="widget: { kind: 'virtualTable', itemsSource: outgoingActivityPagedList, gridSelector: '#outgoingGrid', contextMenuOptions: [], selectionEnabled: false }"></div>
-=======
-                            <div class="panel-body" data-bind="foreach: conflicts">
-                                <div class="synchronization panel panel-default">
-                                    <h4 class="pull-left">
-                                        <a class="use-bootstrap-tooltip">
-                                            <input type="checkbox" data-bind="attr: { value: fileName }, checked: $root.selectedConflicts" />
-                                            <span data-bind="text: fileName"></span>
-                                        </a>
-                                    </h4>
-                                </div>
->>>>>>> 2f01ba63
-                            </div>
+                <div class="panel-heading">
+                    <h4 class="panel-title">
+                        <a class="pull-right" data-toggle="collapse" data-bind="attr: { href: '#conflictsCollapse' }">
+                            <span>Conflicts</span>
+                            <span class="text-muted" data-bind="text: '(' + conflicts().length + ')'"></span>
+                        </a>
+                        <div class="btn-group">
+                            <button class="btn btn-primary" data-bind="click: resolveWithLocalVersion">Resolve with Local</button>
+                            <button class="btn btn-primary" data-bind="click: resolveWithRemoteVersion">Resolve with Remote</button>
                         </div>
-                    </div>
+                    </h4>
+                    <div class="clearfix"></div>
                 </div>
 
-            </div>
-            <div class="col-md-6">
-                <div class="synchronization-group panel panel-default" data-bind="visible: isIncomingActivityVisible()">
-
-                    <div class="panel-heading">
-                        <h4 class="panel-title">
-                            <a data-toggle="collapse" data-bind="attr: { href: '#incomingActivityCollapse' }">
-                                <span>Incoming Activity</span>
-                                <span class="text-muted" data-bind="text: '(' + incomingActivityPagedList().totalResultCount() + ')'"></span>
-                            </a>
-                        </h4>
-                    </div>
-
-                    <div class="synchronization-group-content panel-collapse in" data-bind="attr: { id: 'incomingActivityCollapse' }" id="incomingActivityCollapse">
-                        <div class="panel panel-default" style="overflow: visible;">
-                            <div class="panel-body">
-                                <div id="incomingGrid" data-bind="widget: { kind: 'virtualTable', itemsSource: incomingActivityPagedList, gridSelector: '#incomingGrid', contextMenuOptions: [], selectionEnabled: false }"></div>
+                <div class="synchronization-group-content panel-collapse in" data-bind="attr: { id: 'conflictsCollapse' }">
+                    <div class="panel panel-default" style="overflow: visible;">
+                        <div class="panel-body" data-bind="foreach: conflicts">
+                            <div class="synchronization panel panel-default">
+                                <h4 class="pull-left">
+                                    <a class="use-bootstrap-tooltip">
+                                        <input type="checkbox" data-bind="attr: { value: fileName }, checked: $root.selectedConflicts" />
+                                        <span data-bind="text: fileName"></span>
+                                    </a>
+                                </h4>
                             </div>
                         </div>
                     </div>
                 </div>
             </div>
+        </div>
+    </div>
+    <div class="row">
+        <div class="col-md-6">
+            <div class="synchronization-group panel panel-default" data-bind="visible: isOutgoingActivityVisible()">
+                <div class="panel-heading">
+                    <h4 class="panel-title">
+                        <a data-toggle="collapse" data-bind="attr: { href: '#outgoingActivityCollapse' }">
+                            <span>Outgoing Activity</span>
+                            <span class="text-muted" data-bind="text: '(' + outgoingActivityPagedList().totalResultCount() + ')'"></span>
+                        </a>
+                    </h4>
+                </div>
+                <div class="synchronization-group-content panel-collapse in" data-bind="attr: { id: 'outgoingActivityCollapse' }" id="outgoingActivityCollapse">
+                    <div class="panel panel-default" style="overflow: visible;">
+                        <div class="panel-body">
+                            <div id="outgoingGrid" data-bind="widget: { kind: 'virtualTable', itemsSource: outgoingActivityPagedList, gridSelector: '#outgoingGrid', contextMenuOptions: [], selectionEnabled: false }"></div>
+                        </div>
+                    </div>
+                </div>
+            </div>
+        </div>
+        <div class="col-md-6">
+            <div class="synchronization-group panel panel-default" data-bind="visible: isIncomingActivityVisible()">
 
+                <div class="panel-heading">
+                    <h4 class="panel-title">
+                        <a data-toggle="collapse" data-bind="attr: { href: '#incomingActivityCollapse' }">
+                            <span>Incoming Activity</span>
+                            <span class="text-muted" data-bind="text: '(' + incomingActivityPagedList().totalResultCount() + ')'"></span>
+                        </a>
+                    </h4>
+                </div>
+
+                <div class="synchronization-group-content panel-collapse in" data-bind="attr: { id: 'incomingActivityCollapse' }" id="incomingActivityCollapse">
+                    <div class="panel panel-default" style="overflow: visible;">
+                        <div class="panel-body">
+                            <div id="incomingGrid" data-bind="widget: { kind: 'virtualTable', itemsSource: incomingActivityPagedList, gridSelector: '#incomingGrid', contextMenuOptions: [], selectionEnabled: false }"></div>
+                        </div>
+                    </div>
+                </div>
+            </div>
         </div>
-</div>+    </div>
+</div>
