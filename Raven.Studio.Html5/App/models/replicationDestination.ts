class replicationDestination {

    url = ko.observable<string>().extend({ required: true });
    username = ko.observable<string>().extend({ required: true });
    password = ko.observable<string>().extend({ required: true });
    domain = ko.observable<string>().extend({ required: true });
    apiKey = ko.observable<string>().extend({ required: true });
    database = ko.observable<string>().extend({ required: true });
    transitiveReplicationBehavior = ko.observable<string>().extend({ required: true });
    ignoredClient = ko.observable<boolean>().extend({ required: true });
    disabled = ko.observable<boolean>().extend({ required: true });
    clientVisibleUrl = ko.observable<string>().extend({ required: true });
    skipIndexReplication = ko.observable<boolean>().extend({ required: true });
<<<<<<< HEAD
    sourceCollections = ko.observableArray<string>().extend({required: false});
    enableReplicateOnlyFromCollections : boolean;
=======
    hasGlobal = ko.observable<boolean>(false);
    hasLocal = ko.observable<boolean>(true);

    globalConfiguration = ko.observable<replicationDestination>();
>>>>>>> fd75e62e

    name = ko.computed(() => {
        var prefix = this.disabled() ? "[disabled]" : null;
        var database = this.database();
        var on = this.database() && this.url() ? "on" : null;
        var url = this.url();

        return [prefix, database, on, url]
            .filter(s => !!s)
            .join(" ")
            || "[empty]";
    });
    isValid = ko.computed(() => this.url() != null && this.url().length > 0);

<<<<<<< HEAD
=======
    canEdit = ko.computed(() => this.hasLocal());


>>>>>>> fd75e62e
    // data members for the ui
    isUserCredentials = ko.observable<boolean>(false);
    isApiKeyCredentials = ko.observable<boolean>(false);
    credentialsType = ko.computed(() => {
        if (this.isUserCredentials()) {
            return "user";
        } else if (this.isApiKeyCredentials()) {
            return "api-key";
        } else {
            return "none";
        }
    });

    useUserCredentials() {
        this.isUserCredentials(true);
        this.isApiKeyCredentials(false);
    }

    useApiKeyCredentials() {
        this.isApiKeyCredentials(true);
        this.isUserCredentials(false);
    }

    useNoCredentials() {
        this.isUserCredentials(false);
        this.isApiKeyCredentials(false);
    }

    toggleIsAdvancedShows(item, event) {
        $(event.target).next().toggle();
    }

    constructor(dto: replicationDestinationDto) {
        this.url(dto.Url);
        this.username(dto.Username);
        this.password(dto.Password);
        this.domain(dto.Domain);
        this.apiKey(dto.ApiKey);
        this.database(dto.Database);
        this.transitiveReplicationBehavior(dto.TransitiveReplicationBehavior);
        this.ignoredClient(dto.IgnoredClient);
        this.disabled(dto.Disabled);
        this.clientVisibleUrl(dto.ClientVisibleUrl);
        this.skipIndexReplication(dto.SkipIndexReplication);
        this.sourceCollections(dto.SourceCollections);

        this.enableReplicateOnlyFromCollections = typeof dto.SourceCollections !== 'undefined' && dto.SourceCollections.length > 0;

        if (this.username()) {
            this.isUserCredentials(true);
        } else if (this.apiKey()) {
            this.isApiKeyCredentials(true);
        }

        this.hasGlobal(dto.HasGlobal);
        this.hasLocal(dto.HasLocal);
    }

    static empty(databaseName: string): replicationDestination {
        return new replicationDestination({
            Url: null,
            Username: null,
            Password: null,
            Domain: null,
            ApiKey: null,
            Database: databaseName,
            TransitiveReplicationBehavior: "Replicate",
            IgnoredClient: false,
            Disabled: false,
            ClientVisibleUrl: null,
            SkipIndexReplication: false,
<<<<<<< HEAD
            SourceCollections: []
=======
            HasGlobal: false,
            HasLocal: true
>>>>>>> fd75e62e
        });
    }

    enable() {
        this.disabled(false);
    }

    disable() {
        this.disabled(true);
    }

    includeFailover() {
        this.ignoredClient(false);
    }

    skipFailover() {
        this.ignoredClient(true);
    }

    toDto(): replicationDestinationDto {
        return {
            Url: this.prepareUrl(),
            Username: this.username(),
            Password: this.password(),
            Domain: this.domain(),
            ApiKey: this.apiKey(),
            Database: this.database(),
            TransitiveReplicationBehavior: this.transitiveReplicationBehavior(),
            IgnoredClient: this.ignoredClient(),
            Disabled: this.disabled(),
            ClientVisibleUrl: this.clientVisibleUrl(),
            SkipIndexReplication: this.skipIndexReplication(),
            SourceCollections: this.sourceCollections()
        };
    }

    private prepareUrl() {
        var url = this.url();
        if (url && url.charAt(url.length - 1) === "/") {
            url = url.substring(0, url.length - 1);
        }
        return url;
    }

    copyFromGlobal() {
        if (this.globalConfiguration()) {
            var gConfig = this.globalConfiguration();
            this.url(gConfig.url());
            this.username(gConfig.username());
            this.password(gConfig.password());
            this.domain(gConfig.domain());
            this.apiKey(gConfig.apiKey());
            this.database(gConfig.database());
            this.transitiveReplicationBehavior(gConfig.transitiveReplicationBehavior());
            this.ignoredClient(gConfig.ignoredClient());
            this.disabled(gConfig.disabled());
            this.clientVisibleUrl(gConfig.clientVisibleUrl());
            this.skipIndexReplication(gConfig.skipIndexReplication());
            this.hasGlobal(true);
            this.hasLocal(false);
            this.isUserCredentials(gConfig.isUserCredentials());
            this.isApiKeyCredentials(gConfig.isApiKeyCredentials());
        }
    }
}

export = replicationDestination;<|MERGE_RESOLUTION|>--- conflicted
+++ resolved
@@ -11,15 +11,13 @@
     disabled = ko.observable<boolean>().extend({ required: true });
     clientVisibleUrl = ko.observable<string>().extend({ required: true });
     skipIndexReplication = ko.observable<boolean>().extend({ required: true });
-<<<<<<< HEAD
-    sourceCollections = ko.observableArray<string>().extend({required: false});
-    enableReplicateOnlyFromCollections : boolean;
-=======
     hasGlobal = ko.observable<boolean>(false);
     hasLocal = ko.observable<boolean>(true);
 
     globalConfiguration = ko.observable<replicationDestination>();
->>>>>>> fd75e62e
+
+    sourceCollections = ko.observableArray<string>().extend({required: false});
+    enableReplicateOnlyFromCollections : boolean;
 
     name = ko.computed(() => {
         var prefix = this.disabled() ? "[disabled]" : null;
@@ -34,12 +32,9 @@
     });
     isValid = ko.computed(() => this.url() != null && this.url().length > 0);
 
-<<<<<<< HEAD
-=======
     canEdit = ko.computed(() => this.hasLocal());
 
 
->>>>>>> fd75e62e
     // data members for the ui
     isUserCredentials = ko.observable<boolean>(false);
     isApiKeyCredentials = ko.observable<boolean>(false);
@@ -111,12 +106,9 @@
             Disabled: false,
             ClientVisibleUrl: null,
             SkipIndexReplication: false,
-<<<<<<< HEAD
-            SourceCollections: []
-=======
+            SourceCollections: [],
             HasGlobal: false,
             HasLocal: true
->>>>>>> fd75e62e
         });
     }
 
