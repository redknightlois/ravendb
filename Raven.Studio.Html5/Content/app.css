﻿html,
body {
  height: 100%;
}
.page-host {
  padding: 20px 20px 50px 20px;
  position: relative;
  top: 40px;
}
.splash {
  text-align: center;
  margin: 10% 0 0 0;
}
.splash .message {
  font-size: 5em;
  line-height: 1.5em;
  -webkit-text-shadow: rgba(0, 0, 0, 0.5) 0px 0px 15px;
  text-shadow: rgba(0, 0, 0, 0.5) 0px 0px 15px;
  text-transform: uppercase;
}
.navbar-fixed-top .navbar-inner {
  padding-left: 1em;
  padding-right: 1em;
}
.navbar-fixed-top .icon-home {
  font-size: 18px;
}
.loader {
  margin: 6px 8px 4px 8px;
  visibility: hidden;
}
.loader.active {
  visibility: visible;
}
@media (max-width: 979px) {
  .page-host {
    top: 0;
  }
  .navbar-fixed-top {
    margin-bottom: 0;
  }
}
.page {
  padding: 0 10px 20px 10px;
  width: 98%;
}
.navbar-splitbutton > a {
  padding-right: 5px !important;
}
.navbar-splitbutton + .dropdown {
  cursor: pointer;
}
.navbar-splitbutton + .dropdown > a {
  padding-left: 6px;
  padding-right: 8px;
}
.database-page {
  /*.systemButton {
        color:grey;
        margin-top:50px;        
        position:absolute;
        top:-40px;
        right:25px;
    }*/
}
.database-page .btn-toolbar {
  margin-bottom: 20px;
}
.database-page .databases-container {
  margin-top: 10px;
}
.database-page .databases-container .database {
  cursor: pointer;
  border-radius: 10px;
  -webkit-box-shadow: 0 0 5px 1px silver;
  box-shadow: 0 0 5px 1px silver;
  min-width: 140px;
  min-height: 60px;
  display: inline-block;
  padding: 8px;
  margin: 0 10px 14px 0;
}
.database-page .databases-container .database:hover {
  background-color: white;
  -webkit-box-shadow: 0 0 5px 0 #6aa3d5;
  box-shadow: 0 0 5px 0 #6aa3d5;
}
.database-page .databases-container .database.selected {
  -webkit-box-shadow: 0 0 6px 0 #428bca;
  box-shadow: 0 0 6px 0 #428bca;
  background-color: #428bca;
}
.database-page .databases-container .database.selected a,
.database-page .databases-container .database.selected .text-muted {
  color: white;
}
.database-page .databases-container .database.system-database {
  background-color: rgba(192, 192, 192, 0.21);
}
.database-page .databases-container .database.system-database.selected {
  background-color: rgba(14, 14, 14, 0.21);
}
.database-page .databases-container .database.system-database.selected a,
.database-page .databases-container .database.system-database.selected .text-muted {
  color: #3071a9;
}
.document-collections li {
  outline: none;
}
.document-collections li:not(:first-child) {
  padding-left: 15px;
}
.indexes-container {
  margin-top: 10px;
}
.indexes-container .index .index-actions-container {
  display: none;
}
.indexes-container .index:hover .index-actions-container {
  display: inline-block;
}
.indexes-container .index-group .panel-heading {
  padding-top: 0;
}
.indexes-container .index-group .panel-heading .panel-title {
  padding-top: 15px;
}
.indexes-container .index-group .panel-heading .indexGroup-actions-container {
  display: none;
  padding-top: 5px;
}
.indexes-container .index-group .panel-heading:hover .indexGroup-actions-container {
  display: inline-block;
}
#logsContainer .logRecord .logName .logName-actions-container {
  display: none;
}
#logsContainer .logRecord:hover .logName-actions-container {
  display: inline-block;
}
.settings-container {
  margin-top: 10px;
}
.settings-container .api-key-card,
.settings-container .win-auth-card {
  display: inline-block;
  width: 500px;
  margin-right: 20px;
}
.settings-container .replication-destination-card {
  display: inline-table;
  width: 500px;
  margin-right: 20px;
}
.settings-container .win-auth-tabs {
  padding: 15px;
}
.settings-container .win-auth-tabs .win-auth-panels-container {
  margin-top: 15px;
}
.settings-container .database-table {
  margin-bottom: 0px;
}
.settings-container .database-table td {
  padding: 3px;
}
.settings-container .table-sql-replication-tables {
  margin-bottom: 0px;
}
.settings-container .database-header .narrow-column,
.settings-container .sql-replication-tables-header .narrow-column {
  width: 75px;
}
.settings-container .database-header .narrowest-column,
.settings-container .sql-replication-tables-header .narrowest-column {
  width: 1px;
}
.settings-container .database-row .form-control {
  border-radius: 3px;
  height: 26px;
  font-size: 12px;
}
.settings-container .sql-replication-panel-body {
  padding-bottom: 0px;
}
.settings-container .sql-replication-script-container .editor {
  height: 100px;
}
.collection-style-0 {
  background-color: #00c700;
}
.collection-style-1 {
  background-color: #c7009a;
}
.collection-style-2 {
  background-color: red;
}
.collection-style-3 {
  background-color: #0095ef;
}
.collection-style-4 {
  background-color: #a70068;
}
.collection-style-5 {
  background-color: #006464;
}
.collection-style-6 {
  background-color: #7832c7;
}
.collection-style-7 {
  background-color: #c72828;
}
.collection-style-8 {
  background-color: #c7c700;
}
.collection-style-9 {
  background-color: #c700c7;
}
.collection-style-10 {
  background-color: #fe8000;
}
.collection-style-11 {
  background-color: #0095fe;
}
.collection-style-12 {
  background-color: #95fec7;
}
.collection-style-13 {
  background-color: #9500fe;
}
.collection-style-14 {
  background-color: #950000;
}
.collection-style-15 {
  background-color: #95fe00;
}
.system-documents-collection {
  background-color: #123c65;
}
.all-documents-collection {
  background: #ff0202;
  /* Old browsers */
  background: -moz-linear-gradient(top, #ff0202 0%, #fff202 27%, #02ff1b 54%, #0206ff 79%, #f602ff 100%);
  /* FF3.6+ */
  background: -webkit-gradient(linear, left top, left bottom, color-stop(0%, #ff0202), color-stop(27%, #fff202), color-stop(54%, #02ff1b), color-stop(79%, #0206ff), color-stop(100%, #f602ff));
  /* Chrome,Safari4+ */
  background: -webkit-linear-gradient(top, #ff0202 0%, #fff202 27%, #02ff1b 54%, #0206ff 79%, #f602ff 100%);
  /* Chrome10+,Safari5.1+ */
  background: -o-linear-gradient(top, #ff0202 0%, #fff202 27%, #02ff1b 54%, #0206ff 79%, #f602ff 100%);
  /* Opera 11.10+ */
  background: -ms-linear-gradient(top, #ff0202 0%, #fff202 27%, #02ff1b 54%, #0206ff 79%, #f602ff 100%);
  /* IE10+ */
  background: linear-gradient(to bottom, #ff0202 0%, #fff202 27%, #02ff1b 54%, #0206ff 79%, #f602ff 100%);
  /* W3C */
  filter: progid:DXImageTransform.Microsoft.gradient(startColorstr='#ff0202', endColorstr='#f602ff', GradientType=0);
  /* IE6-9 */
}
#nprogress {
  position: absolute;
  z-index: 9999;
}
.documents-page {
  margin-top: 10px;
}
.documents-page .collection-color-strip {
  height: 20px;
  width: 4px;
  display: inline-block;
  vertical-align: middle;
}
#editIndex .map {
  height: 120px;
}
#queryContainer .editor {
  height: 60px;
}
#queryContainer .popover {
  max-width: 450px;
  width: 450px;
}
#queryContainer .form-horizontal {
  overflow: hidden auto;
}
.ko-grid {
  /*position: absolute;
    right: 0;
    left: 0;*/
}
.ko-grid:focus {
  outline: 0;
}
.ko-grid .ko-grid-column-container {
  white-space: nowrap;
  overflow: hidden;
}
.ko-grid .ko-grid-column-container .ko-grid-column-header {
  display: inline-block;
  font-weight: bold;
  padding: 8px;
  overflow: hidden;
  white-space: nowrap;
  -ms-text-overflow: ellipsis;
  -o-text-overflow: ellipsis;
  text-overflow: ellipsis;
}
.ko-grid .ko-grid-viewport-container {
  position: relative;
  overflow-y: auto;
}
.ko-grid .ko-grid-row {
  position: absolute;
  background-color: #f9f9f9;
  border-top: 1px solid #dddddd;
  -moz-box-sizing: border-box;
  -webkit-box-sizing: border-box;
  box-sizing: border-box;
  overflow: hidden;
}
.ko-grid .ko-grid-row.even {
  background-color: white;
}
.ko-grid .ko-grid-row.checked {
  background-color: #ffffcc;
}
.ko-grid .ko-grid-cell {
  -ms-text-overflow: ellipsis;
  -o-text-overflow: ellipsis;
  text-overflow: ellipsis;
  white-space: nowrap;
  overflow: hidden;
  display: inline-block;
  padding: 8px;
  font-family: 'Helvetica Neue', Helvetica, Arial, sans-serif;
  font-size: 14px;
  font-weight: normal;
}
.code-keyword {
  color: blue;
}
.help-cursor {
  cursor: help;
}
.breadcrumb {
  padding: 0 10px 0 10px;
}
.studio-alerts {
  position: fixed;
  top: 60px;
  left: 40%;
  z-index: 2000;
  width: 400px;
}
#editDocumentContainer:focus {
  outline: 0;
}
#editDocumentContainer #docEditor {
  height: 500px;
}
#editDocumentContainer .document-addition-data {
  margin-top: 95px;
  padding-top: 10px;
  padding-bottom: 40px;
}
#editDocumentContainer hr {
  border-color: red;
  margin-top: 5px;
}
#editDocumentContainer .query-metadata {
  padding-top: 20px;
}
.keyboard-shortcut {
  margin-left: 20px;
}
.single-line-row-table {
  table-layout: fixed;
  width: 100%;
  overflow-x: hidden;
  -ms-word-break: break-all;
  word-break: break-all;
  cursor: pointer;
}
.single-line-row-table tbody td {
  overflow: hidden;
  white-space: nowrap;
  -ms-word-wrap: break-word;
  word-wrap: break-word;
  -ms-text-overflow: ellipsis;
  -o-text-overflow: ellipsis;
  text-overflow: ellipsis;
}
#editTransformerContainer .transformer {
  height: 600px;
}
#csvImportContainer .fileinputs {
  position: relative;
}
#csvImportContainer .fakefile {
  position: absolute;
  top: 0;
  left: 0;
  z-index: 1;
}
#csvImportContainer .file {
  position: relative;
  text-align: right;
  -moz-opacity: 0 ;
  filter: alpha(opacity: 0);
  opacity: 0;
  z-index: 2;
}
.twitter-typeahead .tt-hint {
  display: block;
  height: 34px;
  padding: 6px 12px;
  font-size: 14px;
  line-height: 1.428571429;
  border: 1px solid transparent;
  border-radius: 4px;
  visibility: hidden;
}
.twitter-typeahead .hint-small {
  height: 30px;
  padding: 5px 10px;
  font-size: 12px;
  border-radius: 3px;
  line-height: 1.5;
}
.twitter-typeahead .hint-large {
  height: 45px;
  padding: 10px 16px;
  font-size: 18px;
  border-radius: 6px;
  line-height: 1.33;
}
.typeahead {
  background-color: #fff;
}
.typeahead:focus {
  border: 2px solid #0097cf;
}
.tt-query {
  -webkit-box-shadow: inset 0 1px 1px rgba(0, 0, 0, 0.075);
  -moz-box-shadow: inset 0 1px 1px rgba(0, 0, 0, 0.075);
  box-shadow: inset 0 1px 1px rgba(0, 0, 0, 0.075);
}
.tt-dropdown-menu {
  width: 422px;
  margin-top: 12px;
  padding: 8px 0;
  background-color: #fff;
  border: 1px solid #ccc;
  border: 1px solid rgba(0, 0, 0, 0.2);
  -webkit-border-radius: 8px;
  -moz-border-radius: 8px;
  border-radius: 8px;
  -webkit-box-shadow: 0 5px 10px rgba(0, 0, 0, 0.2);
  -moz-box-shadow: 0 5px 10px rgba(0, 0, 0, 0.2);
  box-shadow: 0 5px 10px rgba(0, 0, 0, 0.2);
}
.tt-suggestion {
  padding: 3px 20px;
  font-size: 18px;
  line-height: 24px;
}
.tt-suggestion.tt-cursor {
  color: #fff;
  background-color: #32aec4;
}
.tt-suggestion p {
  margin: 0;
}
#logsContainer table,
#alertsContainer table,
#indexErrorsContainer table {
  outline: none;
}
#logsContainer table .selected td,
#alertsContainer table .selected td,
#indexErrorsContainer table .selected td {
  background-color: #ffffcc;
}
#logsContainer .log-details,
#alertsContainer .log-details,
#indexErrorsContainer .log-details,
#logsContainer .alerts-details,
#alertsContainer .alerts-details,
#indexErrorsContainer .alerts-details,
#logsContainer .index-errors-details,
#alertsContainer .index-errors-details,
#indexErrorsContainer .index-errors-details {
  padding: 10px;
  overflow-y: auto;
  overflow-x: hidden;
}
#logsContainer .unread td,
#alertsContainer .unread td,
#indexErrorsContainer .unread td {
  font-weight: bold;
}
#databaseSettingsContainer #dbDocEditor {
  height: 500px;
}
#databaseSettingsContainer .btn-toolbar {
  margin-bottom: 10px;
}
.text-ellipsis {
  overflow: hidden;
  -ms-text-overflow: ellipsis;
  -o-text-overflow: ellipsis;
  text-overflow: ellipsis;
  white-space: nowrap;
}
footer {
  position: fixed;
  bottom: 0;
  margin-top: 50px;
  background-color: silver;
  color: black;
  border-top: 2px solid black;
  width: 100%;
}
footer ul {
  height: 32px;
}
.splash .message {
  font-size: 5em;
  line-height: 1.5em;
  -webkit-text-shadow: rgba(0, 0, 0, 0.5) 0 0 15px;
  text-shadow: rgba(0, 0, 0, 0.5) 0 0 15px;
  text-transform: uppercase;
}
.splash .icon-spinner {
  text-align: center;
  display: inline-block;
  font-size: 5em;
  margin-top: 50px;
}
.navbar-fixed-top .navbar-inner {
  padding-left: 1em;
  padding-right: 1em;
}
.navbar-fixed-top .icon-home {
  font-size: 18px;
}
@media (max-width: 979px) {
  .page-host {
    top: 0;
  }
  .navbar-fixed-top {
    margin-bottom: 0;
  }
}
#recentErrorsDialog {
  height: 500px;
  width: 600px;
}
#recentErrorsDialog .modal-body {
  height: 350px;
  overflow-y: auto;
}
#recentErrorsDialog .error-details,
#recentErrorsDialog .http-status {
  width: 100%;
}
#scriptedIndex .map {
  height: 160px;
}
<<<<<<< HEAD
.filesystem-page .btn-toolbar {
  margin-bottom: 20px;
}
.filesystem-page .filesystems-container {
  margin-top: 10px;
}
.filesystem-page .filesystems-container .filesystem {
  cursor: pointer;
  border-radius: 10px;
  -webkit-box-shadow: 0 0 5px 1px silver;
  box-shadow: 0 0 5px 1px silver;
  min-width: 140px;
  min-height: 60px;
  display: inline-block;
  padding: 8px;
  margin: 0 10px 14px 0;
}
.filesystem-page .filesystems-container .filesystem:hover {
  background-color: white;
  -webkit-box-shadow: 0 0 5px 0 #6aa3d5;
  box-shadow: 0 0 5px 0 #6aa3d5;
}
.filesystem-page .filesystems-container .filesystem.selected {
  -webkit-box-shadow: 0 0 6px 0 #428bca;
  box-shadow: 0 0 6px 0 #428bca;
  background-color: #428bca;
}
.filesystem-page .filesystems-container .filesystem.selected a,
.filesystem-page .filesystems-container .filesystem.selected .text-muted {
  color: white;
}
.filesystem-page .filesystems-container .filesystem.default-filesystem {
  background-color: rgba(192, 192, 192, 0.21);
}
.filesystem-page .filesystems-container .filesystem.default-filesystem.selected {
  background-color: rgba(14, 14, 14, 0.21);
}
.filesystem-page .filesystems-container .filesystem.default-filesystem.selected a,
.filesystem-page .filesystems-container .filesystem.default-filesystem.selected .text-muted {
  color: #3071a9;
}
.filesystem-page .systemButton {
  color: grey;
  margin-top: 50px;
  position: absolute;
  top: -40px;
  right: 25px;
}
=======
>>>>>>> 7fc0fa56
/*# sourceMappingURL=app.css.map */<|MERGE_RESOLUTION|>--- conflicted
+++ resolved
@@ -565,7 +565,7 @@
 #scriptedIndex .map {
   height: 160px;
 }
-<<<<<<< HEAD
+
 .filesystem-page .btn-toolbar {
   margin-bottom: 20px;
 }
@@ -614,6 +614,4 @@
   top: -40px;
   right: 25px;
 }
-=======
->>>>>>> 7fc0fa56
 /*# sourceMappingURL=app.css.map */