﻿html,
body {
  height: 100%;
}
.not-implemented-yet {
  position: relative;
}
.not-implemented-yet:after {
  content: " ";
  z-index: 10;
  display: block;
  position: absolute;
  height: 100%;
  width: 100%;
  top: 0;
  left: 0;
  right: 0;
}
.alert-text {
  overflow: hidden!important;
  white-space: nowrap !important;
  -ms-text-overflow: ellipsis !important;
  -o-text-overflow: ellipsis !important;
  text-overflow: ellipsis !important;
}
.table-no-borders td {
  border-top: none !important;
}
.page-host {
  padding: 20px 20px 50px 20px;
  position: relative;
  top: 40px;
}
.splash {
  text-align: center;
  margin: 10% 0 0 0;
}
.splash .message {
  font-size: 5em;
  line-height: 1.5em;
  -webkit-text-shadow: rgba(0, 0, 0, 0.5) 0px 0px 15px;
  text-shadow: rgba(0, 0, 0, 0.5) 0px 0px 15px;
  text-transform: uppercase;
}
.navbar-fixed-top .navbar-inner {
  padding-left: 1em;
  padding-right: 1em;
}
.navbar-fixed-top .icon-home {
  font-size: 18px;
}
.loader {
  margin: 6px 8px 4px 8px;
  visibility: hidden;
}
.loader.active {
  visibility: visible;
}
.replicationError {
  color: red;
}
.query-stats {
  width: 600px;
  margin: -250px 0 0 -450px;
}
.query-stats ul li {
  padding: 0 10px 0 10px;
  border-bottom: 0!important;
  border-top: 0!important;
  border-left: 0!important;
  border-right: 0!important;
}
.query-stats ul li strong {
  padding: 0 10px 0 10px;
  display: inline-block;
}
.query-stats ul li span {
  padding: 0 10px 0 10px;
  display: inline-block;
}
.side-panel li {
  max-width: 20%;
  margin-top: 5%;
  margin-bottom: 5%;
  padding-top: 5%;
  padding-bottom: 5%;
  overflow: hidden;
  white-space: nowrap;
  -ms-text-overflow: ellipsis;
  -o-text-overflow: ellipsis;
  text-overflow: ellipsis;
}
.ace_docs {
  font-style: italic!important;
  font-color: red;
  font-weight: bold;
}
.ace_prefix {
  font-style: italic!important;
  font-color: red;
  font-weight: bold;
}
/*
.ace_editor {
		border: 1px solid lightgray;
		margin: auto;
		height: 200px;
		width: 80%;
		position: relative !important
	}*/
.fullScreen .fullScreen-editor {
  height: auto!important;
  width: auto!important;
  border: 0;
  margin: 0;
  position: fixed !important;
  top: 0;
  bottom: 0;
  left: 0;
  right: 0;
  z-index: 10000;
}
.fullScreen {
  overflow: hidden;
}
.dropdown-menu .selected {
  color: #555;
  background-color: #e7e7e7;
}
.vertical-bottom-container {
  width: 10%!important;
  padding: 0 40% 0 40% !important;
}
.vertical-navbar-menu-item {
  float: none!important;
  display: block;
  padding: 0 0 0 0;
}
.vertical-navbar-menu-item a {
  padding: 0 0 0 0;
}
.panel span {
  overflow: hidden;
  -ms-text-overflow: ellipsis;
  -o-text-overflow: ellipsis;
  text-overflow: ellipsis;
  white-space: nowrap;
  width: auto;
}
.page {
  padding: 0 10px 20px 10px;
  width: 98%;
}
.database-page .btn-toolbar {
  margin-bottom: 20px;
}
.database-page .databases-container {
  margin-top: 10px;
}
.database-page .databases-container .database {
  cursor: pointer;
  border-radius: 10px;
  -webkit-box-shadow: 0 0 5px 2px silver;
  box-shadow: 0 0 5px 2px silver;
  min-width: 140px;
  min-height: 60px;
  display: inline-block;
  padding: 8px;
  margin: 0 10px 14px 0;
}
.database-page .databases-container .database .database-name {
  float: left;
}
.database-page .databases-container .database .btn-group {
  float: right;
  margin-left: 5px;
  margin-top: 3px;
}
.database-page .databases-container .database .btn-default {
  border-color: white;
}
.database-page .databases-container .database .btn-default:hover {
  -webkit-box-shadow: 0 0 5px 0 #6aa3d5;
  box-shadow: 0 0 5px 0 #6aa3d5;
}
.database-page .databases-container .database .margin {
  clear: both;
  display: block;
  margin: 22px 0;
}
.database-page .databases-container .database.disabled {
  -webkit-box-shadow: 0 0 6px 0 #cdcdcd;
  box-shadow: 0 0 6px 0 #cdcdcd;
}
.database-page .databases-container .database:hover {
  background-color: white;
  -webkit-box-shadow: 0 0 5px 0 #6aa3d5;
  box-shadow: 0 0 5px 0 #6aa3d5;
}
.database-page .databases-container .database.selected {
  -webkit-box-shadow: 0 0 6px 0 #428bca;
  box-shadow: 0 0 6px 0 #428bca;
  background-color: #428bca;
}
.database-page .databases-container .database.selected a,
.database-page .databases-container .database.selected .text-muted {
  color: white;
}
.database-page .databases-container .database.selected a.btn {
  color: black;
  text-align: left;
}
.database-page .databases-container .database.selected .btn-default {
  border-color: #6aa3d5;
}
.database-page .databases-container .database.system-database {
  background-color: rgba(192, 192, 192, 0.21);
}
.database-page .databases-container .database.system-database.selected {
  background-color: rgba(14, 14, 14, 0.21);
}
.database-page .databases-container .database.system-database.selected a,
.database-page .databases-container .database.system-database.selected .text-muted {
  color: #3071a9;
}
.menu-item-disabled {
  pointer-events: none;
  cursor: default;
  text-decoration: line-through;
}
.resource-link {
  padding-left: 5px;
  overflow-x: hidden;
  max-width: 130px;
  text-overflow: ellipsis;
  white-space: nowrap;
}
.resource-link-disabled {
  pointer-events: none;
  cursor: default;
}
.document-collections li {
  outline: none;
}
.document-collections .collection-color-strip {
  margin-right: 5px;
}
.document-collections .collectionText {
  overflow: hidden!important;
  white-space: nowrap !important;
  -ms-text-overflow: ellipsis !important;
  -o-text-overflow: ellipsis !important;
  text-overflow: ellipsis !important;
  max-width: 70%;
  margin-right: 0!important;
}
.document-collections .collectionName {
  overflow: hidden!important;
  white-space: nowrap !important;
  -ms-text-overflow: ellipsis !important;
  -o-text-overflow: ellipsis !important;
  text-overflow: ellipsis !important;
  max-width: 90%;
  margin-right: 0!important;
}
.document-collections li:not(:first-child) {
  padding-left: 15px;
}
.index-panel {
  overflow: visible!important;
}
.index-dropdown {
  right: 0;
  left: auto;
}
.index-dropdown li > a {
  text-align: left;
}
.index-dropdown li > a.active {
  -webkit-box-shadow: inset 0 0 0 rgba(0, 0, 0, 0.125) !important;
  box-shadow: inset 0 0 0 rgba(0, 0, 0, 0.125) !important;
  text-decoration: underline!important;
  font-weight: bold;
}
.indexes-container {
  margin-top: 10px;
}
.indexes-container .index-group .panel-heading {
  padding-top: 0;
}
.indexes-container .index-group .panel-heading .panel-title {
  padding-top: 15px;
}
.indexes-container .index-group .panel-heading .indexGroup-actions-container {
  display: none;
  padding-top: 5px;
}
.indexes-container .index-group .panel-heading:hover .indexGroup-actions-container {
  display: inline-block;
}
#logsContainer .logRecord .logName .logName-actions-container {
  display: none;
}
#logsContainer .logRecord:hover .logName-actions-container {
  display: inline-block;
}
.settings-container {
  margin-top: 10px;
}
.settings-container .api-key-card,
.settings-container .win-auth-card {
  display: inline-block;
  width: 500px;
  margin-right: 20px;
}
.settings-container .replication-destination-card {
  display: inline-table;
  width: 500px;
  margin-right: 20px;
}
.settings-container .win-auth-tabs {
  padding: 15px;
}
.settings-container .win-auth-tabs .win-auth-panels-container {
  margin-top: 15px;
}
.settings-container .database-table {
  margin-bottom: 0px;
}
.settings-container .database-table td {
  padding: 3px;
}
.settings-container .table-sql-replication-tables {
  margin-bottom: 0px;
}
.settings-container .database-header .narrow-column,
.settings-container .sql-replication-tables-header .narrow-column {
  width: 75px;
}
.settings-container .database-header .narrowest-column,
.settings-container .sql-replication-tables-header .narrowest-column {
  width: 1px;
}
.settings-container .database-row .form-control {
  border-radius: 3px;
  height: 26px;
  font-size: 12px;
}
.settings-container .sql-replication-panel-body {
  padding-bottom: 0px;
}
.settings-container .sql-replication-script-container .editor {
  height: 100px;
}
.collection-style-0 {
  background-color: #00c700;
}
.collection-style-1 {
  background-color: #c7009a;
}
.collection-style-2 {
  background-color: red;
}
.collection-style-3 {
  background-color: #0095ef;
}
.collection-style-4 {
  background-color: #a70068;
}
.collection-style-5 {
  background-color: #006464;
}
.collection-style-6 {
  background-color: #7832c7;
}
.collection-style-7 {
  background-color: #c72828;
}
.collection-style-8 {
  background-color: #c7c700;
}
.collection-style-9 {
  background-color: #c700c7;
}
.collection-style-10 {
  background-color: #fe8000;
}
.collection-style-11 {
  background-color: #0095fe;
}
.collection-style-12 {
  background-color: #95fec7;
}
.collection-style-13 {
  background-color: #9500fe;
}
.collection-style-14 {
  background-color: #950000;
}
.collection-style-15 {
  background-color: #95fe00;
}
.system-documents-collection {
  background-color: #123c65;
}
.all-documents-collection {
  background: #0206ff;
  /* Old browsers */
  background: -moz-linear-gradient(top, #ff0202 0%, #fff202 27%, #02ff1b 54%, #0206ff 79%, #f602ff 100%);
  /* FF3.6+ */
  background: -webkit-gradient(linear, left top, left bottom, color-stop(0%, #ff0202), color-stop(27%, #fff202), color-stop(54%, #02ff1b), color-stop(79%, #0206ff), color-stop(100%, #f602ff));
  /* Chrome,Safari4+ */
  background: -webkit-linear-gradient(top, #ff0202 0%, #fff202 27%, #02ff1b 54%, #0206ff 79%, #f602ff 100%);
  /* Chrome10+,Safari5.1+ */
  background: -o-linear-gradient(top, #ff0202 0%, #fff202 27%, #02ff1b 54%, #0206ff 79%, #f602ff 100%);
  /* Opera 11.10+ */
  background: -ms-linear-gradient(top, #ff0202 0%, #fff202 27%, #02ff1b 54%, #0206ff 79%, #f602ff 100%);
  /* IE10+ */
  background: linear-gradient(to bottom, #ff0202 0%, #fff202 27%, #02ff1b 54%, #0206ff 79%, #f602ff 100%);
  /* W3C */
  filter: progid:DXImageTransform.Microsoft.gradient(startColorstr='#ff0202', endColorstr='#f602ff', GradientType=0);
  /* IE6-9 */
}
#nprogress {
  position: absolute;
  z-index: 9999;
}
#nprogress .bar {
  /* IE9 SVG, needs conditional override of 'filter' to 'none' */
  background: url(data:image/svg+xml;base64,PD94bWwgdmVyc2lvbj0iMS4wIiA/Pgo8c3ZnIHhtbG5zPSJodHRwOi8vd3d3LnczLm9yZy8yMDAwL3N2ZyIgd2lkdGg9IjEwMCUiIGhlaWdodD0iMTAwJSIgdmlld0JveD0iMCAwIDEgMSIgcHJlc2VydmVBc3BlY3RSYXRpbz0ibm9uZSI+CiAgPGxpbmVhckdyYWRpZW50IGlkPSJncmFkLXVjZ2ctZ2VuZXJhdGVkIiBncmFkaWVudFVuaXRzPSJ1c2VyU3BhY2VPblVzZSIgeDE9IjAlIiB5MT0iMCUiIHgyPSIwJSIgeTI9IjEwMCUiPgogICAgPHN0b3Agb2Zmc2V0PSIxJSIgc3RvcC1jb2xvcj0iIzU2YWNmMiIgc3RvcC1vcGFjaXR5PSIwLjg3Ii8+CiAgICA8c3RvcCBvZmZzZXQ9IjE2JSIgc3RvcC1jb2xvcj0iIzU2YWNmMiIgc3RvcC1vcGFjaXR5PSIwLjg4Ii8+CiAgICA8c3RvcCBvZmZzZXQ9IjM4JSIgc3RvcC1jb2xvcj0iIzE3OGZmMiIgc3RvcC1vcGFjaXR5PSIwLjkiLz4KICAgIDxzdG9wIG9mZnNldD0iNDIlIiBzdG9wLWNvbG9yPSIjMGM4YWYyIiBzdG9wLW9wYWNpdHk9IjAuOSIvPgogICAgPHN0b3Agb2Zmc2V0PSI3OSUiIHN0b3AtY29sb3I9IiMwYTViYzQiIHN0b3Atb3BhY2l0eT0iMC45NSIvPgogICAgPHN0b3Agb2Zmc2V0PSI4MiUiIHN0b3AtY29sb3I9IiMwZjVhYzQiIHN0b3Atb3BhY2l0eT0iMC45NSIvPgogICAgPHN0b3Agb2Zmc2V0PSI5OSUiIHN0b3AtY29sb3I9IiMyZDUyYzEiIHN0b3Atb3BhY2l0eT0iMSIvPgogICAgPHN0b3Agb2Zmc2V0PSIxMDAlIiBzdG9wLWNvbG9yPSIjMmQ1MmMxIiBzdG9wLW9wYWNpdHk9IjEiLz4KICA8L2xpbmVhckdyYWRpZW50PgogIDxyZWN0IHg9IjAiIHk9IjAiIHdpZHRoPSIxIiBoZWlnaHQ9IjEiIGZpbGw9InVybCgjZ3JhZC11Y2dnLWdlbmVyYXRlZCkiIC8+Cjwvc3ZnPg==);
  background: -moz-linear-gradient(top, rgba(86, 172, 242, 0.87) 1%, rgba(86, 172, 242, 0.88) 16%, rgba(23, 143, 242, 0.9) 38%, rgba(12, 138, 242, 0.9) 42%, rgba(10, 91, 196, 0.95) 79%, rgba(15, 90, 196, 0.95) 82%, #2d52c1 99%, #2d52c1 100%);
  /* FF3.6+ */
  background: -webkit-gradient(linear, left top, left bottom, color-stop(1%, rgba(86, 172, 242, 0.87)), color-stop(16%, rgba(86, 172, 242, 0.88)), color-stop(38%, rgba(23, 143, 242, 0.9)), color-stop(42%, rgba(12, 138, 242, 0.9)), color-stop(79%, rgba(10, 91, 196, 0.95)), color-stop(82%, rgba(15, 90, 196, 0.95)), color-stop(99%, #2d52c1), color-stop(100%, #2d52c1));
  /* Chrome,Safari4+ */
  background: -webkit-linear-gradient(top, rgba(86, 172, 242, 0.87) 1%, rgba(86, 172, 242, 0.88) 16%, rgba(23, 143, 242, 0.9) 38%, rgba(12, 138, 242, 0.9) 42%, rgba(10, 91, 196, 0.95) 79%, rgba(15, 90, 196, 0.95) 82%, #2d52c1 99%, #2d52c1 100%);
  /* Chrome10+,Safari5.1+ */
  background: -o-linear-gradient(top, rgba(86, 172, 242, 0.87) 1%, rgba(86, 172, 242, 0.88) 16%, rgba(23, 143, 242, 0.9) 38%, rgba(12, 138, 242, 0.9) 42%, rgba(10, 91, 196, 0.95) 79%, rgba(15, 90, 196, 0.95) 82%, #2d52c1 99%, #2d52c1 100%);
  /* Opera 11.10+ */
  background: -ms-linear-gradient(top, rgba(86, 172, 242, 0.87) 1%, rgba(86, 172, 242, 0.88) 16%, rgba(23, 143, 242, 0.9) 38%, rgba(12, 138, 242, 0.9) 42%, rgba(10, 91, 196, 0.95) 79%, rgba(15, 90, 196, 0.95) 82%, #2d52c1 99%, #2d52c1 100%);
  /* IE10+ */
  background: linear-gradient(to bottom, rgba(86, 172, 242, 0.87) 1%, rgba(86, 172, 242, 0.88) 16%, rgba(23, 143, 242, 0.9) 38%, rgba(12, 138, 242, 0.9) 42%, rgba(10, 91, 196, 0.95) 79%, rgba(15, 90, 196, 0.95) 82%, #2d52c1 99%, #2d52c1 100%);
  /* W3C */
  filter: progid:DXImageTransform.Microsoft.gradient(startColorstr='#de56acf2', endColorstr='#2d52c1', GradientType=0);
  /* IE6-8 */
  position: fixed;
  z-index: 100;
  top: 0;
  left: 0;
  opacity: 0.8;
  width: 100%;
  height: 10px;
}
#nprogress .spinner-icon {
  opacity: 0;
  border-top-color: #02ff1b;
  border-left-color: #02ff1b;
}
#nprogress .peg {
  opacity: 0;
}
.documents-page {
  margin-top: 10px;
}
@media (max-device-height: 1024px) {
  .documents-page a {
    font-size: 12px !important;
    overflow: hidden;
    -ms-text-overflow: ellipsis;
    -o-text-overflow: ellipsis;
    text-overflow: ellipsis;
    white-space: nowrap;
  }
}
.fieldControl {
  text-align: left!important;
}
@media (max-device-height: 1024px) {
  .fieldControl {
    padding-left: 1%;
    padding-right: 1%;
    font-size: 95%;
  }
}
.control-label-additional-link {
  display: block;
  font-size: 80%;
}
.collection-color-strip {
  height: 20px;
  width: 4px;
  display: inline-block;
  vertical-align: middle;
}
#editIndex .map {
  height: 120px;
}
@media (max-device-height: 1024px) {
  .innerWindowsStyle .popover {
    width: 45% !important;
    max-width: 45% !important;
  }
}
.popover {
  max-width: 30%;
}
#queryContainer .breadcrumb {
  width: 100%;
}
#queryContainer .breadcrumb li {
  overflow: visible!important;
}
#queryContainer .editor {
  height: 60px;
}
#queryContainer .popover {
  max-width: 450px;
  width: 450px;
}
#queryContainer .form-horizontal {
  overflow: hidden auto;
}
#queryContainer .side-panel li {
  max-width: 100% !important;
  margin-top: 5%;
  margin-bottom: 5%;
  padding-top: 5%;
  padding-bottom: 5%;
  overflow: hidden;
  white-space: nowrap;
  -ms-text-overflow: ellipsis;
  -o-text-overflow: ellipsis;
  text-overflow: ellipsis;
}
#gridContextMenu {
  z-index: 100;
  position: relative;
}
.ko-grid:focus {
  outline: 0;
}
.ko-grid .ko-grid-column-container {
  white-space: nowrap;
  overflow: hidden;
}
.ko-grid .ko-grid-column-container .ko-grid-column-header {
  display: inline-block;
  font-weight: bold;
  padding: 8px;
  overflow: hidden;
  white-space: nowrap;
  -ms-text-overflow: ellipsis;
  -o-text-overflow: ellipsis;
  text-overflow: ellipsis;
}
.ko-grid .ko-grid-column-container .ko-grid-column-header .ko-grid-column-handle {
  width: 8px;
  display: block;
  height: 20px;
  float: right;
  cursor: col-resize;
  position: relative;
  z-index: 1;
  background-color: #cccccc;
  box-shadow: #999999 0px 0px 5px inset;
}
.ko-grid .ko-grid-viewport-container {
  position: relative;
  overflow-y: auto;
}
.ko-grid .ko-grid-row {
  position: absolute;
  background-color: #f9f9f9;
  border-top: 1px solid #dddddd;
  -moz-box-sizing: border-box;
  -webkit-box-sizing: border-box;
  box-sizing: border-box;
  overflow: hidden;
}
.ko-grid .ko-grid-row.even {
  background-color: white;
}
.ko-grid .ko-grid-row.checked {
  background-color: #ffffcc;
}
.ko-grid .ko-grid-cell {
  -ms-text-overflow: ellipsis;
  -o-text-overflow: ellipsis;
  text-overflow: ellipsis;
  white-space: nowrap;
  overflow: hidden;
  display: inline-block;
  padding: 8px;
  font-family: 'Helvetica Neue', Helvetica, Arial, sans-serif;
  font-size: 14px;
  font-weight: normal;
}
.code-keyword {
  color: blue;
}
.code-string {
  color: #c51111;
}
.help-cursor {
  cursor: help;
}
.breadcrumb {
  width: 100%;
}
.breadcrumb li {
  overflow: hidden!important;
  white-space: nowrap!important;
  -ms-text-overflow: ellipsis!important;
  -o-text-overflow: ellipsis!important;
  text-overflow: ellipsis!important;
  max-width: 50%!important;
}
.breadcrumb h3 {
  margin-bottom: 0;
}
@media (max-device-height: 1024px) {
  .breadcrumb h3 {
    font-size: 16px !important;
    display: inline-block !important;
  }
  .breadcrumb a {
    font-size: 14px !important;
    display: inline-block !important;
  }
  .breadcrumb span {
    font-size: 14px !important;
    display: inline-block !important;
  }
  .breadcrumb i {
    font-size: 15px !important;
    display: inline-block !important;
  }
}
.studio-alerts {
  position: fixed;
  top: 60px;
  left: 40%;
  z-index: 2000;
  width: 400px;
}
#editDocumentContainer:focus {
  outline: 0;
}
#editDocumentContainer #docEditor {
  height: 500px;
}
#editDocumentContainer .document-addition-data {
  margin-top: 95px;
  padding-top: 10px;
  padding-bottom: 40px;
  max-width: 41%;
}
#editDocumentContainer .document-addition-data span {
  overflow: hidden!important;
  white-space: nowrap!important;
  -ms-text-overflow: ellipsis!important;
  -o-text-overflow: ellipsis!important;
  text-overflow: ellipsis!important;
  max-width: 50%!important;
}
#editDocumentContainer hr {
  border-color: red;
  margin-top: 5px;
}
#editDocumentContainer .query-metadata {
  padding-top: 20px;
}
#editDocumentContainer .documents-links-container {
  -webkit-column-count: 2;
  /* Chrome, Safari, Opera */
  -moz-column-count: 2;
  /* Firefox */
  column-count: 2;
  -webkit-column-gap: 30px;
  /* Chrome, Safari, Opera */
  -moz-column-gap: 30px;
  /* Firefox */
  column-gap: 30px;
  -moz-column-width: 10px;
  -webkit-column-width: 10px;
  column-width: 10px;
}
#editDocumentContainer .documents-links-container .document-link {
  width: 80%;
  overflow: hidden;
  white-space: nowrap;
  -ms-text-overflow: ellipsis;
  -o-text-overflow: ellipsis;
  text-overflow: ellipsis;
}
.keyboard-shortcut {
  margin-left: 20px;
}
.single-line-row-table {
  table-layout: fixed;
  width: 100%;
  overflow-x: hidden;
  -ms-word-break: break-all;
  word-break: break-all;
  cursor: pointer;
}
.single-line-row-table tbody td {
  overflow: hidden;
  white-space: nowrap;
  -ms-word-wrap: break-word;
  word-wrap: break-word;
  -ms-text-overflow: ellipsis;
  -o-text-overflow: ellipsis;
  text-overflow: ellipsis;
}
#shellHeader {
  /*# sourceMappingURL=app.css.map */
  /* When the screen width < 1150, shrink down the padding between the nav bar items. */
  /* Tiny screens (phones, etc) will collapse the navbar into a drop down. */
}
#shellHeader .container-fluid {
  padding-right: 15px;
  padding-left: 5px;
}
@media (max-width: 1150px) {
  #shellHeader .nav li a {
    padding-left: 8px;
    padding-right: 8px;
  }
  #shellHeader .databases {
    padding-right: 0px;
  }
  #shellHeader .navbar-form {
    padding-left: 5px;
    padding-right: 5px;
  }
  #shellHeader .navbar-form #goToDocInput {
    width: 8em;
  }
}
@media (max-width: 767px) {
  #shellHeader #topNavBarCollapse {
    padding-left: 40px;
  }
}
#shellHeader .navbar-splitbutton > a {
  padding-right: 5px !important;
}
#shellHeader .navbar-splitbutton + .dropdown {
  cursor: pointer;
}
#shellHeader .navbar-splitbutton + .dropdown > a {
  padding-left: 0;
  padding-right: 8px;
}
#shellFooter {
  /*ul {
        width: 100% !important;
    }

    li {
        max-width: 20% !important;
        margin: 0;
        padding: 0;
        overflow: hidden;
        white-space: nowrap;
        -ms-text-overflow: ellipsis;
        -o-text-overflow: ellipsis;
        text-overflow: ellipsis;

        a {
            padding-top: 0 !important;
            padding-bottom: 0 !important;
            padding-left: 5% !important;
            padding-right: 5% !important;
            font-size: 100% !important;
        }
    }

    span {
        overflow: hidden;
        white-space: nowrap;
        -ms-text-overflow: ellipsis;
        -o-text-overflow: ellipsis;
        text-overflow: ellipsis;
    }*/
}
@media (max-width: 767px) {
  #shellFooter {
    display: none;
  }
}
@media (max-width: 1150px) {
  #shellFooter .status-link {
    display: none;
  }
  #shellFooter .server-build-link {
    display: none;
  }
  #shellFooter .client-build-link {
    display: none;
  }
}
#editTransformerContainer .transformer {
  height: 600px;
}
.auto-complete {
  background-color: white;
}
@media (max-device-height: 1024px) {
  #logsContainer button,
  #alertsContainer button,
  #indexErrorsContainer button,
  #requestTracingContainer button {
    max-height: 50% !important;
  }
}
#logsContainer table,
#alertsContainer table,
#indexErrorsContainer table,
#requestTracingContainer table {
  outline: none;
}
#logsContainer table .selected td,
#alertsContainer table .selected td,
#indexErrorsContainer table .selected td,
#requestTracingContainer table .selected td {
  background-color: #ffffcc;
}
#logsContainer .log-details,
#alertsContainer .log-details,
#indexErrorsContainer .log-details,
#requestTracingContainer .log-details,
#logsContainer .alerts-details,
#alertsContainer .alerts-details,
#indexErrorsContainer .alerts-details,
#requestTracingContainer .alerts-details,
#logsContainer .index-errors-details,
#alertsContainer .index-errors-details,
#indexErrorsContainer .index-errors-details,
#requestTracingContainer .index-errors-details {
  padding: 10px;
  overflow-y: auto;
  overflow-x: hidden;
}
#logsContainer .unread td,
#alertsContainer .unread td,
#indexErrorsContainer .unread td,
#requestTracingContainer .unread td {
  font-weight: bold;
}
#databaseSettingsContainer #dbDocEditor {
  height: 500px;
}
#databaseSettingsContainer .btn-toolbar {
  margin-bottom: 10px;
}
.text-ellipsis {
  overflow: hidden;
  -ms-text-overflow: ellipsis;
  -o-text-overflow: ellipsis;
  text-overflow: ellipsis;
  white-space: nowrap;
}
footer {
  position: fixed;
  bottom: 0;
  margin-top: 50px;
  background-color: silver;
  color: black;
  border-top: 2px solid black;
  width: 100%;
}
footer ul {
  height: 32px;
}
.splash .message {
  font-size: 5em;
  line-height: 1.5em;
  -webkit-text-shadow: rgba(0, 0, 0, 0.5) 0 0 15px;
  text-shadow: rgba(0, 0, 0, 0.5) 0 0 15px;
  text-transform: uppercase;
}
.splash .icon-spinner {
  text-align: center;
  display: inline-block;
  font-size: 5em;
  margin-top: 50px;
}
.navbar-fixed-top .navbar-inner {
  padding-left: 1em;
  padding-right: 1em;
}
.navbar-fixed-top .icon-home {
  font-size: 18px;
}
#recentErrorsDialog {
  height: 500px;
  width: 600px;
}
#recentErrorsDialog .modal-body {
  height: 350px;
  overflow-y: auto;
}
#recentErrorsDialog .error-details,
#recentErrorsDialog .http-status {
  width: 100%;
}
#scriptedIndex .map {
  height: 160px;
}
.advanced-replication-settings {
  cursor: pointer;
}
#status-debug > ul.nav {
  margin-bottom: 15px;
}
.popover-lg {
  max-width: 800px;
  width: 600px;
}
.license-error {
  color: #d2322d;
}
:invalid {
  box-shadow: none;
  /* FF */
  outline: 0;
  /* IE 10 */
}
.remove-icon {
  color: #d2322d;
  border-color: #ac2925;
  cursor: pointer;
}
.remove-icon:hover {
  color: #d2322d;
}
.fa-plus {
  color: #58cc46;
}
.filesystem-page .btn-toolbar {
  margin-bottom: 20px;
}
.filesystem-page .filesystems-container {
  margin-top: 10px;
}
.filesystem-page .filesystems-container .filesystem {
  cursor: pointer;
  border-radius: 10px;
  -webkit-box-shadow: 0 0 5px 1px silver;
  box-shadow: 0 0 5px 1px silver;
  min-width: 140px;
  min-height: 60px;
  display: inline-block;
  padding: 8px;
  margin: 0 10px 14px 0;
}
.filesystem-page .filesystems-container .filesystem:hover {
  background-color: white;
  -webkit-box-shadow: 0 0 5px 0 #6aa3d5;
  box-shadow: 0 0 5px 0 #6aa3d5;
}
.filesystem-page .filesystems-container .filesystem.selected {
  -webkit-box-shadow: 0 0 6px 0 #428bca;
  box-shadow: 0 0 6px 0 #428bca;
  background-color: #428bca;
}
.filesystem-page .filesystems-container .filesystem.selected a,
.filesystem-page .filesystems-container .filesystem.selected .text-muted {
  color: white;
}
.filesystem-page .filesystems-container .filesystem.default-filesystem {
  background-color: rgba(192, 192, 192, 0.21);
}
.filesystem-page .filesystems-container .filesystem.default-filesystem.selected {
  background-color: rgba(14, 14, 14, 0.21);
}
.filesystem-page .filesystems-container .filesystem.default-filesystem.selected a,
.filesystem-page .filesystems-container .filesystem.default-filesystem.selected .text-muted {
  color: #3071a9;
}
.filesystem-page .systemButton {
  color: grey;
  margin-top: 50px;
  position: absolute;
  top: -40px;
  right: 25px;
}
#editFileContainer:focus {
  outline: 0;
}
#editFileContainer #fileMetadataEditor {
  height: 500px;
}
#editFileContainer .document-addition-data {
  margin-top: 95px;
  padding-top: 10px;
  padding-bottom: 40px;
}
#editFileContainer hr {
  border-color: red;
  margin-top: 5px;
}
.upload-queue {
  position: fixed;
  width: 100%;
  bottom: 50px;
  left: 0;
  height: 300px;
  z-index: 9999;
  margin-bottom: 0;
  background-color: #f5f5f5;
}
.upload-queue-min {
  height: 40px !important;
}
.upload-queue-collapsed {
  padding: 0 0 0 10px;
}
.btn-file {
  position: relative;
  overflow: hidden;
}
.btn-file input[type=file] {
  position: absolute;
  top: 0;
  right: 0;
  min-width: 100%;
  min-height: 100%;
  font-size: 999px;
  text-align: right;
  filter: alpha(opacity=0);
  opacity: 0;
  outline: none;
  background: white;
  cursor: inherit;
  display: block;
}
.quotas-settings-form .input-group-addon {
  min-width: 65px;
}
.quotas-settings-form .row {
  margin-bottom: 5px;
}
.quotas-settings-form .control-label {
  text-align: left;
}
.quotas-settings-form input[type=number] {
  text-align: right;
}
.quotas-settings-form .input-group {
  max-width: 300px;
}
.custom-functions-form .editor {
  height: 500px;
}
.custom-functions-form .btn-toolbar {
  margin-bottom: 10px;
}
.versioning-settings-form .versioning-card {
  display: inline-table;
  width: 500px;
  margin-right: 20px;
}
.ace-github .ace_boolean {
  font-weight: normal!important;
  color: #0000ff;
}
.ace-github .ace_null {
  font-weight: normal!important;
  color: #0000ff;
}
.animated-loader {
  background-image: url('images/animated-loader.gif');
  background-repeat: no-repeat;
  background-position-x: center;
  background-position-y: center;
}
<<<<<<< HEAD
=======
.metricsContainer .nv-point {
  stroke-linecap: round;
  stroke-width: 5px;
}
.metricsContainer svg {
  overflow: hidden;
}
.metricsContainer div {
  border: 0;
  margin: 0;
}
.custom-table {
  height: 43vh;
}
.custom-table-tbody {
  overflow-y: scroll;
  height: 43vh;
  position: absolute;
}
>>>>>>> e222f1af
/*# sourceMappingURL=app.css.map */<|MERGE_RESOLUTION|>--- conflicted
+++ resolved
@@ -1076,8 +1076,6 @@
   background-position-x: center;
   background-position-y: center;
 }
-<<<<<<< HEAD
-=======
 .metricsContainer .nv-point {
   stroke-linecap: round;
   stroke-width: 5px;
@@ -1097,5 +1095,4 @@
   height: 43vh;
   position: absolute;
 }
->>>>>>> e222f1af
 /*# sourceMappingURL=app.css.map */