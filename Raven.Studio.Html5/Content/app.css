--- conflicted
+++ resolved
@@ -1021,8 +1021,6 @@
 .quotas-settings-form input[type=number] {
   text-align: right;
 }
-<<<<<<< HEAD
-=======
 .quotas-settings-form .input-group {
   max-width: 300px;
 }
@@ -1039,5 +1037,4 @@
   font-weight: normal!important;
   color: #0000ff;
 }
->>>>>>> 7950c034
 /*# sourceMappingURL=app.css.map */