--- conflicted
+++ resolved
@@ -28,12 +28,8 @@
     <ProjectReference Include="..\StressTests\StressTests.csproj" />
   </ItemGroup>
   <ItemGroup>
-<<<<<<< HEAD
     <PackageReference Include="BenchmarkDotNet" Version="0.11.5" />
-    <PackageReference Include="Microsoft.CSharp" Version="4.5.0" />
-=======
     <PackageReference Include="Microsoft.CSharp" Version="4.6.0" />
->>>>>>> 968fe5cb
   </ItemGroup>
   <ItemGroup>
     <Service Include="{82a7f48d-3b50-4b1e-b82e-3ada8210c358}" />
