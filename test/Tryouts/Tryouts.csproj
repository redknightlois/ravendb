﻿<Project Sdk="Microsoft.NET.Sdk">
  <PropertyGroup>
    <TargetFramework>net6.0</TargetFramework>
    <RuntimeFrameworkVersion>6.0.8</RuntimeFrameworkVersion>
    <AllowUnsafeBlocks>true</AllowUnsafeBlocks>
    <AssemblyName>Tryouts</AssemblyName>
    <OutputType>Exe</OutputType>
    <PackageId>Tryouts</PackageId>
    <CodeAnalysisRuleSet>..\..\RavenDB.ruleset</CodeAnalysisRuleSet>
    <DefineConstants>$(DefineConstants);IsAnyOS</DefineConstants>
    <PlatformTarget>AnyCPU</PlatformTarget>
  </PropertyGroup>
  <ItemGroup Condition="'$(OS)' == 'Windows_NT'">
    <Compile Include="..\..\src\CommonAssemblyInfo.Windows.cs" Link="Properties\CommonAssemblyInfo.Windows.cs" />
  </ItemGroup>
  <ItemGroup Condition="'$(OS)' != 'Windows_NT'">
    <Compile Include="..\..\src\CommonAssemblyInfo.Linux.cs" Link="Properties\CommonAssemblyInfo.Linux.cs" />
  </ItemGroup>
  <ItemGroup>
    <Compile Include="..\..\src\CommonAssemblyInfo.cs" Link="Properties\CommonAssemblyInfo.cs" />
  </ItemGroup>
  <ItemGroup>
    <Service Include="{82a7f48d-3b50-4b1e-b82e-3ada8210c358}" />
  </ItemGroup>
  <ItemGroup>
<<<<<<< HEAD
    <None Include="..\..\libs\libsodium\libsodium.win.x64.dll" Link="libsodium.win.x64.dll">
      <CopyToOutputDirectory>PreserveNewest</CopyToOutputDirectory>
    </None>
    <None Include="..\..\libs\librvnpal\librvnpal.win.x64.dll" Link="librvnpal.win.x64.dll">
      <CopyToOutputDirectory>PreserveNewest</CopyToOutputDirectory>
    </None>
    <None Include="..\..\libs\librvnpal\librvnpal.win7.x64.dll" Link="librvnpal.win7.x64.dll">
      <CopyToOutputDirectory>PreserveNewest</CopyToOutputDirectory>
    </None>
    <None Include="..\..\libs\libzstd\libzstd.win.x64.dll" Link="libzstd.win.x64.dll">
      <CopyToOutputDirectory>PreserveNewest</CopyToOutputDirectory>
    </None>
    <None Include="..\..\libs\libsodium\libsodium.win.x86.dll" Link="libsodium.win.x86.dll">
      <CopyToOutputDirectory>PreserveNewest</CopyToOutputDirectory>
    </None>
    <None Include="..\..\libs\librvnpal\librvnpal.win.x86.dll" Link="librvnpal.win.x86.dll">
      <CopyToOutputDirectory>PreserveNewest</CopyToOutputDirectory>
    </None>
    <None Include="..\..\libs\librvnpal\librvnpal.win7.x86.dll" Link="librvnpal.win7.x86.dll">
      <CopyToOutputDirectory>PreserveNewest</CopyToOutputDirectory>
    </None>
    <None Include="..\..\libs\libzstd\libzstd.win.x86.dll" Link="libzstd.win.x86.dll">
      <CopyToOutputDirectory>PreserveNewest</CopyToOutputDirectory>
    </None>
    <None Include="..\..\libs\libsodium\libsodium.linux.x64.so" Link="libsodium.linux.x64.so">
      <CopyToOutputDirectory>PreserveNewest</CopyToOutputDirectory>
    </None>
    <None Include="..\..\libs\librvnpal\librvnpal.linux.x64.so" Link="librvnpal.linux.x64.so">
      <CopyToOutputDirectory>PreserveNewest</CopyToOutputDirectory>
    </None>
    <None Include="..\..\libs\libzstd\libzstd.linux.x64.so" Link="libzstd.linux.x64.so">
      <CopyToOutputDirectory>PreserveNewest</CopyToOutputDirectory>
    </None>
    <None Include="..\..\libs\libsodium\libsodium.arm.64.so" Link="libsodium.arm.64.so">
      <CopyToOutputDirectory>PreserveNewest</CopyToOutputDirectory>
    </None>
    <None Include="..\..\libs\librvnpal\librvnpal.arm.64.so" Link="librvnpal.arm.64.so">
      <CopyToOutputDirectory>PreserveNewest</CopyToOutputDirectory>
    </None>
    <None Include="..\..\libs\libzstd\libzstd.arm.64.so" Link="libzstd.arm.64.so">
      <CopyToOutputDirectory>PreserveNewest</CopyToOutputDirectory>
    </None>
    <None Include="..\..\libs\libsodium\libsodium.arm.32.so" Link="libsodium.arm.32.so">
      <CopyToOutputDirectory>PreserveNewest</CopyToOutputDirectory>
    </None>
    <None Include="..\..\libs\librvnpal\librvnpal.arm.32.so" Link="librvnpal.arm.32.so">
      <CopyToOutputDirectory>PreserveNewest</CopyToOutputDirectory>
    </None>
    <None Include="..\..\libs\libzstd\libzstd.arm.32.so" Link="libzstd.arm.32.so">
      <CopyToOutputDirectory>PreserveNewest</CopyToOutputDirectory>
    </None>
    <None Include="..\..\libs\libsodium\libsodium.mac.x64.dylib" Link="libsodium.mac.x64.dylib">
      <CopyToOutputDirectory>PreserveNewest</CopyToOutputDirectory>
    </None>
    <None Include="..\..\libs\librvnpal\librvnpal.mac.x64.dylib" Link="librvnpal.mac.x64.dylib">
      <CopyToOutputDirectory>PreserveNewest</CopyToOutputDirectory>
    </None>
    <None Include="..\..\libs\libzstd\libzstd.mac.x64.dylib" Link="libzstd.mac.x64.dylib">
      <CopyToOutputDirectory>PreserveNewest</CopyToOutputDirectory>
    </None>
=======
    <PackageReference Include="BenchmarkDotNet" Version="0.13.2" />
    <PackageReference Include="Microsoft.CSharp" Version="4.7.0" />
>>>>>>> a597cb3d
  </ItemGroup>
  <ItemGroup>
    <ProjectReference Include="..\..\src\Corax\Corax.csproj" />
    <ProjectReference Include="..\..\src\Raven.Server\Raven.Server.csproj" />
    <ProjectReference Include="..\..\src\Voron\Voron.csproj" />
    <ProjectReference Include="..\FastTests\FastTests.csproj" />
    <ProjectReference Include="..\SlowTests\SlowTests.csproj" />
    <ProjectReference Include="..\Tests.Infrastructure\Tests.Infrastructure.csproj" />
  </ItemGroup>

  <Target Name="PlatformMessage" AfterTargets="Build">
    <Message Text="Building for platform: $(Platform)" Importance="high" />
  </Target>

  <PropertyGroup Condition="'$(Platform)' != 'x86'">
    <ServerGarbageCollection>true</ServerGarbageCollection>
    <ConcurrentGarbageCollection>true</ConcurrentGarbageCollection>
    <RetainVMGarbageCollection>true</RetainVMGarbageCollection>
  </PropertyGroup>
  <PropertyGroup Condition="'$(Platform)' == 'x86'">
    <ServerGarbageCollection>false</ServerGarbageCollection>
    <ConcurrentGarbageCollection>false</ConcurrentGarbageCollection>
    <RetainVMGarbageCollection>false</RetainVMGarbageCollection>
  </PropertyGroup>

</Project><|MERGE_RESOLUTION|>--- conflicted
+++ resolved
@@ -23,7 +23,6 @@
     <Service Include="{82a7f48d-3b50-4b1e-b82e-3ada8210c358}" />
   </ItemGroup>
   <ItemGroup>
-<<<<<<< HEAD
     <None Include="..\..\libs\libsodium\libsodium.win.x64.dll" Link="libsodium.win.x64.dll">
       <CopyToOutputDirectory>PreserveNewest</CopyToOutputDirectory>
     </None>
@@ -84,10 +83,6 @@
     <None Include="..\..\libs\libzstd\libzstd.mac.x64.dylib" Link="libzstd.mac.x64.dylib">
       <CopyToOutputDirectory>PreserveNewest</CopyToOutputDirectory>
     </None>
-=======
-    <PackageReference Include="BenchmarkDotNet" Version="0.13.2" />
-    <PackageReference Include="Microsoft.CSharp" Version="4.7.0" />
->>>>>>> a597cb3d
   </ItemGroup>
   <ItemGroup>
     <ProjectReference Include="..\..\src\Corax\Corax.csproj" />
