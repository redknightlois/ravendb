--- conflicted
+++ resolved
@@ -19,12 +19,7 @@
             {
                 Console.WriteLine(i);
 
-<<<<<<< HEAD
-                using (var a = new AttachmentFailover())
-                {
-                    a.PutAttachmentsWithFailover(1024 * 1024 * 1).Wait();
-                }
-=======
+
                 Parallel.For(0, 10, _ =>
                 {
                     using (var a = new FastTests.Server.Documents.Indexing.Static.BasicStaticMapReduceIndexing())
@@ -32,7 +27,6 @@
                         a.CanPersist().Wait();
                     }
                 });
->>>>>>> 2ec66252
             }
         }
     }
