--- conflicted
+++ resolved
@@ -8,21 +8,9 @@
     {
         public static void Main(string[] args)
         {
-<<<<<<< HEAD
-            Console.WriteLine(Process.GetCurrentProcess().Id);
-            Console.WriteLine();
-
-            //Parallel.For(0, 100, i =>
-            {
-                using (var a = new FastTests.Server.Documents.PeriodicExport.PeriodicExportTests())
-                {
-                    a.CanSetupPeriodicExportWithVeryLargePeriods().Wait();
-                }
-=======
             using (var testclass = new SlowTests.Server.Rachis.Cluster())
             {
                 testclass.CanCreateDatabaseWithReplicationFactorLowerThanTheClusterSize().Wait();
->>>>>>> 5c5e226e
             }
         }
     }
