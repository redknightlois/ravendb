--- conflicted
+++ resolved
@@ -1,11 +1,13 @@
 ﻿using System;
+using System.Diagnostics;
+using FastTests.Client.Attachments;
+using FastTests.Smuggler;
 using System.Threading.Tasks;
-using FastTests.Issues;
+using FastTests.Server.Documents.Indexing;
+using FastTests.Server.Documents.PeriodicExport;
+using FastTests.Server.OAuth;
 using FastTests.Server.Replication;
-using Lucene.Net.Store;
-using SlowTests.Server.Rachis;
-using Sparrow.Logging;
-using Directory = System.IO.Directory;
+using Sparrow;
 
 namespace Tryouts
 {
@@ -13,27 +15,16 @@
     {
         public static void Main(string[] args)
         {
-            for (int i = 0; i < 100; i++)
+            Console.WriteLine(Process.GetCurrentProcess().Id);
+            Console.WriteLine();
+
+            for (int i = 0; i < 1000; i++)
             {
                 Console.WriteLine(i);
-<<<<<<< HEAD
-                //LoggingSource.Instance.SetupLogMode(LogMode.Information, "logs");
-                Parallel.For(0, 10, _ =>
-                {
-                    using (var a = new SlowTests.Server.Rachis.ElectionTests())
-                    {
-                        a.OnNetworkDisconnectionANewLeaderIsElectedAfterReconnectOldLeaderStepsDownAndRollBackHisLog(numberOfNodes: 3).Wait();
-                    }
-                });
-                //LoggingSource.Instance.SetupLogMode(LogMode.None, "logs");
-                //Directory.Delete("logs", true);
-
-=======
                 using (var a = new FastTests.Sparrow.EncryptionTests())
                 {
                     a.WriteAndReadPageUsingCryptoPager();
                 }
->>>>>>> 12fb44de
             }
         }
     }
