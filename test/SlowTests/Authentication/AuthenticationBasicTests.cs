--- conflicted
+++ resolved
@@ -1183,11 +1183,7 @@
             }
         }
 
-<<<<<<< HEAD
-        [NightlyBuildMultiplatformFact(RavenArchitecture.AllX64)]
-=======
-        [RavenMultiplatformFact(RavenTestCategory.Certificates, RavenArchitecture.AllX64)]
->>>>>>> 29533899
+        [RavenMultiplatformFact(RavenTestCategory.Certificates, RavenArchitecture.AllX64, NightlyBuildOnly = true)]
         public void Routes_ClusterAdmin()
         {
             var certificates = Certificates.SetupServerAuthentication();
