﻿using System;
using System.Collections.Generic;
using System.IO;
using System.Linq;
using System.Security.Cryptography.X509Certificates;
using System.Threading;
using System.Threading.Tasks;
using FastTests;
using Raven.Client.Documents;
using Raven.Client.Documents.Indexes.Analysis;
using Raven.Client.Documents.Operations;
using Raven.Client.Documents.Operations.Backups;
using Raven.Client.Documents.Operations.Configuration;
using Raven.Client.Documents.Operations.ConnectionStrings;
using Raven.Client.Documents.Operations.ETL;
using Raven.Client.Documents.Operations.ETL.SQL;
using Raven.Client.Documents.Operations.Expiration;
using Raven.Client.Documents.Operations.Replication;
using Raven.Client.Documents.Operations.Revisions;
using Raven.Client.Documents.Queries.Sorting;
using Raven.Client.Documents.Smuggler;
using Raven.Client.Http;
using Raven.Client.ServerWide;
using Raven.Client.ServerWide.Operations;
using Raven.Server.Smuggler.Migration;
using Raven.Tests.Core.Utils.Entities;
using SlowTests.Issues;
using Xunit;
using Xunit.Abstractions;

namespace SlowTests.Smuggler
{
    public class BackupDatabaseRecordTests : RavenTestBase
    {
        public BackupDatabaseRecordTests(ITestOutputHelper output) : base(output)
        {
        }

        [Fact, Trait("Category", "Smuggler")]
        public async Task CanExportAndImportDatabaseRecord()
        {
            var file = Path.GetTempFileName();
            var dummy = GenerateAndSaveSelfSignedCertificate(createNew: true);
            string privateKey;
            using (var pullReplicationCertificate =
                new X509Certificate2(dummy.ServerCertificatePath, (string)null, X509KeyStorageFlags.MachineKeySet | X509KeyStorageFlags.Exportable))
            {
                privateKey = Convert.ToBase64String(pullReplicationCertificate.Export(X509ContentType.Pfx));
            }
            try
            {
                using (var store1 = GetDocumentStore(new Options
                {
                    ModifyDatabaseName = s => $"{s}_1",

                    ModifyDatabaseRecord = record =>
                    {
                        record.ConflictSolverConfig = new ConflictSolver
                        {
                            ResolveToLatest = false,
                            ResolveByCollection = new Dictionary<string, ScriptResolver>
                                {
                                    {
                                        "ConflictSolver", new ScriptResolver()
                                        {
                                            Script = "Script"
                                        }
                                    }
                                }
                        };
                        record.Sorters = new Dictionary<string, SorterDefinition>
                        {
                            {
                                "MySorter", new SorterDefinition
                                {
                                    Name = "MySorter",
                                    Code = GetCode("RavenDB_8355.MySorter.cs")
                                }
                            }
                        };
                        record.Analyzers = new Dictionary<string, AnalyzerDefinition>
                        {
                            {
                                "MyAnalyzer", new AnalyzerDefinition
                                {
                                    Name = "MyAnalyzer",
                                    Code = GetCode("RavenDB_14939.MyAnalyzer.cs")
                                }
                            }
                        };
                    }
                }))
                using (var store2 = GetDocumentStore(new Options
                {
                    ModifyDatabaseName = s => $"{s}_2"
                }))
                {
                    var config = Backup.CreateBackupConfiguration(backupPath: "FolderPath", fullBackupFrequency: "0 */1 * * *", incrementalBackupFrequency: "0 */6 * * *", mentorNode: "A", name: "Backup");

                    store1.Maintenance.Send(new UpdateExternalReplicationOperation(new ExternalReplication("tempDatabase", "ExternalReplication")
                    {
                        TaskId = 1,
                        Name = "External",
                        DelayReplicationFor = new TimeSpan(4),
                        Url = "http://127.0.0.1/",
                        Disabled = false
                    }));
                    store1.Maintenance.Send(new UpdatePullReplicationAsSinkOperation(new PullReplicationAsSink()
                    {
                        Database = "sinkDatabase",
                        CertificatePassword = (string)null,
                        CertificateWithPrivateKey = privateKey,
                        TaskId = 2,
                        Name = "Sink",
                        HubName = "hub",
                        ConnectionStringName = "ConnectionName"
                    }));
                    store1.Maintenance.Send(new PutPullReplicationAsHubOperation(new PullReplicationDefinition()
                    {
                        TaskId = 3,
                        Name = "hub",
                        MentorNode = "A",
                        DelayReplicationFor = new TimeSpan(3),
                    }));

                    var result1 = store1.Maintenance.Send(new PutConnectionStringOperation<RavenConnectionString>(new RavenConnectionString
                    {
                        Name = "ConnectionName",
                        TopologyDiscoveryUrls = new[] { "http://127.0.0.1:8080" },
                        Database = "Northwind",
                    }));
                    Assert.NotNull(result1.RaftCommandIndex);

                    var sqlConnectionString = new SqlConnectionString
                    {
                        Name = "connection",
                        ConnectionString = @"Data Source=localhost\sqlexpress;Integrated Security=SSPI;Connection Timeout=3" + $";Initial Catalog=SqlReplication-{store1.Database};",
                        FactoryName = "System.Data.SqlClient"
                    };

                    var result2 = store1.Maintenance.Send(new PutConnectionStringOperation<SqlConnectionString>(sqlConnectionString));
                    Assert.NotNull(result2.RaftCommandIndex);

                    store1.Maintenance.Send(new AddEtlOperation<RavenConnectionString>(new RavenEtlConfiguration()
                    {
                        AllowEtlOnNonEncryptedChannel = true,
                        ConnectionStringName = "ConnectionName",
                        MentorNode = "A",
                        Name = "Etl",
                        TaskId = 4,
                        TestMode = true
                    }));

                    store1.Maintenance.Send(new AddEtlOperation<SqlConnectionString>(new SqlEtlConfiguration()
                    {
                        AllowEtlOnNonEncryptedChannel = true,
                        ForceQueryRecompile = false,
                        ConnectionStringName = "connection",
                        SqlTables =
                            {
                                new SqlEtlTable {TableName = "Orders", DocumentIdColumn = "Id", InsertOnlyMode = false},
                                new SqlEtlTable {TableName = "OrderLines", DocumentIdColumn = "OrderId", InsertOnlyMode = false},
                            },
                        Name = "sql",
                        ParameterizeDeletes = false,
                        MentorNode = "A"
                    }));
                    await store1.Maintenance.SendAsync(new UpdatePeriodicBackupOperation(config));

                    var operation = await store1.Smuggler.ExportAsync(new DatabaseSmugglerExportOptions(), file);
                    await operation.WaitForCompletionAsync(TimeSpan.FromMinutes(1));

                    operation = await store2.Smuggler.ImportAsync(new DatabaseSmugglerImportOptions(), file);
                    await operation.WaitForCompletionAsync(TimeSpan.FromMinutes(1));

                    var periodicBackupRunner = (await GetDocumentDatabaseInstanceFor(store2)).PeriodicBackupRunner;
                    var backups = periodicBackupRunner.PeriodicBackups;

                    Assert.Equal("Backup", backups.First().Configuration.Name);
                    Assert.Equal(true, backups.First().Configuration.IncrementalBackupFrequency.Equals("0 */6 * * *"));
                    Assert.Equal(true, backups.First().Configuration.FullBackupFrequency.Equals("0 */1 * * *"));
                    Assert.Equal(BackupType.Backup, backups.First().Configuration.BackupType);
                    Assert.Equal(true, backups.First().Configuration.Disabled);

                    var record = await store2.Maintenance.Server.SendAsync(new GetDatabaseRecordOperation(store2.Database));

                    record.Settings.TryGetValue("Patching.MaxNumberOfCachedScripts", out string value);
                    Assert.Null(value);

                    Assert.NotNull(record.ConflictSolverConfig);
                    Assert.Equal(false, record.ConflictSolverConfig.ResolveToLatest);
                    Assert.Equal(1, record.ConflictSolverConfig.ResolveByCollection.Count);
                    Assert.Equal(true, record.ConflictSolverConfig.ResolveByCollection.TryGetValue("ConflictSolver", out ScriptResolver sr));
                    Assert.Equal("Script", sr.Script);

                    Assert.Equal(1, record.Sorters.Count);
                    Assert.Equal(true, record.Sorters.TryGetValue("MySorter", out SorterDefinition sd));
                    Assert.Equal("MySorter", sd.Name);
                    Assert.NotEmpty(sd.Code);

                    Assert.Equal(1, record.Analyzers.Count);
                    Assert.Equal(true, record.Analyzers.TryGetValue("MyAnalyzer", out AnalyzerDefinition ad));
                    Assert.Equal("MyAnalyzer", ad.Name);
                    Assert.NotEmpty(ad.Code);

                    Assert.Equal(1, record.ExternalReplications.Count);
                    Assert.Equal("tempDatabase", record.ExternalReplications[0].Database);
                    Assert.Equal(true, record.ExternalReplications[0].Disabled);

                    Assert.Equal(1, record.SinkPullReplications.Count);
                    Assert.Equal("sinkDatabase", record.SinkPullReplications[0].Database);
                    Assert.Equal("hub", record.SinkPullReplications[0].HubName);
                    Assert.Equal((string)null, record.SinkPullReplications[0].CertificatePassword);
                    Assert.Equal(privateKey, record.SinkPullReplications[0].CertificateWithPrivateKey);
                    Assert.Equal(true, record.SinkPullReplications[0].Disabled);

                    Assert.Equal(1, record.HubPullReplications.Count);
                    Assert.Equal(new TimeSpan(3), record.HubPullReplications.First().DelayReplicationFor);
                    Assert.Equal("hub", record.HubPullReplications.First().Name);
                    Assert.Equal(true, record.HubPullReplications.First().Disabled);

                    Assert.Equal(1, record.RavenEtls.Count);
                    Assert.Equal("Etl", record.RavenEtls.First().Name);
                    Assert.Equal("ConnectionName", record.RavenEtls.First().ConnectionStringName);
                    Assert.Equal(true, record.RavenEtls.First().AllowEtlOnNonEncryptedChannel);
                    Assert.Equal(true, record.RavenEtls.First().Disabled);

                    Assert.Equal(1, record.SqlEtls.Count);
                    Assert.Equal("sql", record.SqlEtls.First().Name);
                    Assert.Equal(false, record.SqlEtls.First().ParameterizeDeletes);
                    Assert.Equal(false, record.SqlEtls.First().ForceQueryRecompile);
                    Assert.Equal("connection", record.SqlEtls.First().ConnectionStringName);
                    Assert.Equal(true, record.SqlEtls.First().AllowEtlOnNonEncryptedChannel);
                    Assert.Equal(true, record.SqlEtls.First().Disabled);
                }
            }
            finally
            {
                File.Delete(file);
            }
        }

        [Fact, Trait("Category", "Smuggler")]
        public async Task CanMigrateDatabaseRecord()
        {
            var file = Path.GetTempFileName();
            var dummy = GenerateAndSaveSelfSignedCertificate(createNew: true);
            string privateKey;
            using (var pullReplicationCertificate =
                new X509Certificate2(dummy.ServerCertificatePath, (string)null, X509KeyStorageFlags.MachineKeySet | X509KeyStorageFlags.Exportable))
            {
                privateKey = Convert.ToBase64String(pullReplicationCertificate.Export(X509ContentType.Pfx));
            }
            try
            {
                using (var store1 = GetDocumentStore(new Options
                {
                    ModifyDatabaseName = s => $"{s}_1",

                    ModifyDatabaseRecord = record =>
                    {
                        record.ConflictSolverConfig = new ConflictSolver
                        {
                            ResolveToLatest = false,
                            ResolveByCollection = new Dictionary<string, ScriptResolver>
                                {
                                    {
                                        "ConflictSolver", new ScriptResolver()
                                        {
                                            Script = "Script"
                                        }
                                    }
                                }
                        };
                        record.Sorters = new Dictionary<string, SorterDefinition>
                        {
                            {
                                "MySorter", new SorterDefinition
                                {
                                    Name = "MySorter",
                                    Code = GetCode("RavenDB_8355.MySorter.cs")
                                }
                            }
                        };
                        record.Analyzers = new Dictionary<string, AnalyzerDefinition>
                        {
                            {
                                "MyAnalyzer", new AnalyzerDefinition
                                {
                                    Name = "MyAnalyzer",
                                    Code = GetCode("RavenDB_14939.MyAnalyzer.cs")
                                }
                            }
                        };
                    }
                }))
                using (var store2 = GetDocumentStore(new Options
                {
                    ModifyDatabaseName = s => $"{s}_2"
                }))
                {
                    store1.Maintenance.Send(new UpdateExternalReplicationOperation(new ExternalReplication("tempDatabase", "ExternalReplication")
                    {
                        TaskId = 1,
                        Name = "External",
                        DelayReplicationFor = new TimeSpan(4),
                        Url = "http://127.0.0.1/",
                        Disabled = false
                    }));
                    store1.Maintenance.Send(new UpdatePullReplicationAsSinkOperation(new PullReplicationAsSink()
                    {
                        Database = "sinkDatabase",
                        CertificatePassword = (string)null,
                        CertificateWithPrivateKey = privateKey,
                        TaskId = 2,
                        Name = "Sink",
                        HubName = "hub",
                        ConnectionStringName = "ConnectionName"
                    }));
                    store1.Maintenance.Send(new PutPullReplicationAsHubOperation(new PullReplicationDefinition()
                    {
                        TaskId = 3,
                        Name = "hub",
                        MentorNode = "A",
                        DelayReplicationFor = new TimeSpan(3),
                    }));

                    var result1 = store1.Maintenance.Send(new PutConnectionStringOperation<RavenConnectionString>(new RavenConnectionString
                    {
                        Name = "ConnectionName",
                        TopologyDiscoveryUrls = new[] { "http://127.0.0.1:8080" },
                        Database = "Northwind",
                    }));
                    Assert.NotNull(result1.RaftCommandIndex);

                    var sqlConnectionString = new SqlConnectionString
                    {
                        Name = "connection",
                        ConnectionString = @"Data Source=localhost\sqlexpress;Integrated Security=SSPI;Connection Timeout=3" + $";Initial Catalog=SqlReplication-{store1.Database};",
                        FactoryName = "System.Data.SqlClient"
                    };

                    var result2 = store1.Maintenance.Send(new PutConnectionStringOperation<SqlConnectionString>(sqlConnectionString));
                    Assert.NotNull(result2.RaftCommandIndex);

                    store1.Maintenance.Send(new AddEtlOperation<RavenConnectionString>(new RavenEtlConfiguration()
                    {
                        AllowEtlOnNonEncryptedChannel = true,
                        ConnectionStringName = "ConnectionName",
                        MentorNode = "A",
                        Name = "Etl",
                        TaskId = 4,
                        TestMode = true
                    }));

                    store1.Maintenance.Send(new AddEtlOperation<SqlConnectionString>(new SqlEtlConfiguration()
                    {
                        AllowEtlOnNonEncryptedChannel = true,
                        ForceQueryRecompile = false,
                        ConnectionStringName = "connection",
                        SqlTables =
                            {
                                new SqlEtlTable {TableName = "Orders", DocumentIdColumn = "Id", InsertOnlyMode = false},
                                new SqlEtlTable {TableName = "OrderLines", DocumentIdColumn = "OrderId", InsertOnlyMode = false},
                            },
                        Name = "sql",
                        ParameterizeDeletes = false,
                        MentorNode = "A"
                    }));
                    var migrate = new Migrator(new DatabasesMigrationConfiguration
                    {
                        ServerUrl = Server.WebUrl,
                        Databases = new List<DatabaseMigrationSettings>()
                        {
                            new DatabaseMigrationSettings
                            {
                                DatabaseName = store1.Database,
                                OperateOnTypes = DatabaseItemType.DatabaseRecord,
                                OperateOnDatabaseRecordTypes = DatabaseRecordItemType.Expiration |
                                                               DatabaseRecordItemType.ConflictSolverConfig |
                                                               DatabaseRecordItemType.Client |
                                                               DatabaseRecordItemType.ExternalReplications |
                                                               DatabaseRecordItemType.HubPullReplications |
                                                               DatabaseRecordItemType.SinkPullReplications |
                                                               DatabaseRecordItemType.Sorters |
                                                               DatabaseRecordItemType.RavenEtls |
                                                               DatabaseRecordItemType.SqlConnectionStrings |
                                                               DatabaseRecordItemType.SqlEtls |
                                                               DatabaseRecordItemType.RavenConnectionStrings |
                                                               DatabaseRecordItemType.Analyzers
                            }
                        }
                    }, Server.ServerStore);
                    await migrate.UpdateBuildInfoIfNeeded();
                    var operationId = migrate.StartMigratingSingleDatabase(new DatabaseMigrationSettings
                    {
                        DatabaseName = store1.Database,
                        OperateOnTypes = DatabaseItemType.DatabaseRecord,
                        OperateOnDatabaseRecordTypes = DatabaseRecordItemType.Expiration |
                                                       DatabaseRecordItemType.ConflictSolverConfig |
                                                       DatabaseRecordItemType.Client |
                                                       DatabaseRecordItemType.ExternalReplications |
                                                       DatabaseRecordItemType.HubPullReplications |
                                                       DatabaseRecordItemType.SinkPullReplications |
                                                       DatabaseRecordItemType.Sorters |
                                                       DatabaseRecordItemType.RavenEtls |
                                                       DatabaseRecordItemType.SqlConnectionStrings |
                                                       DatabaseRecordItemType.SqlEtls |
                                                       DatabaseRecordItemType.RavenConnectionStrings |
                                                       DatabaseRecordItemType.Analyzers
                    }, GetDocumentDatabaseInstanceFor(store2).Result);

                    WaitForValue(() =>
                    {
                        var Operation = store2.Maintenance.Send(new GetOperationStateOperation(operationId));
                        return Operation.Status == OperationStatus.Completed;
                    }, true);
                    var record = await store2.Maintenance.Server.SendAsync(new GetDatabaseRecordOperation(store2.Database));

                    record.Settings.TryGetValue("Patching.MaxNumberOfCachedScripts", out string value);
                    Assert.Null(value);

                    Assert.NotNull(record.ConflictSolverConfig);
                    Assert.Equal(false, record.ConflictSolverConfig.ResolveToLatest);
                    Assert.Equal(1, record.ConflictSolverConfig.ResolveByCollection.Count);
                    Assert.Equal(true, record.ConflictSolverConfig.ResolveByCollection.TryGetValue("ConflictSolver", out ScriptResolver sr));
                    Assert.Equal("Script", sr.Script);

                    Assert.Equal(1, record.Sorters.Count);
                    Assert.Equal(true, record.Sorters.TryGetValue("MySorter", out SorterDefinition sd));
                    Assert.Equal("MySorter", sd.Name);
                    Assert.NotEmpty(sd.Code);

                    Assert.Equal(1, record.Analyzers.Count);
                    Assert.Equal(true, record.Analyzers.TryGetValue("MyAnalyzer", out AnalyzerDefinition ad));
                    Assert.Equal("MyAnalyzer", ad.Name);
                    Assert.NotEmpty(ad.Code);

                    Assert.Equal(1, record.ExternalReplications.Count);
                    Assert.Equal("tempDatabase", record.ExternalReplications[0].Database);
                    Assert.Equal(true, record.ExternalReplications[0].Disabled);

                    Assert.Equal(1, record.SinkPullReplications.Count);
                    Assert.Equal("sinkDatabase", record.SinkPullReplications[0].Database);
                    Assert.Equal("hub", record.SinkPullReplications[0].HubName);
                    Assert.Equal((string)null, record.SinkPullReplications[0].CertificatePassword);
                    Assert.Equal(privateKey, record.SinkPullReplications[0].CertificateWithPrivateKey);
                    Assert.Equal(true, record.SinkPullReplications[0].Disabled);

                    Assert.Equal(1, record.HubPullReplications.Count);
                    Assert.Equal(new TimeSpan(3), record.HubPullReplications.First().DelayReplicationFor);
                    Assert.Equal("hub", record.HubPullReplications.First().Name);
                    Assert.Equal(true, record.HubPullReplications.First().Disabled);

                    Assert.Equal(1, record.RavenEtls.Count);
                    Assert.Equal("Etl", record.RavenEtls.First().Name);
                    Assert.Equal("ConnectionName", record.RavenEtls.First().ConnectionStringName);
                    Assert.Equal(true, record.RavenEtls.First().AllowEtlOnNonEncryptedChannel);
                    Assert.Equal(true, record.RavenEtls.First().Disabled);

                    Assert.Equal(1, record.SqlEtls.Count);
                    Assert.Equal("sql", record.SqlEtls.First().Name);
                    Assert.Equal(false, record.SqlEtls.First().ParameterizeDeletes);
                    Assert.Equal(false, record.SqlEtls.First().ForceQueryRecompile);
                    Assert.Equal("connection", record.SqlEtls.First().ConnectionStringName);
                    Assert.Equal(true, record.SqlEtls.First().AllowEtlOnNonEncryptedChannel);
                    Assert.Equal(true, record.SqlEtls.First().Disabled);
                }
            }
            finally
            {
                File.Delete(file);
            }
        }

        [Fact, Trait("Category", "Smuggler")]
        public async Task CanExportAndImportMergedDatabaseRecord()
        {
            var file = Path.GetTempFileName();
            try
            {
                using (var store1 = GetDocumentStore(new Options
                {
                    ModifyDatabaseName = s => $"{s}_1",
                }))
                using (var store2 = GetDocumentStore(new Options
                {
                    ModifyDatabaseName = s => $"{s}_2",
                }))
                {
                    var collection = new Dictionary<string, ScriptResolver>
                    {
                        {
                            "ConflictSolver1", new ScriptResolver()
                            {
                                Script = "Script1"
                            }
                        },
                        {
                            "ConflictSolver2", new ScriptResolver()
                            {
                                Script = "Script2"
                            }
                        }
                    };
                    var collection2 = new Dictionary<string, ScriptResolver>
                    {
                        {
                            "ConflictSolver1", new ScriptResolver()
                            {
                                Script = "Script4"
                            }
                        },
                        {
                            "ConflictSolver3", new ScriptResolver()
                            {
                                Script = "Script3"
                            }
                        }
                    };
                    store1.Maintenance.Server.Send(new ModifyConflictSolverOperation(store1.Database, collection, false));
                    store2.Maintenance.Server.Send(new ModifyConflictSolverOperation(store2.Database, collection2, false));

                    var configuration = new ClientConfiguration
                    {
                        Etag = 10,
                        Disabled = false,
                        MaxNumberOfRequestsPerSession = 1024,
                        ReadBalanceBehavior = ReadBalanceBehavior.FastestNode
                    };
                    var configuration2 = new ClientConfiguration
                    {
                        Etag = 10,
                        Disabled = false,
                        MaxNumberOfRequestsPerSession = 512,
                        ReadBalanceBehavior = ReadBalanceBehavior.RoundRobin
                    };
                    await store1.Maintenance.SendAsync(new PutClientConfigurationOperation(configuration));
                    await store2.Maintenance.SendAsync(new PutClientConfigurationOperation(configuration2));

                    var revisionConfig = new RevisionsConfiguration
                    {
                        Default = new RevisionsCollectionConfiguration
                        {
                            Disabled = false,
                            PurgeOnDelete = true
                        },
                        Collections = new Dictionary<string, RevisionsCollectionConfiguration>
                        {
                            {"rev1", new RevisionsCollectionConfiguration
                                {
                                    Disabled = true,
                                    PurgeOnDelete = false,
                                    MinimumRevisionsToKeep = 10
                                }
                            },
                            {"rev2", new RevisionsCollectionConfiguration
                                {
                                    Disabled = true,
                                    PurgeOnDelete = false,
                                    MinimumRevisionsToKeep = 20
                                }
                            }
                        }
                    };
                    var revisionConfig2 = new RevisionsConfiguration
                    {
                        Default = new RevisionsCollectionConfiguration
                        {
                            Disabled = true,
                            PurgeOnDelete = false
                        },
                        Collections = new Dictionary<string, RevisionsCollectionConfiguration>
                        {
                            {"rev1", new RevisionsCollectionConfiguration
                                {
                                    Disabled = true,
                                    PurgeOnDelete = false,
                                    MinimumRevisionsToKeep = 20
                                }
                            },
                            {"rev3", new RevisionsCollectionConfiguration
                                {
                                    Disabled = true,
                                    PurgeOnDelete = false,
                                    MinimumRevisionsToKeep = 20
                                }
                            }
                        }
                    };
                    await store1.Maintenance.SendAsync(new ConfigureRevisionsOperation(revisionConfig));
                    await store2.Maintenance.SendAsync(new ConfigureRevisionsOperation(revisionConfig2));

                    var exConfig = new ExpirationConfiguration
                    {
                        DeleteFrequencyInSec = 60,
                        Disabled = false
                    };
                    var exConfig2 = new ExpirationConfiguration
                    {
                        DeleteFrequencyInSec = 30,
                        Disabled = true
                    };
                    await store1.Maintenance.SendAsync(new ConfigureExpirationOperation(exConfig));
                    await store2.Maintenance.SendAsync(new ConfigureExpirationOperation(exConfig2));

                    var hub1 = new PullReplicationDefinition
                    {
                        Name = "hub1",
                        DelayReplicationFor = new TimeSpan(3),
                    };
                    var hub2 = new PullReplicationDefinition
                    {
                        Name = "hub2",
                        DelayReplicationFor = new TimeSpan(3),
                    };
                    var hub3 = new PullReplicationDefinition
                    {
                        Name = "hub1",
                        DelayReplicationFor = new TimeSpan(5),
                    };
                    var hub4 = new PullReplicationDefinition
                    {
                        Name = "hub4",
                        DelayReplicationFor = new TimeSpan(3),
                    };
                    await store1.Maintenance.SendAsync(new PutPullReplicationAsHubOperation(hub1));
                    await store1.Maintenance.SendAsync(new PutPullReplicationAsHubOperation(hub2));
                    await store2.Maintenance.SendAsync(new PutPullReplicationAsHubOperation(hub3));
                    await store2.Maintenance.SendAsync(new PutPullReplicationAsHubOperation(hub4));

                    var con1 = new RavenConnectionString
                    {
                        Database = "db1",
                        Name = "con1",
                        TopologyDiscoveryUrls = new[] { "http://127.0.0.1:8081" }
                    };
                    var con2 = new RavenConnectionString
                    {
                        Database = "db2",
                        Name = "con2",
                        TopologyDiscoveryUrls = new[] { "http://127.0.0.1:8082" }
                    };
                    var con3 = new RavenConnectionString
                    {
                        Database = "db3",
                        Name = "con3",
                        TopologyDiscoveryUrls = new[] { "http://127.0.0.1:8083" }
                    };
                    var con4 = new RavenConnectionString
                    {
                        Database = "db4",
                        Name = "con4",
                        TopologyDiscoveryUrls = new[] { "http://127.0.0.1:8084" }
                    };
                    var result1 = await store1.Maintenance.SendAsync(new PutConnectionStringOperation<RavenConnectionString>(con1));
                    var result2 = await store1.Maintenance.SendAsync(new PutConnectionStringOperation<RavenConnectionString>(con2));
                    var result3 = await store2.Maintenance.SendAsync(new PutConnectionStringOperation<RavenConnectionString>(con3));
                    var result4 = await store2.Maintenance.SendAsync(new PutConnectionStringOperation<RavenConnectionString>(con4));
                    Assert.NotNull(result1.RaftCommandIndex);
                    Assert.NotNull(result2.RaftCommandIndex);
                    Assert.NotNull(result3.RaftCommandIndex);
                    Assert.NotNull(result4.RaftCommandIndex);

                    var sink1 = new PullReplicationAsSink()
                    {
                        Name = "sink1",
                        ConnectionString = con1,
                        ConnectionStringName = "con1",
                        Database = "db1",
                        HubName = "hub1"
                    };
                    var sink2 = new PullReplicationAsSink()
                    {
                        Name = "sink2",
                        ConnectionString = con2,
                        ConnectionStringName = "con2",
                        Database = "db2",
                        HubName = "hub2"
                    };
                    var sink3 = new PullReplicationAsSink()
                    {
                        Name = "sink1",
                        ConnectionString = con3,
                        ConnectionStringName = "con3",
                        Database = "db3",
                        HubName = "hub3"
                    };
                    var sink4 = new PullReplicationAsSink()
                    {
                        Name = "sink4",
                        ConnectionString = con4,
                        ConnectionStringName = "con4",
                        Database = "db4",
                        HubName = "hub4"
                    };
                    await store1.Maintenance.SendAsync(new UpdatePullReplicationAsSinkOperation(sink1));
                    await store1.Maintenance.SendAsync(new UpdatePullReplicationAsSinkOperation(sink2));
                    await store2.Maintenance.SendAsync(new UpdatePullReplicationAsSinkOperation(sink3));
                    await store2.Maintenance.SendAsync(new UpdatePullReplicationAsSinkOperation(sink4));

                    var external = new ExternalReplication
                    {
                        ConnectionString = con1,
                        ConnectionStringName = "con1",
                        Database = "db1",
                        DelayReplicationFor = new TimeSpan(1),
                        Name = "external1",
                        Url = "http://127.0.0.1:8081"
                    };
                    var external2 = new ExternalReplication
                    {
                        ConnectionString = con2,
                        ConnectionStringName = "con2",
                        Database = "db2",
                        DelayReplicationFor = new TimeSpan(2),
                        Name = "external2",
                        Url = "http://127.0.0.1:8081"
                    };
                    var external3 = new ExternalReplication
                    {
                        ConnectionString = con3,
                        ConnectionStringName = "con3",
                        Database = "db3",
                        DelayReplicationFor = new TimeSpan(3),
                        Name = "external1",
                        Url = "http://127.0.0.1:8083"
                    };
                    var external4 = new ExternalReplication
                    {
                        ConnectionString = con4,
                        ConnectionStringName = "con4",
                        Database = "db4",
                        DelayReplicationFor = new TimeSpan(4),
                        Name = "external4",
                        Url = "http://127.0.0.1:8084"
                    };
                    await store1.Maintenance.SendAsync(new UpdateExternalReplicationOperation(external));
                    await store1.Maintenance.SendAsync(new UpdateExternalReplicationOperation(external2));
                    await store2.Maintenance.SendAsync(new UpdateExternalReplicationOperation(external3));
                    await store2.Maintenance.SendAsync(new UpdateExternalReplicationOperation(external4));

                    var etlConfiguration = new RavenEtlConfiguration
                    {
                        ConnectionStringName = "con1",
                        Name = "etl1",
                        AllowEtlOnNonEncryptedChannel = true
                    };
                    var etlConfiguration2 = new RavenEtlConfiguration
                    {
                        ConnectionStringName = "con2",
                        Name = "etl2",
                        AllowEtlOnNonEncryptedChannel = true
                    };
                    var etlConfiguration3 = new RavenEtlConfiguration
                    {
                        ConnectionStringName = "con3",
                        Name = "etl1",
                        AllowEtlOnNonEncryptedChannel = false
                    };
                    var etlConfiguration4 = new RavenEtlConfiguration
                    {
                        ConnectionStringName = "con4",
                        Name = "etl4",
                        AllowEtlOnNonEncryptedChannel = true
                    };
                    WaitForUserToContinueTheTest(store1);
                    await store1.Maintenance.SendAsync(new AddEtlOperation<RavenConnectionString>(etlConfiguration));
                    await store1.Maintenance.SendAsync(new AddEtlOperation<RavenConnectionString>(etlConfiguration2));
                    await store2.Maintenance.SendAsync(new AddEtlOperation<RavenConnectionString>(etlConfiguration3));
                    await store2.Maintenance.SendAsync(new AddEtlOperation<RavenConnectionString>(etlConfiguration4));

                    var scon1 = new SqlConnectionString()
                    {
                        Name = "scon1",
                        ConnectionString = "http://127.0.0.1:8081",
                        FactoryName = "System.Data.SqlClient"
                    };
                    var scon2 = new SqlConnectionString()
                    {
                        Name = "scon2",
                        ConnectionString = "http://127.0.0.1:8082",
                        FactoryName = "System.Data.SqlClient"
                    };
                    var scon3 = new SqlConnectionString()
                    {
                        Name = "scon3",
                        ConnectionString = "http://127.0.0.1:8083",
                        FactoryName = "System.Data.SqlClient"
                    };
                    var scon4 = new SqlConnectionString()
                    {
                        Name = "scon4",
                        ConnectionString = "http://127.0.0.1:8084",
                        FactoryName = "System.Data.SqlClient"
                    };
                    var putResult1 = await store1.Maintenance.SendAsync(new PutConnectionStringOperation<SqlConnectionString>(scon1));
                    var putResult2 = await store1.Maintenance.SendAsync(new PutConnectionStringOperation<SqlConnectionString>(scon2));
                    var putResult3 = await store2.Maintenance.SendAsync(new PutConnectionStringOperation<SqlConnectionString>(scon3));
                    var putResult4 = await store2.Maintenance.SendAsync(new PutConnectionStringOperation<SqlConnectionString>(scon4));
                    Assert.NotNull(putResult1.RaftCommandIndex);
                    Assert.NotNull(putResult2.RaftCommandIndex);
                    Assert.NotNull(putResult3.RaftCommandIndex);
                    Assert.NotNull(putResult4.RaftCommandIndex);

                    var sqlEtl = new SqlEtlConfiguration
                    {
                        ConnectionStringName = "scon1",
                        Name = "setl1",
                        AllowEtlOnNonEncryptedChannel = true,
                        SqlTables =
                        {
                            new SqlEtlTable {TableName = "Orders", DocumentIdColumn = "Id"},
                            new SqlEtlTable {TableName = "OrderLines", DocumentIdColumn = "OrderId"},
                            new SqlEtlTable {TableName = "NotUsedInScript", DocumentIdColumn = "OrderId"},
                        }
                    };
                    var sqlEtl2 = new SqlEtlConfiguration
                    {
                        ConnectionStringName = "scon2",
                        Name = "setl2",
                        AllowEtlOnNonEncryptedChannel = true,
                        SqlTables =
                        {
                            new SqlEtlTable {TableName = "Orders", DocumentIdColumn = "Id"},
                            new SqlEtlTable {TableName = "OrderLines", DocumentIdColumn = "OrderId"},
                            new SqlEtlTable {TableName = "NotUsedInScript", DocumentIdColumn = "OrderId"},
                        }
                    };
                    var sqlEtl3 = new SqlEtlConfiguration
                    {
                        ConnectionStringName = "scon3",
                        Name = "setl1",
                        AllowEtlOnNonEncryptedChannel = true,
                        SqlTables =
                        {
                            new SqlEtlTable {TableName = "Orders", DocumentIdColumn = "Id"},
                            new SqlEtlTable {TableName = "OrderLines", DocumentIdColumn = "OrderId"},
                            new SqlEtlTable {TableName = "NotUsedInScript", DocumentIdColumn = "OrderId"},
                        }
                    };
                    var sqlEtl4 = new SqlEtlConfiguration
                    {
                        ConnectionStringName = "scon4",
                        Name = "setl4",
                        AllowEtlOnNonEncryptedChannel = true,
                        SqlTables =
                        {
                            new SqlEtlTable {TableName = "Orders", DocumentIdColumn = "Id"},
                            new SqlEtlTable {TableName = "OrderLines", DocumentIdColumn = "OrderId"},
                            new SqlEtlTable {TableName = "NotUsedInScript", DocumentIdColumn = "OrderId"},
                        }
                    };
                    await store1.Maintenance.SendAsync(new AddEtlOperation<SqlConnectionString>(sqlEtl));
                    await store1.Maintenance.SendAsync(new AddEtlOperation<SqlConnectionString>(sqlEtl2));
                    await store2.Maintenance.SendAsync(new AddEtlOperation<SqlConnectionString>(sqlEtl3));
                    await store2.Maintenance.SendAsync(new AddEtlOperation<SqlConnectionString>(sqlEtl4));

                    var config = Backup.CreateBackupConfiguration(backupPath: "FolderPath", fullBackupFrequency: "0 1 * * *", incrementalBackupFrequency: "0 6 * * *", mentorNode: "A", name: "Backup");
                    var config2 = Backup.CreateBackupConfiguration(backupPath: "FolderPath", fullBackupFrequency: "0 1 * * *", incrementalBackupFrequency: "0 6 * * *", mentorNode: "A", name: "Backup2");
                    var config3 = Backup.CreateBackupConfiguration(backupPath: "FolderPath", backupType: BackupType.Snapshot, fullBackupFrequency: "0 8 * * *", incrementalBackupFrequency: "0 6 * * *", mentorNode: "A", name: "Backup");
                    var config4 = Backup.CreateBackupConfiguration(backupPath: "FolderPath", fullBackupFrequency: "0 1 * * *", incrementalBackupFrequency: "0 6 * * *", mentorNode: "A", name: "Backup4");
                  
                    await store1.Maintenance.SendAsync(new UpdatePeriodicBackupOperation(config));
                    await store1.Maintenance.SendAsync(new UpdatePeriodicBackupOperation(config2));
                    await store2.Maintenance.SendAsync(new UpdatePeriodicBackupOperation(config3));
                    await store2.Maintenance.SendAsync(new UpdatePeriodicBackupOperation(config4));

                    var operation = await store1.Smuggler.ExportAsync(new DatabaseSmugglerExportOptions(), file);
                    await operation.WaitForCompletionAsync(TimeSpan.FromMinutes(1));

                    operation = await store2.Smuggler.ImportAsync(new DatabaseSmugglerImportOptions(), file);
                    await operation.WaitForCompletionAsync(TimeSpan.FromMinutes(1));

                    WaitForUserToContinueTheTest(store2);

                    int disabled = 0;

                    var periodicBackupRunner = (await GetDocumentDatabaseInstanceFor(store2)).PeriodicBackupRunner;
                    var backups = periodicBackupRunner.PeriodicBackups;

                    disabled = 0;
                    Assert.Equal(3, backups.Count);
                    Assert.Equal(true, backups.Any(x => x.Configuration.Name.Equals("Backup")));
                    foreach (var backup in backups)
                    {
                        if (backup.Configuration.Disabled)
                            disabled++;
                        if (!backup.Configuration.Name.Equals("Backup"))
                            continue;
                        Assert.Equal(true, backup.Configuration.IncrementalBackupFrequency.Equals("0 6 * * *"));
                        Assert.Equal(true, backup.Configuration.FullBackupFrequency.Equals("0 1 * * *"));
                        Assert.Equal(BackupType.Backup, backup.Configuration.BackupType);
                    }
                    Assert.Equal(2, disabled);

                    var record = await store2.Maintenance.Server.SendAsync(new GetDatabaseRecordOperation(store2.Database));

                    Assert.Equal(3, record.ConflictSolverConfig.ResolveByCollection.Count);
                    Assert.Equal(false, record.ConflictSolverConfig.ResolveToLatest);
                    Assert.Equal(true, record.ConflictSolverConfig.ResolveByCollection.TryGetValue("ConflictSolver1", out ScriptResolver sr));
                    Assert.Equal("Script1", sr.Script);

                    Assert.Equal(1024, record.Client.MaxNumberOfRequestsPerSession);
                    Assert.Equal(ReadBalanceBehavior.FastestNode, record.Client.ReadBalanceBehavior);

                    Assert.Equal(true, record.Revisions.Default.PurgeOnDelete);
                    Assert.Equal(true, record.Revisions.Collections.TryGetValue("rev1", out RevisionsCollectionConfiguration rcc));
                    Assert.Equal(10, rcc.MinimumRevisionsToKeep);

                    Assert.Equal(60, record.Expiration.DeleteFrequencyInSec);

                    disabled = 0;
                    Assert.Equal(3, record.HubPullReplications.Count);
                    Assert.Equal(true, record.HubPullReplications.Any(x => x.Name.Equals("hub1")));
                    record.HubPullReplications.ForEach(x =>
                    {
                        if (x.Disabled)
                            disabled++;
                        if (!x.Name.Equals("hub1"))
                            return;
                        Assert.Equal(new TimeSpan(3), x.DelayReplicationFor);
                    });
                    Assert.Equal(2, disabled);

                    disabled = 0;
                    Assert.Equal(3, record.SinkPullReplications.Count);
                    Assert.Equal(true, record.SinkPullReplications.Any(x => x.Name.Equals("sink1")));
                    record.SinkPullReplications.ForEach(x =>
                    {
                        if (x.Disabled)
                            disabled++;
                        if (!x.Name.Equals("sink1"))
                            return;
                        Assert.Equal("hub1", x.HubName);
                        Assert.Equal("con1", x.ConnectionStringName);
                    });
                    Assert.Equal(2, disabled);

                    disabled = 0;
                    Assert.Equal(3, record.ExternalReplications.Count);
                    Assert.Equal(true, record.ExternalReplications.Any(x => x.Name.Equals("external1")));
                    record.ExternalReplications.ForEach(x =>
                    {
                        if (x.Disabled)
                            disabled++;
                        if (!x.Name.Equals("external1"))
                            return;
                        Assert.Equal("db1", x.Database);
                        Assert.Equal("con1", x.ConnectionStringName);
                    });
                    Assert.Equal(2, disabled);

                    disabled = 0;
                    Assert.Equal(3, record.RavenEtls.Count);
                    Assert.Equal(true, record.RavenEtls.Any(x => x.Name.Equals("etl1")));
                    record.RavenEtls.ForEach(x =>
                    {
                        if (x.Disabled)
                            disabled++;
                        if (!x.Name.Equals("etl1"))
                            return;
                        Assert.Equal("con1", x.ConnectionStringName);
                        Assert.Equal(true, x.AllowEtlOnNonEncryptedChannel);
                    });
                    Assert.Equal(2, disabled);

                    disabled = 0;
                    Assert.Equal(3, record.SqlEtls.Count);
                    Assert.Equal(true, record.SqlEtls.Any(x => x.Name.Equals("setl1")));
                    record.SqlEtls.ForEach(x =>
                    {
                        if (x.Disabled)
                            disabled++;
                        if (!x.Name.Equals("setl1"))
                            return;
                        Assert.Equal("scon1", x.ConnectionStringName);
                        Assert.Equal(true, x.AllowEtlOnNonEncryptedChannel);
                    });
                    Assert.Equal(2, disabled);
                }
            }
            finally
            {
                File.Delete(file);
            }
        }

        [Fact, Trait("Category", "Smuggler")]
        public async Task CanBackupAndRestoreDatabaseRecord()
        {
            var backupPath = NewDataPath(suffix: "BackupFolder");
            var dummy = GenerateAndSaveSelfSignedCertificate(createNew: true);
            string privateKey;
            using (var pullReplicationCertificate =
                new X509Certificate2(dummy.ServerCertificatePath, (string)null, X509KeyStorageFlags.MachineKeySet | X509KeyStorageFlags.Exportable))
            {
                privateKey = Convert.ToBase64String(pullReplicationCertificate.Export(X509ContentType.Pfx));
            }

                using (var store = GetDocumentStore(new Options
                {
                    ModifyDatabaseName = s => $"{s}_1",

                    ModifyDatabaseRecord = record =>
                    {
                        record.ConflictSolverConfig = new ConflictSolver
                        {
                            ResolveToLatest = false,
                            ResolveByCollection = new Dictionary<string, ScriptResolver>
                                {
                                    {
                                        "ConflictSolver", new ScriptResolver()
                                        {
                                            Script = "Script"
                                        }
                                    }
                                }
                        };
                        record.Sorters = new Dictionary<string, SorterDefinition>
                        {
                            {
                                "MySorter", new SorterDefinition
                                {
                                    Name = "MySorter",
                                    Code = GetCode("RavenDB_8355.MySorter.cs")
                                }
                            }
                        };
                    }
                }))
                {
                    store.Maintenance.Send(new UpdateExternalReplicationOperation(new ExternalReplication("tempDatabase", "ExternalReplication")
                    {
                        TaskId = 1,
                        Name = "External",
                        DelayReplicationFor = new TimeSpan(4),
                        Url = "http://127.0.0.1/",
                        Disabled = false
                    }));
                    store.Maintenance.Send(new UpdatePullReplicationAsSinkOperation(new PullReplicationAsSink()
                    {
                        Database = "sinkDatabase",
                        CertificatePassword = (string)null,
                        CertificateWithPrivateKey = privateKey,
                        TaskId = 2,
                        Name = "Sink",
                        HubName = "hub",
                        ConnectionStringName = "ConnectionName"
                    }));
                    store.Maintenance.Send(new PutPullReplicationAsHubOperation(new PullReplicationDefinition()
                    {
                        TaskId = 3,
                        Name = "hub",
                        MentorNode = "A",
                        DelayReplicationFor = new TimeSpan(3),
                    }));

                    var result1 = store.Maintenance.Send(new PutConnectionStringOperation<RavenConnectionString>(new RavenConnectionString
                    {
                        Name = "ConnectionName",
                        TopologyDiscoveryUrls = new[] { "http://127.0.0.1:8080" },
                        Database = "Northwind",
                    }));
                    Assert.NotNull(result1.RaftCommandIndex);

                    var sqlConnectionString = new SqlConnectionString
                    {
                        Name = "connection",
                        ConnectionString = @"Data Source=localhost\sqlexpress;Integrated Security=SSPI;Connection Timeout=3" + $";Initial Catalog=SqlReplication-{store.Database};",
                        FactoryName = "System.Data.SqlClient"
                    };

                    var result2 = store.Maintenance.Send(new PutConnectionStringOperation<SqlConnectionString>(sqlConnectionString));
                    Assert.NotNull(result2.RaftCommandIndex);
                    store.Maintenance.Send(new AddEtlOperation<RavenConnectionString>(new RavenEtlConfiguration()
                    {
                        AllowEtlOnNonEncryptedChannel = true,
                        ConnectionStringName = "ConnectionName",
                        MentorNode = "A",
                        Name = "Etl",
                        TaskId = 4,
                        TestMode = true
                    }));

                    store.Maintenance.Send(new AddEtlOperation<SqlConnectionString>(new SqlEtlConfiguration()
                    {
                        AllowEtlOnNonEncryptedChannel = true,
                        ForceQueryRecompile = false,
                        ConnectionStringName = "connection",
                        SqlTables =
                            {
                                new SqlEtlTable {TableName = "Orders", DocumentIdColumn = "Id", InsertOnlyMode = false},
                                new SqlEtlTable {TableName = "OrderLines", DocumentIdColumn = "OrderId", InsertOnlyMode = false},
                            },
                        Name = "sql",
                        ParameterizeDeletes = false,
                        MentorNode = "A"
                    }));

                    using (var session = store.OpenAsyncSession())
                    {
                        await session.StoreAsync(new User
                        {
                            Name = "oren"
                        }, "users/1");
                        await session.SaveChangesAsync();
                    }
                var config = Backup.CreateBackupConfiguration(backupPath, fullBackupFrequency: "0 */5 * * *", name: "Real");
                var config2 = Backup.CreateBackupConfiguration(backupPath, fullBackupFrequency: "0 */1 * * *", incrementalBackupFrequency: "0 */6 * * *", mentorNode: "A", name: "Backup");

                    await store.Maintenance.SendAsync(new UpdatePeriodicBackupOperation(config2));
<<<<<<< HEAD
                    var backupTaskId = (await store.Maintenance.SendAsync(new UpdatePeriodicBackupOperation(config))).TaskId;
                    await store.Maintenance.SendAsync(new StartBackupOperation(true, backupTaskId));
                    var operation = new GetPeriodicBackupStatusOperation(backupTaskId);

                    var value = WaitForValue(() =>
                    {
                        var getPeriodicBackupResult = store.Maintenance.Send(operation);
                        return getPeriodicBackupResult.Status?.LastEtag;
                    }, 1);
                    Assert.Equal(1, value);
=======
                Backup.UpdateConfigAndRunBackup(Server, config, store);
                    
>>>>>>> 1bac810f
                    var databaseName = $"restored_database-{Guid.NewGuid()}";
                using (Backup.RestoreDatabase(store, new RestoreBackupConfiguration
                    {
                        BackupLocation = Directory.GetDirectories(backupPath).First(),
                        DatabaseName = databaseName,
                    }))
                    {
                        var periodicBackupRunner = (await GetDocumentDatabaseInstanceFor(store)).PeriodicBackupRunner;
                        var backups = periodicBackupRunner.PeriodicBackups;

                        Assert.Equal(2, backups.Count);
                        Assert.Equal(true, backups.Any(x => x.Configuration.Name.Equals("Backup")));
                        foreach (var backup in backups)
                        {
                            if (!backup.Configuration.Name.Equals("Backup"))
                                continue;
                            Assert.Equal(true, backup.Configuration.IncrementalBackupFrequency.Equals("0 */6 * * *"));
                            Assert.Equal(true, backup.Configuration.FullBackupFrequency.Equals("0 */1 * * *"));
                            Assert.Equal(BackupType.Backup, backup.Configuration.BackupType);
                            Assert.Equal(false, backup.Configuration.Disabled);
                        }

                        var record = await store.Maintenance.Server.SendAsync(new GetDatabaseRecordOperation(databaseName));

                        Assert.NotNull(record.ConflictSolverConfig);
                        Assert.Equal(false, record.ConflictSolverConfig.ResolveToLatest);
                        Assert.Equal(1, record.ConflictSolverConfig.ResolveByCollection.Count);
                        Assert.Equal(true, record.ConflictSolverConfig.ResolveByCollection.TryGetValue("ConflictSolver", out ScriptResolver sr));
                        Assert.Equal("Script", sr.Script);

                        Assert.Equal(1, record.Sorters.Count);
                        Assert.Equal(true, record.Sorters.TryGetValue("MySorter", out SorterDefinition sd));
                        Assert.Equal("MySorter", sd.Name);
                        Assert.NotEmpty(sd.Code);

                        Assert.Equal(1, record.ExternalReplications.Count);
                        Assert.Equal("tempDatabase", record.ExternalReplications[0].Database);
                        Assert.Equal(false, record.ExternalReplications[0].Disabled);

                        Assert.Equal(1, record.SinkPullReplications.Count);
                        Assert.Equal("sinkDatabase", record.SinkPullReplications[0].Database);
                        Assert.Equal("hub", record.SinkPullReplications[0].HubName);
                        Assert.Equal((string)null, record.SinkPullReplications[0].CertificatePassword);
                        Assert.Equal(privateKey, record.SinkPullReplications[0].CertificateWithPrivateKey);
                        Assert.Equal(false, record.SinkPullReplications[0].Disabled);

                        Assert.Equal(1, record.HubPullReplications.Count);
                        Assert.Equal(new TimeSpan(3), record.HubPullReplications.First().DelayReplicationFor);
                        Assert.Equal("hub", record.HubPullReplications.First().Name);
                        Assert.Equal(false, record.HubPullReplications.First().Disabled);

                        Assert.Equal(1, record.RavenEtls.Count);
                        Assert.Equal("Etl", record.RavenEtls.First().Name);
                        Assert.Equal("ConnectionName", record.RavenEtls.First().ConnectionStringName);
                        Assert.Equal(true, record.RavenEtls.First().AllowEtlOnNonEncryptedChannel);
                        Assert.Equal(false, record.RavenEtls.First().Disabled);

                        Assert.Equal(1, record.SqlEtls.Count);
                        Assert.Equal("sql", record.SqlEtls.First().Name);
                        Assert.Equal(false, record.SqlEtls.First().ParameterizeDeletes);
                        Assert.Equal(false, record.SqlEtls.First().ForceQueryRecompile);
                        Assert.Equal("connection", record.SqlEtls.First().ConnectionStringName);
                        Assert.Equal(true, record.SqlEtls.First().AllowEtlOnNonEncryptedChannel);
                        Assert.Equal(false, record.SqlEtls.First().Disabled);
                    }
                }
            }

        [Fact, Trait("Category", "Smuggler")]
        public async Task CanRestoreSubscriptionsFromBackup()
        {
            var backupPath = NewDataPath(suffix: "BackupFolder");

            using (var store = GetDocumentStore())
            {
                store.Subscriptions.Create<User>(x => x.Name == "Marcin");
                store.Subscriptions.Create<User>();

                var config = Backup.CreateBackupConfiguration(backupPath);
                Backup.UpdateConfigAndRunBackup(Server, config, store);

                await ValidateSubscriptions(store);

                // restore the database with a different name
                var restoredDatabaseName = GetDatabaseName();

                using (Backup.RestoreDatabase(store, new RestoreBackupConfiguration
                {
                    BackupLocation = Directory.GetDirectories(backupPath).First(),
                    DatabaseName = restoredDatabaseName
                }))
                {
                    using (var restoredStore = new DocumentStore
                    {
                        Urls = store.Urls,
                        Database = restoredDatabaseName
                    })
                    {
                        restoredStore.Initialize();
                        var subscriptions = restoredStore.Subscriptions.GetSubscriptions(0, 10);

                        Assert.Equal(2, subscriptions.Count);

                        var taskIds = subscriptions
                            .Select(x => x.SubscriptionId)
                            .ToHashSet();

                        Assert.Equal(2, taskIds.Count);

                        foreach (var subscription in subscriptions)
                        {
                            Assert.NotNull(subscription.SubscriptionName);
                            Assert.NotNull(subscription.Query);
                        }

                        await ValidateSubscriptions(restoredStore);
                    }
                }
            }

            using (var store = GetDocumentStore())
            {
                var dir = Directory.GetDirectories(backupPath).First();
                var file = Directory.GetFiles(dir).First();

                var op = await store.Smuggler.ImportAsync(new DatabaseSmugglerImportOptions(), file);
                op.WaitForCompletion(TimeSpan.FromSeconds(30));

                var subscriptions = store.Subscriptions.GetSubscriptions(0, 10);

                Assert.Equal(2, subscriptions.Count);

                var taskIds = subscriptions
                    .Select(x => x.SubscriptionId)
                    .ToHashSet();

                Assert.Equal(2, taskIds.Count);

                foreach (var subscription in subscriptions)
                {
                    Assert.NotNull(subscription.SubscriptionName);
                    Assert.NotNull(subscription.Query);
                }

                await ValidateSubscriptions(store);
            }
        }

        [Theory, Trait("Category", "Smuggler")]
        [InlineData(true)]
        [InlineData(false)]
        public async Task CanDisableTasksAfterRestore(bool disableOngoingTasks)
        {
            var backupPath = NewDataPath(suffix: "BackupFolder");

            using (var store = GetDocumentStore())
            {
                // etl
                store.Maintenance.Send(new PutConnectionStringOperation<RavenConnectionString>(new RavenConnectionString
                {
                    Name = store.Database,
                    TopologyDiscoveryUrls = new[] { "http://127.0.0.1:8080" },
                    Database = "Northwind",
                }));

                var etlConfiguration = new RavenEtlConfiguration
                {
                    ConnectionStringName = store.Database,
                    Transforms = { new Transformation() { Name = "loadAll", Collections = { "Users" }, Script = "loadToUsers(this)" } }
                };
                await store.Maintenance.SendAsync(new AddEtlOperation<RavenConnectionString>(etlConfiguration));

                // external replication
                var connectionString = new RavenConnectionString
                {
                    Name = store.Database,
                    Database = store.Database,
                    TopologyDiscoveryUrls = new[] { "http://127.0.0.1:12345" }
                };

                await store.Maintenance.SendAsync(new PutConnectionStringOperation<RavenConnectionString>(connectionString));
                await store.Maintenance.SendAsync(new UpdateExternalReplicationOperation(new ExternalReplication(store.Database, store.Database)));

                // pull replication sink
                var sink = new PullReplicationAsSink { HubName = "aa", ConnectionString = connectionString, ConnectionStringName = connectionString.Name };
                await store.Maintenance.SendAsync(new UpdatePullReplicationAsSinkOperation(sink));

                // pull replication hub
                await store.Maintenance.ForDatabase(store.Database).SendAsync(new PutPullReplicationAsHubOperation("test"));

                // backup
<<<<<<< HEAD
                var config = new PeriodicBackupConfiguration
                {
                    BackupType = BackupType.Backup,
                    LocalSettings = new LocalSettings { FolderPath = backupPath },
                    IncrementalBackupFrequency = "* * * * *"
                };

                var backupTaskId = (await store.Maintenance.SendAsync(new UpdatePeriodicBackupOperation(config))).TaskId;
                await store.Maintenance.SendAsync(new StartBackupOperation(true, backupTaskId));
                var operation = new GetPeriodicBackupStatusOperation(backupTaskId);

                var value = WaitForValue(() =>
                {
                    var getPeriodicBackupResult = store.Maintenance.Send(operation);
                    return getPeriodicBackupResult.Status?.LastEtag;
                }, 0);
                Assert.Equal(0, value);
=======
                var config = Backup.CreateBackupConfiguration(backupPath);
                Backup.UpdateConfigAndRunBackup(Server, config, store);
>>>>>>> 1bac810f

                // restore the database with a different name
                var restoredDatabaseName = GetDatabaseName();

                using (Backup.RestoreDatabase(store,
                    new RestoreBackupConfiguration
                    {
                        BackupLocation = Directory.GetDirectories(backupPath).First(),
                        DatabaseName = restoredDatabaseName,
                        DisableOngoingTasks = disableOngoingTasks
                    }))
                {
                    using (var restoredStore = new DocumentStore
                    {
                        Urls = store.Urls,
                        Database = restoredDatabaseName
                    }.Initialize())
                    {
                        var databaseRecord = await restoredStore.Maintenance.Server.SendAsync(new GetDatabaseRecordOperation(restoredStore.Database));

                        var tasksCount = 0;
                        foreach (var task in databaseRecord.ExternalReplications)
                        {
                            Assert.Equal(disableOngoingTasks, task.Disabled);
                            tasksCount++;
                        }

                        foreach (var task in databaseRecord.RavenEtls)
                        {
                            Assert.Equal(disableOngoingTasks, task.Disabled);
                            tasksCount++;
                        }

                        foreach (var task in databaseRecord.PeriodicBackups)
                        {
                            Assert.Equal(disableOngoingTasks, task.Disabled);
                            tasksCount++;
                        }

                        foreach (var task in databaseRecord.ExternalReplications)
                        {
                            Assert.Equal(disableOngoingTasks, task.Disabled);
                            tasksCount++;
                        }

                        foreach (var task in databaseRecord.HubPullReplications)
                        {
                            Assert.Equal(disableOngoingTasks, task.Disabled);
                            tasksCount++;
                        }

                        foreach (var task in databaseRecord.SinkPullReplications)
                        {
                            Assert.Equal(disableOngoingTasks, task.Disabled);
                            tasksCount++;
                        }

                        Assert.Equal(6, tasksCount);
                    }
                }
            }
        }

        private async Task ValidateSubscriptions(DocumentStore restoredStore)
        {
            var subscriptions = restoredStore.Subscriptions.GetSubscriptions(0, 10);

            int count = 0;

            foreach (var sub in subscriptions)
            {
                var worker = restoredStore.Subscriptions.GetSubscriptionWorker<User>(sub.SubscriptionName);
                var t = worker.Run((batch) =>
                {
                    Interlocked.Add(ref count, batch.NumberOfItemsInBatch);
                });
                GC.KeepAlive(t);
            }

            using (var session = restoredStore.OpenSession())
            {
                session.Store(new User { Name = "Marcin" }, "users/1");
                session.Store(new User { Name = "Karmel" }, "users/2");
                session.SaveChanges();
            }

            var actual = await WaitForValueAsync(() => count, 3);
            Assert.Equal(3, actual);

            foreach (var subscription in subscriptions)
            {
                Assert.NotNull(subscription.SubscriptionName);
                Assert.NotNull(subscription.Query);
            }
        }

        private static Stream GetDump(string name)
        {
            var assembly = typeof(RavenDB_9912).Assembly;
            return assembly.GetManifestResourceStream("SlowTests.Data." + name);
        }

        private static string GetCode(string name)
        {
            using (var stream = GetDump(name))
            using (var reader = new StreamReader(stream))
                return reader.ReadToEnd();
        }
    }
}<|MERGE_RESOLUTION|>--- conflicted
+++ resolved
@@ -1110,21 +1110,8 @@
                 var config2 = Backup.CreateBackupConfiguration(backupPath, fullBackupFrequency: "0 */1 * * *", incrementalBackupFrequency: "0 */6 * * *", mentorNode: "A", name: "Backup");
 
                     await store.Maintenance.SendAsync(new UpdatePeriodicBackupOperation(config2));
-<<<<<<< HEAD
-                    var backupTaskId = (await store.Maintenance.SendAsync(new UpdatePeriodicBackupOperation(config))).TaskId;
-                    await store.Maintenance.SendAsync(new StartBackupOperation(true, backupTaskId));
-                    var operation = new GetPeriodicBackupStatusOperation(backupTaskId);
-
-                    var value = WaitForValue(() =>
-                    {
-                        var getPeriodicBackupResult = store.Maintenance.Send(operation);
-                        return getPeriodicBackupResult.Status?.LastEtag;
-                    }, 1);
-                    Assert.Equal(1, value);
-=======
                 Backup.UpdateConfigAndRunBackup(Server, config, store);
-                    
->>>>>>> 1bac810f
+
                     var databaseName = $"restored_database-{Guid.NewGuid()}";
                 using (Backup.RestoreDatabase(store, new RestoreBackupConfiguration
                     {
@@ -1316,28 +1303,8 @@
                 await store.Maintenance.ForDatabase(store.Database).SendAsync(new PutPullReplicationAsHubOperation("test"));
 
                 // backup
-<<<<<<< HEAD
-                var config = new PeriodicBackupConfiguration
-                {
-                    BackupType = BackupType.Backup,
-                    LocalSettings = new LocalSettings { FolderPath = backupPath },
-                    IncrementalBackupFrequency = "* * * * *"
-                };
-
-                var backupTaskId = (await store.Maintenance.SendAsync(new UpdatePeriodicBackupOperation(config))).TaskId;
-                await store.Maintenance.SendAsync(new StartBackupOperation(true, backupTaskId));
-                var operation = new GetPeriodicBackupStatusOperation(backupTaskId);
-
-                var value = WaitForValue(() =>
-                {
-                    var getPeriodicBackupResult = store.Maintenance.Send(operation);
-                    return getPeriodicBackupResult.Status?.LastEtag;
-                }, 0);
-                Assert.Equal(0, value);
-=======
                 var config = Backup.CreateBackupConfiguration(backupPath);
                 Backup.UpdateConfigAndRunBackup(Server, config, store);
->>>>>>> 1bac810f
 
                 // restore the database with a different name
                 var restoredDatabaseName = GetDatabaseName();
