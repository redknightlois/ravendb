--- conflicted
+++ resolved
@@ -15,14 +15,11 @@
 using Raven.Client.Documents.Operations.ETL;
 using Raven.Client.Documents.Operations.Replication;
 using Raven.Client.Documents.Session;
-<<<<<<< HEAD
-using Raven.Server.Documents.Replication.ReplicationItems;
-=======
-using Raven.Client.Json.Converters;
->>>>>>> 0f6384c7
+using Raven.Client.Json.Serialization;
 using Raven.Server;
 using Raven.Server.Documents.ETL;
 using Raven.Server.Documents.Replication;
+using Raven.Server.Documents.Replication.ReplicationItems;
 using Raven.Server.ServerWide.Commands;
 using Raven.Server.ServerWide.Commands.ETL;
 using Raven.Server.ServerWide.Commands.PeriodicBackup;
@@ -453,7 +450,6 @@
                     {
                         total += storage.DocumentsStorage.GetNumberOfTombstones(context);
                     }
-
                 }
                 Assert.Equal(0, total);
             }
@@ -484,13 +480,13 @@
             EtlProcess etlP = null;
             foreach (var server in cluster.Nodes)
             {
-                if (( server.Disposed ) || (server.ServerStore.DatabasesLandlord.TryGetOrCreateResourceStore(store.Database).Result.EtlLoader.Processes.Length == 0))
+                if ((server.Disposed) || (server.ServerStore.DatabasesLandlord.TryGetOrCreateResourceStore(store.Database).Result.EtlLoader.Processes.Length == 0))
                     continue;
                 etlP = server.ServerStore.DatabasesLandlord.TryGetOrCreateResourceStore(store.Database).Result.EtlLoader.Processes[0];
             }
 
             var total = 0;
-            foreach (var server in cluster.Nodes.Where(server => (server.Disposed  == false)))
+            foreach (var server in cluster.Nodes.Where(server => (server.Disposed == false)))
             {
                 using (server.ServerStore.ContextPool.AllocateOperationContext(out TransactionOperationContext context2))
                 using (context2.OpenReadTransaction())
@@ -567,7 +563,7 @@
                 {
                     Assert.Equal(2, storage2.DocumentsStorage.GetNumberOfTombstones(ctx));
                 }
-                
+
                 var val = await WaitForValueAsync(() =>
                 {
                     var state = ReplicationLoader.GetExternalReplicationState(Server.ServerStore, store1.Database, results[0].TaskId);
