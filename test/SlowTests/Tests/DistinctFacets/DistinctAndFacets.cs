﻿// -----------------------------------------------------------------------
//  <copyright file="DistinctAndFacets.cs" company="Hibernating Rhinos LTD">
//      Copyright (c) Hibernating Rhinos LTD. All rights reserved.
//  </copyright>
// -----------------------------------------------------------------------

using System;
using System.Linq;
using FastTests;
using Raven.Client.Documents;
using Raven.Client.Documents.Indexes;
using Tests.Infrastructure;
using Xunit;
using Xunit.Abstractions;

namespace SlowTests.Tests.DistinctFacets
{
    public class DistinctAndFacets : RavenTestBase
    {
        public DistinctAndFacets(ITestOutputHelper output) : base(output)
        {
        }

        private class Book
        {
            public string Author;
            public string Category;
            public Tag[] Tags;
        }

        private class Tag
        {
            public string Name;
            public bool Primary;
        }

        private class Books_Search : AbstractIndexCreationTask<Book>
        {
            public Books_Search()
            {
                Map = books =>
                    from book in books
                    select new
                    {
                        book.Category,
                        book.Author,
                        PrimaryTag = book.Tags.Where(x => x.Primary).Select(x => x.Name),
                        SecondayTag = book.Tags.Where(x => x.Primary == false).Select(x => x.Name)
                    };
                Store(x => x.Author, FieldStorage.Yes);
            }

            public class Result
            {
#pragma warning disable 169,649
                public string Author;
#pragma warning restore 169,649
            }
        }

        private void SetupData(IDocumentStore store)
        {
            new Books_Search().Execute(store);
            using (var session = store.OpenSession())
            {
                session.Store(new Book
                {
                    Author = "authors/1",
                    Category = "Databases",
                    Tags = new Tag[]
                    {
                        new Tag {Name = "RavenDB", Primary = true},
                        new Tag {Name = "NoSQL", Primary = false}
                    }
                });
                session.Store(new Book
                {
                    Author = "authors/1",
                    Category = "Databases",
                    Tags = new Tag[]
                    {
                        new Tag {Name = "RavenDB", Primary = false},
                        new Tag {Name = "NoSQL", Primary = true}
                    }
                });
                session.SaveChanges();
            }

            Indexes.WaitForIndexing(store);
        }

        [RavenTheory(RavenTestCategory.Querying)]
<<<<<<< HEAD
        [RavenData(SearchEngineMode = RavenSearchEngineMode.Lucene, DatabaseMode = RavenDatabaseMode.All)]
=======
        [RavenData(SearchEngineMode = RavenSearchEngineMode.All)]
>>>>>>> 8e837a45
        public void CanGetDistinctResult(Options options)
        {
            using (var store = GetDocumentStore(options))
            {
                SetupData(store);

                using (var session = store.OpenSession())
                {
                    var results = session.Advanced.DocumentQuery<Book, Books_Search>()
                        .WhereEquals("PrimaryTag", "RavenDB").Boost(4)
                        .OrElse()
                        .WhereEquals("SecondayTag", "RavenDB").Boost(4)
                        .Distinct()
                        .SelectFields<Books_Search.Result>("Author")
                        .ToList();

                    Assert.Equal(1, results.Count);
                }
            }
        }

        [RavenTheory(RavenTestCategory.Querying)]
<<<<<<< HEAD
        [RavenData(SearchEngineMode = RavenSearchEngineMode.Lucene, DatabaseMode = RavenDatabaseMode.All)]
=======
        [RavenData(SearchEngineMode = RavenSearchEngineMode.All)]
>>>>>>> 8e837a45
        public void CanGetDistinctResult_WithPaging(Options options)
        {
            using (var store = GetDocumentStore(options))
            {
                SetupData(store);

                using (var session = store.OpenSession())
                {
                    var results = session.Advanced.DocumentQuery<Book, Books_Search>()
                        .WhereEquals("PrimaryTag", "RavenDB").Boost(4)
                        .OrElse()
                        .WhereEquals("SecondayTag", "RavenDB").Boost(4)
                        .Distinct()
                        .SelectFields<Books_Search.Result>("Author")
                        .Skip(1)
                        .ToList();

                    Assert.Equal(0, results.Count);
                }
            }
        }

        [RavenTheory(RavenTestCategory.Querying)]
        [RavenData(SearchEngineMode = RavenSearchEngineMode.Lucene, DatabaseMode = RavenDatabaseMode.Single)]
        public void DistinctResult_WithFacets_ShouldThrow(Options options)
        {
            using (var store = GetDocumentStore(options))
            {
                SetupData(store);

                using (var session = store.OpenSession())
                {
                    var ex = Assert.Throws<InvalidOperationException>(() =>
                    {
                        session.Advanced.DocumentQuery<Book, Books_Search>()
                            .WhereEquals("PrimaryTag", "RavenDB").Boost(4)
                            .OrElse()
                            .WhereEquals("SecondayTag", "RavenDB").Boost(4)
                            .Distinct()
                            .SelectFields<Books_Search.Result>("Author")
                            .AggregateBy(x => x.ByField("Category"))
                            .Execute();
                    });

                    Assert.Equal("Aggregation query can select only facets while it got DistinctToken token", ex.Message);
                }
            }
        }
    }
}<|MERGE_RESOLUTION|>--- conflicted
+++ resolved
@@ -90,11 +90,7 @@
         }
 
         [RavenTheory(RavenTestCategory.Querying)]
-<<<<<<< HEAD
-        [RavenData(SearchEngineMode = RavenSearchEngineMode.Lucene, DatabaseMode = RavenDatabaseMode.All)]
-=======
-        [RavenData(SearchEngineMode = RavenSearchEngineMode.All)]
->>>>>>> 8e837a45
+        [RavenData(SearchEngineMode = RavenSearchEngineMode.All, DatabaseMode = RavenDatabaseMode.All)]
         public void CanGetDistinctResult(Options options)
         {
             using (var store = GetDocumentStore(options))
@@ -117,11 +113,7 @@
         }
 
         [RavenTheory(RavenTestCategory.Querying)]
-<<<<<<< HEAD
-        [RavenData(SearchEngineMode = RavenSearchEngineMode.Lucene, DatabaseMode = RavenDatabaseMode.All)]
-=======
-        [RavenData(SearchEngineMode = RavenSearchEngineMode.All)]
->>>>>>> 8e837a45
+        [RavenData(SearchEngineMode = RavenSearchEngineMode.All, DatabaseMode = RavenDatabaseMode.All)]
         public void CanGetDistinctResult_WithPaging(Options options)
         {
             using (var store = GetDocumentStore(options))
