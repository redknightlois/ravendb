﻿// -----------------------------------------------------------------------
//  <copyright file="NoNonDisposableTests.cs" company="Hibernating Rhinos LTD">
//      Copyright (c) Hibernating Rhinos LTD. All rights reserved.
//  </copyright>
// -----------------------------------------------------------------------

using System;
using System.Collections.Generic;
using System.Linq;
using System.Reflection;
using FastTests;
using Raven.Server.Documents;
using Raven.Server.Documents.Sharding.Handlers;
using Raven.Server.Web;
using Raven.TestDriver;
using Tests.Infrastructure;
using Xunit;
using Xunit.Abstractions;

namespace SlowTests.Tests
{
    public class TestsInheritanceTests : NoDisposalNeeded
    {
        public TestsInheritanceTests(ITestOutputHelper output) : base(output)
        {
        }

        private readonly HashSet<Assembly> _assemblies = new HashSet<Assembly>();

        // In linux we might encounter Microsoft's VisualStudio assembly types, so we skip this test in linux, and rely on the windows tests result as good for linux too
        [NonLinuxFact]
        public void NonDisposableTestShouldNotExist()
        {
            var types = from assembly in GetAssemblies(typeof(TestsInheritanceTests).Assembly)
                        from test in GetAssemblyTypes(assembly)
                        where test.GetMethods().Any(x => x.GetCustomAttributes(typeof(FactAttribute), true).Count() != 0 || x.GetCustomAttributes(typeof(TheoryAttribute), true).Count() != 0)
                        where typeof(IDisposable).IsAssignableFrom(test) == false
                        select test;

            var array = types.ToArray();
            if (array.Length == 0)
                return;

            var userMessage = string.Join(Environment.NewLine, array.Select(x => x.FullName));
            throw new Exception(userMessage);
        }

        [NonLinuxFact]
        public void TestsShouldInheritFromRightBaseClasses()
        {
            var types = from assembly in GetAssemblies(typeof(TestsInheritanceTests).Assembly)
                        from test in GetAssemblyTypes(assembly)
                        where test.GetMethods().Any(x => x.GetCustomAttributes(typeof(FactAttribute), true).Count() != 0 || x.GetCustomAttributes(typeof(TheoryAttribute), true).Count() != 0)
                        where test.IsSubclassOf(typeof(ParallelTestBase)) == false && test.IsSubclassOf(typeof(RavenTestDriver)) == false && test.Namespace.StartsWith("EmbeddedTests") == false
                        select test;

            var array = types.ToArray();
            if (array.Length == 0)
                return;

            var userMessage = string.Join(Environment.NewLine, array.Select(x => x.FullName));
            throw new Exception(userMessage);
        }

        [NonLinuxFact]
        public void HandlersShouldNotInheritStraightFromRequestHandler()
        {
            var types = from assembly in GetAssemblies(typeof(TestsInheritanceTests).Assembly)
                        from handler in GetAssemblyTypes(assembly)
                        where handler.IsAbstract == false
                        where handler != typeof(DatabaseRequestHandler) && handler != typeof(ServerRequestHandler) && handler != typeof(ShardedDatabaseRequestHandler)
                        where handler.IsSubclassOf(typeof(RequestHandler)) && handler.IsSubclassOf(typeof(ServerRequestHandler)) == false && handler.IsSubclassOf(typeof(DatabaseRequestHandler)) == false && handler.IsSubclassOf(typeof(ShardedDatabaseRequestHandler)) == false
                        select handler;

            var array = types.ToArray();
            if (array.Length == 0)
                return;

            var userMessage = string.Join(Environment.NewLine, array.Select(x => x.FullName));
            throw new Exception(userMessage);
        }

        [Fact]
        public void AllTestsShouldUseRavenFactOrRavenTheoryAttributes()
        {
            var types = from assembly in GetAssemblies(typeof(TestsInheritanceTests).Assembly)
                        from test in GetAssemblyTypes(assembly)
                        from method in test.GetMethods()
                        where Filter(method)
                        select method;

            var array = types.ToArray();
<<<<<<< HEAD

            const int numberToTolerate = 4633;

=======
            const int numberToTolerate = 6439;
>>>>>>> 94e75746
            if (array.Length == numberToTolerate)
                return;

            var userMessage = $"We have detected '{array.Length}' test(s) that do not have {nameof(RavenFactAttribute)} or {nameof(RavenTheoryAttribute)} attribute. Please check if tests that you have added have those attributes. List of test files:{Environment.NewLine}{string.Join(Environment.NewLine, array.Select(x => GetTestName(x)))}";
            throw new Exception(userMessage);

            static string GetTestName(MethodInfo method)
            {
                return $"{method.DeclaringType?.FullName}.{method.Name}";
            }

            static bool Filter(MethodInfo method)
            {
                var factAttribute = method.GetCustomAttribute(typeof(FactAttribute), false);
                if (factAttribute != null)
                {
                    if (ValidNamespace(factAttribute.GetType().Namespace))
                        return false;

                    return true;
                }

                var theoryAttribute = method.GetCustomAttribute(typeof(TheoryAttribute), false);
                if (theoryAttribute != null)
                {
                    if (ValidNamespace(theoryAttribute.GetType().Namespace))
                        return false;

                    return true;
                }

                return false;
            }

            static bool ValidNamespace(string @namespace)
            {
                return @namespace == null || @namespace.StartsWith("FastTests") || @namespace.StartsWith("SlowTests") || @namespace.StartsWith("Tests.Infrastructure");
        }
        }

        private IEnumerable<Assembly> GetAssemblies(Assembly assemblyToScan)
        {
            if (_assemblies.Add(assemblyToScan) == false)
                yield break;

            yield return assemblyToScan;

            foreach (var asm in assemblyToScan.GetReferencedAssemblies())
            {

                Assembly load;
                try
                {
                    load = Assembly.Load(asm);
                }
                catch
                {
                    continue;
                }
                foreach (var assembly in GetAssemblies(load))
                    yield return assembly;
            }
        }

        private static Type[] GetAssemblyTypes(Assembly assemblyToScan)
        {
            try
            {
                return assemblyToScan.GetTypes();
            }
            catch
            {
                return Array.Empty<Type>();
            }
        }
    }
}<|MERGE_RESOLUTION|>--- conflicted
+++ resolved
@@ -90,13 +90,9 @@
                         select method;
 
             var array = types.ToArray();
-<<<<<<< HEAD
 
-            const int numberToTolerate = 4633;
+            const int numberToTolerate = 4632;
 
-=======
-            const int numberToTolerate = 6439;
->>>>>>> 94e75746
             if (array.Length == numberToTolerate)
                 return;
 
