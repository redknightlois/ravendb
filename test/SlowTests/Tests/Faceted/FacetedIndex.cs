--- conflicted
+++ resolved
@@ -93,14 +93,9 @@
             }
         }
 
-<<<<<<< HEAD
-        [RavenTheory(RavenTestCategory.Facets)]
-        [RavenData(SearchEngineMode = RavenSearchEngineMode.Lucene)]
-        public void CanPerformFacetedSearch_Remotely_Asynchronously(Options options)
-=======
-        [Fact]
-        public async Task CanPerformFacetedSearch_Remotely_Asynchronously()
->>>>>>> 4f8e0ab9
+        [RavenTheory(RavenTestCategory.Facets)]
+        [RavenData(SearchEngineMode = RavenSearchEngineMode.Lucene)]
+        public async Task CanPerformFacetedSearch_Remotely_Asynchronously(Options options)
         {
             using (var store = GetDocumentStore(options))
             {
@@ -275,7 +270,7 @@
             }
         }
 
-        private void Setup(IDocumentStore store, List<Facet> facets,  List<RangeFacet> rangeFacets)
+        private void Setup(IDocumentStore store, List<Facet> facets, List<RangeFacet> rangeFacets)
         {
             using (var s = store.OpenSession())
             {
