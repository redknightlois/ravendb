--- conflicted
+++ resolved
@@ -372,7 +372,6 @@
                 }
             }
         }
-<<<<<<< HEAD
 
         [RavenTheory(RavenTestCategory.Highlighting)]
         [RavenData(SearchEngineMode = RavenSearchEngineMode.All)]
@@ -451,11 +450,6 @@
         [RavenTheory(RavenTestCategory.Highlighting)]
         [RavenData(SearchEngineMode = RavenSearchEngineMode.All)]
         public void ExecutesQueryWithHighlightingsAndProjections(Options options)
-=======
-        
-        [Fact]
-        public void ExecutesQueryWithHighlightingsAndProjections()
->>>>>>> f64096ca
         {
             using (var store = GetDocumentStore(options))
             {
