﻿<Project Sdk="Microsoft.NET.Sdk">
  <PropertyGroup>
    <TargetFramework>net7.0</TargetFramework>
    <RuntimeFrameworkVersion>7.0.14</RuntimeFrameworkVersion>
    <AllowUnsafeBlocks>true</AllowUnsafeBlocks>
    <AssemblyName>SlowTests</AssemblyName>
    <PackageId>SlowTests</PackageId>
    <GenerateRuntimeConfigurationFiles>true</GenerateRuntimeConfigurationFiles>
    <CodeAnalysisRuleSet>..\..\RavenDB.ruleset</CodeAnalysisRuleSet>
    <CopyLocalLockFileAssemblies>true</CopyLocalLockFileAssemblies>
  </PropertyGroup>
  <ItemGroup Condition="'$(OS)' == 'Windows_NT'">
    <Compile Include="..\..\src\CommonAssemblyInfo.Windows.cs" Link="Properties\CommonAssemblyInfo.Windows.cs" />
  </ItemGroup>
  <ItemGroup Condition="'$(OS)' != 'Windows_NT'">
    <Compile Include="..\..\src\CommonAssemblyInfo.Linux.cs" Link="Properties\CommonAssemblyInfo.Linux.cs" />
  </ItemGroup>
  <ItemGroup>
    <Compile Remove="Data\RavenDB_16328\MyAnalyzer.cs" />
    <Compile Remove="Data\RavenDB_14939\MyAnalyzer.cs" />
  </ItemGroup>
  <ItemGroup>
    <None Remove="Data\legacy-counters.4.1.5.ravendbdump" />
    <None Remove="Data\RavenDB_11488\ravendb-11488-artificial-docs-not-included.ravendbdump" />
    <None Remove="Data\RavenDB-12785.ravendbdump" />
    <None Remove="Data\RavenDB_11488\ravendb-11488.ravendb-snapshot" />
    <None Remove="Data\RavenDB_13291\collection-with-counter-word-4.1.5-nightly.ravendb-snapshot" />
    <None Remove="Data\RavenDB_13468\counters-snapshot-document.json" />
    <None Remove="Data\RavenDB_13468\counters.test.4.1.6.ravendb-snapshot" />
    <None Remove="Data\RavenDB_13512\counters.test.4.1.6.ravendb-full-backup" />
    <None Remove="Data\RavenDB_13512\Incremental\17.ravendb-full-backup" />
    <None Remove="Data\RavenDB_13512\Incremental\18-01.ravendb-incremental-backup" />
    <None Remove="Data\RavenDB_13512\Incremental\18.ravendb-incremental-backup" />
    <None Remove="Data\RavenDB-13937.ravendbdump" />
    <None Remove="Data\RavenDB_13759\Auto_Orders_ByOrderedAt.zip" />
    <None Remove="Data\RavenDB_13759\Orders_ByOrderBy.zip" />
    <None Remove="Data\RavenDB_13940\storage-with-reused-journal-and-synced-data-2.zip" />
    <None Remove="Data\RavenDB_13940\storage-with-reused-journal-and-synced-data.zip" />
    <None Remove="Data\RavenDB_15223\counters.4.2.103.ravendb-snapshot" />
    <None Remove="Data\RavenDB_15223\manycounters.4.2.103.ravendb-snapshot" />
    <None Remove="Data\RavenDB_15700\BewerberStatus.csv" />
    <None Remove="Data\RavenDB_15700\Bewerbung.csv" />
    <None Remove="Data\RavenDB_15700\Vakanz.csv" />
    <None Remove="Data\RavenDB_15753\cat.jpg" />
    <None Remove="Data\RavenDB_15898\1.ravendbdump" />
    <None Remove="Data\RavenDB_16378\RavenDB-16401-NRE.ravendb-snapshot" />
    <None Remove="Data\RavenDB_18381\2022-03-27-12-38-05-8912792.ravendb-snapshot" />
    <None Remove="Smuggler\Data\DocumentWithRevisions.ravendbdump" />
    <None Remove="Smuggler\Data\RevisionsWithoutADocument.ravendbdump" />
  </ItemGroup>
  <ItemGroup>
    <Compile Include="..\Tests.Infrastructure\CommonTestsAssemblyInfo.cs" Link="Properties\CommonTestsAssemblyInfo.cs" />
    <Compile Include="..\..\src\CommonAssemblyInfo.cs" Link="Properties\CommonAssemblyInfo.cs" />
  </ItemGroup>
  <ItemGroup>
    <Content Include="..\xunit.runner.json" Link="xunit.runner.json">
      <CopyToOutputDirectory>Always</CopyToOutputDirectory>
    </Content>
    <EmbeddedResource Include="Corax\Bugs\repro-2.log.gz" />
    <EmbeddedResource Include="Corax\Bugs\repro-4.log.gz" />
    <EmbeddedResource Include="Data\legacy-counters.4.1.5.ravendbdump" />
    <EmbeddedResource Include="Data\npgsql.basic.create.sql" />
    <EmbeddedResource Include="Data\npgsql.basic.insert.sql" />
    <EmbeddedResource Include="Data\npgsql.northwind.create.sql" />
    <EmbeddedResource Include="Data\npgsql.northwind.insert.sql" />
    <EmbeddedResource Include="Data\oraclesql.basic.create.sql" />
    <EmbeddedResource Include="Data\oraclesql.basic.insert.sql" />
    <EmbeddedResource Include="Data\oraclesql.northwind.create.sql" />
    <EmbeddedResource Include="Data\oraclesql.northwind.insert.sql" />
    <EmbeddedResource Include="Data\RavenDB_11488\ravendb-11488-artificial-docs-not-included.ravendbdump" />
    <EmbeddedResource Include="Data\RavenDB-12785.ravendbdump" />
    <EmbeddedResource Include="Data\RavenDB-13937.ravendbdump" />
    <EmbeddedResource Include="Data\RavenDB_10958.txt" />
    <EmbeddedResource Include="Data\RavenDB_10958.json" />
    <EmbeddedResource Include="Data\mssql.northwind.create.sql" />
    <EmbeddedResource Include="Data\mssql.northwind.insert.sql" />
    <EmbeddedResource Include="Data\mysql.northwind.create.sql" />
    <EmbeddedResource Include="Data\mysql.northwind.insert.sql" />
    <EmbeddedResource Include="Data\mssql.basic.create.sql" />
    <EmbeddedResource Include="Data\mssql.basic.insert.sql" />
    <EmbeddedResource Include="Data\mysql.basic.create.sql" />
    <EmbeddedResource Include="Data\mysql.basic.insert.sql" />
    <EmbeddedResource Include="Data\RavenDB_16328\MyAnalyzer.cs" />
    <EmbeddedResource Include="Data\RavenDB_14939\MyAnalyzer.cs" />
    <EmbeddedResource Include="Data\RavenDB_15159\12119.smaps.gz" />
    <EmbeddedResource Include="Data\RavenDB_15294\northwind-4.2.103.zip" />
    <None Remove="Data\RavenDB_18864\53AutoIndexCoraxImportTest.ravendbdump" />
    <EmbeddedResource Include="Data\RavenDB_17312\map-reduce_54_001_index_ver.ravendb-snapshot" />
    <EmbeddedResource Include="Data\RavenDB_18864\53AutoIndexCoraxImportTest.ravendbdump" />
    <None Remove="Data\RavenDB_19449\RavenDB_19449.zip" />
    <EmbeddedResource Include="Data\RavenDB_19449\RavenDB_19449.zip" />
    <None Remove="Data\RavenDB_19560\ravendb_19560.ravendb-snapshot" />
    <EmbeddedResource Include="Data\RavenDB_19560\ravendb_19560.ravendb-snapshot" />
    <EmbeddedResource Include="Data\RavenDB_19723\RavenDB_19723.ravendbdump" />
    <None Remove="Data\RavenDB_19723\RavenDB_19723.ravendbdump" />
    <None Remove="Data\RavenDB-19205\RavenDB_19205.ravendb-snapshot" />
    <EmbeddedResource Include="Data\RavenDB_19205\RavenDB_19205.ravendb-snapshot" />
  </ItemGroup>
  <ItemGroup>
    <EmbeddedResource Include="Data\non-leaf-page-seq-id-large-values-2.txt" />
    <EmbeddedResource Include="Data\non-leaf-page-seq-id-large-values.txt" />
    <EmbeddedResource Include="Data\places.txt" />
    <EmbeddedResource Include="Data\RavenDB_10404\northwind.4.0.0.ravendb-snapshot" />
    <EmbeddedResource Include="Data\RavenDB_11488\ravendb-11488.ravendb-snapshot" />
    <EmbeddedResource Include="Data\RavenDB_11664\1.ravendbdump" />
    <EmbeddedResource Include="Data\RavenDB_12022\counters.4.1.4.ravendb-snapshot" />
    <EmbeddedResource Include="Data\RavenDB_13291\collection-with-counter-word-4.1.5-nightly.ravendb-snapshot" />
    <EmbeddedResource Include="Data\RavenDB_13468\counters-snapshot-document.json" />
    <EmbeddedResource Include="Data\RavenDB_13468\counters.test.4.1.6.ravendb-snapshot" />
    <EmbeddedResource Include="Data\RavenDB_13512\counters.test.4.1.6.ravendb-full-backup" />
    <EmbeddedResource Include="Data\RavenDB_13512\Incremental\17.ravendb-full-backup" />
    <EmbeddedResource Include="Data\RavenDB_13512\Incremental\18-01.ravendb-incremental-backup" />
    <EmbeddedResource Include="Data\RavenDB_13512\Incremental\18.ravendb-incremental-backup" />
    <EmbeddedResource Include="Data\RavenDB_13759\Auto_Orders_ByOrderedAt.zip" />
    <EmbeddedResource Include="Data\RavenDB_13759\Orders_ByOrderBy.zip" />
    <EmbeddedResource Include="Data\RavenDB_13940\storage-with-reused-journal-and-synced-data-2.zip" />
    <EmbeddedResource Include="Data\RavenDB_13940\storage-with-reused-journal-and-synced-data.zip" />
    <EmbeddedResource Include="Data\RavenDB_15223\manycounters.4.2.103.ravendb-snapshot" />
    <EmbeddedResource Include="Data\RavenDB_15223\counters.4.2.103.ravendb-snapshot" />
    <EmbeddedResource Include="Data\RavenDB_15700\BewerberStatus.csv" />
    <EmbeddedResource Include="Data\RavenDB_15700\Bewerbung.csv" />
    <EmbeddedResource Include="Data\RavenDB_15700\Vakanz.csv" />
    <EmbeddedResource Include="Data\RavenDB_15753\cat.jpg" />
    <EmbeddedResource Include="Data\RavenDB_15898\1.ravendbdump" />
    <EmbeddedResource Include="Data\RavenDB_16378\RavenDB-16401-NRE.ravendb-snapshot" />
    <EmbeddedResource Include="Data\RavenDB_17070\Precorax\Auto_Orders_ByOrderedAt.zip" />
    <EmbeddedResource Include="Data\RavenDB_17070\Precorax\Orders_ByOrderBy.zip" />
    <EmbeddedResource Include="Data\RavenDB_18381\2022-03-27-12-38-05-8912792.ravendb-snapshot" />
    <EmbeddedResource Include="Data\RavenDB_8355\MySorter.cs" />
    <EmbeddedResource Include="Data\RavenDB_8355\MySorterWithDiagnostics.cs" />
    <EmbeddedResource Include="Data\RavenDB_9912\1.ravendbdump" />
    <EmbeddedResource Include="Data\RavenDB_9912\2.ravendbdump" />
    <EmbeddedResource Include="Data\RavenDB_18687\auto_indexes.ravendbdump" />
    <EmbeddedResource Include="Data\testing.ravendbdump" />
    <EmbeddedResource Include="Data\data.txt" />
    <EmbeddedResource Include="Data\data2.txt" />
    <EmbeddedResource Include="MailingList\Everett\DocumentWithBytes.txt" />
    <EmbeddedResource Include="Smuggler\Data\DocumentWithRevisions.ravendbdump" />
    <EmbeddedResource Include="Smuggler\Data\Document_Without_Attachment_Stream.ravendbdump" />
    <EmbeddedResource Include="Smuggler\Data\Identities_3.5.35288.ravendbdump" />
    <EmbeddedResource Include="Smuggler\Data\Indexes_And_Transformers_3.5.ravendbdump" />
    <EmbeddedResource Include="Smuggler\Data\Northwind_3.5.35168.ravendbdump" />
    <EmbeddedResource Include="Smuggler\Data\RevisionsWithoutADocument.ravendbdump" />
    <EmbeddedResource Include="Smuggler\Data\Revisions_3.5.35220.ravendbdump" />
  </ItemGroup>
  <ItemGroup>
    <ProjectReference Include="..\..\src\Raven.Client\Raven.Client.csproj" />
    <ProjectReference Include="..\..\src\Raven.TestDriver\Raven.TestDriver.csproj" />
    <ProjectReference Include="..\..\src\Sparrow\Sparrow.csproj" />
    <ProjectReference Include="..\..\src\Voron\Voron.csproj" />
    <ProjectReference Include="..\..\tools\Raven.Migrator\Raven.Migrator.csproj" />
    <ProjectReference Include="..\..\tools\Voron.Recovery\Voron.Recovery.csproj" />
    <ProjectReference Include="..\EmbeddedTests\EmbeddedTests.csproj" />
    <ProjectReference Include="..\FastTests\FastTests.csproj" />
    <ProjectReference Include="..\Tests.Infrastructure\Tests.Infrastructure.csproj" />
  </ItemGroup>
  <ItemGroup>
    <FrameworkReference Include="Microsoft.AspNetCore.App" />
<<<<<<< HEAD
    <PackageReference Include="FubarDev.FtpServer" Version="3.1.2" />
    <PackageReference Include="FubarDev.FtpServer.FileSystem.DotNet" Version="3.1.2" />
    <PackageReference Include="FubarDev.FtpServer.FileSystem.InMemory" Version="3.1.2" />
    <PackageReference Include="Microsoft.NET.Test.Sdk" Version="17.7.2" />
=======
    <PackageReference Include="Microsoft.NET.Test.Sdk" Version="17.8.0" />
>>>>>>> bd905976
    <PackageReference Include="System.DirectoryServices.Protocols" Version="7.0.1" />
    <PackageReference Include="xunit.runner.visualstudio" Version="2.4.5">
      <PrivateAssets>all</PrivateAssets>
      <IncludeAssets>runtime; build; native; contentfiles; analyzers</IncludeAssets>
    </PackageReference>
    <PackageReference Include="xunit" Version="2.4.2" />
    <DotNetCliToolReference Include="dotnet-xunit" Version="2.4.0-beta.1.build10001" />
  </ItemGroup>
  <ItemGroup>
    <Service Include="{82a7f48d-3b50-4b1e-b82e-3ada8210c358}" />
  </ItemGroup>
  <ItemGroup>
    <Folder Include="Core\AdminConsole" />
    <Folder Include="SchemaUpgrade\Issues\VoronCurrentVersion\" />
    <Folder Include="Server\Basic" />
    <Folder Include="Server\Documents\Notifications" />
  </ItemGroup>
  <ItemGroup>
    <None Update="SchemaUpgrade\Issues\DocumentsVersion\schema_999\headers.one">
      <CopyToOutputDirectory>PreserveNewest</CopyToOutputDirectory>
    </None>
    <None Update="SchemaUpgrade\Issues\DocumentsVersion\schema_999\headers.two">
      <CopyToOutputDirectory>PreserveNewest</CopyToOutputDirectory>
    </None>
    <None Update="SchemaUpgrade\Issues\DocumentsVersion\schema_999\Journals\0000000000000000000.journal">
      <CopyToOutputDirectory>PreserveNewest</CopyToOutputDirectory>
    </None>
    <None Update="SchemaUpgrade\Issues\DocumentsVersion\schema_999\Journals\0000000000000000001.journal">
      <CopyToOutputDirectory>PreserveNewest</CopyToOutputDirectory>
    </None>
    <None Update="SchemaUpgrade\Issues\DocumentsVersion\schema_999\Raven.voron">
      <CopyToOutputDirectory>PreserveNewest</CopyToOutputDirectory>
    </None>
    <None Update="SchemaUpgrade\Issues\DocumentsVersion\schema_9\headers.one">
      <CopyToOutputDirectory>PreserveNewest</CopyToOutputDirectory>
    </None>
    <None Update="SchemaUpgrade\Issues\DocumentsVersion\schema_9\headers.two">
      <CopyToOutputDirectory>PreserveNewest</CopyToOutputDirectory>
    </None>
    <None Update="SchemaUpgrade\Issues\DocumentsVersion\schema_9\Journals\0000000000000000000.journal">
      <CopyToOutputDirectory>PreserveNewest</CopyToOutputDirectory>
    </None>
    <None Update="SchemaUpgrade\Issues\DocumentsVersion\schema_9\Journals\0000000000000000001.journal">
      <CopyToOutputDirectory>PreserveNewest</CopyToOutputDirectory>
    </None>
    <None Update="SchemaUpgrade\Issues\DocumentsVersion\schema_9\Raven.voron">
      <CopyToOutputDirectory>PreserveNewest</CopyToOutputDirectory>
    </None>
    <None Update="SchemaUpgrade\Issues\SystemVersion\after_from12.zip">
      <CopyToOutputDirectory>PreserveNewest</CopyToOutputDirectory>
    </None>
    <None Update="SchemaUpgrade\Issues\SystemVersion\after_from13.zip">
      <CopyToOutputDirectory>PreserveNewest</CopyToOutputDirectory>
    </None>
    <None Update="SchemaUpgrade\Issues\SystemVersion\after_from14.zip">
      <CopyToOutputDirectory>PreserveNewest</CopyToOutputDirectory>
    </None>
    <None Update="SchemaUpgrade\Issues\SystemVersion\RavenDB_17999\CompareExchange_Expiration_RavenData_v5.2_from50000.zip">
      <CopyToOutputDirectory>PreserveNewest</CopyToOutputDirectory>
    </None>
    <None Update="SchemaUpgrade\Issues\SystemVersion\RavenDB_17999\CompareExchange_Expiration_RavenData_v5.2_new_from50000.zip">
      <CopyToOutputDirectory>PreserveNewest</CopyToOutputDirectory>
    </None>
    <None Update="SchemaUpgrade\Issues\SystemVersion\RavenDB_17999\CompareExchange_Expiration_RavenData_v5.3_from50000.zip">
      <CopyToOutputDirectory>PreserveNewest</CopyToOutputDirectory>
    </None>
    <None Update="SchemaUpgrade\Issues\SystemVersion\Identities_CompareExchange_RavenData.zip">
      <CopyToOutputDirectory>PreserveNewest</CopyToOutputDirectory>
    </None>
    <None Update="SchemaUpgrade\Issues\SystemVersion\Identities_CompareExchange_RavenData_from12.zip">
      <CopyToOutputDirectory>PreserveNewest</CopyToOutputDirectory>
    </None>
    <None Update="SchemaUpgrade\Issues\SystemVersion\Identities_CompareExchange_RavenData_from13.zip">
      <CopyToOutputDirectory>PreserveNewest</CopyToOutputDirectory>
    </None>
    <None Update="SchemaUpgrade\Issues\SystemVersion\RavenDB_17999\CompareExchange_Expiration_RavenData_v5.2_from50000.zip">
      <CopyToOutputDirectory>PreserveNewest</CopyToOutputDirectory>
    </None>
    <None Update="SchemaUpgrade\Issues\SystemVersion\RavenData_rc1_plus_additions.zip">
      <CopyToOutputDirectory>PreserveNewest</CopyToOutputDirectory>
    </None>
    <None Update="SchemaUpgrade\Issues\SystemVersion\RavenDB_13724.zip">
      <CopyToOutputDirectory>PreserveNewest</CopyToOutputDirectory>
    </None>
    <None Update="SchemaUpgrade\Issues\VoronCurrentVersion\schema_999\headers.one">
      <CopyToOutputDirectory>PreserveNewest</CopyToOutputDirectory>
    </None>
    <None Update="SchemaUpgrade\Issues\VoronCurrentVersion\schema_999\headers.two">
      <CopyToOutputDirectory>PreserveNewest</CopyToOutputDirectory>
    </None>
    <None Update="SchemaUpgrade\Issues\VoronCurrentVersion\schema_999\Journals\0000000000000000000.journal">
      <CopyToOutputDirectory>PreserveNewest</CopyToOutputDirectory>
    </None>
    <None Update="SchemaUpgrade\Issues\VoronCurrentVersion\schema_999\Journals\0000000000000000001.journal">
      <CopyToOutputDirectory>PreserveNewest</CopyToOutputDirectory>
    </None>
    <None Update="SchemaUpgrade\Issues\VoronCurrentVersion\schema_999\Raven.voron">
      <CopyToOutputDirectory>PreserveNewest</CopyToOutputDirectory>
    </None>
    <None Update="Smuggler\Data\FSEsent.zip">
      <CopyToOutputDirectory>PreserveNewest</CopyToOutputDirectory>
    </None>
    <None Update="Smuggler\Data\FSVoron.zip">
      <CopyToOutputDirectory>PreserveNewest</CopyToOutputDirectory>
    </None>
    <None Update="Smuggler\Data\SampleDataEsent.zip">
      <CopyToOutputDirectory>PreserveNewest</CopyToOutputDirectory>
    </None>
    <None Update="Smuggler\Data\SampleDataEsentLogFileSize4.zip">
      <CopyToOutputDirectory>PreserveNewest</CopyToOutputDirectory>
    </None>
    <None Update="Smuggler\Data\SampleDataVoron.zip">
      <CopyToOutputDirectory>PreserveNewest</CopyToOutputDirectory>
    </None>
    <None Update="Smuggler\Data\Tools.zip">
      <CopyToOutputDirectory>PreserveNewest</CopyToOutputDirectory>
    </None>
    <None Update="Voron\LeafsCompression\Data\RavenDB-12700-page-1278-compressed">
      <CopyToOutputDirectory>PreserveNewest</CopyToOutputDirectory>
    </None>
    <None Update="Voron\LeafsCompression\Data\RavenDB-17660-page-5728-compressed">
      <CopyToOutputDirectory>PreserveNewest</CopyToOutputDirectory>
    </None>
  </ItemGroup>
</Project><|MERGE_RESOLUTION|>--- conflicted
+++ resolved
@@ -145,6 +145,7 @@
   </ItemGroup>
   <ItemGroup>
     <ProjectReference Include="..\..\src\Raven.Client\Raven.Client.csproj" />
+    <ProjectReference Include="..\..\src\Raven.Server\Raven.Server.csproj" />
     <ProjectReference Include="..\..\src\Raven.TestDriver\Raven.TestDriver.csproj" />
     <ProjectReference Include="..\..\src\Sparrow\Sparrow.csproj" />
     <ProjectReference Include="..\..\src\Voron\Voron.csproj" />
@@ -156,14 +157,10 @@
   </ItemGroup>
   <ItemGroup>
     <FrameworkReference Include="Microsoft.AspNetCore.App" />
-<<<<<<< HEAD
     <PackageReference Include="FubarDev.FtpServer" Version="3.1.2" />
     <PackageReference Include="FubarDev.FtpServer.FileSystem.DotNet" Version="3.1.2" />
     <PackageReference Include="FubarDev.FtpServer.FileSystem.InMemory" Version="3.1.2" />
-    <PackageReference Include="Microsoft.NET.Test.Sdk" Version="17.7.2" />
-=======
     <PackageReference Include="Microsoft.NET.Test.Sdk" Version="17.8.0" />
->>>>>>> bd905976
     <PackageReference Include="System.DirectoryServices.Protocols" Version="7.0.1" />
     <PackageReference Include="xunit.runner.visualstudio" Version="2.4.5">
       <PrivateAssets>all</PrivateAssets>
