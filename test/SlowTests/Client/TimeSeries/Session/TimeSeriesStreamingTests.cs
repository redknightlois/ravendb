--- conflicted
+++ resolved
@@ -16,13 +16,8 @@
         {
         }
 
-<<<<<<< HEAD
-        [RavenTheory(RavenTestCategory.TimeSeries)]
-        [RavenData(DatabaseMode = RavenDatabaseMode.All)]
-=======
-        [RavenTheory(RavenTestCategory.Indexes | RavenTestCategory.TimeSeries | RavenTestCategory.Querying)]
-        [RavenData(SearchEngineMode = RavenSearchEngineMode.All)]
->>>>>>> e24de812
+        [RavenTheory(RavenTestCategory.Indexes | RavenTestCategory.TimeSeries | RavenTestCategory.Querying)]
+        [RavenData(SearchEngineMode = RavenSearchEngineMode.All, DatabaseMode = RavenDatabaseMode.All)]
         public void CanStream(Options options)
         {
             using (var store = GetDocumentStore(options))
@@ -60,13 +55,8 @@
             }
         }
 
-<<<<<<< HEAD
-        [RavenTheory(RavenTestCategory.TimeSeries)]
-        [RavenData(DatabaseMode = RavenDatabaseMode.All)]
-=======
-        [RavenTheory(RavenTestCategory.Indexes | RavenTestCategory.TimeSeries | RavenTestCategory.Querying)]
-        [RavenData(SearchEngineMode = RavenSearchEngineMode.All)]
->>>>>>> e24de812
+        [RavenTheory(RavenTestCategory.Indexes | RavenTestCategory.TimeSeries | RavenTestCategory.Querying)]
+        [RavenData(SearchEngineMode = RavenSearchEngineMode.All, DatabaseMode = RavenDatabaseMode.All)]
         public async Task CanStreamAsync(Options options)
         {
             using (var store = GetDocumentStore(options))
@@ -104,13 +94,8 @@
             }
         }
 
-<<<<<<< HEAD
-        [RavenTheory(RavenTestCategory.TimeSeries)]
-        [RavenData(DatabaseMode = RavenDatabaseMode.All)]
-=======
-        [RavenTheory(RavenTestCategory.Indexes | RavenTestCategory.TimeSeries | RavenTestCategory.Querying)]
-        [RavenData(SearchEngineMode = RavenSearchEngineMode.All)]
->>>>>>> e24de812
+        [RavenTheory(RavenTestCategory.Indexes | RavenTestCategory.TimeSeries | RavenTestCategory.Querying)]
+        [RavenData(SearchEngineMode = RavenSearchEngineMode.All, DatabaseMode = RavenDatabaseMode.All)]
         public void CanStreamTyped(Options options)
         {
             using (var store = GetDocumentStore(options))
@@ -148,13 +133,8 @@
             }
         }
 
-<<<<<<< HEAD
-        [RavenTheory(RavenTestCategory.TimeSeries)]
-        [RavenData(DatabaseMode = RavenDatabaseMode.All)]
-=======
-        [RavenTheory(RavenTestCategory.Indexes | RavenTestCategory.TimeSeries | RavenTestCategory.Querying)]
-        [RavenData(SearchEngineMode = RavenSearchEngineMode.All)]
->>>>>>> e24de812
+        [RavenTheory(RavenTestCategory.Indexes | RavenTestCategory.TimeSeries | RavenTestCategory.Querying)]
+        [RavenData(SearchEngineMode = RavenSearchEngineMode.All, DatabaseMode = RavenDatabaseMode.All)]
         public void CanStreamRawQuery(Options options)
         {
             using (var store = GetDocumentStore(options))
@@ -220,13 +200,8 @@
             }
         }
 
-<<<<<<< HEAD
-        [RavenTheory(RavenTestCategory.Querying | RavenTestCategory.TimeSeries)]
-        [RavenData(DatabaseMode = RavenDatabaseMode.Single)]
-=======
-        [RavenTheory(RavenTestCategory.Indexes | RavenTestCategory.TimeSeries | RavenTestCategory.Querying)]
-        [RavenData(SearchEngineMode = RavenSearchEngineMode.All)]
->>>>>>> e24de812
+        [RavenTheory(RavenTestCategory.Indexes | RavenTestCategory.TimeSeries | RavenTestCategory.Querying)]
+        [RavenData(SearchEngineMode = RavenSearchEngineMode.All, DatabaseMode = RavenDatabaseMode.Single)]
         public async Task CanStreamRawQueryAsync(Options options)
         {
             using (var store = GetDocumentStore(options))
@@ -281,13 +256,8 @@
             }
         }
 
-<<<<<<< HEAD
-        [RavenTheory(RavenTestCategory.Querying | RavenTestCategory.TimeSeries)]
-        [RavenData(DatabaseMode = RavenDatabaseMode.All)]
-=======
-        [RavenTheory(RavenTestCategory.Indexes | RavenTestCategory.TimeSeries | RavenTestCategory.Querying)]
-        [RavenData(SearchEngineMode = RavenSearchEngineMode.All)]
->>>>>>> e24de812
+        [RavenTheory(RavenTestCategory.Indexes | RavenTestCategory.TimeSeries | RavenTestCategory.Querying)]
+        [RavenData(SearchEngineMode = RavenSearchEngineMode.All, DatabaseMode = RavenDatabaseMode.All)]
         public void CanQueryTimeSeriesUsingDocumentQuery(Options options)
         {
             using (var store = GetDocumentStore(options))
