--- conflicted
+++ resolved
@@ -301,14 +301,7 @@
                     session.SaveChanges();
                 }
 
-<<<<<<< HEAD
                 AssertIsStale(store, "MyTsIndex");
-=======
-                staleness = store.Maintenance.Send(new GetIndexStalenessOperation("MyTsIndex"));
-                Assert.True(staleness.IsStale);
-                Assert.Equal(2, staleness.StalenessReasons.Count); // one for time series update and one for time series deleted range
-                Assert.True(staleness.StalenessReasons.Any(x => x.Contains("There are still")));
->>>>>>> 8babdcad
 
                 store.Maintenance.ForTesting(() => new StartIndexingOperation()).ExecuteOnAll();
 
