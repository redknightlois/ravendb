﻿using System;
using System.Collections.Generic;
using System.IO;
using System.Linq;
using System.Text;
using FastTests;
using FastTests.Voron.Util;
using Newtonsoft.Json;
using Raven.Client.Documents.Commands.Batches;
using Raven.Client.Documents.Conventions;
using Raven.Client.Json.Serialization.NewtonsoftJson.Internal;
using Raven.Server.Documents;
using Raven.Server.Documents.Handlers;
using Raven.Server.Documents.Patch;
using Raven.Server.Documents.Replication;
using Raven.Server.Documents.TransactionCommands;
using Raven.Server.Json.Converters;
using Raven.Server.ServerWide.Context;
using Raven.Server.Smuggler.Documents;
using Raven.Server.Smuggler.Documents.Processors;
using Sparrow.Json;
using Xunit;
using Xunit.Abstractions;

namespace SlowTests.Blittable
{
    public class SerializeAndDeserializeMergedTransactionCommandTests : RavenLowLevelTestBase
    {
        public SerializeAndDeserializeMergedTransactionCommandTests(ITestOutputHelper output) : base(output)
        {
        }

        [Fact]
        public void SerializeAndDeserialize_PutResolvedConflictsCommand()
        {
            using (Server.ServerStore.ContextPool.AllocateOperationContext(out JsonOperationContext context))
            using (var database = CreateDocumentDatabase())
            {
                //Arrange
                var resolvedConflicts = new List<(DocumentConflict, long, bool)>
                    {
                        (new DocumentConflict
                        {
                            Id = context.GetLazyString("Some id"),
                            LowerId = context.GetLazyString("Some lower id"),
                            Collection = context.GetLazyString("Some collection"),
<<<<<<< HEAD
                            Doc = DocumentConventions.Default.Serialization.DefaultConverter.ToBlittable(new { SomeName = "Some Value" }, context)
                        }, 10)
=======
                            Doc = EntityToBlittable.ConvertCommandToBlittable(new { SomeName = "Some Value" }, context)
                        }, 10, false)
>>>>>>> 3ffdd80d
                    };

                var expected = new ResolveConflictOnReplicationConfigurationChange.PutResolvedConflictsCommand(
                    null, resolvedConflicts, null);
                var expectedDto = expected.ToDto(context);

                //Serialize
                var jsonSerializer = GetJsonSerializer();
                BlittableJsonReaderObject blitCommand;
                using (var writer = new BlittableJsonWriter(context))
                {
                    jsonSerializer.Serialize(writer, expectedDto);
                    writer.FinalizeDocument();

                    blitCommand = writer.CreateReader();
                }

                var fromStream = SerializeTestHelper.SimulateSavingToFileAndLoading(context, blitCommand);

                //Deserialize
                using (var reader = new BlittableJsonReader(context))
                {
                    reader.Initialize(fromStream);

                    var actualDto = jsonSerializer.Deserialize<PutResolvedConflictsCommandDto>(reader);

                    //Assert
                    //                    Assert.Equal(expectedDto.)
                }
            }
        }

        [Fact]
        public void SerializeAndDeserialize_MergedDeleteAttachmentCommand()
        {
            using (Server.ServerStore.ContextPool.AllocateOperationContext(out JsonOperationContext context))
            {
                //Arrange
                var changeVector = context.GetLazyString("Some Lazy String");
                var expected = new AttachmentHandler.MergedDeleteAttachmentCommand
                {
                    DocumentId = "someId",
                    Name = "someName",
                    ExpectedChangeVector = changeVector
                };

                //Serialize
                var jsonSerializer = GetJsonSerializer();
                BlittableJsonReaderObject blitCommand;
                using (var writer = new BlittableJsonWriter(context))
                {
                    var dto = expected.ToDto(context);
                    jsonSerializer.Serialize(writer, dto);
                    writer.FinalizeDocument();

                    blitCommand = writer.CreateReader();
                }

                var fromStream = SerializeTestHelper.SimulateSavingToFileAndLoading(context, blitCommand);

                //Deserialize
                AttachmentHandler.MergedDeleteAttachmentCommand actual;
                using (var reader = new BlittableJsonReader(context))
                {
                    reader.Initialize(fromStream);

                    var dto = jsonSerializer.Deserialize<MergedDeleteAttachmentCommandDto>(reader);
                    actual = dto.ToCommand(null, null);
                }

                //Assert
                Assert.Equal(expected, actual, new CustomComparer<AttachmentHandler.MergedDeleteAttachmentCommand>(context));
            }
        }

        [Fact]
        public void SerializeAndDeserialize_MergedPutAttachmentCommand()
        {
            using (Server.ServerStore.ContextPool.AllocateOperationContext(out JsonOperationContext context))
            using (var database = CreateDocumentDatabase())
            {
                //Arrange
                var recordFilePath = NewDataPath();

                var attachmentStream = new StreamsTempFile(recordFilePath, database.DocumentsStorage.Environment);
                var stream = attachmentStream.StartNewStream();
                const string bufferContent = "Menahem";
                var buffer = Encoding.ASCII.GetBytes(bufferContent);
                stream.Write(buffer);

                var changeVector = context.GetLazyString("Some Lazy String");
                var expected = new AttachmentHandler.MergedPutAttachmentCommand
                {
                    DocumentId = "someId",
                    Name = "someName",
                    ExpectedChangeVector = changeVector,
                    ContentType = "someContentType",
                    Stream = stream,
                    Hash = "someHash",
                };

                //Serialize
                var jsonSerializer = GetJsonSerializer();
                BlittableJsonReaderObject blitCommand;
                using (var writer = new BlittableJsonWriter(context))
                {
                    var dto = expected.ToDto(context);
                    jsonSerializer.Serialize(writer, dto);
                    writer.FinalizeDocument();

                    blitCommand = writer.CreateReader();
                }

                var fromStream = SerializeTestHelper.SimulateSavingToFileAndLoading(context, blitCommand);

                //Deserialize
                AttachmentHandler.MergedPutAttachmentCommand actual;
                using (var reader = new BlittableJsonReader(context))
                {
                    reader.Initialize(fromStream);

                    var dto = jsonSerializer.Deserialize<MergedPutAttachmentCommandDto>(reader);
                    actual = dto.ToCommand(null, null);
                }

                //Assert
                Assert.Equal(expected, actual,
                    new CustomComparer<AttachmentHandler.MergedPutAttachmentCommand>(context, new[] { typeof(Stream) }));

                stream.Seek(0, SeekOrigin.Begin);
                var expectedStream = expected.Stream.ReadData();
                var actualStream = actual.Stream.ReadData();
                Assert.Equal(expectedStream, actualStream);
            }
        }

        [Fact]
        public void SerializeAndDeserialize_MergedPutCommandTest()
        {
            using (Server.ServerStore.ContextPool.AllocateOperationContext(out JsonOperationContext context))
            {
                //Arrange
                var data = new { ParentProperty = new { NestedProperty = "Some Value" } };
                var document = DocumentConventions.Default.Serialization.DefaultConverter.ToBlittable(data, context);
                var changeVector = context.GetLazyString("Some Lazy String");
                var expected = new MergedPutCommand(document, "user/", changeVector, null);

                //Action
                var jsonSerializer = GetJsonSerializer();
                BlittableJsonReaderObject blitCommand;
                using (var writer = new BlittableJsonWriter(context))
                {
                    var dto = expected.ToDto(context);
                    jsonSerializer.Serialize(writer, dto);
                    writer.FinalizeDocument();

                    blitCommand = writer.CreateReader();
                }
                var fromStream = SerializeTestHelper.SimulateSavingToFileAndLoading(context, blitCommand);
                MergedPutCommand actual;
                using (var reader = new BlittableJsonReader(context))
                {
                    reader.Initialize(fromStream);

                    var dto = jsonSerializer.Deserialize<MergedPutCommand.MergedPutCommandDto>(reader);
                    actual = dto.ToCommand(null, null);
                }

                //Assert
                Assert.Equal(expected, actual, new CustomComparer<MergedPutCommand>(context));
            }
        }

        [Fact]
        public void SerializeAndDeserialize_PatchDocumentCommandTest()
        {
            using (var database = CreateDocumentDatabase())
            using (database.DocumentsStorage.ContextPool.AllocateOperationContext(out DocumentsOperationContext context))
            {
                //Arrange
                var data = new { ParentProperty = new { NestedProperty = "Some Value" } };
                var arg = DocumentConventions.Default.Serialization.DefaultConverter.ToBlittable(data, context);
                var patchRequest = new PatchRequest("", PatchRequestType.None);

                var expected = new PatchDocumentCommand(
                    context,
                    "Some Id",
                    context.GetLazyString("Some Lazy String"),
                    false,
                    (patchRequest, arg),
                    (null, null),
                    database,
                    false, false, false, false);

                //Action
                var jsonSerializer = GetJsonSerializer();
                BlittableJsonReaderObject blitCommand;
                using (var writer = new BlittableJsonWriter(context))
                {
                    var dto = expected.ToDto(context);
                    jsonSerializer.Serialize(writer, dto);
                    writer.FinalizeDocument();

                    blitCommand = writer.CreateReader();
                }
                var fromStream = SerializeTestHelper.SimulateSavingToFileAndLoading(context, blitCommand);
                PatchDocumentCommand actual;
                using (var reader = new BlittableJsonReader(context))
                {
                    reader.Initialize(fromStream);

                    var dto = jsonSerializer.Deserialize<PatchDocumentCommandDto>(reader);
                    actual = dto.ToCommand(context, database);
                }

                //Assert
                Assert.Equal(expected, actual, new CustomComparer<PatchDocumentCommand>(context));
            }
        }

        [Fact]
        public void SerializeAndDeserialize_DeleteDocumentCommandTest()
        {
            using (Server.ServerStore.ContextPool.AllocateOperationContext(out JsonOperationContext context))
            {
                //Arrange
                var expected = new DeleteDocumentCommand("Some Id", "Some Change Vector", null);

                //Action
                var jsonSerializer = GetJsonSerializer();
                BlittableJsonReaderObject blitCommand;
                using (var writer = new BlittableJsonWriter(context))
                {
                    var dto = expected.ToDto(context);
                    jsonSerializer.Serialize(writer, dto);
                    writer.FinalizeDocument();

                    blitCommand = writer.CreateReader();
                }
                var fromStream = SerializeTestHelper.SimulateSavingToFileAndLoading(context, blitCommand);
                DeleteDocumentCommand actual;
                using (var reader = new BlittableJsonReader(context))
                {
                    reader.Initialize(fromStream);

                    var dto = jsonSerializer.Deserialize<DeleteDocumentCommandDto>(reader);
                    actual = dto.ToCommand(null, null);
                }

                //Assert
                Assert.Equal(expected, actual, new CustomComparer<DeleteDocumentCommand>(context));
            }
        }

        [Fact]
        public void SerializeAndDeserialize_MergedBatchCommandCommandTest()
        {
            using (Server.ServerStore.ContextPool.AllocateOperationContext(out JsonOperationContext context))
            {
                //Arrange
                var data = new { ParentProperty = new { NestedProperty = "Some Value" } };
                var commands = new[]
                {
                    new BatchRequestParser.CommandData
                    {
                        Id = "Some Id",
                        ChangeVector = context.GetLazyString("Some Lazy String"),
                        Document = DocumentConventions.Default.Serialization.DefaultConverter.ToBlittable(data, context),
                        Patch = new PatchRequest("Some Script", PatchRequestType.None)
                    }
                };
                var expected = new BatchHandler.MergedBatchCommand(null)
                {
                    ParsedCommands = commands
                };

                //Action
                var jsonSerializer = GetJsonSerializer();
                BlittableJsonReaderObject blitCommand;
                using (var writer = new BlittableJsonWriter(context))
                {
                    var dto = expected.ToDto(context);
                    jsonSerializer.Serialize(writer, dto);
                    writer.FinalizeDocument();

                    blitCommand = writer.CreateReader();
                }
                var fromStream = SerializeTestHelper.SimulateSavingToFileAndLoading(context, blitCommand);
                BatchHandler.MergedBatchCommand actual;
                using (var reader = new BlittableJsonReader(context))
                {
                    reader.Initialize(fromStream);

                    var dto = jsonSerializer.Deserialize<MergedBatchCommandDto>(reader);
                    actual = dto.ToCommand(null, null);
                }

                //Assert
                Assert.Equal(expected, actual, new CustomComparer<BatchHandler.MergedBatchCommand>(context));
            }
        }

        [Fact]
        public void SerializeAndDeserialize_MergedBatchPutCommandTest()
        {
            using (var database = CreateDocumentDatabase())
            using (database.DocumentsStorage.ContextPool.AllocateOperationContext(out DocumentsOperationContext context))
            {
                //Arrange
                var data = new { ParentProperty = new { NestedProperty = "Some Value" } };
                var expected = new DatabaseDestination.MergedBatchPutCommand(database, BuildVersionType.V4, null);
                var document = new DocumentItem
                {
                    Document = new Document
                    {
                        ChangeVector = "Some Change Vector",
                        Data = DocumentConventions.Default.Serialization.DefaultConverter.ToBlittable(data, context),
                        Id = context.GetLazyString("Some Id")
                    }
                };
                expected.Add(document);

                //Action
                var jsonSerializer = GetJsonSerializer();
                BlittableJsonReaderObject blitCommand;
                using (var writer = new BlittableJsonWriter(context))
                {
                    var dto = expected.ToDto(context);
                    jsonSerializer.Serialize(writer, dto);
                    writer.FinalizeDocument();

                    blitCommand = writer.CreateReader();
                }
                var fromStream = SerializeTestHelper.SimulateSavingToFileAndLoading(context, blitCommand);
                DatabaseDestination.MergedBatchPutCommand actual;
                using (var reader = new BlittableJsonReader(context))
                {
                    reader.Initialize(fromStream);

                    var dto = jsonSerializer.Deserialize<DatabaseDestination.MergedBatchPutCommandDto>(reader);
                    actual = dto.ToCommand(context, database);
                }

                //Assert
                var expectedDoc = expected.Documents[0].Document;
                var actualDoc = actual.Documents[0].Document;

                Assert.Equal(expectedDoc.Id, actualDoc.Id);
                Assert.Equal(expectedDoc.ChangeVector, actualDoc.ChangeVector);
                Assert.Equal(expectedDoc.Data, actualDoc.Data);
            }
        }

        [Fact]
        public void SerializeAndDeserialize_MergedInsertBulkCommandTest()
        {
            using (var database = CreateDocumentDatabase())
            using (database.DocumentsStorage.ContextPool.AllocateOperationContext(out DocumentsOperationContext context))
            {
                //Arrange
                var data = new { ParentProperty = new { NestedProperty = "Some Value" } };
                var commands = new[]
                {
                    new BatchRequestParser.CommandData
                    {
                        Type = CommandType.PUT,
                        Id = "Some Id",
                        ChangeVector = context.GetLazyString("Some Lazy String"),
                        Document = DocumentConventions.Default.Serialization.DefaultConverter.ToBlittable(data, context),
                        Patch = new PatchRequest("Some Script", PatchRequestType.None)
                    }
                };
                var expected = new BulkInsertHandler.MergedInsertBulkCommand
                {
                    NumberOfCommands = commands.Length,
                    Commands = commands
                };

                //Action
                var jsonSerializer = GetJsonSerializer();
                BlittableJsonReaderObject blitCommand;
                using (var writer = new BlittableJsonWriter(context))
                {
                    var dto = expected.ToDto(context);
                    jsonSerializer.Serialize(writer, dto);
                    writer.FinalizeDocument();

                    blitCommand = writer.CreateReader();
                }
                var fromStream = SerializeTestHelper.SimulateSavingToFileAndLoading(context, blitCommand);
                BulkInsertHandler.MergedInsertBulkCommand actual;
                using (var reader = new BlittableJsonReader(context))
                {
                    reader.Initialize(fromStream);

                    var dto = jsonSerializer.Deserialize<MergedInsertBulkCommandDto>(reader);
                    actual = dto.ToCommand(context, database);
                }

                //Assert
                Assert.Equal(expected, actual, new CustomComparer<BulkInsertHandler.MergedInsertBulkCommand>(context));
            }
        }

        private static JsonSerializer GetJsonSerializer()
        {
            var jsonSerializer = (JsonSerializer)DocumentConventions.Default.Serialization.CreateSerializer();
            jsonSerializer.Converters.Add(Raven.Server.Json.Converters.BlittableJsonConverter.Instance);
            jsonSerializer.Converters.Add(LazyStringValueJsonConverter.Instance);
            jsonSerializer.Converters.Add(StreamConverter.Instance);
            return jsonSerializer;
        }

        private class CustomComparer<T> : IEqualityComparer<T> where T : TransactionOperationsMerger.IRecordableCommand
        {
            private readonly IEnumerable<Type> _notCheckTypes;
            private readonly JsonOperationContext _context;

            public CustomComparer(JsonOperationContext context) : this(context, Array.Empty<Type>())
            {
            }

            public CustomComparer(JsonOperationContext context, IEnumerable<Type> notCheckTypes)
            {
                _context = context;
                _notCheckTypes = notCheckTypes;
            }

            public bool Equals(T expected, T actual)
            {
                var expectedDot = expected.ToDto(_context);
                var actualDot = actual.ToDto(_context);

                var type = actualDot.GetType();

                var props = type.GetProperties();
                foreach (var prop in props)
                {
                    var expectedValue = prop.GetValue(expectedDot);
                    var actualValue = prop.GetValue(actualDot);
                    InnerEquals(expectedValue, actualValue, prop.PropertyType);
                }

                var fields = type.GetFields();
                foreach (var field in fields)
                {
                    var expectedValue = field.GetValue(expectedDot);
                    var actualValue = field.GetValue(actualDot);
                    InnerEquals(expectedValue, actualValue, field.FieldType);
                }

                return true;
            }

            private void InnerEquals(object expectedValue, object actualValue, Type type)
            {
                if (_notCheckTypes.Contains(type))
                {
                    return;
                }
                Assert.Equal(expectedValue, actualValue);
            }

            public int GetHashCode(T parameterValue)
            {
                return Tuple.Create(parameterValue).GetHashCode();
            }
        }
    }
}<|MERGE_RESOLUTION|>--- conflicted
+++ resolved
@@ -44,13 +44,8 @@
                             Id = context.GetLazyString("Some id"),
                             LowerId = context.GetLazyString("Some lower id"),
                             Collection = context.GetLazyString("Some collection"),
-<<<<<<< HEAD
                             Doc = DocumentConventions.Default.Serialization.DefaultConverter.ToBlittable(new { SomeName = "Some Value" }, context)
-                        }, 10)
-=======
-                            Doc = EntityToBlittable.ConvertCommandToBlittable(new { SomeName = "Some Value" }, context)
                         }, 10, false)
->>>>>>> 3ffdd80d
                     };
 
                 var expected = new ResolveConflictOnReplicationConfigurationChange.PutResolvedConflictsCommand(
