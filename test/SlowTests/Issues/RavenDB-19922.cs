--- conflicted
+++ resolved
@@ -52,13 +52,8 @@
                 Database = databaseName
             })
             {
-<<<<<<< HEAD
-                var mentorNode = Servers.First(s => s.ServerStore.NodeTag != leaderServer.ServerStore.NodeTag);
+                var mentorNode = nodes.First(s => s.ServerStore.NodeTag != leaderServer.ServerStore.NodeTag);
                 var config = Backup.CreateBackupConfiguration(backupPath, fullBackupFrequency: "* * * * *", mentorNode: mentorNode.ServerStore.NodeTag, name: "backup");
-=======
-                var mentorNode = nodes.First(s => s.ServerStore.NodeTag != leaderServer.ServerStore.NodeTag);
-                var config = Backup.CreateBackupConfiguration(backupPath, fullBackupFrequency: "* * * * *", mentorNode: mentorNode.ServerStore.NodeTag, name:"backup");
->>>>>>> 72294eef
 
                 long taskId = await InitializeBackup(store, clusterSize, leaderServer, nodes, config);
 
@@ -66,13 +61,8 @@
                 var tag1 = database.PeriodicBackupRunner.WhoseTaskIsIt(taskId);
 
                 CheckDecisionLog(leaderServer, new MentorNode(tag1, config.Name).ReasonForDecisionLog);
-<<<<<<< HEAD
-
-                var disposedServer = Servers.First(s => s.ServerStore.NodeTag == tag1);
-=======
                 
                 var disposedServer = nodes.First(s => s.ServerStore.NodeTag == tag1);
->>>>>>> 72294eef
 
                 await DisposeServerAndWaitForFinishOfDisposalAsync(disposedServer);
 
@@ -194,13 +184,8 @@
                 Database = databaseName
             })
             {
-<<<<<<< HEAD
-                var mentorNode = Servers.First(s => s.ServerStore.NodeTag != leaderServer.ServerStore.NodeTag);
-                var config = Backup.CreateBackupConfiguration(backupPath, fullBackupFrequency: "* * * * *", mentorNode: mentorNode.ServerStore.NodeTag, name: "backup", pinToMentorNode: true);
-=======
                 var mentorNode = nodes.First(s => s.ServerStore.NodeTag != leaderServer.ServerStore.NodeTag);
                 var config = Backup.CreateBackupConfiguration(backupPath, fullBackupFrequency: "* * * * *", mentorNode: mentorNode.ServerStore.NodeTag, name: "backup", pinToMentorNode:true);
->>>>>>> 72294eef
                 long taskId = await InitializeBackup(store, clusterSize, leaderServer, nodes, config);
 
                 var database = await leaderServer.ServerStore.DatabasesLandlord.TryGetOrCreateResourceStore(store.Database).ConfigureAwait(false);
