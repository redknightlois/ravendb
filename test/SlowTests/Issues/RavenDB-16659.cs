﻿using System;
using System.IO;
using System.Threading;
using System.Threading.Tasks;
using FastTests;
using Raven.Client.Documents.Operations.Backups;
using Raven.Client.Exceptions;
using Raven.Client.ServerWide.Operations;
using SlowTests.Core.Utils.Entities;
using Sparrow.Server;
using Xunit;
using Xunit.Abstractions;

namespace SlowTests.Issues
{
    public class RavenDB_16659 : RavenTestBase
    {
        public RavenDB_16659(ITestOutputHelper output) : base(output)
        {
        }

        [Fact]
        public async Task DeleteDatabaseDuringRestore()
        {
            DoNotReuseServer();
            var mre = new AsyncManualResetEvent();
            var backupPath = NewDataPath();

            using (var store = GetDocumentStore())
            {
                using (var session = store.OpenAsyncSession())
                {
                    await session.StoreAsync(new User { Name = "Toli" }, "users/1");
                    await session.SaveChangesAsync();
                }

                var operation = await store.Maintenance.SendAsync(new BackupOperation(new BackupConfiguration
                {
                    BackupType = BackupType.Backup,
                    LocalSettings = new LocalSettings
                    {
                        FolderPath = backupPath
                    }
                }));

                var result = (BackupResult)await operation.WaitForCompletionAsync(TimeSpan.FromSeconds(30));

                var databaseName = $"{store}_Restore";
                try
                {
                    RestoreBackupOperation restoreOperation =
                        new RestoreBackupOperation(new RestoreBackupConfiguration
                        { BackupLocation = Path.Combine(backupPath, result.LocalBackup.BackupDirectory), DatabaseName = databaseName });
                    Server.ServerStore.ForTestingPurposesOnly().RestoreDatabaseAfterSavingDatabaseRecord += () => mre.Set();
<<<<<<< HEAD

                    var op = await store.Maintenance.Server.SendAsync(restoreOperation);
                    var res = mre.Wait(TimeSpan.FromSeconds(30));
=======
                    
                    var op  = await store.Maintenance.Server.SendAsync(restoreOperation);
                    var res = await mre.WaitAsync(TimeSpan.FromSeconds(30));
>>>>>>> 54fb47e0
                    Assert.True(res);
                    var e = Assert.Throws<RavenException>(() => store.Maintenance.Server.Send(new DeleteDatabasesOperation(databaseName, hardDelete: true)));
                    Assert.Contains($"Can't delete database '{databaseName}' while the restore process is in progress.", e.Message);
                    await op.WaitForCompletionAsync(TimeSpan.FromSeconds(30));
                }
                finally
                {
                    store.Maintenance.Server.Send(new DeleteDatabasesOperation(databaseName, hardDelete: true));
                }
            }
        }
    }
}<|MERGE_RESOLUTION|>--- conflicted
+++ resolved
@@ -52,15 +52,9 @@
                         new RestoreBackupOperation(new RestoreBackupConfiguration
                         { BackupLocation = Path.Combine(backupPath, result.LocalBackup.BackupDirectory), DatabaseName = databaseName });
                     Server.ServerStore.ForTestingPurposesOnly().RestoreDatabaseAfterSavingDatabaseRecord += () => mre.Set();
-<<<<<<< HEAD
-
-                    var op = await store.Maintenance.Server.SendAsync(restoreOperation);
-                    var res = mre.Wait(TimeSpan.FromSeconds(30));
-=======
                     
                     var op  = await store.Maintenance.Server.SendAsync(restoreOperation);
                     var res = await mre.WaitAsync(TimeSpan.FromSeconds(30));
->>>>>>> 54fb47e0
                     Assert.True(res);
                     var e = Assert.Throws<RavenException>(() => store.Maintenance.Server.Send(new DeleteDatabasesOperation(databaseName, hardDelete: true)));
                     Assert.Contains($"Can't delete database '{databaseName}' while the restore process is in progress.", e.Message);
