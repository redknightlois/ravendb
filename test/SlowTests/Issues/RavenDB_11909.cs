﻿using System;
using System.Collections.Generic;
using System.Linq;
using FastTests;
using Raven.Client.Documents.Linq;
using Raven.Client.Documents.Operations.Backups;
using Raven.Client.Documents.Operations.Replication;
using Raven.Client.Exceptions;
using Raven.Client.ServerWide;
using Raven.Client.ServerWide.Operations;
using Raven.Server.ServerWide;
using Xunit;
using Xunit.Abstractions;

namespace SlowTests.Issues
{
    public class RavenDB_11909 : RavenTestBase
    {
        public RavenDB_11909(ITestOutputHelper output) : base(output)
        {
        }

        [Fact]
        public void CreateDatabaseOperationShouldThrowOnPassedTaskConfigurations()
        {
            var dbName1 = $"db1_{Guid.NewGuid().ToString()}";

            using (var store = GetDocumentStore())
            {
                var dbRecord = new DatabaseRecord(dbName1)
                {
                    ExternalReplications = new List<ExternalReplication>
                    {
                        new ExternalReplication(dbName1, store.Database)
                    }
                };
                Assert.Throws<RavenException>(() => store.Maintenance.Server.Send(new CreateDatabaseOperation(dbRecord)));

                dbRecord = new DatabaseRecord(dbName1)
                {
                    PeriodicBackups = new List<PeriodicBackupConfiguration>
                    {
                        new PeriodicBackupConfiguration
                        {
                            LocalSettings = new LocalSettings
                            {
                                FolderPath = ""
                            },
                            FullBackupFrequency = "* */1 * * *",
                            IncrementalBackupFrequency = "* */2 * * *"
                        }
                    }
                };
                Assert.Throws<RavenException>(() => store.Maintenance.Server.Send(new CreateDatabaseOperation(dbRecord)));
            }
        }

        [Fact]
        public void ThrowOnUpdateDatabaseRecordContainsTasksConfigurations()
        {
            using (var store = GetDocumentStore())
            {
                var record = store.Maintenance.Server.Send(new GetDatabaseRecordOperation(store.Database));

                var etag = record.Etag;
                Assert.NotNull(record);
                Assert.True(etag > 0);

                record.PeriodicBackups = new List<PeriodicBackupConfiguration>
                {
                    new PeriodicBackupConfiguration
                    {
                        LocalSettings = new LocalSettings
                        {
                            FolderPath = ""
                        },
                        FullBackupFrequency = "* */1 * * *",
                        IncrementalBackupFrequency = "* */2 * * *"
                    }
                };

                Assert.Throws<RavenException>(() => store.Maintenance.Server.Send(new UpdateDatabaseOperation(record, etag)));
            }
        }

        [Fact]
        public void ThrowOnDatabaseRecordChanges()
        {
            const int numberOfFields = 38;
<<<<<<< HEAD
            const int numberOfProperties = 1;

=======
            const int numberOfProperties = 0;
>>>>>>> 4b4f3802
            var tasksList = new List<string>
            {
                nameof(DatabaseRecord.PeriodicBackups),
                nameof(DatabaseRecord.ExternalReplications),
                nameof(DatabaseRecord.SinkPullReplications),
                nameof(DatabaseRecord.HubPullReplications),
                nameof(DatabaseRecord.RavenEtls),
                nameof(DatabaseRecord.SqlEtls),
                nameof(DatabaseRecord.OlapEtls),
                nameof(DatabaseRecord.ElasticSearchEtls)
            };

            var dbRecordType = typeof(DatabaseRecord);
            var fields = dbRecordType.GetFields().Select(x => x.Name);
            var properties = dbRecordType.GetProperties().Select(x => x.Name);

            // check if deleted fields from our list
            Assert.True(tasksList.All(val => fields.Contains(val)),
                $"Some configuration deleted from {nameof(DatabaseRecord)} please update the {nameof(tasksList)} in {nameof(ClusterStateMachine)}.AddDatabase() and here.");

            // check if new fields or properties has been added to DatabaseRecord
            Assert.True(numberOfFields == fields.Count(),
                $"New fields has been added to {nameof(DatabaseRecord)} please bump {nameof(numberOfFields)} and update the {nameof(tasksList)} in {nameof(ClusterStateMachine)}.AddDatabase() and here if necessary");

            Assert.True(numberOfProperties == properties.Count(),
                $"New properties has been added to {nameof(DatabaseRecord)} please bump {nameof(numberOfProperties)} and update the {nameof(tasksList)} in {nameof(ClusterStateMachine)}.AddDatabase() and here if necessary");
        }
    }
}<|MERGE_RESOLUTION|>--- conflicted
+++ resolved
@@ -2,7 +2,6 @@
 using System.Collections.Generic;
 using System.Linq;
 using FastTests;
-using Raven.Client.Documents.Linq;
 using Raven.Client.Documents.Operations.Backups;
 using Raven.Client.Documents.Operations.Replication;
 using Raven.Client.Exceptions;
@@ -86,13 +85,9 @@
         [Fact]
         public void ThrowOnDatabaseRecordChanges()
         {
-            const int numberOfFields = 38;
-<<<<<<< HEAD
+            const int numberOfFields = 40;
             const int numberOfProperties = 1;
 
-=======
-            const int numberOfProperties = 0;
->>>>>>> 4b4f3802
             var tasksList = new List<string>
             {
                 nameof(DatabaseRecord.PeriodicBackups),
