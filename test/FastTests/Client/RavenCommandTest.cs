using System;
using System.Collections.Generic;
using System.Linq;
using Raven.Client.Http;
using Xunit;
using Xunit.Abstractions;

namespace FastTests.Client
{
    public class RavenCommandTest : RavenTestBase
    {
        public RavenCommandTest(ITestOutputHelper output) : base(output)
        {
        }

        [Fact]
        public void WhenCommandCanBeCheckedForFastestNode_ItCanRunInParallel()
        {
            var expected = new[]
            {
                "GetClusterTopologyCommand", "GetDatabaseTopologyCommand", "GetNodeInfoCommand", "GetRawStreamResultCommand", "GetTcpInfoCommand",
                "IsDatabaseLoadedCommand", "CreateSubscriptionCommand", "ExplainQueryCommand", "GetConflictsCommand", "GetDocumentsCommand",
                "GetNextOperationIdCommand", "GetRemoteTaskTopologyCommand", "GetRevisionsBinEntryCommand", "GetRevisionsCommand", "GetSubscriptionsCommand",
                "GetSubscriptionStateCommand", "GetTcpInfoForRemoteTaskCommand", "HeadAttachmentCommand", "HeadDocumentCommand", "NextHiLoCommand",
                "NextIdentityForCommand", "PutDocumentCommand", "QueryCommand", "QueryStreamCommand", "SeedIdentityForCommand", "StreamCommand", "MultiGetCommand",
                "SingleNodeBatchCommand", "AddDatabaseNodeCommand", "CompactDatabaseCommand", "ConfigureRevisionsForConflictsCommand", "CreateDatabaseCommand",
                "DeleteDatabaseCommand", "GetBuildNumberCommand", "GetDatabaseNamesCommand", "GetDatabaseRecordCommand", "GetServerWideOperationStateCommand",
                "ModifyConflictSolverCommand", "PromoteDatabaseNodeCommand", "RestoreBackupCommand", "ToggleDatabaseStateCommand", "OfflineMigrationCommand",
                "GetLogsConfigurationCommand", "GetServerWideBackupConfigurationCommand", "GetServerWideBackupConfigurationsCommand",
                "GetServerWideClientConfigurationCommand", "PutServerWideClientConfigurationCommand", "CreateClientCertificateCommand", "GetCertificateCommand",
                "GetCertificatesCommand", "DeleteByQueryCommand", "GetCollectionStatisticsCommand", "GetDetailedCollectionStatisticsCommand",
                "DetailedDatabaseStatisticsCommand", "GetOperationStateCommand", "GetStatisticsCommand", "PatchByQueryCommand", "PatchCommand",
                "ReplayTransactionsRecordingCommand", "ConfigureRevisionsCommand", "GetReplicationPerformanceStatisticsCommand",
                "UpdatePullReplicationDefinitionCommand", "UpdateExternalReplication", "UpdatePullEdgeReplication", "ConfigureRefreshCommand",
                "DeleteOngoingTaskCommand", "GetOngoingTaskInfoCommand", "GetPullReplicationTasksInfoCommand", "ToggleTaskStateCommand", "GetIndexErrorsCommand",
                "GetIndexesCommand", "GetIndexesStatisticsCommand", "GetIndexingStatusCommand", "GetIndexNamesCommand", "GetIndexCommand",
                "GetIndexPerformanceStatisticsCommand", "GetIndexStatisticsCommand", "GetTermsCommand", "IndexHasChangedCommand", "PutIndexesCommand",
                "GetIdentitiesCommand", "ConfigureExpirationCommand", "AddEtlCommand", "UpdateEtlCommand", "CounterBatchCommand", "GetCounterValuesCommand",
                "GetConnectionStringCommand", "PutConnectionStringCommand", "RemoveConnectionStringCommand", "GetClientConfigurationCommand",
                "DeleteCompareExchangeValueCommand", "GetCompareExchangeValueCommand", "GetCompareExchangeValuesCommand", "PutCompareExchangeValueCommand",
                "GetPeriodicBackupStatusCommand", "StartBackupCommand", "UpdatePeriodicBackupCommand", "GetAttachmentCommand", "PutAttachmentCommand",
                "BulkInsertCommand", "ClusterWideBatchCommand", "GetCertificatesMetadataCommand", "GetCertificateMetadataCommand",
                "AddClusterNodeCommand", "CloseTcpConnectionCommand", "DatabaseHealthCheckCommand", "DeleteAttachmentCommand", "DeleteCertificateCommand",
                "DeleteDocumentCommand", "DeleteIndexCommand", "DeleteServerWideBackupConfigurationCommand", "DeleteSorterCommand", "DeleteSubscriptionCommand",
                "DemoteClusterNodeCommand", "DisableIndexCommand", "DropSubscriptionConnectionCommand", "EditClientCertificateCommand",
                "EnableIndexCommand", "ExportCommand", "HiLoReturnCommand", "ImportCommand", "KillOperationCommand", "PromoteClusterNodeCommand",
                "PutClientCertificateCommand", "PutClientConfigurationCommand", "PutSecretKeyCommand", "PutSortersCommand", "RemoveClusterNodeCommand",
                "ReorderDatabaseMembersCommand", "ReplaceClusterCertificateCommand", "ResetEtlCommand", "ResetIndexCommand", "SetDatabaseDynamicDistributionCommand",
                "SetIndexLockCommand", "SetIndexPriorityCommand", "SetLogsConfigurationCommand", "StartIndexCommand", "StartIndexingCommand",
                "StartTransactionsRecordingCommand", "StopIndexCommand", "StopIndexingCommand", "StopTransactionsRecordingCommand",
                "UpdateUnusedDatabasesCommand", "WaitForRaftIndexCommand", "ConfigureTimeSeriesCommand", "ConfigureTimeSeriesPolicyCommand", 
                "UpdateSubscriptionCommand", "RemoveTimeSeriesPolicyCommand", "GetTimeSeriesStatisticsCommand", "GetTimeSeriesCommand", "GetMultipleTimeSeriesCommand",
<<<<<<< HEAD
                "GetAttachmentsCommand", "ConfigureTimeSeriesValueNamesCommand", "BackupCommand", "GetReplicationHubAccessCommand", "GetServerWideExternalReplicationCommand",
                "GetServerWideExternalReplicationsCommand", "PutServerWideBackupConfigurationCommand", "PutServerWideExternalReplicationCommand", "ConditionalGetDocumentsCommand",
                "DeleteIndexErrorsCommand", "TimeSeriesBatchCommand",
                "DeleteServerWideTaskCommand", "RegisterReplicationHubAccessCommand", "ToggleServerWideTaskStateCommand", "UnregisterReplicationHubAccessCommand"
=======
                "GetAttachmentsCommand", "ConfigureTimeSeriesValueNamesCommand", "DeleteIndexErrorsCommand", "TimeSeriesBatchCommand"
>>>>>>> 6074b7a0
            }.OrderBy(t => t);

            var commandBaseType = typeof(RavenCommand<>);
            var types = commandBaseType.Assembly.GetTypes();

            var results = new List<Type>();
            GetAllDerivedTypesRecursively(types.Where(t => t.IsAbstract == false).ToArray(), commandBaseType, results);

            var actual = results.Select(r => r.Name).OrderBy(t => t);
            var didntCheck = actual.Except(expected).ToArray();
            Assert.False(didntCheck.Any(),
                $"The following `{nameof(RavenCommand)}`s where not added to checked list: {string.Join(", ", didntCheck.Select(n => $"'{n}'"))}{Environment.NewLine}" +
                $"You should check if the commands can run in `{nameof(ReadBalanceBehavior.FastestNode)}` mode (checked in RequestExecutor.ShouldExecuteOnAll) " +
                $"and if it can so it can also run in parallel{Environment.NewLine}" +
                $"For more information look at - https://issues.hibernatingrhinos.com/issue/RavenDB-14286");
        }

        private static void GetAllDerivedTypesRecursively(Type[] types, Type type, List<Type> results)
        {
            if (type.IsGenericType)
            {
                GetDerivedFromGeneric(types, type, results);
            }
            else
            {
                GetDerivedFromNonGeneric(types, type, results);
            }
        }

        private static void GetDerivedFromGeneric(Type[] types, Type type, List<Type> results)
        {
            var derivedTypes = types
                .Where(t => IsDrivenFromGenericType(type, t)).ToList();
            results.AddRange(derivedTypes);
            foreach (var derivedType in derivedTypes)
            {
                GetAllDerivedTypesRecursively(types, derivedType, results);
            }
        }

        private static bool IsDrivenFromGenericType(Type baseType, Type type)
        {
            while (true)
            {
                if (type.BaseType == null || type.BaseType == typeof(object))
                    return false;

                if (type.BaseType.IsGenericType && type.BaseType.GetGenericTypeDefinition() == baseType)
                    return true;
                type = type.BaseType;
            }
        }

        private static void GetDerivedFromNonGeneric(Type[] types, Type type, List<Type> results)
        {
            var derivedTypes = types.Where(t => t != type && type.IsAssignableFrom(t)).ToList();

            results.AddRange(derivedTypes);
            foreach (var derivedType in derivedTypes)
            {
                GetAllDerivedTypesRecursively(types, derivedType, results);
            }
        }
    }
}<|MERGE_RESOLUTION|>--- conflicted
+++ resolved
@@ -50,14 +50,11 @@
                 "StartTransactionsRecordingCommand", "StopIndexCommand", "StopIndexingCommand", "StopTransactionsRecordingCommand",
                 "UpdateUnusedDatabasesCommand", "WaitForRaftIndexCommand", "ConfigureTimeSeriesCommand", "ConfigureTimeSeriesPolicyCommand", 
                 "UpdateSubscriptionCommand", "RemoveTimeSeriesPolicyCommand", "GetTimeSeriesStatisticsCommand", "GetTimeSeriesCommand", "GetMultipleTimeSeriesCommand",
-<<<<<<< HEAD
+                "GetAttachmentsCommand", "ConfigureTimeSeriesValueNamesCommand", "DeleteIndexErrorsCommand", "TimeSeriesBatchCommand",
                 "GetAttachmentsCommand", "ConfigureTimeSeriesValueNamesCommand", "BackupCommand", "GetReplicationHubAccessCommand", "GetServerWideExternalReplicationCommand",
                 "GetServerWideExternalReplicationsCommand", "PutServerWideBackupConfigurationCommand", "PutServerWideExternalReplicationCommand", "ConditionalGetDocumentsCommand",
                 "DeleteIndexErrorsCommand", "TimeSeriesBatchCommand",
                 "DeleteServerWideTaskCommand", "RegisterReplicationHubAccessCommand", "ToggleServerWideTaskStateCommand", "UnregisterReplicationHubAccessCommand"
-=======
-                "GetAttachmentsCommand", "ConfigureTimeSeriesValueNamesCommand", "DeleteIndexErrorsCommand", "TimeSeriesBatchCommand"
->>>>>>> 6074b7a0
             }.OrderBy(t => t);
 
             var commandBaseType = typeof(RavenCommand<>);
