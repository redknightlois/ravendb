--- conflicted
+++ resolved
@@ -556,12 +556,8 @@
         public override void Dispose()
         {
             _documentDatabase.Dispose();
-<<<<<<< HEAD
-            _unmanagedBuffersPool.Dispose();
 
             base.Dispose();
-=======
->>>>>>> 78ddcfdd
         }
     }
 }