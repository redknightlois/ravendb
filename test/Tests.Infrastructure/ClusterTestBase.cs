﻿using System;
using System.Collections.Concurrent;
using System.Collections.Generic;
using System.Diagnostics;
using System.Linq;
using System.Net.Http;
using System.Runtime.CompilerServices;
using System.Security.Cryptography.X509Certificates;
using System.Text;
using System.Threading;
using System.Threading.Tasks;
using FastTests;
using Raven.Client.Documents;
using Raven.Client.Documents.Conventions;
using Raven.Client.Documents.Session;
using Raven.Client.Exceptions;
using Raven.Client.Http;
using Raven.Client.ServerWide;
using Raven.Client.ServerWide.Commands;
using Raven.Client.ServerWide.Operations;
using Raven.Client.Util;
using Raven.Server;
using Raven.Server.Commercial;
using Raven.Server.Config;
using Raven.Server.Documents;
using Raven.Server.Rachis;
using Raven.Server.ServerWide;
using Raven.Server.ServerWide.Context;
using Raven.Server.ServerWide.Maintenance;
using Raven.Server.Utils;
using Raven.Tests.Core.Utils.Entities;
using Sparrow.Json;
using Sparrow.Json.Parsing;
using Sparrow.Platform;
using Xunit;
using Xunit.Abstractions;

namespace Tests.Infrastructure
{
    [Trait("Category", "Cluster")]
    public abstract partial class ClusterTestBase : RavenTestBase
    {
        static ClusterTestBase()
        {
            using (var currentProcess = Process.GetCurrentProcess())
                Console.WriteLine($"\tTo attach debugger to test process ({(PlatformDetails.Is32Bits ? "x86" : "x64")}), use proc-id: {currentProcess.Id}.");
        }

        protected ClusterTestBase(ITestOutputHelper output) : base(output)
        {
            ShardingCluster = new ShardingClusterTestBase(this);
        }

        private int _electionTimeoutInMs = 300;

        protected readonly ConcurrentBag<IDisposable> _toDispose = new ConcurrentBag<IDisposable>();

        private readonly Random _random = new Random();

        // workaround until RavenDB-16760 resolved
        protected DocumentStore GetDocumentStoreForRollingIndexes(Options options = null, [CallerMemberName] string caller = null)
        {
            Assert.NotNull(options?.Server);
            options.RunInMemory = false;

            return base.GetDocumentStore(options, caller);
        }

        protected void NoTimeouts()
        {
            foreach (var server in Servers)
            {
                server.ServerStore.Engine.Timeout.Disable = true;
            }
        }

        protected void SetTimeouts()
        {
            foreach (var server in Servers)
            {
                server.ServerStore.Engine.Timeout.Disable = false;
            }
        }

        protected static DatabasePutResult CreateClusterDatabase(string databaseName, IDocumentStore store, int replicationFactor = 2)
        {
            return store.Maintenance.Server.Send(new CreateDatabaseOperation(new DatabaseRecord(databaseName), replicationFactor));
        }

        protected static async Task<bool> WaitUntilDatabaseHasState(DocumentStore store, TimeSpan timeout, bool isLoaded)
        {
            var requestExecutor = store.GetRequestExecutor();
            using (var context = JsonOperationContext.ShortTermSingleUse())
            {
                var shouldContinue = true;
                var timeoutTask = Task.Delay(timeout);
                while (shouldContinue && timeoutTask.IsCompleted == false)
                {
                    try
                    {
                        var databaseIsLoadedCommand = new IsDatabaseLoadedCommand();
                        await requestExecutor.ExecuteAsync(databaseIsLoadedCommand, context);
                        shouldContinue = databaseIsLoadedCommand.Result.IsLoaded != isLoaded;
                        await Task.Delay(100);
                    }
                    catch (OperationCanceledException)
                    {
                        //OperationCanceledException is thrown if the database is currently shutting down
                    }
                }

                return timeoutTask.IsCompleted == false;
            }
        }

        protected void EnsureReplicating(DocumentStore src, DocumentStore dst, string id = null)
        {
            id ??= "marker/" + Guid.NewGuid();
            using (var s = src.OpenSession())
            {
                s.Store(new { }, id);
                s.SaveChanges();
            }
            Assert.NotNull(WaitForDocumentToReplicate<object>(dst, id, 15 * 1000));
        }

        public async Task EnsureReplicatingAsync(IDocumentStore src, IDocumentStore dst)
        {
            var sharding = await Sharding.GetShardingConfigurationAsync(src);
            if (sharding == null)
            {
                var id = "marker/" + Guid.NewGuid();
                using (var s = src.OpenSession())
                {
                    s.Store(new { }, id);
                    s.SaveChanges();
                }
                Assert.NotNull(await WaitForDocumentToReplicateAsync<object>(dst, id, 15 * 1000));
                return;
            }

            foreach (var shardNumber in sharding.Shards.Keys)
            {
                var database = ShardHelper.ToShardName(src.Database, shardNumber);
                var id = $"marker/{Guid.NewGuid()}${Sharding.GetRandomIdForShard(sharding, shardNumber)}";

                using (var s = src.OpenSession(database))
                {
                    s.Store(new { }, id);
                    s.SaveChanges();
                }

                var r = await Replication.WaitForDocumentToReplicateAsync<object>(dst, id, 30 * 1000);
                Assert.NotNull(r);
            }
        }

        protected static async Task<T> WaitForDocumentToReplicateAsync<T>(IDocumentStore store, string id, TimeSpan timeout)
            where T : class
        {
            var sw = Stopwatch.StartNew();
            while (sw.Elapsed <= timeout)
            {
                using (var session = store.OpenAsyncSession(store.Database))
                {
                    var doc = await session.LoadAsync<T>(id);
                    if (doc != null)
                        return doc;
                }

                await Task.Delay(100);
            }

            return null;
        }

        protected Task<T> WaitForDocumentToReplicateAsync<T>(IDocumentStore store, string id, int timeoutInMs)
            where T : class
        {
            return WaitForDocumentToReplicateAsync<T>(store, id, TimeSpan.FromMilliseconds(timeoutInMs));
        }

        protected T WaitForDocumentToReplicate<T>(IDocumentStore store, string id, int timeout)
            where T : class
        {
            var sw = Stopwatch.StartNew();
            while (sw.ElapsedMilliseconds <= timeout)
            {
                using (var session = store.OpenSession(store.Database))
                {
                    var doc = session.Load<T>(id);
                    if (doc != null)
                        return doc;
                }
                Thread.Sleep(100);
            }

            return null;
        }

        protected static bool WaitForDocumentDeletion(IDocumentStore store, string id, int timeout = 10000)
        {
            var sw = Stopwatch.StartNew();
            while (sw.ElapsedMilliseconds <= timeout)
            {
                using (var session = store.OpenSession(store.Database))
                {
                    if (session.Advanced.Exists(id) == false)
                        return true;
                }
                Thread.Sleep(100);
            }

            return false;
        }

        public async Task RemoveDatabaseNode(List<RavenServer> cluster, string database, string toDeleteTag)
        {
            var deleted = cluster.Single(n => n.ServerStore.NodeTag == toDeleteTag);
            var nonDeleted = cluster.Where(n => n != deleted).ToArray();

            using var store = new DocumentStore
            {
                Database = database,
                Urls = new[] { nonDeleted[0].WebUrl },
                Conventions = new DocumentConventions
                {
                    DisableTopologyUpdates = true
                }
            }.Initialize();

            var deleteResult = await store.Maintenance.Server.SendAsync(new DeleteDatabasesOperation(database, hardDelete: true,
                fromNode: toDeleteTag, timeToWaitForConfirmation: TimeSpan.FromSeconds(15)));
            await Task.WhenAll(nonDeleted.Select(n =>
                n.ServerStore.WaitForCommitIndexChange(RachisConsensus.CommitIndexModification.GreaterOrEqual, deleteResult.RaftCommandIndex)));

            Assert.True(await WaitForDatabaseToBeDeleted(store, database, TimeSpan.FromSeconds(15)), await Task.Run(async () =>
            {
                var sb = new StringBuilder($"database '{database}' was not deleted after 15 seconds");
                sb.AppendLine("debug logs : ");
                await GetClusterDebugLogsAsync(sb);
                return sb.ToString();
            }));

            await WaitAndAssertForValueAsync(async () =>
            {
                var record = await store.Maintenance.Server.SendAsync(new GetDatabaseRecordOperation(database));
                return record.UnusedDatabaseIds.Count;
            }, expectedVal: 1, timeout: 10_000);
        }

        public static async Task<bool> WaitForDatabaseToBeDeleted(IDocumentStore store, string databaseName, TimeSpan timeout)
        {
            var pollingInterval = timeout.TotalSeconds < 1 ? timeout : TimeSpan.FromSeconds(1);
            var sw = Stopwatch.StartNew();
            while (true)
            {
                var delayTask = Task.Delay(pollingInterval);
                var dbTask = store.Maintenance.Server.SendAsync(new GetDatabaseRecordOperation(databaseName));
                var doneTask = await Task.WhenAny(dbTask, delayTask);
                if (doneTask == delayTask)
                {
                    if (sw.Elapsed > timeout)
                    {
                        return false;
                    }
                    continue;
                }
                var dbRecord = await dbTask;
                if (dbRecord == null || dbRecord.DeletionInProgress == null || dbRecord.DeletionInProgress.Count == 0)
                {
                    return true;
                }
            }
        }

        public Task EnsureNoReplicationLoop(RavenServer server, string database) => Replication.EnsureNoReplicationLoopAsync(server, database);

        private class GetDatabaseDocumentTestCommand : RavenCommand<DatabaseRecord>
        {
            public override HttpRequestMessage CreateRequest(JsonOperationContext ctx, ServerNode node, out string url)
            {
                url = $"{node.Url}/admin/databases?name={node.Database}";

                return new HttpRequestMessage
                {
                    Method = HttpMethod.Get,
                };
            }

            public override void SetResponse(JsonOperationContext context, BlittableJsonReaderObject response, bool fromCache)
            {
                Result = JsonDeserializationCluster.DatabaseRecord(response);
            }

            public override bool IsReadRequest => true;
        }

        protected static async Task<bool> WaitUntilDatabaseHasState(DocumentStore store, TimeSpan timeout, Func<DatabaseRecord, bool> predicate)
        {
            var requestExecutor = store.GetRequestExecutor();
            using (var context = JsonOperationContext.ShortTermSingleUse())
            {
                var shouldContinue = true;
                var timeoutTask = Task.Delay(timeout);
                while (shouldContinue && timeoutTask.IsCompleted == false)
                {
                    try
                    {
                        var databaseIsLoadedCommand = new GetDatabaseDocumentTestCommand();
                        await requestExecutor.ExecuteAsync(databaseIsLoadedCommand, context);
                        shouldContinue = predicate(databaseIsLoadedCommand.Result) == false;
                        await Task.Delay(100);
                    }
                    catch (OperationCanceledException)
                    {
                        //OperationCanceledException is thrown if the database is currently shutting down
                    }
                }

                return timeoutTask.IsCompleted == false;
            }
        }

        protected Task<RavenServer> ActionWithLeader(Action<RavenServer> act, List<RavenServer> servers = null)
        {
            return ActionWithLeader(l =>
            {
                act(l);
                return Task.CompletedTask;
            }, servers);
        }

        protected async Task<RavenServer> ActionWithLeader(Func<RavenServer, Task> act, List<RavenServer> servers = null)
        {
            var retries = 5;
            var exceptions = new List<Exception>();

            while (retries-- > 0)
            {
                Exception err = null;

                try
                {
                    servers ??= Servers;
                    var leader = servers.FirstOrDefault(s => s.ServerStore.IsLeader());
                    if (leader != null)
                    {
                        await act(leader);
                        return leader;
                    }
                }
                catch (RachisTopologyChangeException e)
                {
                    // The leader cannot remove itself, so we stepdown and try again to remove this node.
                    err = e;
                    var leader = Servers.FirstOrDefault(s => s.ServerStore.IsLeader());
                    leader?.ServerStore.Engine.CurrentLeader?.StepDown();
                }
                catch (Exception e)
                {
                    err = e;
                }

                if(err != null)
                    exceptions.Add(err);

                await Task.Delay(TimeSpan.FromSeconds(1));
            }

            throw new AggregateException($"Failed to get leader after 5 retries. {Environment.NewLine}{GetNodesStatus(servers ?? Servers)}", exceptions);
        }

        private string GetNodesStatus(List<RavenServer> servers)
        {
            var servers2 = servers.Select(s =>
            {
                var engine = s.ServerStore.Engine;
                return $"{s.ServerStore.NodeTag} in {engine.CurrentState} at term {engine.CurrentTerm}";
            });
            return string.Join(Environment.NewLine, servers2);
        }

        protected async Task<T> WaitForValueOnGroupAsync<T>(DatabaseTopology topology, Func<ServerStore, Task<T>> func, T expected, int timeout = 15000)
        {
            var nodes = topology.AllNodes;
            var servers = new List<ServerStore>();
            var tasks = new Dictionary<string, Task<T>>();
            foreach (var node in nodes)
            {
                var server = Servers.Single(s => s.ServerStore.NodeTag == node);
                servers.Add(server.ServerStore);
            }
            foreach (var server in servers)
            {
                var task = WaitForValueAsync(() => func(server), expected, timeout);
                tasks.Add(server.NodeTag, task);
            }

            var res = await Task.WhenAll(tasks.Values);
            var hasExpectedVals = res.Where(t => t?.Equals(expected) ?? false);

            if (hasExpectedVals.Count() == servers.Count)
                return expected;

            var lookup = tasks.ToLookup(key => key.Value.Result, val => val.Key);

            var otherValues = "";
            foreach (var val in lookup)
            {
                otherValues += $"\n the value {val.Key} appears on ";
                foreach (string str in val)
                {
                    otherValues += str + ", ";
                }
            }
            throw new Exception($"Not all node in the group have the expected value of {expected}. {otherValues}");
        }

        protected bool WaitForChangeVectorInCluster(List<RavenServer> nodes, string database, int timeout = 15000)
        {
            return AsyncHelpers.RunSync(() => WaitForChangeVectorInClusterAsync(nodes, database, timeout));
        }

        protected async Task<bool> WaitForChangeVectorInClusterAsync(List<RavenServer> nodes, string database, int timeout = 15000)
        {
            return await WaitForValueAsync(async () =>
            {
                var cvs = new List<string>();
                foreach (var server in nodes)
                {
                    var storage = await server.ServerStore.DatabasesLandlord.TryGetOrCreateResourceStore(database);
                    using (storage.DocumentsStorage.ContextPool.AllocateOperationContext(out DocumentsOperationContext context))
                    using (context.OpenReadTransaction())
                    {
                        cvs.Add(DocumentsStorage.GetDatabaseChangeVector(context));
                    }
                }

                return cvs.Any(x => x != cvs.FirstOrDefault()) == false;
            }, true, timeout: timeout, interval: 333);
        }

        protected async Task<bool> WaitForChangeVectorInClusterForModeAsync(List<RavenServer> nodes, string database, RavenDatabaseMode mode, int replicationFactor = 3, int timeout = 15000)
        {
            if (mode == RavenDatabaseMode.Single)
                return await WaitForChangeVectorInClusterAsync(nodes, database, timeout);

            return await ShardingCluster.WaitForShardedChangeVectorInClusterAsync(nodes, database, replicationFactor, timeout);
        }

        protected async Task<bool> WaitForDocumentInClusterAsync<T>(DocumentSession session, string docId, Func<T, bool> predicate, TimeSpan timeout, X509Certificate2 certificate = null)
        {
            var nodes = session.RequestExecutor.TopologyNodes;
            var stores = GetDocumentStores(nodes, disableTopologyUpdates: true, certificate: certificate);
            return await WaitForDocumentInClusterAsyncInternal(docId, predicate, timeout, stores);
        }

        protected async Task<bool> WaitForDocumentInClusterAsync<T>(DatabaseTopology topology, string db, string docId, Func<T, bool> predicate, TimeSpan timeout, X509Certificate2 certificate = null)
        {
            var allNodes = topology.Members;
            var serversTopology = Servers.Where(s => allNodes.Contains(s.ServerStore.NodeTag));
            var nodes = serversTopology.Select(x => new ServerNode
            {
                Url = x.WebUrl,
                Database = db
            });
            var stores = GetDocumentStores(nodes, disableTopologyUpdates: true, certificate: certificate);
            return await WaitForDocumentInClusterAsyncInternal(docId, predicate, timeout, stores);
        }

        protected async Task<bool> WaitForDocumentInClusterAsync<T>(IReadOnlyList<ServerNode> topology, string docId, Func<T, bool> predicate, TimeSpan timeout)
        {
            var stores = GetDocumentStores(topology, disableTopologyUpdates: true);
            return await WaitForDocumentInClusterAsyncInternal(docId, predicate, timeout, stores);
        }

        protected async Task<bool> WaitForDocumentInClusterAsync<T>(List<RavenServer> nodes, string database, string docId, Func<T, bool> predicate, TimeSpan timeout, X509Certificate2 certificate = null)
        {
            var stores = GetDocumentStores(nodes, database, disableTopologyUpdates: true, certificate: certificate);
            return await WaitForDocumentInClusterAsyncInternal(docId, predicate, timeout, stores);
        }

        private async Task<bool> WaitForDocumentInClusterAsyncInternal<T>(string docId, Func<T, bool> predicate, TimeSpan timeout, List<DocumentStore> stores)
        {
            var tasks = new List<Task<bool>>();

            foreach (var store in stores)
                tasks.Add(Task.Run(() => WaitForDocument(store, docId, predicate, (int)timeout.TotalMilliseconds)));

            await Task.WhenAll(tasks);

            return tasks.All(x => x.Result);
        }

        private List<DocumentStore> GetDocumentStores(IEnumerable<ServerNode> nodes, bool disableTopologyUpdates, X509Certificate2 certificate = null)
        {
            var stores = new List<DocumentStore>();
            foreach (var node in nodes)
            {
                var store = new DocumentStore
                {
                    Urls = new[] { node.Url },
                    Database = node.Database,
                    Certificate = certificate,
                    Conventions =
                    {
                        DisableTopologyUpdates = disableTopologyUpdates,
                        DisposeCertificate = false
                    }
                };
                store.Initialize();
                stores.Add(store);
                _toDispose.Add(store);
            }

            return stores;
        }

        public List<DocumentStore> GetDocumentStores(List<RavenServer> nodes, string database, bool disableTopologyUpdates, X509Certificate2 certificate = null)
        {
            var stores = new List<DocumentStore>();
            foreach (var node in nodes)
            {
                var store = new DocumentStore
                {
                    Urls = new[] { node.WebUrl },
                    Database = database,
                    Certificate = certificate,
                    Conventions =
                    {
                        DisableTopologyUpdates = disableTopologyUpdates
                    }
                };
                store.Initialize();
                stores.Add(store);
                _toDispose.Add(store);
            }

            return stores;
        }

        protected bool WaitForDocument(IDocumentStore store,
            string docId,
            int timeout = 10000,
            string database = null)
        {
            return WaitForDocument<dynamic>(store, docId, predicate: null, timeout: timeout, database);
        }



        public async Task<T[]> AssertClusterWaitForNotNull<T>(
            List<RavenServer> nodes,
            string database,
            Func<IDocumentStore, Task<T>> act,
            int timeout = 15000,
            int interval = 100) where T : class
        {
            return await ClusterWaitFor(nodes, database, s => AssertWaitForNotNullAsync(() => act(s), timeout, interval));
        }
        public async Task<T[]> ClusterWaitForNotNull<T>(
            List<RavenServer> nodes,
            string database,
            Func<IDocumentStore, Task<T>> act,
            int timeout = 15000,
            int interval = 100) where T : class
        {
            return await ClusterWaitFor(nodes, database, s => WaitForNotNullAsync(() => act(s), timeout, interval));
        }

        public async Task<T[]> AssertClusterWaitForValue<T>(
            List<RavenServer> nodes,
            string database,
            Func<IDocumentStore, Task<T>> act,
            T expectedVal,
            int timeout = 15000,
            int interval = 100) where T : class
        {
            return await ClusterWaitFor(nodes, database, s => AssertWaitForValueAsync(() => act(s), expectedVal, timeout, interval));
        }

        public async Task<T[]> ClusterWaitFor<T>(
            List<RavenServer> nodes,
            string database,
            Func<IDocumentStore, Task<T>> waitFunc)
        {
            var stores = nodes.Select(n => new DocumentStore
            {
                Database = database,
                Urls = new[]
                {
                    n.WebUrl
                },
                Conventions = new DocumentConventions
                {
                    DisableTopologyUpdates = true
                }
            }.Initialize()).ToArray();

            using (new DisposableAction(Action))
            {
                var tasks = stores.Select(waitFunc).ToArray();
                await Task.WhenAll(tasks);
                return tasks.Select(t => t.Result).ToArray();
            }

            void Action()
            {
                foreach (var store in stores)
                {
                    try
                    {
                        store.Dispose();
                    }
                    catch
                    {
                        // ignored
                    }
                }
            }
        }

        protected async Task<RavenServer> ReviveNodeAsync((string DataDirectory, string Url, string NodeTag) info, ServerCreationOptions options = default)
        {
            options ??= new ServerCreationOptions
            {
                RunInMemory = false,
                DeletePrevious = false,
                RegisterForDisposal = true,
                CustomSettings = DefaultClusterSettings
            };

            options.CustomSettings ??= new Dictionary<string, string>();

            options.DataDirectory = info.DataDirectory;
            options.NodeTag = info.NodeTag;
            options.CustomSettings[RavenConfiguration.GetKey(x => x.Core.ServerUrls)] = info.Url;

            var server = GetNewServer(options);
            await server.ServerStore.InitializationCompleted.WaitAsync();
            return server;
        }

        protected static (string DataDirectory, string Url, string NodeTag) DisposeServerAndWaitForFinishOfDisposal(RavenServer serverToDispose)
        {
            var dataDirectory = serverToDispose.Configuration.Core.DataDirectory.FullPath;
            var url = serverToDispose.WebUrl;
            var nodeTag = serverToDispose.ServerStore.NodeTag;

            DisposeServer(serverToDispose);

            return (dataDirectory, url, nodeTag);
        }

        protected static async Task<(string DataDirectory, string Url, string NodeTag)> DisposeServerAndWaitForFinishOfDisposalAsync(RavenServer serverToDispose)
        {
            var dataDirectory = serverToDispose.Configuration.Core.DataDirectory.FullPath;
            var url = serverToDispose.WebUrl;
            var nodeTag = serverToDispose.ServerStore.NodeTag;

            await DisposeServerAsync(serverToDispose);

            return (dataDirectory, url, nodeTag);
        }

        protected async Task DisposeAndRemoveServer(RavenServer serverToDispose)
        {
            await DisposeServerAndWaitForFinishOfDisposalAsync(serverToDispose);
            Servers.Remove(serverToDispose);
        }

        protected Dictionary<string, string> DefaultClusterSettings = new Dictionary<string, string>
        {
            [RavenConfiguration.GetKey(x => x.Cluster.MoveToRehabGraceTime)] = "1",
            [RavenConfiguration.GetKey(x => x.Cluster.AddReplicaTimeout)] = "1",
            [RavenConfiguration.GetKey(x => x.Cluster.StabilizationTime)] = "1",
        };

        protected async Task<(List<RavenServer> Nodes, RavenServer Leader)> CreateRaftCluster(
            int numberOfNodes,
            bool? shouldRunInMemory = null,
            int? leaderIndex = null,
            IDictionary<string, string> customSettings = null,
            List<IDictionary<string, string>> customSettingsList = null,
            bool watcherCluster = false,
            bool useReservedPorts = false,
            [CallerMemberName] string caller = null)
        {
            var result = await CreateRaftClusterInternalAsync(numberOfNodes, shouldRunInMemory, leaderIndex, useSsl: false, customSettings, customSettingsList, watcherCluster, useReservedPorts, caller);
            return (result.Nodes, result.Leader);
        }

        protected Task<(List<RavenServer> Nodes, RavenServer Leader, TestCertificatesHolder Certificates)> CreateRaftClusterWithSsl(
            int numberOfNodes,
            bool shouldRunInMemory = true,
            int? leaderIndex = null,
            IDictionary<string, string> customSettings = null,
            List<IDictionary<string, string>> customSettingsList = null,
            bool watcherCluster = false,
            bool useReservedPorts = false)
        {
            return CreateRaftClusterInternalAsync(numberOfNodes, shouldRunInMemory, leaderIndex, useSsl: true, customSettings, customSettingsList, watcherCluster, useReservedPorts);
        }

        protected async Task<(RavenServer Leader, Dictionary<RavenServer, ProxyServer> Proxies)> CreateRaftClusterWithProxiesAsync(
            int numberOfNodes, bool shouldRunInMemory = true, int? leaderIndex = null, int delay = 0, [CallerMemberName] string caller = null)
        {
            var result = await CreateRaftClusterWithProxiesAndGetLeaderInternalAsync(numberOfNodes, shouldRunInMemory, leaderIndex, useSsl: false, delay, caller);
            return (result.Leader, result.Proxies);
        }

        protected async Task<(RavenServer Leader, Dictionary<RavenServer, ProxyServer> Proxies, TestCertificatesHolder Certificates)> CreateRaftClusterWithSslAndProxiesAsync(
            int numberOfNodes, bool shouldRunInMemory = true, int? leaderIndex = null, int delay = 0, [CallerMemberName] string caller = null)
        {
            var result = await CreateRaftClusterWithProxiesAndGetLeaderInternalAsync(numberOfNodes, shouldRunInMemory, leaderIndex, useSsl: true, delay, caller);
            return (result.Leader, result.Proxies, result.Certificates);
        }

        private async Task<(RavenServer Leader, Dictionary<RavenServer, ProxyServer> Proxies, TestCertificatesHolder Certificates)> CreateRaftClusterWithProxiesAndGetLeaderInternalAsync(int numberOfNodes, bool shouldRunInMemory = true, int? leaderIndex = null, bool useSsl = false, int delay = 0, [CallerMemberName] string caller = null)
        {
            leaderIndex ??= _random.Next(0, numberOfNodes);
            RavenServer leader = null;
            var serversToPorts = new Dictionary<RavenServer, string>();
            var serversToProxies = new Dictionary<RavenServer, ProxyServer>();

            var customSettings = GetServerSettingsForPort(useSsl, out var serverUrl, out var certificates);

            for (var i = 0; i < numberOfNodes; i++)
            {
                int proxyPort = 10000;
                var co = new ServerCreationOptions
                {
                    CustomSettings = customSettings,
                    RunInMemory = shouldRunInMemory,
                    RegisterForDisposal = false
                };
                var server = GetNewServer(co, caller);
                var proxy = new ProxyServer(ref proxyPort, Convert.ToInt32(server.ServerStore.GetNodeHttpServerUrl()), delay);
                serversToProxies.Add(server, proxy);

                if (Servers.Any(s => s.WebUrl.Equals(server.WebUrl, StringComparison.OrdinalIgnoreCase)) == false)
                {
                    Servers.Add(server);
                }

                serversToPorts.Add(server, serverUrl);
                if (i == leaderIndex)
                {
                    await server.ServerStore.EnsureNotPassiveAsync();
                    leader = server;
                }
            }
            using (var cts = new CancellationTokenSource(TimeSpan.FromMinutes(5)))
            {
                for (var i = 0; i < numberOfNodes; i++)
                {
                    if (i == leaderIndex)
                    {
                        continue;
                    }
                    var follower = Servers[i];
                    // ReSharper disable once PossibleNullReferenceException
                    await leader.ServerStore.AddNodeToClusterAsync(serversToPorts[follower], token: cts.Token);
                    await follower.ServerStore.WaitForTopology(Leader.TopologyModification.Voter, cts.Token);
                }
            }
            // ReSharper disable once PossibleNullReferenceException
            var condition = await leader.ServerStore.WaitForState(RachisState.Leader, CancellationToken.None).WaitWithoutExceptionAsync(numberOfNodes * _electionTimeoutInMs * 5);
            var states = string.Empty;
            if (condition == false)
            {
                states = Cluster.GetLastStatesFromAllServersOrderedByTime();
            }
            Assert.True(condition, "The leader has changed while waiting for cluster to become stable. All nodes status: " + states);
            return (leader, serversToProxies, certificates);
        }

        protected async Task<(List<RavenServer> Nodes, RavenServer Leader, TestCertificatesHolder Certificates)> CreateRaftClusterInternalAsync(
            int numberOfNodes,
            bool? shouldRunInMemory = null,
            int? leaderIndex = null,
            bool useSsl = false,
            IDictionary<string, string> customSettings = null,
            List<IDictionary<string, string>> customSettingsList = null,
            bool watcherCluster = false,
            bool useReservedPorts = false,
            [CallerMemberName] string caller = null)
        {
            string[] allowedNodeTags = { "A", "B", "C", "D", "E", "F", "G", "H", "I", "J", "K", "L", "M", "N", "O", "P", "Q", "R", "S", "T", "U", "V", "W", "X", "Y", "Z" };
            var actualLeaderIndex = leaderIndex;
            leaderIndex ??= _random.Next(0, numberOfNodes);
            RavenServer leader = null;
            var serversToPorts = new Dictionary<RavenServer, string>();
            var clusterNodes = new List<RavenServer>(); // we need this in case we create more than 1 cluster in the same test

            _electionTimeoutInMs = Math.Max(300, numberOfNodes * 80);

            if (customSettingsList != null && customSettingsList.Count != numberOfNodes)
            {
                throw new InvalidOperationException("The number of custom settings must equal the number of nodes.");
            }

            TestCertificatesHolder certificates = null;

            for (var i = 0; i < numberOfNodes; i++)
            {
                if (customSettingsList == null)
                {
                    customSettings ??= new Dictionary<string, string>(DefaultClusterSettings)
                    {
                        [RavenConfiguration.GetKey(x => x.Cluster.ElectionTimeout)] = _electionTimeoutInMs.ToString(),
                    };
                }
                else
                {
                    customSettings = customSettingsList[i];
                }

<<<<<<< HEAD
                customSettings.TryGetValue(RavenConfiguration.GetKey(x => x.Core.ServerUrls), out string serverUrl);
                if (useSsl)
                {
                    serverUrl ??= UseFiddlerUrl("https://127.0.0.1:0");
                    if (customSettings.TryGetValue(RavenConfiguration.GetKey(x => x.Core.SetupMode), out var setupMode) == false || setupMode != nameof(SetupMode.LetsEncrypt))
                        certificates = Certificates.SetupServerAuthentication(customSettings, serverUrl);
                }
                else
                {
                    serverUrl ??= UseFiddlerUrl("http://127.0.0.1:0");
=======
                string serverUrl;

                var port = 0;
                if (useReservedPorts)
                {
                    port = GetReservedPort();
                }

                if (useSsl)
                {
                    serverUrl = UseFiddlerUrl($"https://127.0.0.1:{port}");
                    certificates = Certificates.SetupServerAuthentication(customSettings, serverUrl);
                }
                else
                {
                    serverUrl = UseFiddlerUrl($"http://127.0.0.1:{port}");
>>>>>>> f2a427dd
                    customSettings[RavenConfiguration.GetKey(x => x.Core.ServerUrls)] = serverUrl;
                }
                var co = new ServerCreationOptions
                {
                    CustomSettings = customSettings,
                    RunInMemory = shouldRunInMemory,
                    RegisterForDisposal = false,
                    NodeTag = allowedNodeTags[i]
                };
                var server = GetNewServer(co, caller);
                port = Convert.ToInt32(server.ServerStore.GetNodeHttpServerUrl().Split(':')[2]);
                var prefix = useSsl ? "https" : "http";
                var ip = serverUrl.Split(':')[1].Replace("//", "");
                serverUrl = UseFiddlerUrl($"{prefix}://{ip}:{port}");
                Servers.Add(server);
                clusterNodes.Add(server);

                serversToPorts.Add(server, serverUrl);
                if (i == leaderIndex)
                {
                    await server.ServerStore.EnsureNotPassiveAsync(null, nodeTag: co.NodeTag);
                    leader = server;
                }
            }

            using (var cts = new CancellationTokenSource(TimeSpan.FromMinutes(5)))
            {
                for (var i = 0; i < numberOfNodes; i++)
                {
                    if (i == leaderIndex)
                    {
                        continue;
                    }
                    var follower = clusterNodes[i];
                    // ReSharper disable once PossibleNullReferenceException
                    leader = await ActionWithLeader(l =>
                        l.ServerStore.AddNodeToClusterAsync(serversToPorts[follower], nodeTag: allowedNodeTags[i], asWatcher: watcherCluster, token: cts.Token), clusterNodes);

                    if (watcherCluster)
                    {
                        await follower.ServerStore.WaitForTopology(Leader.TopologyModification.NonVoter, cts.Token);
                    }
                    else
                    {
                        await follower.ServerStore.WaitForTopology(Leader.TopologyModification.Voter, cts.Token);
                    }

                    leader.ServerStore.Engine.GetLastCommitIndex(out var index, out _);
                    await follower.ServerStore.WaitForCommitIndexChange(RachisConsensus.CommitIndexModification.GreaterOrEqual, index, cts.Token);
                }
            }

            await WaitForClusterTopologyOnAllNodes(clusterNodes);

            // ReSharper disable once PossibleNullReferenceException
            var condition = await leader.ServerStore.WaitForState(RachisState.Leader, CancellationToken.None).WaitWithoutExceptionAsync(numberOfNodes * _electionTimeoutInMs * 5);
            var states = "The leader has changed while waiting for cluster to become stable. All nodes status: ";
            if (condition == false)
            {
                InvalidOperationException e = null;
                if (actualLeaderIndex == null)
                {
                    // leader changed, try get the new leader if no leader index was selected
                    try
                    {
                        leader = await ActionWithLeader(_ => Task.CompletedTask, clusterNodes);
                        Assert.True(await WaitForNotHavingPromotables(clusterNodes));
                        return (clusterNodes, leader, certificates);
                    }
                    catch (InvalidOperationException ex)
                    {
                        e = ex;
                    }
                }
                states += Cluster.GetLastStatesFromAllServersOrderedByTime();
                if (e != null)
                    states += $"{Environment.NewLine}{e}";
            }
            Assert.True(condition, states);
            Assert.True(await WaitForNotHavingPromotables(clusterNodes));

            var votersCount = watcherCluster ? 0 : numberOfNodes - 1;
            if (votersCount > 0)
                await ActionWithLeader(async (leader1) =>
                {
                    var sw = Stopwatch.StartNew();
                    while (leader1.ServerStore.Engine.CurrentLeader.CurrentVoters.Count < votersCount)
                    {
                        await Task.Delay(100);
                        if (sw.ElapsedMilliseconds > 15_000)
                        {
                            throw new TimeoutException("waited too much to leader voters.");
                        }
                    }
                }, clusterNodes);

            return (clusterNodes, leader, certificates);
        }

        private async Task WaitForClusterTopologyOnAllNodes(List<RavenServer> clusterNodes)
        {
            foreach (var node in clusterNodes)
            {
                var nodesInTopology = await WaitForValueAsync(async () => await Task.FromResult(node.ServerStore.GetClusterTopology().AllNodes.Count), clusterNodes.Count, interval: 444);
                Assert.Equal(clusterNodes.Count, nodesInTopology);
            }
        }

        private static async Task<bool> WaitForNotHavingPromotables(List<RavenServer> clusterNodes, long timeout = 15_000)
        {
            // Waiting for not having Promotables and all nodes topologies will be updated

            var sw = Stopwatch.StartNew();
            while (sw.ElapsedMilliseconds < timeout)
            {
                bool havePromotables = false;
                foreach (var server in clusterNodes)
                {
                    var t1 = server.ServerStore.GetClusterTopology();
                    if (t1.Promotables.Count > 0)
                    {
                        havePromotables = true;
                        break;
                    }
                }

                if (havePromotables == false)
                {
                    return true;
                }

                await Task.Delay(200);
            }

            return false;
        }

        protected Dictionary<string, string> GetServerSettingsForPort(bool useSsl, out string serverUrl, out TestCertificatesHolder certificates)
        {
            var customSettings = new Dictionary<string, string>();

            if (useSsl)
            {
                serverUrl = UseFiddlerUrl("https://127.0.0.1:0");
                certificates = Certificates.SetupServerAuthentication(customSettings, serverUrl);
            }
            else
            {
                serverUrl = UseFiddlerUrl("http://127.0.0.1:0");
                customSettings[RavenConfiguration.GetKey(x => x.Core.ServerUrls)] = serverUrl;
                certificates = null;
            }

            return customSettings;
        }

        public async Task WaitForLeader(TimeSpan timeout)
        {
            using var cts = new CancellationTokenSource(timeout);
            var tasks = Servers
                .Select(server => server.ServerStore.WaitForState(RachisState.Leader, cts.Token))
                .ToList();

            var t = await Task.WhenAny(tasks);

            if (t.Result == false)
                throw new TimeoutException(Cluster.GetLastStatesFromAllServersOrderedByTime());
        }

        public async Task<(long Index, List<RavenServer> Servers)> CreateDatabaseInCluster(DatabaseRecord record, int replicationFactor, string leadersUrl, X509Certificate2 certificate = null)
        {
            var tuple = await CreateDatabaseInClusterInner(record, replicationFactor, leadersUrl, certificate);
            return (tuple.Result.RaftCommandIndex, tuple.Servers);
        }

        public async Task<(DatabasePutResult Result, List<RavenServer> Servers)> CreateDatabaseInClusterInner(DatabaseRecord record, int replicationFactor, string leadersUrl, X509Certificate2 certificate)
        {
            var serverCount = Servers.Count(s => s.Disposed == false);
            if (serverCount < replicationFactor)
            {
                throw new InvalidOperationException($"Cannot create database with replication factor = {replicationFactor} when there is only {serverCount} servers in the cluster.");
            }

            DatabasePutResult databaseResult;
            string[] urls;
            using (var store = new DocumentStore()
            {
                Urls = new[] { leadersUrl },
                Database = record.DatabaseName,
                Certificate = certificate,
                Conventions =
                {
                    DisposeCertificate = false
                }
            }.Initialize())
            {
                try
                {
                    databaseResult = store.Maintenance.Server.Send(new CreateDatabaseOperation(record, replicationFactor));
                }
                catch (ConcurrencyException inner)
                {
                    //catch debug logs
                    var sb = new StringBuilder();
                    await GetClusterDebugLogsAsync(sb);
                    throw new ConcurrencyException($"Couldn't create database on time, cluster debug logs: {sb}", inner);
                }
                urls = await GetClusterNodeUrlsAsync(leadersUrl, store);
            }

            var firstUrlNode = databaseResult.NodesAddedTo.First();
            var currentCluster = Servers.Where(s => s.Disposed == false && s.ServerStore.GetClusterTopology().TryGetNodeTagByUrl(firstUrlNode).HasUrl).ToArray();

            int numberOfInstances = 0;
            foreach (var server in currentCluster)
            {
                await server.ServerStore.Cluster.WaitForIndexNotification(databaseResult.RaftCommandIndex);
            }

            var relevantServers = currentCluster.Where(s => databaseResult.Topology.RelevantFor(s.ServerStore.NodeTag)).ToArray();
            foreach (var server in relevantServers)
            {
                var result = server.ServerStore.DatabasesLandlord.TryGetOrCreateDatabase(record.DatabaseName);
                if (result.DatabaseStatus != DatabasesLandlord.DatabaseSearchResult.Status.Missing)
                    numberOfInstances++;
            }

            if (numberOfInstances != replicationFactor)
            {
                throw new InvalidOperationException($"Couldn't create the db on all nodes, just on {numberOfInstances} out of {replicationFactor}{Environment.NewLine}" +
                                                    $"Server urls are {string.Join(",", Servers.Select(x => $"[{x.WebUrl}|{x.Disposed}]"))};{Environment.NewLine}" +
                                                    $"Current cluster (members) urls are : {string.Join(",", urls)};{Environment.NewLine}" +
                                                    $"The relevant servers are : {string.Join(",", relevantServers.Select(x => x.WebUrl))};{Environment.NewLine}" +
                                                    $"current servers are: {string.Join(",", currentCluster.Select(x => x.WebUrl))}");
            }

            return (databaseResult, relevantServers.ToList());
        }

        private static async Task<string[]> GetClusterNodeUrlsAsync(string leadersUrl, IDocumentStore store)
        {
            string[] urls;
            using (var requestExecutor = ClusterRequestExecutor.CreateForShortTermUse(leadersUrl, store.Certificate, DocumentConventions.DefaultForServer))
            {
                try
                {
                    await requestExecutor.UpdateTopologyAsync(new RequestExecutor.UpdateTopologyParameters(new ServerNode
                    {
                        Url = leadersUrl
                    })
                    {
                        TimeoutInMs = 15000,
                        ForceUpdate = true
                    });
                }
                catch (Exception e)
                {
                    Console.WriteLine(e);
                    throw;
                }

                urls = requestExecutor.Topology.Nodes.Select(x => x.Url).ToArray();
            }

            return urls;
        }

        public Task<(long Index, List<RavenServer> Servers)> CreateDatabaseInCluster(string databaseName, int replicationFactor, string leadersUrl, X509Certificate2 certificate = null)
        {
            return CreateDatabaseInCluster(new DatabaseRecord(databaseName), replicationFactor, leadersUrl, certificate);
        }

        public Task<(long Index, List<RavenServer> Servers)> CreateDatabaseInClusterForMode(string databaseName, int replicationFactor, (List<RavenServer> Nodes, RavenServer Leader) tuple, RavenDatabaseMode mode, int shards = 3, X509Certificate2 certificate = null)
        {
            if (mode == RavenDatabaseMode.Single)
                return CreateDatabaseInCluster(databaseName, replicationFactor, tuple.Leader.WebUrl, certificate);

            return ShardingCluster.CreateShardedDatabaseInCluster(databaseName, replicationFactor, tuple, shards, certificate);
        }

        public void WaitForIndexingInTheCluster(IDocumentStore store, string dbName = null, TimeSpan? timeout = null, bool allowErrors = false)
        {
            var record = store.Maintenance.Server.Send(new GetDatabaseRecordOperation(dbName ?? store.Database));
            foreach (var nodeTag in record.Topology.AllNodes)
            {
                Indexes.WaitForIndexing(store, dbName, timeout, allowErrors, nodeTag);
            }
        }

        public async Task StoreInTransactionMode(IDocumentStore store, int n)
        {
            for (int i = 0; i < n; i++)
            {
                using (var session = store.OpenAsyncSession(new SessionOptions { TransactionMode = TransactionMode.ClusterWide }))
                {
                    await session.StoreAsync(new User() { Name = "userT" + i }, "users/1");
                    await session.SaveChangesAsync();
                }
            }
        }

        public async Task DeleteInTransactionMode(IDocumentStore store, int n)
        {
            for (int i = 0; i < n; i++)
            {
                using (var session = store.OpenAsyncSession(new SessionOptions { TransactionMode = TransactionMode.ClusterWide }))
                {
                    session.Delete("users/1");
                    await session.SaveChangesAsync();
                }
            }

        }
        public async Task DeleteAndStoreInTransactionMode(IDocumentStore store, int n)
        {
            for (int i = 0; i < n; i++)
            {
                using (var session = store.OpenAsyncSession(new SessionOptions { TransactionMode = TransactionMode.ClusterWide }))
                {
                    session.Delete("users/1");
                    await session.StoreAsync(new User() { Name = "userT" + i }, "users/2");
                    await session.SaveChangesAsync();
                }
            }

        }
        public async Task StoreInRegularMode(IDocumentStore store, int n)
        {
            for (int i = 0; i < n; i++)
            {
                using (var session = store.OpenAsyncSession())
                {
                    await session.StoreAsync(new User() { Name = "userR" + i }, "users/1");
                    await session.SaveChangesAsync();
                }
            }

        }

        public async Task DeleteInRegularMode(IDocumentStore store, int n)
        {
            for (int i = 0; i < n; i++)
            {
                using (var session = store.OpenAsyncSession())
                {
                    session.Delete("users/1");
                    await session.SaveChangesAsync();
                }
            }

        }

        internal async Task GetClusterDebugLogsAsync(StringBuilder sb)
        {
            NodeDebugInfo debugInfo = null;
            await ActionWithLeader((l) =>
            {
                debugInfo = GetDebugInfoForNode(l);
                return Task.CompletedTask;
            });

            AppendDebugInfo(sb, debugInfo);
        }

        internal static void GetDebugLogsForNode(RavenServer node, StringBuilder sb) => AppendDebugInfo(sb, GetDebugInfoForNode(node));

        private static NodeDebugInfo GetDebugInfoForNode(RavenServer node)
        {
            var debugInfo = new NodeDebugInfo
            {
                ClusterObserverLogs = node.ServerStore.Observer?.ReadDecisionsForDatabase().List, 
                PrevStates = node.ServerStore.Engine.PrevStates.Select(s => s.ToString()).ToList()
            };

            using (node.ServerStore.Engine.ContextPool.AllocateOperationContext(out ClusterOperationContext context))
            using (context.OpenReadTransaction())
            {
                debugInfo.HistoryLogs = node.ServerStore.Engine.LogHistory.GetHistoryLogs(context).ToList();
                debugInfo.InMemoryDebug = node.ServerStore.Engine.InMemoryDebug.ToJson();
            }

            return debugInfo;
        }

        private static void AppendDebugInfo(StringBuilder sb, NodeDebugInfo debugInfo)
        {
            if (debugInfo.PrevStates != null)
            {
                sb.AppendLine($"{Environment.NewLine}States:{Environment.NewLine}-----------------------");
                foreach (var state in debugInfo.PrevStates)
                {
                    sb.AppendLine($"{state}{Environment.NewLine}");
                }
                sb.AppendLine();
            }

            if (debugInfo.HistoryLogs != null)
            {
                sb.AppendLine($"HistoryLogs:{Environment.NewLine}-----------------------");
                using (var context = JsonOperationContext.ShortTermSingleUse())
                {
                    var c = 0;
                    foreach (var log in debugInfo.HistoryLogs)
                    {
                        var json = context.ReadObject(log, nameof(log) + $"{c++}");
                        sb.AppendLine(json.ToString());
                    }
                }
                sb.AppendLine();
            }

            if (debugInfo.ClusterObserverLogs?.Length > 0)
            {
                sb.AppendLine($"Cluster Observer Log Entries:{Environment.NewLine}-----------------------");
                using (var context = JsonOperationContext.ShortTermSingleUse())
                {
                    var c = 0;
                    foreach (var log in debugInfo.ClusterObserverLogs)
                    {
                        var json = context.ReadObject(log.ToJson(), nameof(log) + $"{c++}");
                        sb.AppendLine(json.ToString());
                    }
                }
            }

            if (debugInfo.InMemoryDebug != null)
            {
                sb.AppendLine($"RachisDebug:{Environment.NewLine}-----------------------");
                using (var context = JsonOperationContext.ShortTermSingleUse())
                {
                    var json = context.ReadObject(debugInfo.InMemoryDebug, nameof(NodeDebugInfo.InMemoryDebug));
                    sb.AppendLine(json.ToString());
                }
            }
        }

        private class NodeDebugInfo
        {
            public ClusterObserverLogEntry[] ClusterObserverLogs;

            public List<DynamicJsonValue> HistoryLogs;

            public DynamicJsonValue InMemoryDebug;

            public List<string> PrevStates;
        }


        public override void Dispose()
        {
            foreach (var disposable in _toDispose)
                disposable.Dispose();

            foreach (var server in Servers)
            {
                if (IsGlobalServer(server))
                    continue; // must not dispose the global server

                if (ServersForDisposal.Contains(server) == false)
                    ServersForDisposal.Add(server);
            }

            base.Dispose();
        }
    }
}<|MERGE_RESOLUTION|>--- conflicted
+++ resolved
@@ -817,35 +817,22 @@
                     customSettings = customSettingsList[i];
                 }
 
-<<<<<<< HEAD
                 customSettings.TryGetValue(RavenConfiguration.GetKey(x => x.Core.ServerUrls), out string serverUrl);
+                var port = 0;
+                if (useReservedPorts)
+                {
+                    port = GetReservedPort();
+                }
+
                 if (useSsl)
                 {
-                    serverUrl ??= UseFiddlerUrl("https://127.0.0.1:0");
+                    serverUrl ??= UseFiddlerUrl($"https://127.0.0.1:{port}");
                     if (customSettings.TryGetValue(RavenConfiguration.GetKey(x => x.Core.SetupMode), out var setupMode) == false || setupMode != nameof(SetupMode.LetsEncrypt))
                         certificates = Certificates.SetupServerAuthentication(customSettings, serverUrl);
                 }
                 else
                 {
-                    serverUrl ??= UseFiddlerUrl("http://127.0.0.1:0");
-=======
-                string serverUrl;
-
-                var port = 0;
-                if (useReservedPorts)
-                {
-                    port = GetReservedPort();
-                }
-
-                if (useSsl)
-                {
-                    serverUrl = UseFiddlerUrl($"https://127.0.0.1:{port}");
-                    certificates = Certificates.SetupServerAuthentication(customSettings, serverUrl);
-                }
-                else
-                {
-                    serverUrl = UseFiddlerUrl($"http://127.0.0.1:{port}");
->>>>>>> f2a427dd
+                    serverUrl ??= UseFiddlerUrl($"http://127.0.0.1:{port}");
                     customSettings[RavenConfiguration.GetKey(x => x.Core.ServerUrls)] = serverUrl;
                 }
                 var co = new ServerCreationOptions
