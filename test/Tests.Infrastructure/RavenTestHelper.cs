﻿using System;
using System.Collections.Generic;
using System.IO;
using System.Linq;
using System.Text.RegularExpressions;
using System.Threading;
using System.Threading.Tasks;
using Raven.Client.Documents;
using Raven.Client.Documents.Operations.Indexes;
using Raven.Client.Documents.Queries;
using Raven.Client.Documents.Session;
using Raven.Server.Utils;
using Voron.Platform.Posix;
using Sparrow.Collections;
using Sparrow.Platform;
using Sparrow.Utils;
using Xunit;
using System.Text;
using Raven.Client.Documents.Operations;
using Raven.Client.ServerWide.Operations;
using Xunit.Sdk;
using ExceptionAggregator = Raven.Server.Utils.ExceptionAggregator;

namespace FastTests
{
    public static class RavenTestHelper
    {
        public static readonly bool IsRunningOnCI;

        public static readonly ParallelOptions DefaultParallelOptions = new ParallelOptions
        {
            MaxDegreeOfParallelism = ProcessorInfo.ProcessorCount * 2
        };

        static RavenTestHelper()
        {
            bool.TryParse(Environment.GetEnvironmentVariable("RAVEN_IS_RUNNING_ON_CI"), out IsRunningOnCI);
        }

        private static int _pathCount;

        public static string NewDataPath(string testName, int serverPort, bool forceCreateDir = false)
        {
            testName = testName?.Replace("<", "").Replace(">", "");

            var newDataDir = Path.GetFullPath($".\\Databases\\{testName ?? "TestDatabase"}.{serverPort}-{Interlocked.Increment(ref _pathCount)}");

            if (PlatformDetails.RunningOnPosix)
                newDataDir = PosixHelper.FixLinuxPath(newDataDir);

            if (forceCreateDir && Directory.Exists(newDataDir) == false)
                Directory.CreateDirectory(newDataDir);

            return newDataDir;
        }

        public static void AssertTrue(bool condition, Func<string> messageOnFailure)
        {
            string failureMessage = null;
            if (condition == false)
            {
                try
                {
                    failureMessage = messageOnFailure();
                }
                catch (Exception e)
                {
                    failureMessage = e.ToString();
                }
            }

            Xunit.Assert.True(condition, failureMessage);
        }

        public static void DeletePaths(ConcurrentSet<string> pathsToDelete, ExceptionAggregator exceptionAggregator)
        {
            var localPathsToDelete = pathsToDelete.ToArray();
            foreach (var pathToDelete in localPathsToDelete)
            {
                pathsToDelete.TryRemove(pathToDelete);

                FileAttributes pathAttributes;
                try
                {
                    pathAttributes = File.GetAttributes(pathToDelete);
                }
                catch (FileNotFoundException)
                {
                    continue;
                }
                catch (DirectoryNotFoundException)
                {
                    continue;
                }

                if (pathAttributes.HasFlag(FileAttributes.Directory))
                    exceptionAggregator.Execute(() => ClearDatabaseDirectory(pathToDelete));
                else
                    exceptionAggregator.Execute(() => IOExtensions.DeleteFile(pathToDelete));
            }
        }

        private static void ClearDatabaseDirectory(string dataDir)
        {
            var isRetry = false;

            while (true)
            {
                try
                {
                    IOExtensions.DeleteDirectory(dataDir);
                    break;
                }
                catch (IOException)
                {
                    if (isRetry)
                        throw;

                    GC.Collect();
                    GC.WaitForPendingFinalizers();
                    isRetry = true;

                    Thread.Sleep(200);
                }
            }
        }

        public static IndexQuery GetIndexQuery<T>(IQueryable<T> queryable)
        {
            var inspector = (IRavenQueryInspector)queryable;
            return inspector.GetIndexQuery(isAsync: false);
        }

        public static void AssertNoIndexErrors(IDocumentStore store, string databaseName = null)
        {
            databaseName ??= store.Database;
            var executor = store.Maintenance.ForDatabase(databaseName);
            var databaseRecord = executor.Server.Send(new GetDatabaseRecordOperation(databaseName));

            if (databaseRecord.IsSharded)
            {
                for (var i = 0; i < databaseRecord.Sharding.Shards.Length; i++)
                {
                    var shardExecutor = executor.ForShard(i);
                    AssertNoIndexErrorsInternal(shardExecutor);
                }

                return;
            }

            AssertNoIndexErrorsInternal(executor);

            static void AssertNoIndexErrorsInternal(MaintenanceOperationExecutor executor)
            {
                var errors = executor.Send(new GetIndexErrorsOperation());
                StringBuilder sb = null;
                foreach (var indexErrors in errors)
                {
                    if (indexErrors?.Errors == null || indexErrors.Errors.Length == 0)
                        continue;

                    sb ??= new StringBuilder();

                    sb.AppendLine($"Index Errors for '{indexErrors.Name}' ({indexErrors.Errors.Length})");
                    foreach (var indexError in indexErrors.Errors)
                    {
                        sb.AppendLine($"- {indexError}");
                    }
                    sb.AppendLine();
                }

                if (sb == null)
                    return;

                throw new InvalidOperationException(sb.ToString());
            }
        }

        public static void AssertEqualRespectingNewLines(string expected, string actual)
        {
<<<<<<< HEAD
            var converted = NormalizeNewLines(expected);

            Assert.Equal(converted, actual);
=======
            var convertedExpected = ConvertRespectingNewLines(expected);
            var convertedActual = ConvertRespectingNewLines(actual);
            Assert.Equal(convertedExpected, convertedActual);
>>>>>>> 5f3e773b
        }

        public static void AssertStartsWithRespectingNewLines(string expected, string actual)
        {
<<<<<<< HEAD
            var converted = NormalizeNewLines(expected);

            Assert.StartsWith(converted, actual);
=======
            var convertedExpected = ConvertRespectingNewLines(expected);
            var convertedActual = ConvertRespectingNewLines(actual);
            
            Assert.StartsWith(convertedExpected, convertedActual);
>>>>>>> 5f3e773b
        }

        public static void AreEquivalent<T>(IEnumerable<T> expected, IEnumerable<T> actual)
        {
            var forMonitor = actual.ToList();
            Assert.All(expected, e =>
            {
                Assert.Contains(e, forMonitor);
                forMonitor.Remove(e);
            });
            Assert.Empty(forMonitor);
        }

        public static void AssertAll(Func<string> massageFactory, params Action[] asserts)
        {
            try
            {
                Assert.All(asserts, assert => assert());
            }
            catch (Exception e)
            {
                throw new XunitException(massageFactory() + Environment.NewLine + e.Message);
            }
        }

        public static void AssertAll(params Action[] asserts)
        {
            Assert.All(asserts, assert => assert());
        }
        public static async Task AssertAllAsync(Func<Task<string>> massageFactory, params Action[] asserts)
        {
            try
            {
                Assert.All(asserts, assert => assert());
            }
            catch (Exception e)
            {
                throw new XunitException(await massageFactory() + Environment.NewLine + e.Message);
            }
        }

        internal static string NormalizeNewLines(string toConvert)
        {
            if (string.IsNullOrEmpty(toConvert))
                return toConvert;

            var regex = new Regex("\r*\n");
            return regex.Replace(toConvert, Environment.NewLine);
        }

        public static DateTime UtcToday
        {
            get
            {
                return DateTime.UtcNow.Date;
            }
        }

        public class DateTimeComparer : IEqualityComparer<DateTime>
        {
            public static readonly DateTimeComparer Instance = new DateTimeComparer();
            public bool Equals(DateTime x, DateTime y)
            {
                if (x.Kind == DateTimeKind.Local)
                    x = x.ToUniversalTime();

                if (y.Kind == DateTimeKind.Local)
                    y = y.ToUniversalTime();

                return x == y;
            }

            public int GetHashCode(DateTime obj)
            {
                return obj.GetHashCode();
            }
        }
    }
}<|MERGE_RESOLUTION|>--- conflicted
+++ resolved
@@ -178,29 +178,16 @@
 
         public static void AssertEqualRespectingNewLines(string expected, string actual)
         {
-<<<<<<< HEAD
-            var converted = NormalizeNewLines(expected);
-
-            Assert.Equal(converted, actual);
-=======
             var convertedExpected = ConvertRespectingNewLines(expected);
             var convertedActual = ConvertRespectingNewLines(actual);
             Assert.Equal(convertedExpected, convertedActual);
->>>>>>> 5f3e773b
         }
 
         public static void AssertStartsWithRespectingNewLines(string expected, string actual)
         {
-<<<<<<< HEAD
-            var converted = NormalizeNewLines(expected);
-
-            Assert.StartsWith(converted, actual);
-=======
             var convertedExpected = ConvertRespectingNewLines(expected);
             var convertedActual = ConvertRespectingNewLines(actual);
-            
             Assert.StartsWith(convertedExpected, convertedActual);
->>>>>>> 5f3e773b
         }
 
         public static void AreEquivalent<T>(IEnumerable<T> expected, IEnumerable<T> actual)
@@ -242,7 +229,7 @@
             }
         }
 
-        internal static string NormalizeNewLines(string toConvert)
+        private static string ConvertRespectingNewLines(string toConvert)
         {
             if (string.IsNullOrEmpty(toConvert))
                 return toConvert;
