﻿using System;
using System.Collections.Concurrent;
using System.Collections.Generic;
using System.Diagnostics;
using System.Linq;
using System.Net;
using System.Net.Sockets;
using System.Runtime.CompilerServices;
using System.Runtime.InteropServices;
using System.Security.Cryptography.X509Certificates;
using System.Text;
using System.Threading;
using System.Threading.Tasks;
using FastTests;
using Raven.Client.Documents.Indexes;
using Raven.Client.ServerWide;
using Raven.Client.ServerWide.Tcp;
using Raven.Client.Util;
using Raven.Server;
using Raven.Server.Config;
using Raven.Server.Config.Settings;
using Raven.Server.Rachis;
using Raven.Server.Rachis.Remote;
using Raven.Server.ServerWide;
using Raven.Server.ServerWide.Commands;
using Raven.Server.ServerWide.Context;
using Raven.Server.Utils;
using Sparrow.Collections;
using Sparrow.Json;
using Sparrow.Json.Parsing;
using Sparrow.Logging;
using Sparrow.Server.Platform;
using Sparrow.Utils;
using Voron;
using Voron.Data;
using Voron.Exceptions;
using Xunit;
using Xunit.Abstractions;
using NativeMemory = Sparrow.Utils.NativeMemory;

namespace Tests.Infrastructure
{
    [Trait("Category", "Rachis")]
    public class RachisConsensusTestBase : XunitLoggingBase, IDisposable
    {
        static unsafe RachisConsensusTestBase()
        {
            XunitLogging.RedirectStreams = false;
            XunitLogging.Init();
            XunitLogging.EnableExceptionCapture();

            NativeMemory.GetCurrentUnmanagedThreadId = () => (ulong)Pal.rvn_get_current_thread_id();
            ZstdLib.CreateDictionaryException = message => new VoronErrorException(message);
            RachisStateMachine.EnableDebugLongCommit = true;
            Lucene.Net.Util.UnmanagedStringArray.Segment.AllocateMemory = NativeMemory.AllocateMemory;
            Lucene.Net.Util.UnmanagedStringArray.Segment.FreeMemory = NativeMemory.Free;
            JsonDeserializationCluster.Commands.Add(nameof(TestCommand), JsonDeserializationBase.GenerateJsonDeserializationRoutine<TestCommand>());
        }

        public RachisConsensusTestBase(ITestOutputHelper output, [CallerFilePath] string sourceFile = "") : base(output, sourceFile)
        {
        }

        protected bool PredictableSeeds;

        protected readonly Logger Log = LoggingSource.Instance.GetLogger<RachisConsensusTestBase>("RachisConsensusTest");

        protected int LongWaitTime = 15000; //under stress the thread pool may take time to schedule the task to complete the set of the TCS

        protected async Task<RachisConsensus<CountingStateMachine>> CreateNetworkAndGetLeader(int nodeCount, [CallerMemberName] string caller = null, bool watcherCluster = false, bool shouldRunInMemory = true)
        {
            string[] allowedNodeTags = { "A", "B", "C", "D", "E", "F", "G", "H", "I", "J", "K", "L", "M", "N", "O", "P", "Q", "R", "S", "T", "U", "V", "W", "X", "Y", "Z" };

            var initialCount = RachisConsensuses.Count;
            var leaderIndex = _random.Next(0, nodeCount);
            var timeout = TimeSpan.FromSeconds(10);
            var electionTimeout = Math.Max(300, nodeCount * 60); // We want to make it easier for the tests, since we are running multiple servers on the same machine. 
            for (var i = 0; i < nodeCount; i++)
            {
                // ReSharper disable once ExplicitCallerInfoArgument
                SetupServer(i == leaderIndex, nodeTag: allowedNodeTags[i], electionTimeout: electionTimeout, caller: caller, shouldRunInMemory: shouldRunInMemory);
            }
            var leader = RachisConsensuses[leaderIndex + initialCount];
            for (var i = 0; i < nodeCount; i++)
            {
                if (i == leaderIndex)
                {
                    continue;
                }
                var follower = RachisConsensuses[i + initialCount];
                await leader.AddToClusterAsync(follower.Url, asWatcher: watcherCluster, nodeTag: allowedNodeTags[i]);
                var done = await follower.WaitForTopology(watcherCluster ? Leader.TopologyModification.NonVoter : Leader.TopologyModification.Voter).WaitWithoutExceptionAsync(timeout);
                Assert.True(done, "Waited for node to become a follower for too long");
            }
            var currentState = RachisConsensuses[leaderIndex + initialCount].CurrentState;
            Assert.True(currentState == RachisState.Leader ||
                        currentState == RachisState.LeaderElect,
                "The leader has changed while waiting for cluster to become stable, it is now " + currentState + " Beacuse: " + leader.LastStateChangeReason);

            await WaitForVoters(nodeCount, watcherCluster);

            return leader;
        }

        private Task WaitForVoters(int nodeCount, bool watcherCluster)
        {
            var votersCount = watcherCluster ? 0 : nodeCount - 1;
            if (votersCount > 0)
                return ActionWithLeader(async (leader1) =>
                {
                    var sw = Stopwatch.StartNew();
                    while (leader1.CurrentLeader.CurrentVoters.Count < votersCount)
                    {
                        await Task.Delay(100);
                        if (sw.ElapsedMilliseconds > 15_000)
                        {
                            throw new TimeoutException("waited too much to leader voters.");
                        }
                    }
                });

            return Task.CompletedTask;
        }

        protected RachisConsensus<CountingStateMachine> GetRandomFollower()
        {
            var followers = GetFollowers();
            var indexOfFollower = _random.Next(followers.Count);
            return followers[indexOfFollower];
        }

        protected List<RachisConsensus<CountingStateMachine>> GetFollowers()
        {
            return RachisConsensuses.Where(
                     x => x.CurrentState != RachisState.Leader &&
                     x.CurrentState != RachisState.LeaderElect).ToList();
        }

        protected void DisconnectFromNode(RachisConsensus<CountingStateMachine> node)
        {
            foreach (var follower in RachisConsensuses.Where(x => x.Url != node.Url))
            {
                Disconnect(follower.Url, node.Url);
            }
        }

        protected void DisconnectBiDirectionalFromNode(RachisConsensus<CountingStateMachine> node)
        {
            foreach (var follower in RachisConsensuses.Where(x => x.Url != node.Url))
            {
                Disconnect(follower.Url, node.Url);
                Disconnect(node.Url, follower.Url);
            }
        }

        protected void ReconnectBiDirectionalFromNode(RachisConsensus<CountingStateMachine> node)
        {
            foreach (var follower in RachisConsensuses.Where(x => x.Url != node.Url))
            {
                Reconnect(follower.Url, node.Url);
                Reconnect(node.Url, follower.Url);
            }
        }

        protected void ReconnectToNode(RachisConsensus<CountingStateMachine> node)
        {
            foreach (var follower in RachisConsensuses.Where(x => x.Url != node.Url))
            {
                Reconnect(follower.Url, node.Url);
            }
        }

        protected RachisConsensus<CountingStateMachine> WaitForAnyToBecomeLeader(IEnumerable<RachisConsensus<CountingStateMachine>> nodes)
        {
            var waitingTasks = new List<Task>();

            foreach (var node in nodes)
            {
                waitingTasks.Add(node.WaitForState(RachisState.Leader, CancellationToken.None));
            }

            RavenTestHelper.AssertTrue(Task.WhenAny(waitingTasks).Wait(3000 * nodes.Count()), () => GetCandidateStatus(nodes));
            return nodes.FirstOrDefault(x => x.CurrentState == RachisState.Leader);
        }

        public static string GetCandidateStatus(IEnumerable<RachisConsensus<CountingStateMachine>> nodes)
        {
            var sb = new StringBuilder();
            sb.AppendLine("Waited too long for a node to become a leader but no leader was elected.");
            foreach (var node in nodes)
            {
                var candidate = node.Candidate;
                if (candidate == null)
                {
                    sb.AppendLine($"'{node.Tag}' is {node.CurrentState} at term {node.CurrentTerm}, current candidate is null {node.LastStateChangeReason}");
                    continue;
                }

                sb.AppendLine($"'{node.Tag}' is {node.CurrentState} at term {node.CurrentTerm} (running: {candidate.Running})");
                sb.AppendJoin(Environment.NewLine, candidate.GetStatus().Values);
                sb.AppendLine();
            }

            return sb.ToString();
        }

<<<<<<< HEAD
        protected bool EnableCaptureWriteTransactionStackTrace = false;

        protected RachisConsensus<CountingStateMachine> SetupServer(bool bootstrap = false, int port = 0, int electionTimeout = 300, [CallerMemberName] string caller = null, bool shouldRunInMemory = true, string nodeTag = null)
=======
        protected RachisConsensus<CountingStateMachine> SetupServer(bool bootstrap = false, int electionTimeout = 300, [CallerMemberName] string caller = null)
>>>>>>> f2a427dd
        {
            var tcpListener = new TcpListener(IPAddress.Loopback, 0);
            tcpListener.Start();
            char ch;
            if (bootstrap)
            {
                ch = (char)65;
            }
            else
            {
                ch = (char)(65 + Interlocked.Increment(ref _count));
            }

            var url = $"tcp://localhost:{((IPEndPoint)tcpListener.LocalEndpoint).Port}/?{caller}#{nodeTag ?? $"{ch}"}";

            int seed = PredictableSeeds ? _random.Next(int.MaxValue) : (int)Interlocked.Read(ref _count);
            var configuration = RavenConfiguration.CreateForServer(caller);
            configuration.SetSetting(RavenConfiguration.GetKey(x => x.Indexing.AutoIndexingEngineType), nameof(SearchEngineType.Lucene));
            configuration.SetSetting(RavenConfiguration.GetKey(x => x.Indexing.StaticIndexingEngineType), nameof(SearchEngineType.Lucene));

            configuration.Initialize();
            configuration.Core.PublicServerUrl = new UriSetting($"http://localhost:{((IPEndPoint)tcpListener.LocalEndpoint).Port}");
            configuration.Cluster.ElectionTimeout = new TimeSetting(electionTimeout, TimeUnit.Milliseconds);

            configuration.Core.RunInMemory = shouldRunInMemory;
            StorageEnvironmentOptions server = null;
            if (shouldRunInMemory)
                server = StorageEnvironmentOptions.CreateMemoryOnly();
            else
            {
                string dataDirectory = NewDataPath(prefix: $"GetNewServer-{nodeTag ?? "A"}", forceCreateDir: true);
                server = StorageEnvironmentOptions.ForPath(dataDirectory);
                configuration.Core.DataDirectory = new PathSetting(dataDirectory);
            }

            var serverStore = new RavenServer(configuration) { ThrowOnLicenseActivationFailure = true }.ServerStore;
#if DEBUG
            serverStore.EnableCaptureWriteTransactionStackTrace = EnableCaptureWriteTransactionStackTrace;
#endif
            serverStore.Initialize();
            var rachis = new RachisConsensus<CountingStateMachine>(serverStore, seed);
            var storageEnvironment = new StorageEnvironment(server);
            rachis.Initialize(storageEnvironment, configuration, new ClusterChanges(), configuration.Core.ServerUrls[0], new SystemTime(), out _, CancellationToken.None);
            rachis.OnDispose += (sender, args) =>
            {
                serverStore.Dispose();
                storageEnvironment.Dispose();
            };
            if (bootstrap)
            {
                rachis.Bootstrap(url, nodeTag ?? "A");
            }

            rachis.Url = url;
            _listeners.Add(tcpListener);
            RachisConsensuses.Add(rachis);
            rachis.OnDispose += (sender, args) => tcpListener.Stop();

            for (int i = 0; i < 4; i++)
            {
                AcceptConnection(tcpListener, rachis);
            }

            return rachis;
        }

        private readonly ConcurrentSet<string> _localPathsToDelete = new ConcurrentSet<string>(StringComparer.OrdinalIgnoreCase);

        protected string NewDataPath([CallerMemberName] string prefix = null, string suffix = null, bool forceCreateDir = false)
        {
            if (suffix != null)
                prefix += suffix;
            var path = RavenTestHelper.NewDataPath(prefix, 0, forceCreateDir);

            _localPathsToDelete.Add(path);

            return path;
        }

        private void AcceptConnection(TcpListener tcpListener, RachisConsensus rachis)
        {
            Task.Factory.StartNew(async () =>
            {
                TcpClient tcpClient;
                try
                {
                    tcpClient = await tcpListener.AcceptTcpClientAsync();
                    AcceptConnection(tcpListener, rachis);
                }
                catch (Exception e)
                {
                    if (rachis.IsDisposed)
                        return;

                    Assert.Fail($"Unexpected TCP listener exception{Environment.NewLine}{e}");
                    throw;
                }

                try
                {
                    var stream = tcpClient.GetStream();
                    var remoteConnection = new RemoteConnection(rachis.Tag, rachis.CurrentTerm, stream,
                        features: new TcpConnectionHeaderMessage.SupportedFeatures(TcpConnectionHeaderMessage.ClusterTcpVersion)
                        {
                            Cluster = new TcpConnectionHeaderMessage.SupportedFeatures.ClusterFeatures
                            {
                                BaseLine = true,
                                MultiTree = true
                            }
                        }, () => tcpClient.Client?.Disconnect(false));

                    await rachis.AcceptNewConnectionAsync(remoteConnection, tcpClient.Client.RemoteEndPoint, hello =>
                    {
                        if (rachis.Url == null)
                            return;

                        lock (this)
                        {
                            if (_rejectionList.TryGetValue(rachis.Url, out var set))
                            {
                                if (set.Contains(hello.DebugSourceIdentifier))
                                {
                                    throw new InvalidComObjectException("Simulated failure");
                                }
                            }

                            var connections = _connections.GetOrAdd(rachis.Url, _ => new ConcurrentSet<Tuple<string, TcpClient>>());
                            connections.Add(Tuple.Create(hello.DebugSourceIdentifier, tcpClient));
                        }
                    });
                }
                catch
                {
                    // expected
                }
            });
        }

        protected void Disconnect(string to, string from)
        {
            lock (this)
            {
                var rejections = _rejectionList.GetOrAdd(to, _ => new ConcurrentSet<string>());
                var fromTag = from.Substring(from.IndexOf('#') + 1);
                rejections.Add(fromTag);
                rejections.Add(from);
                if (_connections.TryGetValue(to, out var set))
                {
                    foreach (var tuple in set)
                    {
                        if (tuple.Item1 == from || tuple.Item1 == fromTag)
                        {
                            set.TryRemove(tuple);
                            tuple.Item2.Dispose();
                        }
                    }
                }
            }
        }

        protected void Reconnect(string to, string from)
        {
            lock (this)
            {
                if (_rejectionList.TryGetValue(to, out var rejectionList) == false)
                    return;
                var fromTag = from.Substring(from.IndexOf('#') + 1);
                rejectionList.TryRemove(from);
                rejectionList.TryRemove(fromTag);
            }
        }

        protected async Task<long> IssueCommandsAndWaitForCommit(int numberOfCommands, string name, int value)
        {
            for (var i = 0; i < numberOfCommands; i++)
            {
                await ActionWithLeader(l => l.PutAsync(new TestCommand
                {
                    Name = name,
                    Value = value
                }));
            }

            long index = -1;

            await ActionWithLeader(l =>
            {
                using (l.ContextPool.AllocateOperationContext(out ClusterOperationContext context))
                using (context.OpenReadTransaction())
                    index = l.GetLastEntryIndex(context);
                return Task.CompletedTask;
            });

            return index;
        }

        protected List<Task> IssueCommandsWithoutWaitingForCommits(RachisConsensus<CountingStateMachine> leader, int numberOfCommands, string name, int? value = null)
        {
            List<Task> waitingList = new List<Task>();
            for (var i = 1; i <= numberOfCommands; i++)
            {
                var task = leader.PutAsync(new TestCommand
                {
                    Name = name,
                    Value = value ?? i
                });

                waitingList.Add(task);
            }
            return waitingList;
        }

        protected async Task ActionWithLeader(Func<RachisConsensus<CountingStateMachine>, Task> action)
        {
            var retires = 5;
            Exception lastException;

            do
            {
                try
                {
                    using (var cts = new CancellationTokenSource(TimeSpan.FromSeconds(30)))
                    {
                        var tasks = RachisConsensuses.Select(x => x.WaitForState(RachisState.Leader, cts.Token));
                        await Task.WhenAny(tasks);
                        var leader = RachisConsensuses.Single(x => x.CurrentState == RachisState.Leader);
                        await action(leader);
                        return;
                    }
                }
                catch (Exception e)
                {
                    lastException = e;
                    await Task.Delay(50);
                }
            } while (retires-- > 0);

            if (lastException != null)
                throw new InvalidOperationException("Gave up after 5 retires", lastException);

            throw new InvalidOperationException("Should never happened!");
        }

        private readonly ConcurrentDictionary<string, ConcurrentSet<string>> _rejectionList = new ConcurrentDictionary<string, ConcurrentSet<string>>();
        private readonly ConcurrentDictionary<string, ConcurrentSet<Tuple<string, TcpClient>>> _connections = new ConcurrentDictionary<string, ConcurrentSet<Tuple<string, TcpClient>>>();
        private readonly List<TcpListener> _listeners = new List<TcpListener>();
        protected readonly List<RachisConsensus<CountingStateMachine>> RachisConsensuses = new List<RachisConsensus<CountingStateMachine>>();
        private readonly List<Task> _mustBeSuccessfulTasks = new List<Task>();
        private readonly Random _random = new Random();
        private long _count;

        public override void Dispose()
        {
            base.Dispose();

            var exceptionAggregator = new ExceptionAggregator("Could not dispose test");


            foreach (var rc in RachisConsensuses)
            {
                exceptionAggregator.Execute(() =>
                {
                    rc.Dispose();
                });
            }

            foreach (var listener in _listeners)
            {
                exceptionAggregator.Execute(() =>
                {
                    listener.Stop();
                });
            }

            exceptionAggregator.Execute(() =>
            {
                foreach (var mustBeSuccessfulTask in _mustBeSuccessfulTasks)
                {
                    Assert.True(mustBeSuccessfulTask.Wait(250));
                }
            });

            RavenTestHelper.DeletePaths(_localPathsToDelete, exceptionAggregator);

            exceptionAggregator.ThrowIfNeeded();
        }

        public class CountingValidator : RachisVersionValidation
        {
            public CountingValidator(ClusterCommandsVersionManager commandsVersionManager) : base(commandsVersionManager)
            {
            }

            public override void AssertPutCommandToLeader(CommandBase cmd)
            {
            }

            public override void AssertEntryBeforeSendToFollower(BlittableJsonReaderObject entry, int version, string follower)
            {
            }
        }

        public class CountingStateMachine : RachisStateMachine
        {
            public string Read(ClusterOperationContext context, string name)
            {
                var tree = context.Transaction.InnerTransaction.ReadTree("values");
                var read = tree.Read(name);
                return read?.Reader.ToStringValue();
            }

            protected override void Apply(ClusterOperationContext context, BlittableJsonReaderObject cmd, long index, Leader leader, ServerStore serverStore)
            {
                if (cmd.TryGet("Type", out string type) == false)
                {
                    // ReSharper disable once UseNullPropagation
                    leader?.SetStateOf(index, tcs => { tcs.TrySetException(new RachisApplyException("Cannot execute command, wrong format")); });
                    return;
                }

                switch (type)
                {
                    case nameof(TestCommand):
                        Assert.True(cmd.TryGet(nameof(TestCommand.Name), out string name0));
                        Assert.True(cmd.TryGet(nameof(TestCommand.Value), out int val0));
                        var tree0 = context.Transaction.InnerTransaction.CreateTree("values");
                        var current0 = tree0.Read(name0)?.Reader.ToStringValue();
                        tree0.Add(name0, current0 + val0);
                        break;

                    case nameof(TestCommandWithLargeData):
                        Assert.True(cmd.TryGet(nameof(TestCommandWithLargeData.Name), out string name1));
                        Assert.True(cmd.TryGet(nameof(TestCommandWithLargeData.RandomData), out string randomData1));
                        var tree1 = context.Transaction.InnerTransaction.CreateTree("values");
                        tree1.Add(name1, randomData1);
                        break;

                    case nameof(TestCommandWithRaftId):
                        Assert.True(cmd.TryGet(nameof(TestCommandWithRaftId.Name), out string name2));
                        Assert.True(cmd.TryGet(nameof(TestCommandWithRaftId.Value), out int val2));
                        var tree2 = context.Transaction.InnerTransaction.CreateTree("values");
                        var current2 = tree2.Read(name2)?.Reader.ToStringValue();
                        tree2.Add(name2, current2 + val2);
                        break;
                }
            }

            protected override RachisVersionValidation InitializeValidator()
            {
                return new CountingValidator(_parent.CommandsVersionManager);
            }

            public override bool ShouldSnapshot(Slice slice, RootObjectType type)
            {
                return slice.ToString() == "values";
            }

            public override async Task<RachisConnection> ConnectToPeerAsync(string url, string tag, X509Certificate2 certificate, CancellationToken token)
            {
                TimeSpan time;
                using (ContextPoolForReadOnlyOperations.AllocateOperationContext(out ClusterOperationContext ctx))
                using (ctx.OpenReadTransaction())
                {
                    time = _parent.ElectionTimeout * Math.Max(_parent.GetTopology(ctx).AllNodes.Count - 2, 1);
                }

                var tcpClient = await TcpUtils.ConnectAsync(url, time, token: token);
                try
                {
                    var stream = tcpClient.GetStream();
                    var conn = new RachisConnection
                    {
                        Stream = stream,
                        SupportedFeatures = TcpConnectionHeaderMessage.GetSupportedFeaturesFor(
                            TcpConnectionHeaderMessage.OperationTypes.Cluster, TcpConnectionHeaderMessage.ClusterWithMultiTree),
                        Disconnect = () =>
                        {
                            using (tcpClient)
                            {
                                tcpClient.Client.Disconnect(false);
                            }
                        }
                    };
                    return conn;
                }
                catch
                {
                    using (tcpClient)
                    {
                        tcpClient.Client.Disconnect(false);
                    }
                    throw;
                }
            }
        }

        public class TestCommand : CommandBase
        {
            public string Name;

            public object Value;

            public override DynamicJsonValue ToJson(JsonOperationContext context)
            {
                var djv = base.ToJson(context);
                UniqueRequestId ??= Guid.NewGuid().ToString();

                djv[nameof(UniqueRequestId)] = UniqueRequestId;
                djv[nameof(Name)] = Name;
                djv[nameof(Value)] = Value;

                return djv;
            }
        }

        public class TestCommandWithLargeData : CommandBase
        {
            public string Name;

            public string RandomData = "";

            public override DynamicJsonValue ToJson(JsonOperationContext context)
            {
                var djv = base.ToJson(context);
                UniqueRequestId ??= Guid.NewGuid().ToString();

                djv[nameof(UniqueRequestId)] = UniqueRequestId;
                djv[nameof(Name)] = Name;
                djv[nameof(RandomData)] = RandomData;

                return djv;
            }
        }

        internal class TestCommandWithRaftId : CommandBase
        {
            internal string Name;

#pragma warning disable 649
            internal object Value;
#pragma warning restore 649

            public TestCommandWithRaftId(string name, string uniqueRequestId) : base(uniqueRequestId)
            {
                Name = name;
            }

            public override DynamicJsonValue ToJson(JsonOperationContext context)
            {
                var djv = base.ToJson(context);
                djv[nameof(Name)] = Name;
                djv[nameof(Value)] = Value;

                return djv;
            }
        }

    }
}<|MERGE_RESOLUTION|>--- conflicted
+++ resolved
@@ -204,13 +204,9 @@
             return sb.ToString();
         }
 
-<<<<<<< HEAD
         protected bool EnableCaptureWriteTransactionStackTrace = false;
 
-        protected RachisConsensus<CountingStateMachine> SetupServer(bool bootstrap = false, int port = 0, int electionTimeout = 300, [CallerMemberName] string caller = null, bool shouldRunInMemory = true, string nodeTag = null)
-=======
-        protected RachisConsensus<CountingStateMachine> SetupServer(bool bootstrap = false, int electionTimeout = 300, [CallerMemberName] string caller = null)
->>>>>>> f2a427dd
+        protected RachisConsensus<CountingStateMachine> SetupServer(bool bootstrap = false, int electionTimeout = 300, [CallerMemberName] string caller = null, bool shouldRunInMemory = true, string nodeTag = null)
         {
             var tcpListener = new TcpListener(IPAddress.Loopback, 0);
             tcpListener.Start();
