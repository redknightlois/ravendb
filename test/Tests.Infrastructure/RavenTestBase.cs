--- conflicted
+++ resolved
@@ -671,7 +671,7 @@
                     var currentVal = await act();
                     if (predicate(currentVal) || sw.ElapsedMilliseconds > timeout)
                         return currentVal;
-                }
+                    }
                 catch
                 {
                     if (sw.ElapsedMilliseconds > timeout)
@@ -680,15 +680,10 @@
                     }
                 }
                 await Task.Delay(interval);
-            }
-        }
-<<<<<<< HEAD
+        }
+        }
 
         protected static async Task<T> WaitForValueAsync<T>(Func<T> act, T expectedVal, int timeout = 15000)
-=======
-        
-        protected async Task<T> WaitForValueAsync<T>(Func<T> act, T expectedVal, int timeout = 15000)
->>>>>>> 3f932b3d
         {
             if (Debugger.IsAttached)
                 timeout *= 100;
