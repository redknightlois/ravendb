--- conflicted
+++ resolved
@@ -55,11 +55,8 @@
     Highlighting = 1L << 40,
     Smuggler = 1L << 41,
     Lucene = 1L << 42,
-<<<<<<< HEAD
     [Description("Changes API")]
     ChangesApi = 1L << 43,
-    Interversion = 1L << 44
-=======
-    Security = 1L << 43,
->>>>>>> bd905976
+    Interversion = 1L << 44,
+    Security = 1L << 45
 }