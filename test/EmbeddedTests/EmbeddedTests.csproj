--- conflicted
+++ resolved
@@ -38,15 +38,12 @@
   </ItemGroup>
   <ItemGroup>
     <PackageReference Include="Microsoft.NET.Test.Sdk" Version="17.10.0" />
-<<<<<<< HEAD
     <PackageReference Include="System.Text.Encodings.Web" Version="8.0.0" />
     <PackageReference Include="xunit.runner.visualstudio" Version="2.8.1">
-=======
     <PackageReference Include="System.Net.Http" Version="4.3.4" />
     <PackageReference Include="System.Text.Encodings.Web" Version="8.0.0" />
     <PackageReference Include="System.Text.RegularExpressions" Version="4.3.1" />
     <PackageReference Include="xunit.runner.visualstudio" Version="2.4.5">
->>>>>>> 5d4254f1
       <PrivateAssets>all</PrivateAssets>
       <IncludeAssets>runtime; build; native; contentfiles; analyzers</IncludeAssets>
     </PackageReference>
