--- conflicted
+++ resolved
@@ -13,44 +13,10 @@
 {
     public class Program
     {
-<<<<<<< HEAD
-        //static void Main(string[] args) => BenchmarkSwitcher.FromAssembly(typeof(Program).Assembly).Run(args, new DebugInProcessConfig());
-        static void Main(string[] args) => BenchmarkSwitcher.FromAssembly(typeof(Program).Assembly).Run(args);
-
-        //public static void Main()
-        //{
-        //    BenchmarkRunner.Run<Corax.OrderByBenchmark>();
-        //    //BenchmarkRunner.Run<BTree.BTreeFillRandom>();
-        //    //BenchmarkRunner.Run<BTree.BTreeFillSequential>();
-        //    //BenchmarkRunner.Run<BTree.BTreeReadAndIterate>();
-        //    //BenchmarkRunner.Run<BTree.BTreeInsertRandom>();
-        //    //BenchmarkRunner.Run<Table.TableFillSequential>();
-        //    //BenchmarkRunner.Run<Table.TableFillRandom>();
-        //    //BenchmarkRunner.Run<Table.TableReadAndIterate>();
-        //    //BenchmarkRunner.Run<Table.TableInsertRandom>();
-
-        //    //Console.WriteLine("Size " + Constants.Storage.PageSize);
-        //    //var list = new List<long>();
-        //    //for (int i = 0; i < 3; i++)
-        //    //{
-        //    //    var a = new BTreeFillRandom();
-        //    //    {
-        //    //        a.Setup();
-        //    //        var sp = Stopwatch.StartNew();
-        //    //        a.FillRandomMultipleTransactions();
-        //    //        list.Add(sp.ElapsedMilliseconds);
-        //    //        Console.WriteLine(". " + sp.ElapsedMilliseconds);
-        //    //        a.Cleanup();
-        //    //    }
-        //    //}
-        //    //Console.WriteLine($"Min {list.Min()} Max {list.Max()} Avg {list.Average()}");
-        //}
-=======
 #if DEBUG
         static void Main(string[] args) => BenchmarkSwitcher.FromAssembly(typeof(Program).Assembly).Run(args, new DebugInProcessConfig());
 #else
         static void Main(string[] args) => BenchmarkSwitcher.FromAssembly(typeof(Program).Assembly).Run(args);
 #endif
->>>>>>> a2c33fe8
     }
 }