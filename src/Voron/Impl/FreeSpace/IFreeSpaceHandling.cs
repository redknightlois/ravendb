using System.Collections.Generic;
using Sparrow.Json.Parsing;

namespace Voron.Impl.FreeSpace
{
    public interface IFreeSpaceHandling
    {
        long? TryAllocateFromFreeSpace(LowLevelTransaction tx, int num);
        List<long> AllPages(LowLevelTransaction tx);
<<<<<<< HEAD
        List<DynamicJsonValue> FreeSpaceSnapshot(LowLevelTransaction tx, bool hex);
=======
        int GetFreePagesCount(LowLevelTransaction txLowLevelTransaction);
>>>>>>> 51158028
        void FreePage(LowLevelTransaction tx, long pageNumber);
        long GetFreePagesOverhead(LowLevelTransaction tx);
        IEnumerable<long> GetFreePagesOverheadPages(LowLevelTransaction tx);
        FreeSpaceHandlingDisabler Disable();
    }
}<|MERGE_RESOLUTION|>--- conflicted
+++ resolved
@@ -7,11 +7,8 @@
     {
         long? TryAllocateFromFreeSpace(LowLevelTransaction tx, int num);
         List<long> AllPages(LowLevelTransaction tx);
-<<<<<<< HEAD
+        int GetFreePagesCount(LowLevelTransaction txLowLevelTransaction);
         List<DynamicJsonValue> FreeSpaceSnapshot(LowLevelTransaction tx, bool hex);
-=======
-        int GetFreePagesCount(LowLevelTransaction txLowLevelTransaction);
->>>>>>> 51158028
         void FreePage(LowLevelTransaction tx, long pageNumber);
         long GetFreePagesOverhead(LowLevelTransaction tx);
         IEnumerable<long> GetFreePagesOverheadPages(LowLevelTransaction tx);
