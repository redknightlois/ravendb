﻿using System;
using System.Collections.Generic;
using System.Diagnostics;
using System.IO;
using System.Runtime.CompilerServices;
using Sparrow;
using Voron.Data.Compression;
using Voron.Data.Fixed;
using Voron.Data.Tables;
using Voron.Debugging;
using Voron.Exceptions;
using Voron.Impl;
using Voron.Impl.Paging;
using Sparrow.Collections;
using Sparrow.Server;
using Voron.Data.CompactTrees;
using Constants = Voron.Global.Constants;

namespace Voron.Data.BTrees
{
    public unsafe partial class Tree : IDisposable
    {
        private int _directAddUsage;

#if VALIDATE_DIRECT_ADD_STACKTRACE
        private string _allocationStacktrace;
#endif

        private readonly TreeMutableState _state;
        private readonly RecentlyFoundTreePages _recentlyFoundPages;

        private Dictionary<Slice, FixedSizeTree> _fixedSizeTrees;
        private Dictionary<Slice, FixedSizeTree<double>> _fixedSizeTreesForDouble;
        private Dictionary<Slice, CompactTree> _compactTrees;

        public event Action<long, PageFlags> PageModified;
        public event Action<long, PageFlags> PageFreed;

        public Slice Name { get; private set; }

        public TreeMutableState State => _state;

        private readonly LowLevelTransaction _llt;
        private readonly Transaction _tx;
        public readonly bool IsIndexTree;
        private NewPageAllocator _newPageAllocator;

        public LowLevelTransaction Llt => _llt;

        private Tree(LowLevelTransaction llt, Transaction tx, long root, Slice name, bool isIndexTree, NewPageAllocator newPageAllocator)
        {
            _llt = llt;
            _tx = tx;
            IsIndexTree = isIndexTree;
            Name = name;

            if (newPageAllocator != null)
            {
                Debug.Assert(isIndexTree, "If newPageAllocator is set, we must be in a isIndexTree = true");
                SetNewPageAllocator(newPageAllocator);
            }

            _recentlyFoundPages = new RecentlyFoundTreePages(llt.Flags == TransactionFlags.Read ? 8 : 2); 

            _state = new TreeMutableState(llt)
            {
                RootPageNumber = root
            };
        }

        public Tree(LowLevelTransaction llt, Transaction tx, Slice name, TreeMutableState state)
        {
            _llt = llt;
            _tx = tx;
            Name = name;
            _recentlyFoundPages = new RecentlyFoundTreePages(llt.Flags == TransactionFlags.Read ? 8 : 2);
            _state = new TreeMutableState(llt);
            _state = state;
        }

        public bool IsLeafCompressionSupported
        {
            [MethodImpl(MethodImplOptions.AggressiveInlining)]
            get { return (State.Flags & TreeFlags.LeafsCompressed) == TreeFlags.LeafsCompressed; }
        }

        public bool HasNewPageAllocator { get; private set; }

        public static Tree Open(LowLevelTransaction llt, Transaction tx, Slice name, TreeRootHeader* header, RootObjectType type = RootObjectType.VariableSizeTree,
            bool isIndexTree = false, NewPageAllocator newPageAllocator = null)
        {
            var tree = new Tree(llt, tx, header->RootPageNumber, name, isIndexTree, newPageAllocator)
            {
                _state =
                {
                    RootObjectType = type,
                    PageCount = header->PageCount,
                    BranchPages = header->BranchPages,
                    Depth = header->Depth,
                    OverflowPages = header->OverflowPages,
                    LeafPages = header->LeafPages,
                    NumberOfEntries = header->NumberOfEntries,
                    Flags = header->Flags
                }
            };

            if ((tree.State.Flags & TreeFlags.LeafsCompressed) == TreeFlags.LeafsCompressed)
                tree.InitializeCompression();

            return tree;
        }

        public static Tree Create(LowLevelTransaction llt, Transaction tx, Slice name, TreeFlags flags = TreeFlags.None, RootObjectType type = RootObjectType.VariableSizeTree,
            bool isIndexTree = false, NewPageAllocator newPageAllocator = null)
        {
            if (type != RootObjectType.VariableSizeTree && type != RootObjectType.Table)
                ThrowInvalidTreeCreateType();

            if (llt.Flags != TransactionFlags.ReadWrite)
                ThrowCannotCreatTreeInReadTx();

            var newPage = newPageAllocator?.AllocateSinglePage(0) ?? llt.AllocatePage(1);

            TreePage newRootPage = PrepareTreePage(TreePageFlags.Leaf, 1, newPage);

            var tree = new Tree(llt, tx, newRootPage.PageNumber, name, isIndexTree, newPageAllocator)
            {
                _state =
                {
                    RootObjectType = type,
                    Depth = 1,
                    Flags = flags,
                }
            };

            if ((flags & TreeFlags.LeafsCompressed) == TreeFlags.LeafsCompressed)
                tree.InitializeCompression();

            tree.State.RecordNewPage(newRootPage, 1);
            return tree;
        }

        private static void ThrowCannotCreatTreeInReadTx()
        {
            throw new ArgumentException("Cannot create a tree in a read only transaction");
        }

        private static void ThrowInvalidTreeCreateType()
        {
            throw new ArgumentException(
                $"Only valid types are {nameof(RootObjectType.VariableSizeTree)} or {nameof(RootObjectType.Table)}.",
                "type");
        }

        /// <summary>
        /// This is using little endian
        /// </summary>
        public long Increment(Slice key, long delta)
        {
            long currentValue = 0;

            var read = Read(key);
            if (read != null)
                currentValue = *(long*)read.Reader.Base;

            var value = currentValue + delta;
            using (DirectAdd(key, sizeof(long), out byte* ptr))
                *(long*)ptr = value;

            return value;
        }

        /// <summary>
        /// This is using little endian
        /// </summary>
        public long? ReadInt64(Slice key)
        {
            var read = Read(key);
            if (read == null)
                return null;
            Debug.Assert(read.Reader.Length == sizeof(long));
            return *(long*)read.Reader.Base;
        }

        /// <summary>
        /// This is using little endian
        /// </summary>
        public int? ReadInt32(Slice key)
        {
            var read = Read(key);
            if (read == null) 
                return null;
            Debug.Assert(read.Reader.Length == sizeof(int));
            return *(int*)read.Reader.Base;

        }


        /// <summary>
        /// This is using little endian
        /// </summary>
        public bool AddMax(Slice key, long value)
        {
            var read = Read(key);
            if (read != null)
            {
                var currentValue = *(long*)read.Reader.Base;
                if (currentValue >= value)
                    return false;
            }

            using (DirectAdd(key, sizeof(long), out byte* ptr))
                *(long*)ptr = value;

            return true;
        }

        public void Add(Slice key, byte value)
        {
            using (DirectAdd(key, sizeof(byte), out byte* ptr))
                *ptr = value;
        }

        public void Add(Slice key, long value)
        {
            using (DirectAdd(key, sizeof(long), out byte* ptr))
                *(long*)ptr = value;
        }

        public void Add(Slice key, int value)
        {
            using (DirectAdd(key, sizeof(int), out byte* ptr))
                *(int*)ptr = value;
        }


        public void Add(Slice key, Stream value)
        {
            ValidateValueLength(value);

            var length = (int)value.Length;

            using (DirectAdd(key, length, out byte* ptr))
                CopyStreamToPointer(_llt, value, ptr);
        }

        private static void ValidateValueLength(Stream value)
        {
            if (value == null)
                ThrowNullReferenceException();
            Debug.Assert(value != null);
            if (value.Length > int.MaxValue)
                ThrowValueTooLarge();
        }

        private static void ThrowValueTooLarge()
        {
            throw new ArgumentException("Cannot add a value that is over 2GB in size");
        }

        private static void ThrowNullReferenceException()
        {
            throw new ArgumentNullException();
        }

        public void Add(Slice key, byte[] value)
        {
            if (value == null)
                ThrowNullReferenceException();
            Debug.Assert(value != null);

            using (DirectAdd(key, value.Length, out byte* ptr))
            {
                fixed (byte* src = value)
                {
                    Memory.Copy(ptr, src, value.Length);
                }
            }
        }

        public void Add(Slice key, Slice value)
        {
            if (!value.HasValue)
                ThrowNullReferenceException();

            using (DirectAdd(key, value.Size, out byte* ptr))
                value.CopyTo(ptr);
        }

        private static void CopyStreamToPointer(LowLevelTransaction tx, Stream value, byte* pos)
        {
            using (tx.Environment.GetTemporaryPage(tx, out TemporaryPage tmp))
            {
                var tempPageBuffer = tmp.TempPageBuffer;
                var tempPagePointer = tmp.TempPagePointer;

                while (true)
                {
                    var read = value.Read(tempPageBuffer, 0, tempPageBuffer.Length);
                    if (read == 0)
                        break;

                    Memory.Copy(pos, tempPagePointer, read);
                    pos += read;

                    if (read != tempPageBuffer.Length)
                        break;
                }
            }
        }

        public static int CalcSizeOfEmbeddedEntry(int keySize, int entrySize)
        {
            var size = (Constants.Tree.NodeHeaderSize + keySize + entrySize);
            return size + (size & 1);
        }

        public DirectAddScope DirectAdd(Slice key, int len, out byte* ptr)
        {
            return DirectAdd(key, len, TreeNodeFlags.Data, out ptr);
        }

        public DirectAddScope DirectAdd(Slice key, int len, TreeNodeFlags nodeType, out byte* ptr)
        {
            if (_llt.Flags == TransactionFlags.ReadWrite)
            {
                State.IsModified = true;
            }
            else
            {
                ThreadCannotAddInReadTx();
            }

            if (AbstractPager.IsKeySizeValid(key.Size) == false)
                ThrowInvalidKeySize(key);

            var foundPage = FindPageFor(key, node: out TreeNodeHeader* node, cursor: out TreeCursorConstructor cursorConstructor, allowCompressed: true);
            var page = ModifyPage(foundPage);

            bool? shouldGoToOverflowPage = null;
            if (page.LastMatch == 0) // this is an update operation
            {
                if ((nodeType & TreeNodeFlags.NewOnly) == TreeNodeFlags.NewOnly)
                    ThrowConcurrencyException();
                
                node = page.GetNode(page.LastSearchPosition);

#if DEBUG
                using (TreeNodeHeader.ToSlicePtr(_llt.Allocator, node, out Slice nodeCheck))
                {
                    Debug.Assert(SliceComparer.EqualsInline(nodeCheck, key));
                }
#endif
                shouldGoToOverflowPage = ShouldGoToOverflowPage(len);

                byte* pos;
                if (shouldGoToOverflowPage == false)
                {
                    // optimization for Data and MultiValuePageRef - try to overwrite existing node space
                    if (TryOverwriteDataOrMultiValuePageRefNode(node, len, nodeType, out pos))
                    {
                        ptr = pos;
                        return new DirectAddScope(this);
                    }
                }
                else
                {
                    // optimization for PageRef - try to overwrite existing overflows
                    if (TryOverwriteOverflowPages(node, len, out pos))
                    {
                        ptr = pos;
                        return new DirectAddScope(this);
                    }
                }

                RemoveLeafNode(page);
            }
            else // new item should be recorded
            {
                State.NumberOfEntries++;
            }
            
            nodeType &= ~TreeNodeFlags.NewOnly;
            Debug.Assert(nodeType == TreeNodeFlags.Data || nodeType == TreeNodeFlags.MultiValuePageRef);

            var lastSearchPosition = page.LastSearchPosition; // searching for overflow pages might change this
            byte* overFlowPos = null;
            var pageNumber = -1L;
            if (shouldGoToOverflowPage ?? ShouldGoToOverflowPage(len))
            {
                pageNumber = WriteToOverflowPages(len, out overFlowPos);
                len = -1;
                nodeType = TreeNodeFlags.PageRef;
            }

            byte* dataPos;
            if (page.HasSpaceFor(_llt, key, len) == false)
            {
                if (IsLeafCompressionSupported == false || TryCompressPageNodes(key, len, page) == false)
                {
                    using (var cursor = cursorConstructor.Build(key))
                    {
                        cursor.Update(cursor.Pages, page);

                        var pageSplitter = new TreePageSplitter(_llt, this, key, len, pageNumber, nodeType, cursor);
                        dataPos = pageSplitter.Execute();
                    }

                    DebugValidateTree(State.RootPageNumber);

                    ptr = overFlowPos == null ? dataPos : overFlowPos;
                    return new DirectAddScope(this);
                }

                // existing values compressed and put at the end of the page, let's insert from Upper position
                lastSearchPosition = 0;
            }

            switch (nodeType)
            {
                case TreeNodeFlags.PageRef:
                    dataPos = page.AddPageRefNode(lastSearchPosition, key, pageNumber);
                    break;
                case TreeNodeFlags.Data:
                    dataPos = page.AddDataNode(lastSearchPosition, key, len);
                    break;
                case TreeNodeFlags.MultiValuePageRef:
                    dataPos = page.AddMultiValueNode(lastSearchPosition, key, len);
                    break;
                default:
                    ThrowUnknownNodeTypeAddOperation(nodeType);
                    dataPos = null; // never executed
                    break;
            }

            page.DebugValidate(this, State.RootPageNumber);

            ptr = overFlowPos == null ? dataPos : overFlowPos;
            return new DirectAddScope(this);
        }

        private static void ThrowConcurrencyException()
        {
            throw new VoronConcurrencyErrorException("Value already exists, but requested NewOnly");
        }

        public struct DirectAddScope : IDisposable
        {
            private readonly Tree _parent;

            public DirectAddScope(Tree parent)
            {
                _parent = parent;
                if (_parent._directAddUsage++ != 0)
                {
                    ThrowScopeAlreadyOpen();
                }

#if VALIDATE_DIRECT_ADD_STACKTRACE
                _parent._allocationStacktrace = Environment.StackTrace;
#endif
            }

            public void Dispose()
            {
                _parent._directAddUsage--;
            }


            private void ThrowScopeAlreadyOpen()
            {
                var message = $"Write operation already requested on a tree name: {_parent}. " +
                              $"{nameof(Tree.DirectAdd)} method cannot be called recursively while the scope is already opened.";

#if VALIDATE_DIRECT_ADD_STACKTRACE
                message += Environment.NewLine + _parent._allocationStacktrace;
#endif

                throw new InvalidOperationException(message);
            }

        }

        private static void ThrowUnknownNodeTypeAddOperation(TreeNodeFlags nodeType)
        {
            throw new NotSupportedException("Unknown node type for direct add operation: " + nodeType);
        }

        private static void ThrowInvalidKeySize(Slice key)
        {
            throw new ArgumentException(
                $"Key size is too big, must be at most {AbstractPager.MaxKeySize} bytes, but was {(key.Size + AbstractPager.RequiredSpaceForNewNode)}",
                nameof(key));
        }

        private static void ThreadCannotAddInReadTx()
        {
            throw new ArgumentException("Cannot add a value in a read only transaction");
        }

        public TreePage ModifyPage(TreePage page)
        {
            if (page.Dirty)
                return page;

            var newPage = ModifyPage(page.PageNumber);
            newPage.LastSearchPosition = page.LastSearchPosition;
            newPage.LastMatch = page.LastMatch;

            return newPage;
        }

        public TreePage ModifyPage(long pageNumber)
        {
            var newPage = GetWriteableTreePage(pageNumber);
            newPage.Dirty = true;
            _recentlyFoundPages.Reset(pageNumber);

            if (IsLeafCompressionSupported && newPage.IsCompressed)
                DecompressionsCache.Invalidate(pageNumber, DecompressionUsage.Read);

            PageModified?.Invoke(pageNumber, newPage.Flags);

            return newPage;
        }

        public bool ShouldGoToOverflowPage(int len)
        {
            return len + Constants.Tree.NodeHeaderSize > _llt.DataPager.NodeMaxSize;
        }

        private long WriteToOverflowPages(int overflowSize, out byte* dataPos)
        {
            var numberOfPages = VirtualPagerLegacyExtensions.GetNumberOfOverflowPages(overflowSize);
            var newPage = _llt.AllocatePage(numberOfPages);

            TreePage overflowPageStart = PrepareTreePage(TreePageFlags.Value, numberOfPages, newPage);

            overflowPageStart.Flags = PageFlags.Overflow | PageFlags.VariableSizeTreePage;
            overflowPageStart.OverflowSize = overflowSize;
            dataPos = overflowPageStart.Base + Constants.Tree.PageHeaderSize;

            State.RecordNewPage(overflowPageStart, numberOfPages);

            PageModified?.Invoke(overflowPageStart.PageNumber, overflowPageStart.Flags);

            return overflowPageStart.PageNumber;
        }

        internal void RemoveLeafNode(TreePage page)
        {
            var node = page.GetNode(page.LastSearchPosition);
            if (node->Flags == (TreeNodeFlags.PageRef)) // this is an overflow pointer
            {
                var overflowPage = GetReadOnlyTreePage(node->PageNumber);
                FreePage(overflowPage);
            }

            page.RemoveNode(page.LastSearchPosition);
        }

        [Conditional("VALIDATE")]
        public void DebugValidateTree(long rootPageNumber)
        {
            ValidateTree_Forced(rootPageNumber);
        }

        public void ValidateTree_Forced(long rootPageNumber)
        {
            var pages = new HashSet<long>();
            var stack = new Stack<TreePage>();
            var root = GetReadOnlyTreePage(rootPageNumber);
            stack.Push(root);
            pages.Add(rootPageNumber);
            var leafKeys = new HashSet<Slice>(SliceComparer.Instance);

            try
            {
                while (stack.Count > 0)
                {
                    var p = stack.Pop();

                    using (p.IsCompressed ? (DecompressedLeafPage)(p = DecompressPage(p, DecompressionUsage.Read, skipCache: true)) : null)
                    {
                        if (p.NumberOfEntries == 0 && p != root)
                        {
                            DebugStuff.RenderAndShowTree(this, rootPageNumber);
                            throw new InvalidOperationException("The page " + p.PageNumber + " is empty");

                        }
                        p.DebugValidate(this, rootPageNumber);

                        if (p.IsBranch == false)
                        {
                            for (int i = 0; i < p.NumberOfEntries; i++)
                            {
                                using (TreeNodeHeader.ToSlicePtr(_tx.Allocator, p.GetNode(i), out Slice keySlice))
                                {
                                    var clonedKey = keySlice.Clone(_tx.Allocator);

                                    if (leafKeys.Add(clonedKey) == false)
                                    {
                                        DebugStuff.RenderAndShowTree(this, rootPageNumber);
                                        throw new InvalidOperationException("The key '" + keySlice + "' already appeared in the tree");
                                    }
                                }
                            }

                            continue;
                        }

                        if (p.NumberOfEntries < 2)
                        {
                            throw new InvalidOperationException("The branch page " + p.PageNumber + " has " +
                                                                p.NumberOfEntries + " entry");
                        }

                        for (int i = 0; i < p.NumberOfEntries; i++)
                        {
                            var page = p.GetNode(i)->PageNumber;
                            if (pages.Add(page) == false)
                            {
                                DebugStuff.RenderAndShowTree(this, rootPageNumber);
                                throw new InvalidOperationException("The page " + page + " already appeared in the tree!");
                            }
                            stack.Push(GetReadOnlyTreePage(page));
                        }
                    }
                }
            }
            finally
            {
                foreach (var key in leafKeys)
                {
                    key.Release(_tx.Allocator);
                }
            }
        }

        [MethodImpl(MethodImplOptions.AggressiveInlining)]
        internal TreePage GetReadOnlyTreePage(long pageNumber)
        {
            var page = _llt.GetPage(pageNumber);
            return new TreePage(page.Pointer, Constants.Storage.PageSize);
        }

        [MethodImpl(MethodImplOptions.AggressiveInlining)]
        internal Page GetReadOnlyPage(long pageNumber)
        {
            return _llt.GetPage(pageNumber);
        }

        [MethodImpl(MethodImplOptions.AggressiveInlining)]
        internal TreePage GetWriteableTreePage(long pageNumber)
        {
            var page = _llt.ModifyPage(pageNumber);
            return new TreePage(page.Pointer, Constants.Storage.PageSize);
        }

        internal TreePage FindPageFor(Slice key, out TreeNodeHeader* node)
        {
            TreePage p;

            if (TryUseRecentTransactionPage(key, out p, out node))
            {
                return p;
            }

            return SearchForPage(key, out node);
        }

        internal TreePage FindPageFor(Slice key, out TreeNodeHeader* node, out TreeCursorConstructor cursor, bool allowCompressed = false)
        {
            TreePage p;

            if (TryUseRecentTransactionPage(key, out cursor, out p, out node))
            {
                if (allowCompressed == false && p.IsCompressed)
                    ThrowOnCompressedPage(p);

                return p;
            }

            return SearchForPage(key, allowCompressed, out cursor, out node);
        }

        [ThreadStatic]
<<<<<<< HEAD
        private static FastList<long> _cursorPathBuffer;
=======
        private static FastList<long> CursorPathBuffer;
>>>>>>> eba14c15

        private TreePage SearchForPage(Slice key, out TreeNodeHeader* node)
        {
            var p = GetReadOnlyTreePage(State.RootPageNumber);

            if (CursorPathBuffer == null)
                CursorPathBuffer = new FastList<long>();
            else
                CursorPathBuffer.Clear();

            CursorPathBuffer.Add(p.PageNumber);

            bool rightmostPage = true;
            bool leftmostPage = true;

            while ((p.TreeFlags & TreePageFlags.Branch) == TreePageFlags.Branch)
            {
                int nodePos;

                if (key.Options == SliceOptions.Key)
                {
                    nodePos = SetLastSearchPosition(key, p, ref leftmostPage, ref rightmostPage);
                }
                else if (key.Options == SliceOptions.BeforeAllKeys)
                {
                    p.LastSearchPosition = nodePos = 0;
                    rightmostPage = false;
                }
                else // if (key.Options == SliceOptions.AfterAllKeys)
                {
                    p.LastSearchPosition = nodePos = (ushort)(p.NumberOfEntries - 1);
                    leftmostPage = false;
                }

                var pageNode = p.GetNode(nodePos);
                p = GetReadOnlyTreePage(pageNode->PageNumber);
                Debug.Assert(pageNode->PageNumber == p.PageNumber,
                    string.Format("Requested Page: #{0}. Got Page: #{1}", pageNode->PageNumber, p.PageNumber));

                CursorPathBuffer.Add(p.PageNumber);
            }

            if (p.IsLeaf == false)
                VoronUnrecoverableErrorException.Raise(_llt, "Index points to a non leaf page " + p.PageNumber);

            if (p.IsCompressed)
                ThrowOnCompressedPage(p);

            node = p.Search(_llt, key); // will set the LastSearchPosition

            AddToRecentlyFoundPages(CursorPathBuffer, p, leftmostPage, rightmostPage);

            return p;
        }

        [MethodImpl(MethodImplOptions.AggressiveInlining)]
        private int SetLastSearchPosition(Slice key, TreePage p, ref bool leftmostPage, ref bool rightmostPage)
        {
            if (p.Search(_llt, key) != null)
            {
                if (p.LastMatch != 0)
                {
                    p.LastSearchPosition--;
                }

                if (p.LastSearchPosition != 0)
                    leftmostPage = false;

                rightmostPage = false;
            }
            else
            {
                p.LastSearchPosition--;

                leftmostPage = false;
            }

            Debug.Assert(p.LastSearchPosition >= 0, $"Page LastSearchPosition should be positive, LastSearchPosition: {p.LastSearchPosition}, PageNumber: {p.PageNumber}");
            return p.LastSearchPosition;
        }

        private TreePage SearchForPage(Slice key, bool allowCompressed, out TreeCursorConstructor cursorConstructor, out TreeNodeHeader* node, bool addToRecentlyFoundPages = true)
        {
            var p = GetReadOnlyTreePage(State.RootPageNumber);

            var cursor = new TreeCursor();
            cursor.Push(p);

            bool rightmostPage = true;
            bool leftmostPage = true;

            while ((p.TreeFlags & TreePageFlags.Branch) == TreePageFlags.Branch)
            {
                int nodePos;
                if (key.Options == SliceOptions.BeforeAllKeys)
                {
                    p.LastSearchPosition = nodePos = 0;
                    rightmostPage = false;
                }
                else if (key.Options == SliceOptions.AfterAllKeys)
                {
                    p.LastSearchPosition = nodePos = (ushort)(p.NumberOfEntries - 1);
                    leftmostPage = false;
                }
                else
                {
                    nodePos = SetLastSearchPosition(key, p, ref leftmostPage, ref rightmostPage);
                }

                var pageNode = p.GetNode(nodePos);
                p = GetReadOnlyTreePage(pageNode->PageNumber);
                Debug.Assert(pageNode->PageNumber == p.PageNumber,
                    string.Format("Requested Page: #{0}. Got Page: #{1}", pageNode->PageNumber, p.PageNumber));

                cursor.Push(p);
            }

            cursorConstructor = new TreeCursorConstructor(cursor);

            if (p.IsLeaf == false)
                VoronUnrecoverableErrorException.Raise(_llt, "Index points to a non leaf page");

            if (allowCompressed == false && p.IsCompressed)
                ThrowOnCompressedPage(p);

            node = p.Search(_llt, key); // will set the LastSearchPosition

            if (p.NumberOfEntries > 0 && addToRecentlyFoundPages) // compressed page can have no ordinary entries
                AddToRecentlyFoundPages(cursor, p, leftmostPage, rightmostPage);

            return p;
        }

        private static void ThrowOnCompressedPage(TreePage p)
        {
            throw new PageCompressedException($"Page {p} is compressed. You need to decompress it to be able to access its content.");
        }

        private void AddToRecentlyFoundPages(FastList<long> c, TreePage p, bool leftmostPage, bool rightmostPage)
        {
            Debug.Assert(p.IsCompressed == false);

            ByteStringContext.Scope firstScope, lastScope;
            Slice firstKey;
            if (leftmostPage)
            {
                firstScope = new ByteStringContext<ByteStringMemoryCache>.Scope();
                firstKey = Slices.BeforeAllKeys;
            }
            else
            {
                // We are going to store the slice, therefore we copy.
                firstScope = p.GetNodeKey(_llt, 0, ByteStringType.Immutable, out firstKey);
            }

            Slice lastKey;
            if (rightmostPage)
            {
                lastScope = new ByteStringContext<ByteStringMemoryCache>.Scope();
                lastKey = Slices.AfterAllKeys;
            }
            else
            {
                // We are going to store the slice, therefore we copy.
                lastScope = p.GetNodeKey(_llt, p.NumberOfEntries - 1, ByteStringType.Immutable, out lastKey);
            }

            var foundPage = new RecentlyFoundTreePages.FoundTreePage(p.PageNumber, p, firstKey, lastKey, c.ToArray(), firstScope, lastScope);

            _recentlyFoundPages.Add(foundPage);
        }

        private void AddToRecentlyFoundPages(TreeCursor c, TreePage p, bool leftmostPage, bool rightmostPage)
        {
            ByteStringContext.Scope firstScope, lastScope;
            Slice firstKey;
            if (leftmostPage)
            {
                firstScope = new ByteStringContext<ByteStringMemoryCache>.Scope();
                firstKey = Slices.BeforeAllKeys;
            }
            else
            {
                // We are going to store the slice, therefore we copy.
                firstScope = p.GetNodeKey(_llt, 0, ByteStringType.Immutable, out firstKey);
            }

            Slice lastKey;
            if (rightmostPage)
            {
                lastScope = new ByteStringContext<ByteStringMemoryCache>.Scope();
                lastKey = Slices.AfterAllKeys;
            }
            else
            {
                // We are going to store the slice, therefore we copy.
                lastScope = p.GetNodeKey(_llt, p.NumberOfEntries - 1, ByteStringType.Immutable, out lastKey);
            }

            var cursorPath = new long[c.Pages.Count];
            int pos = cursorPath.Length - 1;
            foreach (var page in c.Pages)
            {
                cursorPath[pos--] = page.PageNumber;
            }

            var foundPage = new RecentlyFoundTreePages.FoundTreePage(p.PageNumber, p, firstKey, lastKey, cursorPath, firstScope, lastScope);

            _recentlyFoundPages.Add(foundPage);
        }

        private bool TryUseRecentTransactionPage(Slice key, out TreePage page, out TreeNodeHeader* node)
        {
            node = null;
            page = null;

            var foundPage = _recentlyFoundPages?.Find(key);
            if (foundPage == null)
                return false;

            if (foundPage.Page != null)
            {
                // we can't share the same instance, Page instance may be modified by
                // concurrently run iterators
                page = new TreePage(foundPage.Page.Base, foundPage.Page.PageSize);
            }
            else
            {
                page = GetReadOnlyTreePage(foundPage.Number);
            }

            if (page.IsLeaf == false)
                VoronUnrecoverableErrorException.Raise(_llt, "Index points to a non leaf page");

            node = page.Search(_llt, key); // will set the LastSearchPosition

            return true;
        }

        private bool TryUseRecentTransactionPage(Slice key, out TreeCursorConstructor cursor, out TreePage page, out TreeNodeHeader* node)
        {
            var foundPage = _recentlyFoundPages?.Find(key);
            if (foundPage == null)
            {
                page = null;
                node = null;
                cursor = default(TreeCursorConstructor);
                return false;
            }

            var lastFoundPageNumber = foundPage.Number;

            if (foundPage.Page != null)
            {
                // we can't share the same instance, Page instance may be modified by
                // concurrently run iterators
                page = new TreePage(foundPage.Page.Base, foundPage.Page.PageSize);
            }
            else
            {
                page = GetReadOnlyTreePage(lastFoundPageNumber);
            }

            if (page.IsLeaf == false)
                VoronUnrecoverableErrorException.Raise(_llt, "Index points to a non leaf page");

            node = page.Search(_llt, key); // will set the LastSearchPosition

            cursor = new TreeCursorConstructor(_llt, this, page, foundPage.CursorPath, lastFoundPageNumber);
            return true;
        }

        internal TreePage NewPage(TreePageFlags flags, long nearbyPage)
        {
            var newPage = _newPageAllocator?.AllocateSinglePage(nearbyPage) ?? _llt.AllocatePage(1);

            var page = PrepareTreePage(flags, 1, newPage);

            State.RecordNewPage(page, 1);

            PageModified?.Invoke(page.PageNumber, page.Flags);

            return page;
        }

        private static TreePage PrepareTreePage(TreePageFlags flags, int num, Page newPage)
        {
            var page = new TreePage(newPage.Pointer, Constants.Storage.PageSize)
            {
                Flags = PageFlags.VariableSizeTreePage | (num == 1 ? PageFlags.Single : PageFlags.Overflow),
                Lower = Constants.Tree.PageHeaderSize,
                TreeFlags = flags,
                Upper = Constants.Storage.PageSize,
                Dirty = true
            };
            return page;
        }


        internal void FreePage(TreePage p)
        {
#if VALIDATE
            p.Freed = true;
#endif
            PageFreed?.Invoke(p.PageNumber, p.Flags);

            if (p.IsOverflow)
            {
                var numberOfPages = VirtualPagerLegacyExtensions.GetNumberOfOverflowPages(p.OverflowSize);
                for (int i = 0; i < numberOfPages; i++)
                {
                    _llt.FreePage(p.PageNumber + i);
                }

                State.RecordFreedPage(p, numberOfPages);
            }
            else
            {
                if (_newPageAllocator != null)
                {
                    if (IsIndexTree == false)
                        ThrowAttemptToFreePageToNewPageAllocator(Name, p.PageNumber);

                    _newPageAllocator.FreePage(p.PageNumber);
                }
                else
                {
                    if (IsIndexTree)
                        ThrowAttemptToFreeIndexPageToFreeSpaceHandling(Name, p.PageNumber);

                    _llt.FreePage(p.PageNumber);
                }

                State.RecordFreedPage(p, 1);
            }
        }

        public static void ThrowAttemptToFreeIndexPageToFreeSpaceHandling(Slice treeName, long pageNumber)
        {
            throw new InvalidOperationException($"Attempting to free page #{pageNumber} of '{treeName}' index tree to the free space handling. The page was allocated by {nameof(NewPageAllocator)} so it needs to be returned there.");
        }

        public static void ThrowAttemptToFreePageToNewPageAllocator(Slice treeName, long pageNumber)
        {
            throw new InvalidOperationException($"Attempting to free page #{pageNumber} of '{treeName}' tree to {nameof(NewPageAllocator)} while it wasn't allocated by it");
        }

        public void Delete(Slice key)
        {
            if (_llt.Flags == (TransactionFlags.ReadWrite) == false)
                throw new ArgumentException("Cannot delete a value in a read only transaction");

            State.IsModified = true;            
            TreeNodeHeader* node;
            TreeCursorConstructor cursorConstructor;
            var page = FindPageFor(key, node: out node, cursor: out cursorConstructor, allowCompressed: true);

            if (page.IsCompressed)
            {
                DeleteOnCompressedPage(page, key, ref cursorConstructor);
                return;
            }

            if (page.LastMatch != 0)
                return; // not an exact match, can't delete

            page = ModifyPage(page);

            State.NumberOfEntries--;

            RemoveLeafNode(page);

            using (var cursor = cursorConstructor.Build(key))
            {
                var treeRebalancer = new TreeRebalancer(_llt, this, cursor);
                var changedPage = page;
                while (changedPage != null)
                {
                    changedPage = treeRebalancer.Execute(changedPage);
                }
            }

            page.DebugValidate(this, State.RootPageNumber);
        }

        public TreeIterator Iterate(bool prefetch)
        {
            return new TreeIterator(this, _llt, prefetch);
        }

        public ReadResult Read(Slice key)
        {
            TreeNodeHeader* node;
            var p = FindPageFor(key, out node);

            if (p.LastMatch != 0)
                return null;

            return new ReadResult(GetValueReaderFromHeader(node));
        }

        public int GetDataSize(Slice key)
        {
            TreeNodeHeader* node;
            var p = FindPageFor(key, out node);

            if (p.LastMatch != 0)
                return -1;

            if (node == null)
                return -1;

            Slice nodeKey;
            using (TreeNodeHeader.ToSlicePtr(_llt.Allocator, node, out nodeKey))
            {
                if (!SliceComparer.EqualsInline(nodeKey, key))
                    return -1;
            }

            return GetDataSize(node);
        }

        public int GetDataSize(TreeNodeHeader* node)
        {
            if (node->Flags == (TreeNodeFlags.PageRef))
            {
                var overFlowPage = GetReadOnlyPage(node->PageNumber);
                return overFlowPage.OverflowSize;
            }
            return node->DataSize;
        }

        public void RemoveEmptyDecompressedPage(DecompressedLeafPage emptyPage)
        {
            using (emptyPage.Original.GetNodeKey(_llt, 0, out var key))
            {
                var p = FindPageFor(key, node: out _, cursor: out var cursorConstructor, allowCompressed: true);

                Debug.Assert(p.IsLeaf && p.IsCompressed && p.PageNumber == emptyPage.PageNumber);

                using (var cursor = cursorConstructor.Build(key))
                {
                    var treeRebalancer = new TreeRebalancer(_llt, this, cursor);
                    var changedPage = (TreePage)emptyPage;
                    while (changedPage != null)
                    {
                        changedPage = treeRebalancer.Execute(changedPage);
                    }
                }
            }
        }

        public long GetParentPageOf(TreePage page)
        {
            Debug.Assert(page.IsCompressed == false);

            TreePage p;
            Slice key;

            using (page.IsLeaf ? page.GetNodeKey(_llt, 0, out key) : page.GetNodeKey(_llt, 1, out key))
            {
                p = FindPageFor(key, node: out TreeNodeHeader* _, cursor: out TreeCursorConstructor cursorConstructor, allowCompressed: true);

                if (page.IsLeaf)
                {
                    if (page.PageNumber != p.PageNumber)
                    {
                        VoronUnrecoverableErrorException.Raise(_tx.LowLevelTransaction,
                            $"Got different leaf page when looking for a parent of {page} using the key '{key}' from that page. Page {p} was found, last match: {p.LastMatch}.");
                    }
                    else if (p.LastMatch != 0)
                    {
                        if (p.IsCompressed == false)
                        {
                            // if a found page is compressed then we could not find the exact match because 
                            // the key we were looking for might belong to an compressed entry
                            // if the page isn't compressed then it's a corruption

                            VoronUnrecoverableErrorException.Raise(_tx.LowLevelTransaction,
                                $"Could not find a page containing '{key}' when looking for a parent of {page}. Page {p} was found, last match: {p.LastMatch}.");
                        }
#if DEBUG
                        using (var decompressed = DecompressPage(p, DecompressionUsage.Read, skipCache: true))
                        {
                            decompressed.Search(_llt, key);
                            Debug.Assert(decompressed.LastMatch == 0);
                        }
#endif
                    }
                }

                using (var cursor = cursorConstructor.Build(key))
                {
                    while (cursor.PageCount > 0)
                    {
                        if (cursor.CurrentPage.PageNumber == page.PageNumber)
                        {
                            if (cursor.PageCount == 1)
                                return -1; // root page

                            return cursor.ParentPage.PageNumber;
                        }
                        cursor.Pop();
                    }
                }
            }

            return -1;
        }

        internal byte* DirectRead(Slice key)
        {
            TreeNodeHeader* node;
            var p = FindPageFor(key, out node);

            if (p == null || p.LastMatch != 0)
                return null;

            Debug.Assert(node != null);

            if (node->Flags == TreeNodeFlags.PageRef)
            {
                var overFlowPage = GetReadOnlyTreePage(node->PageNumber);
                return overFlowPage.Base + Constants.Tree.PageHeaderSize;
            }

            return (byte*)node + node->KeySize + Constants.Tree.NodeHeaderSize;
        }

        public List<long> AllPages()
        {
            var results = new List<long>();
            var stack = new Stack<TreePage>();
            var root = GetReadOnlyTreePage(State.RootPageNumber);
            stack.Push(root);

            Slice key = default(Slice);
            while (stack.Count > 0)
            {
                var p = stack.Pop();
                results.Add(p.PageNumber);

                for (int i = 0; i < p.NumberOfEntries; i++)
                {
                    var node = p.GetNode(i);
                    var pageNumber = node->PageNumber;
                    if (p.IsBranch)
                    {
                        stack.Push(GetReadOnlyTreePage(pageNumber));
                    }
                    else if (node->Flags == TreeNodeFlags.PageRef)
                    {
                        // This is an overflow page
                        var overflowPage = GetReadOnlyTreePage(pageNumber);
                        var numberOfPages = VirtualPagerLegacyExtensions.GetNumberOfOverflowPages(overflowPage.OverflowSize);
                        for (long j = 0; j < numberOfPages; ++j)
                            results.Add(overflowPage.PageNumber + j);
                    }
                    else if (node->Flags == TreeNodeFlags.MultiValuePageRef)
                    {
                        using (TreeNodeHeader.ToSlicePtr(_tx.Allocator, node, out key))
                        {
                            var tree = OpenMultiValueTree(key, node);
                            results.AddRange(tree.AllPages());
                        }
                    }
                    else
                    {
                        if (State.RootObjectType == RootObjectType.Table) // tables might have mixed values, fixed size trees inside have dedicated handling
                            continue;
                        
                        if ((State.Flags & TreeFlags.FixedSizeTrees) == TreeFlags.FixedSizeTrees)
                        {
                            var valueReader = GetValueReaderFromHeader(node);

                            var valueSize = ((FixedSizeTreeHeader.Embedded*)valueReader.Base)->ValueSize;

                            using (p.GetNodeKey(_llt, i, out Slice fixedSizeTreeName))
                            {
                                FixedSizeTree fixedSizeTree;

                                try
                                {
                                    fixedSizeTree = new FixedSizeTree(_llt, this, fixedSizeTreeName, valueSize);

                                    var pages = fixedSizeTree.AllPages();
                                    results.AddRange(pages);
                                }
                                catch (InvalidFixedSizeTree)
                                {
                                    // ignored - we sometimes have trees with mixed types of values - regular values reside next to fixed size tree headers
                                    continue;
                                }

                                if ((State.Flags & TreeFlags.Streams) == TreeFlags.Streams)
                                {
                                    Debug.Assert(fixedSizeTree.ValueSize == ChunkDetails.SizeOf);

                                    var streamPages = GetStreamPages(fixedSizeTree, GetStreamInfo(fixedSizeTree.Name, writable: false));

                                    results.AddRange(streamPages);
                                }
                            }
                        }
                    }
                }
            }
            return results;
        }

        public override string ToString()
        {
            return Name + " " + State.NumberOfEntries;
        }

        internal void PrepareForCommit()
        {
            if (_compactTrees != null)
            {
                foreach (var ct in _compactTrees.Values)
                    ct.PrepareForCommit();
            }
        }

        public void Dispose()
        {
            if (_fixedSizeTrees != null)
            {
                foreach (var tree in _fixedSizeTrees)
                {
                    tree.Value.Dispose();
                }
            }
            
            if (_fixedSizeTreesForDouble != null)
            {
                foreach (var tree in _fixedSizeTreesForDouble)
                {
                    tree.Value.Dispose();
                }
            }

            DecompressionsCache?.Dispose();
        }

        private bool TryOverwriteOverflowPages(TreeNodeHeader* updatedNode, int len, out byte* pos)
        {
            if (updatedNode->Flags == TreeNodeFlags.PageRef)
            {
                var readOnlyOverflowPage = GetReadOnlyTreePage(updatedNode->PageNumber);

                var availableOverflows = VirtualPagerLegacyExtensions.GetNumberOfOverflowPages(readOnlyOverflowPage.OverflowSize);

                if (len <= (availableOverflows * Constants.Storage.PageSize - Constants.Tree.PageHeaderSize))
                {
                    var requestedOverflows = VirtualPagerLegacyExtensions.GetNumberOfOverflowPages(len);

                    var overflowsToFree = availableOverflows - requestedOverflows;

                    for (int i = 0; i < overflowsToFree; i++)
                    {
                        _llt.FreePage(readOnlyOverflowPage.PageNumber + requestedOverflows + i);
                    }

                    _llt.DiscardScratchModificationOn(readOnlyOverflowPage.PageNumber);

                    State.RecordFreedPage(readOnlyOverflowPage, overflowsToFree);

                    var page = _llt.AllocatePage(requestedOverflows, updatedNode->PageNumber);
                    var writtableOverflowPage = PrepareTreePage(TreePageFlags.Value, requestedOverflows, page);

                    writtableOverflowPage.Flags = PageFlags.Overflow | PageFlags.VariableSizeTreePage;
                    writtableOverflowPage.OverflowSize = len;
                    pos = writtableOverflowPage.Base + Constants.Tree.PageHeaderSize;

                    PageModified?.Invoke(writtableOverflowPage.PageNumber, writtableOverflowPage.Flags);

                    return true;
                }
            }
            pos = null;
            return false;
        }

        public Slice LastKeyOrDefault()
        {
            using (var it = Iterate(false))
            {
                if (it.Seek(Slices.AfterAllKeys) == false)
                    return new Slice();

                return it.CurrentKey.Clone(_tx.Allocator);
            }
        }

        public Slice FirstKeyOrDefault()
        {
            using (var it = Iterate(false))
            {
                if (it.Seek(Slices.BeforeAllKeys) == false)
                    return new Slice();

                return it.CurrentKey.Clone(_tx.Allocator);
            }
        }

        public void ClearPagesCache()
        {
            _recentlyFoundPages?.Clear();
        }

        public CompactTree CompactTreeFor(string key)
        {
            using var _ = Slice.From(_llt.Allocator, key, ByteStringType.Immutable, out var keySlice);
            return CompactTreeFor(keySlice);
        }
        
        public CompactTree CompactTreeFor(Slice key)
        {
            _compactTrees ??= new Dictionary<Slice, CompactTree>(SliceComparer.Instance);

            if (_compactTrees.TryGetValue(key, out var compactTree) == false)
            {
                compactTree = CompactTree.InternalCreate(this, key);
                if (compactTree == null) // missing value on read transaction
                    return null;
                
                _compactTrees[key.Clone(_llt.Allocator)] = compactTree;
            }

            State.Flags |= TreeFlags.CompactTrees;

            return compactTree;
        }

        public long DeleteCompactTreeFor(Slice key)
        {
            var compactTree = CompactTreeFor(key);
            var numberOfEntries = compactTree.NumberOfEntries;

            CompactTree.Delete(compactTree, this);
            _compactTrees.Remove(key);

            return numberOfEntries;
        }


        public FixedSizeTree FixedTreeFor(Slice key, byte valSize = 0)
        {
            _fixedSizeTrees ??= new Dictionary<Slice, FixedSizeTree>(SliceComparer.Instance);

            if (_fixedSizeTrees.TryGetValue(key, out var fixedTree) == false)
            {
                fixedTree = new FixedSizeTree(_llt, this, key, valSize);
                _fixedSizeTrees[fixedTree.Name] = fixedTree;
            }

            State.Flags |= TreeFlags.FixedSizeTrees;

            return fixedTree;
        }

        public FixedSizeTree<double> FixedTreeForDouble(Slice key, byte valSize = 0)
        {
            _fixedSizeTreesForDouble ??= new Dictionary<Slice, FixedSizeTree<double>>(SliceComparer.Instance);

            if (_fixedSizeTreesForDouble.TryGetValue(key, out var fixedTree) == false)
            {
                fixedTree = new FixedSizeTree<double>(_llt, this, key, valSize);
                _fixedSizeTreesForDouble[fixedTree.Name] = fixedTree;
            }

            State.Flags |= TreeFlags.FixedSizeTrees;

            return fixedTree;
        }

        public long DeleteFixedTreeFor(Slice key, byte valSize = 0)
        {
            var fixedSizeTree = FixedTreeFor(key, valSize);
            var numberOfEntries = fixedSizeTree.NumberOfEntries;

            foreach (var page in fixedSizeTree.AllPages())
            {
                if (_newPageAllocator != null)
                {
                    if (IsIndexTree == false)
                        ThrowAttemptToFreePageToNewPageAllocator(Name, page);

                    _newPageAllocator.FreePage(page);
                }
                else
                {
                    if (IsIndexTree)
                        ThrowAttemptToFreeIndexPageToFreeSpaceHandling(Name, page);

                    _llt.FreePage(page);
                }
            }
            _fixedSizeTrees.Remove(key);
            _fixedSizeTreesForDouble?.Remove(key);
            Delete(key);

            return numberOfEntries;
        }

        [Conditional("DEBUG")]
        public void DebugRenderAndShow()
        {
            DebugStuff.RenderAndShow(this);
        }

        public byte* DirectAccessFromHeader(TreeNodeHeader* node)
        {
            if (node->Flags == TreeNodeFlags.PageRef)
            {
                var overFlowPage = GetReadOnlyTreePage(node->PageNumber);
                return overFlowPage.Base + Constants.Tree.PageHeaderSize;
            }

            return (byte*)node + node->KeySize + Constants.Tree.NodeHeaderSize;
        }

        public Slice GetData(TreeNodeHeader* node)
        {
            Slice outputDataSlice;

            if (node->Flags == TreeNodeFlags.PageRef)
            {
                var overFlowPage = GetReadOnlyPage(node->PageNumber);
                if (overFlowPage.OverflowSize > ushort.MaxValue)
                    throw new InvalidOperationException("Cannot convert big data to a slice, too big");
                Slice.External(Llt.Allocator, overFlowPage.Pointer + Constants.Tree.PageHeaderSize,
                    (ushort)overFlowPage.OverflowSize, out outputDataSlice);
            }
            else
            {
                Slice.External(Llt.Allocator, (byte*)node + node->KeySize + Constants.Tree.NodeHeaderSize,
                    (ushort)node->DataSize, out outputDataSlice);
            }

            return outputDataSlice;
        }

        public ValueReader GetValueReaderFromHeader(TreeNodeHeader* node)
        {
            if (node->Flags == TreeNodeFlags.PageRef)
            {
                var overFlowPage = GetReadOnlyPage(node->PageNumber);

                Debug.Assert(overFlowPage.IsOverflow, "Requested overflow page but got " + overFlowPage.Flags);
                Debug.Assert(overFlowPage.OverflowSize > 0, "Overflow page cannot be size equal 0 bytes");

                return new ValueReader(overFlowPage.Pointer + Constants.Tree.PageHeaderSize, overFlowPage.OverflowSize);
            }
            return new ValueReader((byte*)node + node->KeySize + Constants.Tree.NodeHeaderSize, node->DataSize);
        }

        public void Rename(Slice newName)
        {
            Name = newName;
        }

        internal void SetNewPageAllocator(NewPageAllocator newPageAllocator)
        {
            Debug.Assert(newPageAllocator != null);

            _newPageAllocator = newPageAllocator;
            HasNewPageAllocator = true;
        }

        internal void DebugValidateBranchReferences()
        {
            var rootPageNumber = State.RootPageNumber;

            var pages = new HashSet<long>();
            var stack = new Stack<TreePage>();
            var root = GetReadOnlyTreePage(rootPageNumber);
            stack.Push(root);
            pages.Add(rootPageNumber);

            while (stack.Count > 0)
            {
                var p = stack.Pop();

                if (p.IsBranch == false)
                    continue;

                if (p.NumberOfEntries < 2)
                {
                    throw new InvalidOperationException("The branch page " + p.PageNumber + " has " +
                                                        p.NumberOfEntries + " entry");
                }

                for (int i = 0; i < p.NumberOfEntries; i++)
                {
                    var page = p.GetNode(i)->PageNumber;

                    if (pages.Add(page) == false)
                    {
                        DebugStuff.RenderAndShow(this);
                        throw new InvalidOperationException("The page " + page + " already appeared in the tree!");
                    }

                    var refPage = GetReadOnlyTreePage(page);

                    using (p.GetNodeKey(_llt, i, out var referenceKey))
                    {
                        Validate(refPage, referenceKey);

                        if (refPage.IsCompressed)
                        {
                            using (var decompressedRefPage = DecompressPage(refPage, DecompressionUsage.Read, skipCache: true))
                            {
                                Validate(decompressedRefPage, referenceKey);
                            }
                        }
                    }

                    if (refPage.IsBranch == false)
                        continue;

                    stack.Push(refPage);

                    void Validate(TreePage pageRef, Slice refKey)
                    {
                        if (refKey.Options == SliceOptions.Key)
                        {
                            for (int j = 0; j < pageRef.NumberOfEntries; j++)
                            {
                                using (pageRef.GetNodeKey(_llt, j, out var key))
                                {
                                    if (key.HasValue && key.Size > 0 && SliceComparer.Compare(key, refKey) < 0)
                                    {
                                        DebugStuff.RenderAndShow(this);
                                        throw new InvalidOperationException($"Found invalid reference in branch page: {p}. Reference key: {refKey}, key found in referenced {pageRef} page: {key}");
                                    }
                                }
                            }
                        }
                    }
                }
            }
        }
    }
}<|MERGE_RESOLUTION|>--- conflicted
+++ resolved
@@ -685,11 +685,7 @@
         }
 
         [ThreadStatic]
-<<<<<<< HEAD
-        private static FastList<long> _cursorPathBuffer;
-=======
         private static FastList<long> CursorPathBuffer;
->>>>>>> eba14c15
 
         private TreePage SearchForPage(Slice key, out TreeNodeHeader* node)
         {
