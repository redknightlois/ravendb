﻿using System;
using System.Diagnostics;
using System.Runtime.CompilerServices;
using System.Runtime.InteropServices;
using System.Text;
using Sparrow;
using Voron.Global;
using Voron.Impl;

namespace Voron.Data.BTrees
{
    [StructLayout(LayoutKind.Explicit, Pack = 1)]
    public unsafe struct TreeNodeHeader
    {
        static readonly int _nodeTypeSize = Constants.NodeHeaderSize + Constants.NodeOffsetSize;

        [FieldOffset(0)]
        public int DataSize;

        [FieldOffset(0)]
        public long PageNumber;

        [FieldOffset(8)]
        public TreeNodeFlags Flags;

        [FieldOffset(9)]
        public ushort KeySize;

        [FieldOffset(11)]
        public ushort Version;

        [MethodImpl(MethodImplOptions.AggressiveInlining)]
        public int GetNodeSize()
        {
            return _nodeTypeSize + KeySize  + (Flags == (TreeNodeFlags.PageRef) ? 0 : DataSize);
        }
        [MethodImpl(MethodImplOptions.AggressiveInlining)]
        public static string ToDebugString(TreeNodeHeader* node)
        {
            return Encoding.UTF8.GetString((byte*)node + Constants.NodeHeaderSize, node->KeySize);
        }

        [MethodImpl(MethodImplOptions.AggressiveInlining)]
        public static ByteStringContext.Scope ToSlice(ByteStringContext context, TreeNodeHeader* node, out Slice str)
        {
            return ToSlice(context, node, ByteStringType.Immutable, out str);
        }

        [MethodImpl(MethodImplOptions.AggressiveInlining)]
        public static ByteStringContext.Scope ToSlice(ByteStringContext context, TreeNodeHeader* node, ByteStringType type, out Slice str)
        {
            ByteString byteString;
            var scope = context.From((byte*) node + Constants.NodeHeaderSize, node->KeySize,
                type | (ByteStringType) SliceOptions.Key, out byteString);
            str = new Slice(byteString);
            return scope;
        }

        [MethodImpl(MethodImplOptions.AggressiveInlining)]
        public static ByteStringContext.Scope ToSlicePtr(ByteStringContext context, TreeNodeHeader* node, out Slice slice)
        {
            return ToSlicePtr(context, node, ByteStringType.Mutable | (ByteStringType) SliceOptions.Key, out slice);
        }

        [MethodImpl(MethodImplOptions.AggressiveInlining)]
        public static ByteStringContext.Scope ToSlicePtr(ByteStringContext context, TreeNodeHeader* node, ByteStringType type, out Slice slice)
        {
            ByteString str;
            var scope = context.FromPtr((byte*)node + Constants.NodeHeaderSize, node->KeySize,
                type, out str);
            slice = new Slice(str);
            return scope;
        }

        public static ValueReader Reader(LowLevelTransaction tx, TreeNodeHeader* node)
        {
            if (node->Flags == (TreeNodeFlags.PageRef))
            {
                var overFlowPage = tx.GetPage(node->PageNumber);

                Debug.Assert(overFlowPage.IsOverflow, "Requested overflow page but got " + overFlowPage.Flags);
                Debug.Assert(overFlowPage.OverflowSize > 0, "Overflow page cannot be size equal 0 bytes");

                return new ValueReader(overFlowPage.Pointer + Constants.TreePageHeaderSize, overFlowPage.OverflowSize);
            }
            return new ValueReader((byte*)node + node->KeySize + Constants.NodeHeaderSize, node->DataSize);
        }
<<<<<<< HEAD
=======

        public static ByteStringContext.Scope GetData(LowLevelTransaction tx, TreeNodeHeader* node, out Slice slice)
        {
            if (node->Flags == (TreeNodeFlags.PageRef))
            {
                var overFlowPage = tx.GetPage(node->PageNumber);
                if (overFlowPage.OverflowSize > ushort.MaxValue)
                    throw new InvalidOperationException("Cannot convert big data to a slice, too big");
                return Slice.External(tx.Allocator, overFlowPage.Pointer + Constants.TreePageHeaderSize, (ushort)overFlowPage.OverflowSize, out slice);
            }
            return Slice.External(tx.Allocator, (byte*)node + node->KeySize + Constants.NodeHeaderSize, (ushort) node->DataSize, out slice);
        }


        public static void CopyTo(LowLevelTransaction tx, TreeNodeHeader* node, byte* dest)
        {
            if (node->Flags == (TreeNodeFlags.PageRef))
            {
                var overFlowPage = tx.GetPage(node->PageNumber);
                Memory.Copy(dest, overFlowPage.Pointer + Constants.TreePageHeaderSize, overFlowPage.OverflowSize);
            }
            Memory.Copy(dest, (byte*)node + node->KeySize + Constants.NodeHeaderSize, node->DataSize);
        }

        public static int GetDataSize(LowLevelTransaction tx, TreeNodeHeader* node)
        {
            if (node->Flags == (TreeNodeFlags.PageRef))
            {
                var overFlowPage = tx.GetPage(node->PageNumber);
                return overFlowPage.OverflowSize;
            }
            return node->DataSize;
        }
>>>>>>> 24c0565d
    }
}<|MERGE_RESOLUTION|>--- conflicted
+++ resolved
@@ -41,29 +41,28 @@
         }
 
         [MethodImpl(MethodImplOptions.AggressiveInlining)]
-        public static ByteStringContext.Scope ToSlice(ByteStringContext context, TreeNodeHeader* node, out Slice str)
+        public static ByteStringContext.InternalScope ToSlice(ByteStringContext context, TreeNodeHeader* node, out Slice str)
         {
             return ToSlice(context, node, ByteStringType.Immutable, out str);
         }
 
         [MethodImpl(MethodImplOptions.AggressiveInlining)]
-        public static ByteStringContext.Scope ToSlice(ByteStringContext context, TreeNodeHeader* node, ByteStringType type, out Slice str)
+        public static ByteStringContext.InternalScope ToSlice(ByteStringContext context, TreeNodeHeader* node, ByteStringType type, out Slice str)
         {
             ByteString byteString;
-            var scope = context.From((byte*) node + Constants.NodeHeaderSize, node->KeySize,
-                type | (ByteStringType) SliceOptions.Key, out byteString);
+            var scope = context.From((byte*) node + Constants.NodeHeaderSize, node->KeySize, type | (ByteStringType) SliceOptions.Key, out byteString);
             str = new Slice(byteString);
             return scope;
         }
 
         [MethodImpl(MethodImplOptions.AggressiveInlining)]
-        public static ByteStringContext.Scope ToSlicePtr(ByteStringContext context, TreeNodeHeader* node, out Slice slice)
+        public static ByteStringContext.ExternalScope ToSlicePtr(ByteStringContext context, TreeNodeHeader* node, out Slice slice)
         {
             return ToSlicePtr(context, node, ByteStringType.Mutable | (ByteStringType) SliceOptions.Key, out slice);
         }
 
         [MethodImpl(MethodImplOptions.AggressiveInlining)]
-        public static ByteStringContext.Scope ToSlicePtr(ByteStringContext context, TreeNodeHeader* node, ByteStringType type, out Slice slice)
+        public static ByteStringContext.ExternalScope ToSlicePtr(ByteStringContext context, TreeNodeHeader* node, ByteStringType type, out Slice slice)
         {
             ByteString str;
             var scope = context.FromPtr((byte*)node + Constants.NodeHeaderSize, node->KeySize,
@@ -85,10 +84,8 @@
             }
             return new ValueReader((byte*)node + node->KeySize + Constants.NodeHeaderSize, node->DataSize);
         }
-<<<<<<< HEAD
-=======
 
-        public static ByteStringContext.Scope GetData(LowLevelTransaction tx, TreeNodeHeader* node, out Slice slice)
+        public static ByteStringContext.ExternalScope GetData(LowLevelTransaction tx, TreeNodeHeader* node, out Slice slice)
         {
             if (node->Flags == (TreeNodeFlags.PageRef))
             {
@@ -99,27 +96,5 @@
             }
             return Slice.External(tx.Allocator, (byte*)node + node->KeySize + Constants.NodeHeaderSize, (ushort) node->DataSize, out slice);
         }
-
-
-        public static void CopyTo(LowLevelTransaction tx, TreeNodeHeader* node, byte* dest)
-        {
-            if (node->Flags == (TreeNodeFlags.PageRef))
-            {
-                var overFlowPage = tx.GetPage(node->PageNumber);
-                Memory.Copy(dest, overFlowPage.Pointer + Constants.TreePageHeaderSize, overFlowPage.OverflowSize);
-            }
-            Memory.Copy(dest, (byte*)node + node->KeySize + Constants.NodeHeaderSize, node->DataSize);
-        }
-
-        public static int GetDataSize(LowLevelTransaction tx, TreeNodeHeader* node)
-        {
-            if (node->Flags == (TreeNodeFlags.PageRef))
-            {
-                var overFlowPage = tx.GetPage(node->PageNumber);
-                return overFlowPage.OverflowSize;
-            }
-            return node->DataSize;
-        }
->>>>>>> 24c0565d
     }
 }