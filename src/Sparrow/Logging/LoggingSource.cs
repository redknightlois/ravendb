﻿using System;
using System.Collections.Concurrent;
using System.Collections.Generic;
using System.Diagnostics;
using System.Globalization;
using System.IO;
using System.IO.Compression;
using System.Linq;
using System.Net.WebSockets;
using System.Text;
using System.Threading;
using System.Threading.Tasks;
using Sparrow.Binary;
using Sparrow.Collections;
using Sparrow.Extensions;
using Sparrow.Platform;
using Sparrow.Threading;
using Sparrow.Utils;
using NativeMemory = Sparrow.Utils.NativeMemory;

namespace Sparrow.Logging
{
    public sealed class LoggingSource
    {
        [ThreadStatic]
        private static string _currentThreadId;

        public static bool UseUtcTime;
        public long MaxFileSizeInBytes = 1024 * 1024 * 128;
        private const string DateTimeWithMinutesFormat = "yyyy-MM-dd-HH-mm"; // current format
        private const string DateOnlyFormat = "yyyy-MM-dd"; // for backward compatibility
        internal const string LogExtension = ".log";
        internal const string AdditionalCompressExtension = ".gz";
        internal const string FullCompressExtension = LogExtension + AdditionalCompressExtension;

        internal static long LocalToUtcOffsetInTicks;

        static LoggingSource()
        {
            LocalToUtcOffsetInTicks = TimeZoneInfo.Local.GetUtcOffset(DateTime.Now).Ticks;
            ThreadLocalCleanup.ReleaseThreadLocalState += () => _currentThreadId = null;
        }

        private readonly ManualResetEventSlim _hasEntries = new ManualResetEventSlim(false);
        private readonly ManualResetEventSlim _readyToCompress = new ManualResetEventSlim(false);
        private readonly LightWeightThreadLocal<LocalThreadWriterState> _localState;

        private readonly LimitedConcurrentSet<LogMessageEntry>[] _freePooledMessageEntries;
        private readonly LimitedConcurrentSet<LogMessageEntry>[] _activePoolMessageEntries;

        private Thread _loggingThread;
        private Thread _compressLoggingThread;
        private int _generation;

        private bool _updateLocalTimeOffset;
        private string _path;
        private readonly string _name;
        private string _dateString;
        private readonly MultipleUseFlag _keepLogging = new MultipleUseFlag(true);
        private int _logNumber = -1;
        private DateTime _today;
        private bool _isInfoEnabled;
        private bool _isOperationsEnabled;

        public bool IsInfoEnabled => _isInfoEnabled; 
        public bool IsOperationsEnabled => _isOperationsEnabled;

        private Stream _additionalOutput;

        private Stream _pipeSink;
        private static readonly int TimeToWaitForLoggingToEndInMilliseconds = 5_000;

        public static readonly LoggingSource Instance = new LoggingSource(LogMode.None, Path.GetTempPath(), "Logging", TimeSpan.FromDays(3), long.MaxValue)
        {
            _updateLocalTimeOffset = true
        };
        public static readonly LoggingSource AuditLog = new LoggingSource(LogMode.None, Path.GetTempPath(), "Audit Log", TimeSpan.MaxValue, long.MaxValue);

        private static readonly byte[] _headerRow =
            Encodings.Utf8.GetBytes($"Time, Thread, Level, Source, Logger, Message, Exception{Environment.NewLine}");

        internal sealed class WebSocketContext
        {
            public LoggingFilter Filter { get; } = new LoggingFilter();
        }

        private readonly ConcurrentDictionary<WebSocket, WebSocketContext> _listeners =
            new ConcurrentDictionary<WebSocket, WebSocketContext>();

        public LogMode LogMode { get; private set; }
        public TimeSpan RetentionTime { get; private set; }
        public long RetentionSize { get; private set; }
        public bool Compressing => _compressLoggingThread != null;


        private (bool Info, bool Operation) CalculateIsLogEnabled(LogMode? logMode = null)
        {
            if (_listeners.IsEmpty == false || _pipeSink != null) 
                return (true, true);
            
            logMode ??= LogMode;
            var info = (logMode & LogMode.Information) == LogMode.Information;
            var operation = (logMode & LogMode.Operations) == LogMode.Operations;
            return (info, operation);
        }
        
        internal async Task Register(WebSocket source, WebSocketContext context, CancellationToken token)
        {
            await source.SendAsync(new ArraySegment<byte>(_headerRow), WebSocketMessageType.Text, true, token).ConfigureAwait(false);

            lock (this)
            {
                if (_listeners.TryAdd(source, context) == false)
                    throw new InvalidOperationException("Socket was already added?");
                if (LogMode == LogMode.None)
                {
                    SetupLogMode(LogMode, _path, RetentionTime, RetentionSize, Compressing);
                }
                else
                {
                    (_isInfoEnabled, _isOperationsEnabled) = (true, true);
                }
            }

            AssertLogging();

            var arraySegment = new ArraySegment<byte>(new byte[512]);
            var buffer = new StringBuilder();
            var charBuffer = new char[Encodings.Utf8.GetMaxCharCount(arraySegment.Count)];
            while (token.IsCancellationRequested == false)
            {
                buffer.Length = 0;
                WebSocketReceiveResult result;
                do
                {
                    result = await source.ReceiveAsync(arraySegment, token).ConfigureAwait(false);
                    if (result.CloseStatus != null)
                    {
                        return;
                    }
                    var chars = Encodings.Utf8.GetChars(arraySegment.Array, 0, result.Count, charBuffer, 0);
                    buffer.Append(charBuffer, 0, chars);
                } while (!result.EndOfMessage);

                var commandResult = context.Filter.ParseInput(buffer.ToString());
                var maxBytes = Encodings.Utf8.GetMaxByteCount(commandResult.Length);
                // We take the easy way of just allocating a large buffer rather than encoding
                // in a loop since large replies here are very rare.
                if (maxBytes > arraySegment.Count)
                    arraySegment = new ArraySegment<byte>(new byte[Bits.PowerOf2(maxBytes)]);

                var numberOfBytes = Encodings.Utf8.GetBytes(commandResult, 0,
                    commandResult.Length,
                    arraySegment.Array,
                    0);

                await source.SendAsync(new ArraySegment<byte>(arraySegment.Array, 0, numberOfBytes),
                    WebSocketMessageType.Text, true,
                    token).ConfigureAwait(false);
            }
        }

        private void AssertLogging()
        {
            var thread = _loggingThread;
            if (thread == null)
                throw new InvalidOperationException("There is no logging thread.");

            if (_keepLogging == false)
                throw new InvalidOperationException("Logging is turned off.");
        }

        public LoggingSource(LogMode logMode, string path, string name, TimeSpan retentionTime, long retentionSize, bool compress = false)
        {
            _path = path;
            _name = name;
            _localState = new LightWeightThreadLocal<LocalThreadWriterState>(GenerateThreadWriterState);
            _freePooledMessageEntries = new LimitedConcurrentSet<LogMessageEntry>[Environment.ProcessorCount];
            _activePoolMessageEntries = new LimitedConcurrentSet<LogMessageEntry>[Environment.ProcessorCount];
            for (int i = 0; i < _freePooledMessageEntries.Length; i++)
            {
                _freePooledMessageEntries[i] = new LimitedConcurrentSet<LogMessageEntry>(1000);
            }
            for (int i = 0; i < _activePoolMessageEntries.Length; i++)
            {
                _activePoolMessageEntries[i] = new LimitedConcurrentSet<LogMessageEntry>(1000);
            }

            SetupLogMode(logMode, path, retentionTime, retentionSize, compress);
        }

        public void SetupLogMode(LogMode logMode, string path, TimeSpan? retentionTime, long? retentionSize, bool compress)
        {
            SetupLogMode(logMode, path, retentionTime ?? TimeSpan.MaxValue, retentionSize ?? long.MaxValue, compress);
        }

        public void SetupLogMode(LogMode logMode, string path, TimeSpan retentionTime, long retentionSize, bool compress)
        {
            if (_loggingThread?.ManagedThreadId == Thread.CurrentThread.ManagedThreadId)
            {
                Task.Run(() => SetupLogMode(logMode, path, retentionTime, retentionSize, compress));
                return;
            }

            lock (this)
            {
                var copyLoggingThread = _loggingThread;
                
                (bool info, bool operation) old = (_isInfoEnabled, _isOperationsEnabled);
                (_isInfoEnabled, _isOperationsEnabled) = CalculateIsLogEnabled(logMode);
                if (_isInfoEnabled == old.info && _isOperationsEnabled == old.operation && LogMode == logMode && path == _path && retentionTime == RetentionTime && compress == Compressing)
                    return;
                LogMode = logMode;
                _path = path;
                RetentionTime = retentionTime;
                RetentionSize = retentionSize;

                Directory.CreateDirectory(_path);
                if (copyLoggingThread == null)
                {
                    StartNewLoggingThreads(compress);
                }
                else
                {
                    _keepLogging.Lower();
                    _hasEntries.Set();
                    _readyToCompress.Set();

                    copyLoggingThread.Join();
                    _compressLoggingThread?.Join();

                    StartNewLoggingThreads(compress);
                }
            }
        }

        private void StartNewLoggingThreads(bool compress)
        {
            if (IsInfoEnabled == false &&
                IsOperationsEnabled == false)
                return;

            _keepLogging.Raise();
            _loggingThread = new Thread(BackgroundLogger) { IsBackground = true, Name = _name + " Thread" };
            _loggingThread.Start();
            if (compress)
            {
                _compressLoggingThread = new Thread(BackgroundLoggerCompress) { IsBackground = true, Name = _name + " Log Compression Thread" };
                _compressLoggingThread.Start();
            }
            else
            {
                _compressLoggingThread = null;
            }
        }

        public void EndLogging()
        {
            lock (this)
            {
                _keepLogging.Lower();

                _hasEntries.Set();
                _readyToCompress.Set();

                _loggingThread?.Join(TimeToWaitForLoggingToEndInMilliseconds);
                _compressLoggingThread?.Join(TimeToWaitForLoggingToEndInMilliseconds);
            }
        }

        private bool TryGetNewStreamAndApplyRetentionPolicies(long maxFileSize, out FileStream fileStream)
        {
            string[] allLogFiles;
            try
            {
                var logFiles = Directory.GetFiles(_path, $"*{LogExtension}");
                var logGzFiles = Directory.GetFiles(_path, $"*{FullCompressExtension}");
                allLogFiles = logFiles.Concat(logGzFiles).ToArray();
            }
            catch (Exception)
            {
                // Something went wrong we will try again later
                fileStream = null;
                return false;
            }

            _today = DateTime.Today;
            (_logNumber, _dateString) = GetLastLogNumberAndDateStringForToday(allLogFiles);

            UpdateLocalDateTimeOffset();

            string filePath;
            while (true)
            {
                var fileName = $"{_dateString}.{_logNumber:000}{LogExtension}";
                filePath = Path.Combine(_path, fileName);
                if (File.Exists(filePath))
                {
                    var currentFileSize = new FileInfo(filePath).Length;
                    if (currentFileSize < maxFileSize)
                        break; // we didn't reach the size limit yet
                }
                else if (File.Exists($"{filePath}{AdditionalCompressExtension}") == false)
                {
                    break; // check if there is compressed file with the same name
                }
                _logNumber++;
            }

            // If compression for log files is enabled, we apply retention rules to logs inside the compressLoggingThread
            if (Compressing == false)
            {
                Array.Sort(allLogFiles);
                ApplyRetentionRulesToLogs(allLogFiles);
            }

            fileStream = SafeFileStream.Create(filePath, FileMode.Append, FileAccess.Write, FileShare.Read, 32 * 1024, false);
            fileStream.Write(_headerRow, 0, _headerRow.Length);
            return true;
        }

        private (string FullName, long Size) GetFileInfoSafe(string fileName)
        {
            var fileInfo = new FileInfo(fileName);
            long fileSize = 0;
            try
            {
                fileSize = fileInfo.Length;
            }
            catch
            {
                // Many things can happen
            }

            return (fileInfo.FullName, fileSize);
        }

<<<<<<< HEAD
        internal sealed class LogInfo
        {
            public const string LogExtension = ".log"; 
            public const string AdditionalCompressExtension = ".gz"; 
            public const string FullCompressExtension = LogExtension + AdditionalCompressExtension; 
            private const string DateFormat = "yyyy-MM-dd";
=======
        internal static bool TryGetLastWriteTimeUtc(string filePath, out DateTime dateTimeUtc) =>
                TryGetFileTimeInternal(filePath, File.GetLastWriteTimeUtc, out dateTimeUtc);
>>>>>>> 9684dcbe

        internal static bool TryGetLastWriteTimeLocal(string filePath, out DateTime dateTimeLocal) =>
            TryGetFileTimeInternal(filePath, File.GetLastWriteTime, out dateTimeLocal);

        internal static bool TryGetCreationTimeUtc(string filePath, out DateTime dateTimeUtc) =>
            TryGetFileTimeInternal(filePath, fp => GetLogFileCreationTime(fp, DateTimeKind.Utc), out dateTimeUtc);

        internal static bool TryGetCreationTimeLocal(string filePath, out DateTime dateTimeLocal) =>
            TryGetFileTimeInternal(filePath, fp => GetLogFileCreationTime(fp, DateTimeKind.Local), out dateTimeLocal);

        private static bool TryGetFileTimeInternal(string filePath, Func<string, DateTime> fileTimeGetter, out DateTime dateTime)
        {
            dateTime = default;
            try
            {
                if (filePath.Contains(Path.DirectorySeparatorChar) && File.Exists(filePath) == false)
                    return false;

                dateTime = fileTimeGetter(filePath);
                return true;
            }
            catch
            {
                // ignored
            }

            return false;
        }

        internal static DateTime GetLogFileCreationTime(string filePathOrName, DateTimeKind timeKind)
        {
            var fileName = filePathOrName.Contains(Path.DirectorySeparatorChar) ? Path.GetFileName(filePathOrName) : filePathOrName;
            var timestamp = fileName.Substring(0, fileName.IndexOf('.'));

            if (DateTime.TryParseExact(timestamp, DateTimeWithMinutesFormat, CultureInfo.InvariantCulture, DateTimeStyles.AssumeLocal, out var dateTime) == false &&
                DateTime.TryParseExact(timestamp, DateOnlyFormat, CultureInfo.InvariantCulture, DateTimeStyles.AssumeLocal, out dateTime) == false) // backward compatibility
                throw new InvalidOperationException($"Could not parse the log file name '{fileName}'");

            return timeKind switch
            {
                DateTimeKind.Utc => dateTime.ToUniversalTime(),
                DateTimeKind.Local => dateTime,
                _ => throw new ArgumentOutOfRangeException(nameof(timeKind), timeKind, null)
            };
        }

        internal static bool TryGetLogFileNumber(string filePathOrName, out int n)
        {
            n = -1;
            var fileName = filePathOrName.Contains(Path.DirectorySeparatorChar) ? Path.GetFileName(filePathOrName) : filePathOrName;

            var firstDotIndex = fileName.IndexOf('.');
            if (firstDotIndex == -1)
                return false;

            var secondDotIndex = fileName.IndexOf('.', firstDotIndex + 1);
            if (secondDotIndex == -1)
                return false;

            var betweenDots = fileName.Substring(firstDotIndex + 1, secondDotIndex - firstDotIndex - 1);
            return int.TryParse(betweenDots, out n);
        }

        internal static string DateToLogFormat(DateTime dateTime)
        {
            return dateTime.ToString(DateTimeWithMinutesFormat, CultureInfo.InvariantCulture);
        }

        private void UpdateLocalDateTimeOffset()
        {
            if (_updateLocalTimeOffset == false || UseUtcTime)
                return;

            var offset = TimeZoneInfo.Local.GetUtcOffset(DateTime.Now).Ticks;
            if (offset != LocalToUtcOffsetInTicks)
                Interlocked.Exchange(ref LocalToUtcOffsetInTicks, offset);
        }

        private static (int LogNumber, string DateString) GetLastLogNumberAndDateStringForToday(IEnumerable<string> allLogFiles)
        {
            var now = DateTime.Now;
            var todayPrefix = now.ToString(DateOnlyFormat);

            var todayLogs = allLogFiles
                .Select(Path.GetFileName)
                .Where(fileName => fileName.StartsWith(todayPrefix))
                .OrderBy(fileName => fileName)
                .ToArray();

            for (int i = todayLogs.Length - 1; i >= 0; i--)
            {
                if (TryGetCreationTimeLocal(todayLogs[i], out DateTime logDateTime) == false ||
                    TryGetLogFileNumber(todayLogs[i], out var logNumber) == false)
                    continue;

                return (logNumber, DateToLogFormat(logDateTime));
            }

            return (0, DateToLogFormat(now));
        }

        private void ApplyRetentionRulesToLogs(string[] logFiles)
        {
            if (logFiles == null || logFiles.Length == 0)
                return;

            if (RetentionTime != TimeSpan.MaxValue)
                logFiles = CleanupOldLogFiles(logFiles);

            LimitTotalLogSize(logFiles);
        }

        private string[] CleanupOldLogFiles(string[] logFiles)
        {
            for (int i = 0; i < logFiles.Length; i++)
            {
                var logFile = logFiles[i];
                if (TryGetLastWriteTimeLocal(logFile, out var logDateTime) == false ||
                    DateTime.Now - logDateTime <= RetentionTime)
                    continue;

                try
                {
                    File.Delete(logFile);
                    logFiles[i] = null;
                }
                catch (Exception)
                {
                    // we don't actually care if we can't handle this scenario, we'll just try again later
                    // maybe something is currently reading the file?
                }
            }

            return logFiles.Where(file => file != null).ToArray();
        }

        private void LimitTotalLogSize(string[] logFiles)
        {
            if (logFiles == null)
                return;

            var logFilesInfo = logFiles.Select(GetFileInfoSafe).ToArray();
            var totalLogSize = logFilesInfo.Sum(i => i.Size);

            long retentionSizeMinusCurrentFile = RetentionSize - MaxFileSizeInBytes;
            foreach (var log in logFilesInfo)
            {
                if (totalLogSize > retentionSizeMinusCurrentFile)
                {
                    try
                    {
                        File.Delete(log.FullName);
                    }
                    catch
                    {
                        // Something went wrong we will try again later
                        continue;
                    }
                    totalLogSize -= log.Size;
                }
                else
                {
                    return;
                }
            }
        }

        private static void CleanupAlreadyCompressedLogFiles(string[] sortedLogFiles, string[] sortedLogGzFiles)
        {
            if (!sortedLogGzFiles.Any())
                return;

            foreach (var logFile in sortedLogFiles)
            {
                try
                {
                    if (Array.BinarySearch(sortedLogGzFiles, logFile, Comparer) > 0)
                    {
                        File.Delete(logFile);
                    }
                }
                catch (Exception)
                {
                    // we don't actually care if we can't handle this scenario, we'll just try again later
                    // maybe something is currently reading the file?
                }
            }
        }

        private static readonly IComparer<string> Comparer = new LogComparer();
        private sealed class LogComparer : IComparer<string>
        {
            public int Compare(string x, string y)
            {
                string xFileName = Path.GetFileName(x);
                var xJustFileName = xFileName.Substring(0, xFileName.LastIndexOf(LogExtension, StringComparison.Ordinal));
                var yFileName = Path.GetFileName(y);
                var yJustFileName = yFileName.Substring(0, yFileName.LastIndexOf(LogExtension, StringComparison.Ordinal));
                return string.CompareOrdinal(xJustFileName, yJustFileName);
            }
        }

        private LocalThreadWriterState GenerateThreadWriterState()
        {
            var currentThread = Thread.CurrentThread;
            return new LocalThreadWriterState
            {
                OwnerThread = currentThread.Name,
                ThreadId = currentThread.ManagedThreadId,
                Generation = _generation
            };
        }
        public void Log(ref LogEntry entry, TaskCompletionSource<object> tcs = null)
        {
            var state = _localState.Value;
            if (state.Generation != _generation)
            {
                state = _localState.Value = GenerateThreadWriterState();
            }

            int currentProcessNumber = CurrentProcessorIdHelper.GetCurrentProcessorId() % _freePooledMessageEntries.Length;
            var pool = _freePooledMessageEntries[currentProcessNumber];

            if (pool.TryDequeue(out var item))
            {
                item.Data.SetLength(0);
                item.WebSocketsList.Clear();
                item.Task = tcs;
                state.ForwardingStream.Destination = item.Data;
            }
            else
            {
                item = new LogMessageEntry { Task = tcs };
                state.ForwardingStream.Destination = new MemoryStream();
            }

            if (_listeners.IsEmpty == false)
            {
                foreach (var kvp in _listeners)
                {
                    if (kvp.Value.Filter.Forward(ref entry))
                    {
                        item.WebSocketsList.Add(kvp.Key);
                    }
                }
            }

            WriteEntryToWriter(state.Writer, ref entry);
            item.Data = state.ForwardingStream.Destination;
            Debug.Assert(item.Data != null);
            item.Type = entry.Type;
            
            _activePoolMessageEntries[currentProcessNumber].Enqueue(item, 128);

            _hasEntries.Set();
        }

        private void WriteEntryToWriter(StreamWriter writer, ref LogEntry entry)
        {
            if (_currentThreadId == null)
            {
                _currentThreadId = ", " + Thread.CurrentThread.ManagedThreadId.ToString(CultureInfo.InvariantCulture) +
                                   ", ";
            }

            writer.Write(entry.At.GetDefaultRavenFormat(isUtc: LoggingSource.UseUtcTime));
            writer.Write(_currentThreadId);

            switch (entry.Type)
            {
                case LogMode.Information:
                    writer.Write("Information");
                    break;
                case LogMode.Operations:
                    writer.Write("Operations");
                    break;
            }

            writer.Write(", ");
            writer.Write(entry.Source);
            writer.Write(", ");
            writer.Write(entry.Logger);
            writer.Write(", ");
            writer.Write(entry.Message);

            if (entry.Exception != null)
            {
                writer.Write(", EXCEPTION: ");
                writer.Write(entry.Exception);
            }
            writer.WriteLine();
            writer.Flush();
        }

        public Logger GetLogger<T>(string source)
        {
            return GetLogger(source, typeof(T).FullName);
        }

        public Logger GetLogger(string source, string logger)
        {
            return new Logger(this, source, logger);
        }

        private void BackgroundLogger()
        {
            NativeMemory.EnsureRegistered();
            try
            {
                Interlocked.Increment(ref _generation);
                while (_keepLogging)
                {
                    try
                    {
                        var maxFileSize = MaxFileSizeInBytes;
                        if (TryGetNewStreamAndApplyRetentionPolicies(maxFileSize, out var currentFile) == false)
                        {
                            if (_keepLogging == false)
                                return;
                            _hasEntries.Wait(1000);
                            continue;
                        }

                        using (currentFile)
                        {
                            _readyToCompress.Set();

                            var sizeWritten = 0;
                            var foundEntry = true;

                            while (sizeWritten < maxFileSize)
                            {
                                if (foundEntry == false)
                                {
                                    if (_keepLogging == false)
                                        return;
                                    // we don't want to have fsync here, we just
                                    // want to send it to the OS
                                    currentFile.Flush(flushToDisk: false);
                                    if (_hasEntries.IsSet == false)
                                    {
                                        // about to go to sleep, so can check if need to update offset or create new file for today logs
                                        UpdateLocalDateTimeOffset();

                                        if (DateTime.Today != _today)
                                        {
                                            // let's create new file so its name will have today date
                                            break;
                                        }
                                    }

                                    _hasEntries.Wait();
                                    if (_keepLogging == false)
                                        return;

                                    _hasEntries.Reset();
                                }

                                foundEntry = false;
                                for (var index = 0; index < _activePoolMessageEntries.Length; index++)
                                {
                                    var messages = _activePoolMessageEntries[index];
                                    for (var limit = 0; limit < 16; limit++)
                                    {
                                        if (messages.TryDequeue(out LogMessageEntry item) == false)
                                            break;

                                        foundEntry = true;

                                        sizeWritten += ActualWriteToLogTargets(item, currentFile);
                                        Debug.Assert(item.Data != null);
                                        _freePooledMessageEntries[index].Enqueue(item, 128);
                                    }
                                }
                            }
                        }
                    }
                    catch (OutOfMemoryException)
                    {
                        Console.Error.WriteLine("Out of memory exception while trying to log, will avoid logging for the next 5 seconds");

                        DisableLogsFor(TimeSpan.FromSeconds(5));
                    }
                    catch (Exception e)
                    {
                        var msg = e is IOException i && IsOutOfDiskSpaceException(i)
                            ? "Couldn't create a new log file because of out of disk space! " +
                              "Disabling the logs for 30 seconds"
                            : "FATAL ERROR trying to log!";

                        Console.Error.WriteLine($"{msg}{Environment.NewLine}{e}");

                        DisableLogsFor(TimeSpan.FromSeconds(30));
                    }
                }
            }
            finally
            {
                _readyToCompress.Set();
                _compressLoggingThread?.Join();
            }
        }

        private void DisableLogsFor(TimeSpan timeout)
        {
            try
            {
                _isInfoEnabled = false;
                _isOperationsEnabled = false;

                foreach (var queue in _activePoolMessageEntries)
                {
                    queue.Clear();
                }

                Thread.Sleep(timeout);
            }
            finally
            {
                (_isInfoEnabled, _isOperationsEnabled) = CalculateIsLogEnabled();
            }
        }

        private static bool IsOutOfDiskSpaceException(IOException ioe)
        {
            const int posixOutOfDiskSpaceError = 28; // Errno.ENOSPC
            const int windowsOutOfDiskSpaceError = 0x70; // Win32NativeFileErrors.ERROR_DISK_FULL

            var expectedDiskFullError = PlatformDetails.RunningOnPosix ? posixOutOfDiskSpaceError : windowsOutOfDiskSpaceError;
            var errorCode = PlatformDetails.RunningOnPosix ? ioe.HResult : ioe.HResult & 0xFFFF;
            return errorCode == expectedDiskFullError;
        }

        private void BackgroundLoggerCompress()
        {
            var logger = GetLogger($"{nameof(LoggingSource)}", $"{nameof(BackgroundLoggerCompress)}");
            var keepCompress = true;
            while (true)
            {
                try
                {
                    if (keepCompress == false)
                        return;

                    if (_keepLogging == false)
                    {
                        //To do last round of compression after stop logging
                        keepCompress = false;
                    }
                    else
                    {
                        _readyToCompress.Wait();
                        _readyToCompress.Reset();
                    }

                    string[] logFiles;
                    string[] logGzFiles;
                    try
                    {
                        logFiles = Directory.GetFiles(_path, $"*{LogExtension}");
                        logGzFiles = Directory.GetFiles(_path, $"*{FullCompressExtension}");
                    }
                    catch (Exception)
                    {
                        // Something went wrong we will try again later
                        continue;
                    }

                    if (logFiles.Length <= 1)
                        // There is only one log file in the middle of writing
                        continue;

                    Array.Sort(logFiles);
                    Array.Sort(logGzFiles);

                    for (var i = 0; i < logFiles.Length - 1; i++)
                    {
                        var logFile = logFiles[i];
                        if (Array.BinarySearch(logGzFiles, logFile) > 0)
                            continue; // Already compressed

                        try
                        {
                            var newZippedFilePath = Path.Combine(_path, Path.GetFileNameWithoutExtension(logFile) + FullCompressExtension);
                            using (var logStream = SafeFileStream.Create(logFile, FileMode.Open, FileAccess.Read))
                            {
                                // If there is compressed file with the same name (probably due to a failure) it will be overwritten
                                using (var newFileStream = SafeFileStream.Create(newZippedFilePath, FileMode.Create, FileAccess.Write))
                                using (var compressionStream = new GZipStream(newFileStream, CompressionMode.Compress))
                                {
                                    logStream.CopyTo(compressionStream);
                                }
                            }
                            File.SetLastWriteTime(newZippedFilePath, File.GetLastWriteTime(logFile));
                        }
                        catch (Exception)
                        {
                            //Something went wrong we will try later again
                            continue;
                        }

                        try
                        {
                            File.Delete(logFile);
                        }
                        catch (Exception)
                        {
                            // we don't actually care if we can't handle this scenario, we'll just try again later
                            // maybe something is currently reading the file?
                        }
                    }

                    CleanupAlreadyCompressedLogFiles(logFiles, logGzFiles);
                    ApplyRetentionRulesToLogs(logGzFiles);
                }
                catch (OperationCanceledException)
                {
                    return;
                }
                catch (Exception e)
                {
                    if (logger.IsOperationsEnabled)
                        logger.Operations("Something went wrong while compressing log files", e);
                }
            }
        }

        public void AttachPipeSink(Stream stream)
        {
            _pipeSink = stream;
            if (LogMode == LogMode.None)
            {
                SetupLogMode(LogMode, _path, RetentionTime, RetentionSize, Compressing);
            }
            else
            {
                (_isInfoEnabled, _isOperationsEnabled) = (true, true);
            }
        }

        public void DetachPipeSink()
        {
            _pipeSink = null;
            if (LogMode == LogMode.None)
            {
                SetupLogMode(LogMode, _path, RetentionTime, RetentionSize, Compressing);
            }
            else
            {
                (_isInfoEnabled, _isOperationsEnabled) = CalculateIsLogEnabled();
            }
        }

        private int ActualWriteToLogTargets(LogMessageEntry item, Stream file)
        {
            item.Data.TryGetBuffer(out var bytes);
            Debug.Assert(bytes.Array != null);

            if (item.Type == LogMode.Operations && LogMode != LogMode.None || (LogMode & LogMode.Information) == LogMode.Information)
            {
                file.Write(bytes.Array, bytes.Offset, bytes.Count);
                _additionalOutput?.Write(bytes.Array, bytes.Offset, bytes.Count);
                if (item.Task != null)
                {
                    try
                    {
                        file.Flush();
                        _additionalOutput?.Flush();
                    }
                    finally
                    {
                        item.Task.TrySetResult(null);
                    }
                }
            }
            else
            {
                item.Task?.TrySetResult(null);
            }

            try
            {
                _pipeSink?.Write(bytes.Array, bytes.Offset, bytes.Count);
            }
            catch
            {
                // broken pipe
            }

            if (!_listeners.IsEmpty)
            {
                // this is rare
                SendToWebSockets(item, bytes);
            }

            item.Data.SetLength(0);
            item.WebSocketsList.Clear();

            return bytes.Count;
        }

        private Task[] _tasks = new Task[0];

        private void SendToWebSockets(LogMessageEntry item, ArraySegment<byte> bytes)
        {
            if (_tasks.Length != item.WebSocketsList.Count)
                Array.Resize(ref _tasks, item.WebSocketsList.Count);

            for (int i = 0; i < item.WebSocketsList.Count; i++)
            {
                var socket = item.WebSocketsList[i];
                try
                {
                    _tasks[i] = socket.SendAsync(bytes, WebSocketMessageType.Text, true, CancellationToken.None);
                }
                catch (Exception e)
                {
                    RemoveWebSocket(socket, e.ToString());
                }
            }

            try
            {
                if (Task.WaitAll(_tasks, 250)) 
                    return;
            }
            catch
            {
                // ignored
            }

            for (int i = 0; i < _tasks.Length; i++)
            {
                var task = _tasks[i];
                string error = null;
                if (task.IsFaulted)
                {
                    error = task.Exception?.ToString() ?? "Faulted";
                }
                else if (task.IsCanceled)
                {
                    error = "Canceled";
                }
                else if (task.IsCompleted == false)
                {
                    error = "Timeout - 250 milliseconds";
                }
                if(error != null)
                    RemoveWebSocket(item.WebSocketsList[i], error);
            }
        }

        private void RemoveWebSocket(WebSocket socket, string cause)
        {
            try
            {
                //To release the socket.ReceiveAsync call in Register function we must to close the socket 
                socket.CloseAsync(WebSocketCloseStatus.EndpointUnavailable, cause, CancellationToken.None)
                    .ContinueWith(t => GC.KeepAlive(t.Exception), TaskContinuationOptions.ExecuteSynchronously | TaskContinuationOptions.OnlyOnFaulted);
            }
            catch
            {
                // ignored
            }

            _listeners.TryRemove(socket, out _);
            if (LogMode == LogMode.None)
            {
                SetupLogMode(LogMode, _path, RetentionTime, RetentionSize, Compressing);
            }
            else
            {
                (_isInfoEnabled, _isOperationsEnabled) = CalculateIsLogEnabled();
            }
        }

        public void EnableConsoleLogging()
        {
            _additionalOutput = Console.OpenStandardOutput();
        }

        public void DisableConsoleLogging()
        {
            using (_additionalOutput)
            {
                _additionalOutput = null;
            }
        }

        private sealed class LocalThreadWriterState
        {
            public int Generation;

            public readonly ForwardingStream ForwardingStream;

            public readonly StreamWriter Writer;

            public LocalThreadWriterState()
            {
                ForwardingStream = new ForwardingStream();
                Writer = new StreamWriter(ForwardingStream);
            }

#pragma warning disable 414
            public string OwnerThread;
            public int ThreadId;
#pragma warning restore 414
        }


        private sealed class ForwardingStream : Stream
        {
            public MemoryStream Destination;
            public override bool CanRead { get; } = false;
            public override bool CanSeek { get; } = false;
            public override bool CanWrite { get; } = true;

            public override long Length
            {
                get { throw new NotSupportedException(); }
            }

            public override long Position
            {
                get { throw new NotSupportedException(); }
                set { throw new NotSupportedException(); }
            }

            public override void Flush()
            {
            }

            public override void Write(byte[] buffer, int offset, int count)
            {
                Destination.Write(buffer, offset, count);
            }

            public override void SetLength(long value)
            {
                throw new NotSupportedException();
            }

            public override long Seek(long offset, SeekOrigin origin)
            {
                throw new NotSupportedException();
            }

            public override int Read(byte[] buffer, int offset, int count)
            {
                throw new NotSupportedException();
            }
        }
    }
}<|MERGE_RESOLUTION|>--- conflicted
+++ resolved
@@ -335,17 +335,8 @@
             return (fileInfo.FullName, fileSize);
         }
 
-<<<<<<< HEAD
-        internal sealed class LogInfo
-        {
-            public const string LogExtension = ".log"; 
-            public const string AdditionalCompressExtension = ".gz"; 
-            public const string FullCompressExtension = LogExtension + AdditionalCompressExtension; 
-            private const string DateFormat = "yyyy-MM-dd";
-=======
         internal static bool TryGetLastWriteTimeUtc(string filePath, out DateTime dateTimeUtc) =>
                 TryGetFileTimeInternal(filePath, File.GetLastWriteTimeUtc, out dateTimeUtc);
->>>>>>> 9684dcbe
 
         internal static bool TryGetLastWriteTimeLocal(string filePath, out DateTime dateTimeLocal) =>
             TryGetFileTimeInternal(filePath, File.GetLastWriteTime, out dateTimeLocal);
