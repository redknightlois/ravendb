--- conflicted
+++ resolved
@@ -132,30 +132,8 @@
                             </div>
                         </div>
                     </div>
-<<<<<<< HEAD
-                    <div data-bind="validationElement: mentorNode, collapse: manualChooseMentor">
-                        <div class="row" data-bind="css: { 'margin-bottom-xs': mentorNode() }">
-                            <label class="control-label col-sm-4 col-lg-2">Responsible Node</label>
-                            <div class="col-sm-4 flex-horizontal">
-                                <div class="dropdown btn-block">
-                                    <button class="btn btn-block dropdown-toggle text-left" data-toggle="dropdown">
-                                        <span data-bind="text: mentorNode() ? 'Node ' + mentorNode() : 'Select responsible node'"></span>
-                                        <span class="caret"></span>
-                                    </button>
-                                    <ul class="dropdown-menu" data-bind="foreach: $root.possibleMentors">
-                                        <li><a href="#" data-bind="text: 'Node ' + $data, click: $parent.mentorNode.bind($parent.mentorNode, $data)"></a></li>
-                                    </ul>
-                                    <span class="help-block" data-bind="validationMessage: mentorNode"></span>
-                                </div>
-                                <span data-bind="compose: $root.pinResponsibleNodeButtonsScriptView"></span>
-                            </div>
-                        </div>
-                        <div class="row margin-bottom small">
-                            <div class="col-sm-offset-4 col-lg-offset-2 col-sm-4" data-bind="visible: mentorNode">
-                                <div data-bind="compose: $root.pinResponsibleNodeTextScriptView"></div>
-                            </div>
-                        </div>
-                    </div>
+                    <div data-bind="compose: $root.taskResponsibleNodeSectionView"></div>
+                    
                 </div>
                 <div data-bind="collapse: isSnapshot, with: snapshot">
                     <div class="row margin-bottom">
@@ -167,20 +145,6 @@
                                     <input id="excludeIndexes" type="checkbox" data-bind="checked: excludeIndexes">
                                     <label for="excludeIndexes">Exclude indexes data</label>
                                 </div>
-=======
-                </div>
-                <div data-bind="compose: $root.taskResponsibleNodeSectionView"></div>
-            </div>
-            <div data-bind="collapse: isSnapshot, with: snapshot">
-                <div class="row margin-bottom">
-                    <div class="col-sm-4 col-sm-offset-4 col-lg-offset-2">
-                        <div class="toggle">
-                            <div class="toggle" data-placement="right" data-toggle="tooltip"
-                                 title="Back up index definitions only. Indexes will be rebuilt from these definitions upon Restore."
-                                 data-animation="true">
-                                <input id="excludeIndexes" type="checkbox" data-bind="checked: excludeIndexes">
-                                <label for="excludeIndexes">Exclude indexes data</label>
->>>>>>> 48fb9b6a
                             </div>
                         </div>
                     </div>
