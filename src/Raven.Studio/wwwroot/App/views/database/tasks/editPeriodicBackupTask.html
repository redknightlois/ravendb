--- conflicted
+++ resolved
@@ -46,31 +46,9 @@
                         </ul>
                     </div>
                 </div>
-<<<<<<< HEAD
                 <div class="row margin-bottom" data-bind="validationElement: backupType">
                     <label class="control-label col-sm-4 col-lg-2">Backup Type <i class="required"></i> <small><i class="backup-info icon-info text-info"></i></small></label>
                     <div class="col-sm-4" data-bind="validationOptions: { insertMessages: false }">
-=======
-            </div>
-            <div data-bind="collapse: isSnapshot, with: snapshot">
-                <div class="row margin-bottom">
-                    <label class="control-label col-sm-4 col-lg-2">Compression Algorithm</label>
-                    <div class="col-sm-4">
-                        <div class="dropdown btn-block">
-                            <button class="btn btn-block dropdown-toggle text-left" type="button" data-toggle="dropdown">
-                                <span data-bind="text: compressionAlgorithm"></span>
-                                <span class="caret"></span>
-                            </button>
-                            <ul class="dropdown-menu" data-bind="foreach: compressionAlgorithmOptions">
-                                <li><a href="#" data-bind="text: $data, click: $parent.useAlgorightm.bind($parent, $data)"></a></li>
-                            </ul>
-                        </div>
-                    </div>
-                </div>
-                <div class="row margin-bottom">
-                    <label class="control-label col-sm-4 col-lg-2">Compression Level</label>
-                    <div class="col-sm-4">
->>>>>>> 72c93f41
                         <div class="dropdown btn-block">
                             <button class="btn btn-block dropdown-toggle text-left" type="button" data-toggle="dropdown" data-bind="disable: $root.db.isSharded()">
                                 <span data-bind="text: backupType() || 'Select backup type..'"></span>
@@ -95,10 +73,24 @@
                 </div>
                 <div data-bind="collapse: isSnapshot, with: snapshot">
                     <div class="row margin-bottom">
-                        <label class="control-label col-sm-4 col-lg-2">Compression</label>
+                    <label class="control-label col-sm-4 col-lg-2">Compression Algorithm</label>
                         <div class="col-sm-4">
                             <div class="dropdown btn-block">
                                 <button class="btn btn-block dropdown-toggle text-left" type="button" data-toggle="dropdown">
+                                <span data-bind="text: compressionAlgorithm"></span>
+                                <span class="caret"></span>
+                            </button>
+                            <ul class="dropdown-menu" data-bind="foreach: compressionAlgorithmOptions">
+                                <li><a href="#" data-bind="text: $data, click: $parent.useAlgorightm.bind($parent, $data)"></a></li>
+                            </ul>
+                        </div>
+                    </div>
+                </div>
+                <div class="row margin-bottom">
+                    <label class="control-label col-sm-4 col-lg-2">Compression Level</label>
+                    <div class="col-sm-4">
+                        <div class="dropdown btn-block">
+                            <button class="btn btn-block dropdown-toggle text-left" type="button" data-toggle="dropdown">
                                     <span data-bind="text: compressionLevel"></span>
                                     <span class="caret"></span>
                                 </button>
