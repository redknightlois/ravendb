--- conflicted
+++ resolved
@@ -2,7 +2,6 @@
     <form data-bind="submit: saveUnusedDatabaseIDs" novalidate autocomplete="off" class="flex-form">
         <div class="content-margin">
             <div class="row">
-<<<<<<< HEAD
                 <div class="col-xs-12 col-xl-6 margin-top no-padding-right">
                     <div class="panel padding margin-bottom no-padding-right">
                         <div class="panel-body no-padding-right">
@@ -10,6 +9,7 @@
                                 <label class="control-label" data-bind="text: 'Used Database ID' + (usedIDs().length > 1 ? 's' : '')"></label>
                                 <div data-bind="foreach: usedIDs">
                                     <div class="form-control-static"><strong data-bind="text: $data"></strong></div>
+                                        (current node)
                                 </div>
                             </div>
                             <div class="form-group margin-top">
@@ -17,7 +17,7 @@
                                 <div class="margin-top flex-grow">
                                     <div data-bind="foreach: suggestedIDs">
                                         <div class="row container-fluid">
-                                            <div class="col-xs-7 badge margin-bottom margin-bottom-sm change-vector-entry" data-bind="text: $data">
+                                                <div class="col-xs-7 badge margin-bottom margin-bottom-sm change-vector-entry padding padding-sm" data-bind="text: $data">
                                             </div>
                                             <div class="col-xs-5">
                                                 <span class="has-disable-reason" data-placement="right"
@@ -27,69 +27,17 @@
                                                         <span>Add to unused</span><i class="margin-left margin-left-sm icon-arrow-filled-right"></i>
                                                     </button>
                                                 </span>
-=======
-                <div class="col-xs-12 col-xl-6 margin-top margin-top-lg">
-                    <div class="panel">
-                        <div class="panel-body">
-                            <div class="form-group margin-top-lg">
-                                <label class="control-label">Database ID</label>
-                                <div>
-                                    <div class="margin-top margin-top-xs">
-                                        <strong class="form-control-static" data-bind="text: databaseID"></strong>
-                                        (current node)
-                                    </div>
-                                </div>
-                            </div>
-                            <div data-bind="if: databaseChangeVector().length > 0">
-                                <div class="form-group margin-top-lg margin-bottom-lg" >
-                                    <label class="control-label">Change Vector</label>
-                                    <div class="margin-top margin-top-sm flex-grow">
-                                        <div data-bind="foreach: databaseChangeVector">
-                                            <div class="row container-fluid">
-                                                <div class="col-xs-7 badge margin-bottom margin-bottom-sm change-vector-entry padding padding-sm" data-bind="text: $data">
-                                                </div>
-                                                <div class="col-xs-5">
-                                                    <span class="has-disable-reason" data-placement="right"
-                                                          data-bind="attr: { 'data-original-title': $parent.itemIsInsideUnusedList($data)() ? 'ID entry already in list' : '' }">
-                                                        <button class="btn btn-default btn-sm margin-bottom margin-bottom-sm" title="Click to add the database ID from this entry to the unused database IDs"
-                                                                data-bind="visible: $parent.canAddIdToUnusedIDs($data), disable: $parent.itemIsInsideUnusedList($data), click: _.partial($parent.addToUnusedList, $data)">
-                                                            <span>Add to unused</span><i class="margin-left margin-left-sm icon-arrow-filled-right"></i>
-                                                        </button>
-                                                    </span>
-                                                </div>
->>>>>>> cd7eda9c
                                             </div>
                                         </div>
                                     </div>
                                 </div>
                             </div>
-<<<<<<< HEAD
-=======
-                            <div data-bind="if: databaseChangeVector().length === 0">
-                                <div class="form-group margin-top margin-bottom-lg" >
-                                    <label class="control-label">Change Vector</label>
-                                    <div class="form-control-static">Not yet defined</div>
-                                </div>
-                            </div>
-                            <div class="form-group margin-top">
-                                <label class="control-label">&nbsp;</label>
-                                <div>
-                                    <div class="text-warning bg-warning padding padding-xs margin-bottom">
-                                        <small>
-                                            <i class="icon-warning"></i>
-                                            <span>Database IDs that are used by other nodes in the database group cannot be added to unused.</span>
-                                        </small>
-                                    </div>
-                                    <div data-bind="foreach: nonLocalDatabaseNodes">
-                                        <div>
-                                            <a href="#" target="_blank" data-bind="attr: { href: $root.linkToUnusedDatabaseIds($data) }">
-                                                Verify database ID on Node <span data-bind="text: $data"></span> <i class="icon-link"></i>
-                                            </a>
-                                        </div>
+                        </div>
+                    </div>
+                </div>
                                     </div>
                                 </div>
                             </div>
->>>>>>> cd7eda9c
                         </div>
                     </div>
                 </div>
