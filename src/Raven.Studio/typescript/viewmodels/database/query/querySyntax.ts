import dialogViewModelBase = require("viewmodels/dialogViewModelBase");
<<<<<<< HEAD
import copyToClipboard = require("common/copyToClipboard");

class querySyntax extends dialogViewModelBase {

    htmlElement: HTMLElement;

    compositionComplete() {
        super.compositionComplete();
        this.bindToCurrentInstance("copySample");
        this.htmlElement = document.getElementById("querySyntaxDialog");
    }

    copySample(sampleTitle: string) {
        const sampleText = querySyntax.samples.find(x => x.title === sampleTitle).text;
        copyToClipboard.copy(sampleText, "Sample has been copied to clipboard", this.htmlElement);
    }

    static readonly samples: Array<sampleCode> = [
        { 
            title: "Simple collection query",
            text:
`from Orders
where Lines.Count > 4
order by Freight as double
select Lines[].ProductName as ProductNames, OrderedAt, ShipTo.City`,
            html: 
`<span class="token keyword">from</span> <span class="token string">Orders</span>
<span class="token keyword">where</span> Lines.Count <span class="token operator">></span> <span class="token number">4</span>
<span class="token keyword">order by</span> Freight <span class="token keyword">as double</span>
<span class="token keyword">select</span> Lines[].ProductName <span class="token keyword">as</span> ProductNames, OrderedAt, ShipTo.City`
        },
        {
            title: "Using JavaScript select",
            text:
`from Orders as o
load o.Company as c
select {
    Name: c.Name.toLowerCase(),
    Country: c.Address.Country,
    LinesCount: o.Lines.length
}`,
            html:
`<span class="token keyword">from</span> <span class="token string">Orders</span> <span class="token keyword">as</span> o
<span class="token keyword">load</span> o.Company <span class="token keyword">as</span> c
<span class="token keyword">select</span> <span class="token punctuation">{</span>
    Name: c.Name.toLowerCase(),
    Country: c.Address.Country,
    LinesCount: o.Lines.length
<span class="token punctuation">}</span>`
        },
        {
            title: "Group by",
            text:
`from Orders
group by Company
where count() > 5
order by count() desc
select count() as Count, key() as Companyd
include Company`,
            html:
`<span class="token keyword">from</span> <span class="token string">Orders</span>
<span class="token keyword">group by</span> Company
<span class="token keyword">where</span> <span class="token builtin">count()</span> <span class="token operator">></span> <span class="token number">5</span>
<span class="token keyword">order by</span> <span class="token builtin">count()</span> <span class="token keyword">desc</span>
<span class="token keyword">select</span> <span class="token builtin">count()</span> <span class="token keyword">as</span> Count, <span class="token builtin">key()</span> <span class="token keyword">as</span> Company
<span class="token keyword">include</span> Company`
        },
        {
            title: "Querying an index",
            text:
`from index 'Orders/Totals' as i
where i.Total > 10000
load i.Company as c
select {
    Name: c.Name,
    Region: c.Address.Region,
    OrderedAt: i.OrderedAt
}`,
            html:
`<span class="token keyword">from index</span> <span class="token string">'Orders/Totals'</span> <span class="token keyword">as</span> i
<span class="token keyword">where</span> i.Total <span class="token operator">></span> <span class="token number">10000</span>
<span class="token keyword">load</span> i.Company <span class="token keyword">as</span> c
<span class="token keyword">select</span> <span class="token punctuation">{</span>
    Name: c.Name,
    Region: c.Address.Region,
    OrderedAt: i.OrderedAt
<span class="token punctuation">}</span>`
        }
    ];
=======
import viewModelBase = require("viewmodels/viewModelBase");

class querySyntax extends dialogViewModelBase {

    clientVersion = viewModelBase.clientVersion;
>>>>>>> 628b26a7
}

export = querySyntax;<|MERGE_RESOLUTION|>--- conflicted
+++ resolved
@@ -1,10 +1,11 @@
 import dialogViewModelBase = require("viewmodels/dialogViewModelBase");
-<<<<<<< HEAD
+import viewModelBase = require("viewmodels/viewModelBase");
 import copyToClipboard = require("common/copyToClipboard");
 
 class querySyntax extends dialogViewModelBase {
 
     htmlElement: HTMLElement;
+    clientVersion = viewModelBase.clientVersion;
 
     compositionComplete() {
         super.compositionComplete();
@@ -89,13 +90,6 @@
 <span class="token punctuation">}</span>`
         }
     ];
-=======
-import viewModelBase = require("viewmodels/viewModelBase");
-
-class querySyntax extends dialogViewModelBase {
-
-    clientVersion = viewModelBase.clientVersion;
->>>>>>> 628b26a7
 }
 
 export = querySyntax;