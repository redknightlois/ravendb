--- conflicted
+++ resolved
@@ -99,14 +99,9 @@
         return this.formatDeploymentMode(deploymentMode);
     });
 
-<<<<<<< HEAD
     localNodeTag = clusterTopologyManager.default.localNodeTag();
-    defaultSearchEngine = ko.observable<string>();
-    searchEngine = ko.observable<string>();
-=======
     defaultSearchEngine = ko.observable<Raven.Client.Documents.Indexes.SearchEngineType>();
     searchEngineConfiguration = ko.observable<Raven.Client.Documents.Indexes.SearchEngineType>();
->>>>>>> da43d01d
 
     inheritSearchEngineText: KnockoutComputed<string>;
     effectiveSearchEngineText: KnockoutComputed<string>;
@@ -211,17 +206,10 @@
         });
 
         this.effectiveSearchEngineText = ko.pureComputed(() => {
-<<<<<<< HEAD
-            if (this.searchEngine()) {
-                return editIndex.formatEngine(this.searchEngine());
-    }
-
-=======
             if (this.searchEngineConfiguration()) {
                 return editIndex.formatEngine(this.searchEngineConfiguration());
-            }
-            
->>>>>>> da43d01d
+    }
+
             return this.inheritSearchEngineText();
         });
         
@@ -230,8 +218,8 @@
             
             if ((engine === "Corax") || (!engine && this.defaultSearchEngine() === "Corax")) {
                 valueToUpdate = "Corax";
-            }
-
+    }
+    
             this.editedIndex().searchEngine(valueToUpdate);
         }) 
     }
@@ -299,13 +287,13 @@
                 this.defaultSearchEngine(indexDefaults.StaticIndexingEngineType === "None" ? "Lucene" : indexDefaults.StaticIndexingEngineType);
                 
                 this.extractSearchEngineFromConfig();
-
+                
                 this.editedIndex().registerCustomAnalyzers(analyzersList);
                 
                 this.defaultDeploymentMode(indexDefaults.StaticIndexDeploymentMode);
-            });
-    }
-    
+        });
+    }
+
     extractSearchEngineFromConfig() {
         const existingSearchConfig = this.editedIndex().configuration().find(x => x.key() === editIndex.searchEngineConfigurationLabel);
         
@@ -405,12 +393,8 @@
     }
 
     private fetchIndexHistory() {
-<<<<<<< HEAD
         const db = this.db;
-=======
-        const db = this.activeDatabase();
         const indexNameToUse = this.isEditingExistingIndex() ? (this.editedIndex().name() || this.originalIndexName) : this.originalIndexName;
->>>>>>> da43d01d
         
         return new getIndexHistoryCommand(db, indexNameToUse)
             .execute()
@@ -469,7 +453,7 @@
         
         const newIndexDefinition = new indexDefinition(this.editedIndex().toDto());
         newIndexDefinition.setMapsAndReduce(mapsFromPreview, reduceFromPreview);
-        
+
         this.loadIndexDefinition(newIndexDefinition);
     }
     
@@ -834,15 +818,9 @@
             }*/
 
             const indexDto = editedIndex.toDto();
-<<<<<<< HEAD
-
-            if (this.searchEngine()) {
-                indexDto.Configuration[editIndex.searchEngineConfigurationLabel] = this.searchEngine();
-=======
-            
+
             if (this.searchEngineConfiguration()) {
                 indexDto.Configuration[editIndex.searchEngineConfigurationLabel] = this.searchEngineConfiguration();
->>>>>>> da43d01d
             } else {
                 delete indexDto.Configuration[editIndex.searchEngineConfigurationLabel];
             }
