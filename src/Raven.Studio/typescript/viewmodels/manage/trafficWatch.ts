import viewModelBase = require("viewmodels/viewModelBase");
import moment = require("moment");
import fileDownloader = require("common/fileDownloader");
import textColumn = require("widgets/virtualGrid/columns/textColumn");
import eventsCollector = require("common/eventsCollector");
import columnPreviewPlugin = require("widgets/virtualGrid/columnPreviewPlugin");
import trafficWatchWebSocketClient = require("common/trafficWatchWebSocketClient");
import virtualGridController = require("widgets/virtualGrid/virtualGridController");
import generalUtils = require("common/generalUtils");
import awesomeMultiselect = require("common/awesomeMultiselect");

class typeData {
    count = ko.observable<number>(0);
    propertyName: Raven.Client.Documents.Changes.TrafficWatchChangeType;

    constructor(propertyName: Raven.Client.Documents.Changes.TrafficWatchChangeType) {
        this.propertyName = propertyName;
    }
    
    inc() {
        this.count(this.count() + 1);
    }
}

class trafficWatch extends viewModelBase {
    
    static maxBufferSize = 200000;

    static dateTimeFormat = "YYYY-MM-DD HH:mm:ss.SSS";
    
    private liveClient = ko.observable<trafficWatchWebSocketClient>();
    private allData = [] as Raven.Client.Documents.Changes.TrafficWatchChange[];
    private filteredData = [] as Raven.Client.Documents.Changes.TrafficWatchChange[];

    private gridController = ko.observable<virtualGridController<Raven.Client.Documents.Changes.TrafficWatchChange>>();
    private columnPreview = new columnPreviewPlugin<Raven.Client.Documents.Changes.TrafficWatchChange>();

    private readonly allTypeData: Raven.Client.Documents.Changes.TrafficWatchChangeType[] =
        ["BulkDocs", "Counters", "Documents", "Hilo", "Index", "MultiGet", "None", "Operations", "Queries", "Streams", "Subscriptions"];
    private filteredTypeData = this.allTypeData.map(x => new typeData(x));
    private selectedTypeNames = ko.observableArray<string>(this.allTypeData.splice(0));
    onlyErrors = ko.observable<boolean>(false);

    stats = {
        count: ko.observable<string>(),
        min: ko.observable<string>(),
        avg: ko.observable<string>(),
        max: ko.observable<string>(),
        percentile_90: ko.observable<string>(),
        percentile_99: ko.observable<string>(),
        percentile_99_9: ko.observable<string>()
    };
    
    filter = ko.observable<string>();
    
    private appendElementsTask: number;

    isBufferFull = ko.observable<boolean>();
    tailEnabled = ko.observable<boolean>(true);
    private duringManualScrollEvent = false;

    private typesMultiSelectRefreshThrottle = _.throttle(() => this.syncMultiSelect(), 1000);

    isPauseLogs = ko.observable<boolean>(false);
    
    constructor() {
        super();

        this.updateStats();

        this.filter.throttle(500).subscribe(() => this.refresh());
        this.onlyErrors.subscribe(() => this.refresh());
        this.selectedTypeNames.subscribe(() => this.refresh());
    }
    
    activate(args: any) {
        super.activate(args);
        
        if (args && args.filter) {
            this.filter(args.filter);
        }
        this.updateHelpLink('EVEP6I');
    }

    deactivate() {
        super.deactivate();

        if (this.liveClient()) {
            this.liveClient().dispose();
        }
    }
    
    attached() {
        super.attached();
        awesomeMultiselect.build($("#visibleTypesSelector"), opts => {
            opts.enableHTML = true;
            opts.includeSelectAllOption = true;
            opts.nSelectedText = " Types Selected";
            opts.allSelectedText = "All Types Selected";
            opts.optionLabel = (element: HTMLOptionElement) => {
                const propertyName = $(element).text();
                const typeItem = this.filteredTypeData.find(x => x.propertyName === propertyName);
                return `<span class="name">${generalUtils.escape(propertyName)}</span><span class="badge">${typeItem.count().toLocaleString()}</span>`;
            };
        });
    }

    private syncMultiSelect() {
        awesomeMultiselect.rebuild($("#visibleTypesSelector"));
    }

    private refresh() {
        this.gridController().reset(false);
    }

    private matchesFilters(item: Raven.Client.Documents.Changes.TrafficWatchChange) {
        const textFilterLower = this.filter() ? this.filter().trim().toLowerCase() : "";
        const uri = item.RequestUri.toLocaleLowerCase();
        const customInfo = item.CustomInfo;

        const textFilterMatch = textFilterLower ? item.ResponseStatusCode.toString().includes(textFilterLower)  ||
                                                  item.DatabaseName.includes(textFilterLower)                   ||
                                                  item.HttpMethod.toLocaleLowerCase().includes(textFilterLower) ||
                                                  item.ClientIP.includes(textFilterLower)                       ||
                                                  (customInfo && customInfo.toLocaleLowerCase().includes(textFilterLower)) ||
                                                  uri.includes(textFilterLower): true;
        
        const typeMatch = _.includes(this.selectedTypeNames(), item.Type);
        const statusMatch = !this.onlyErrors() || item.ResponseStatusCode >= 400;
        
        return textFilterMatch && typeMatch && statusMatch;
    }

    private updateStats() {
        if (!this.filteredData.length) {
           this.statsNotAvailable();
        } else {
            let sum = 0;
            let min = this.filteredData[0].ElapsedMilliseconds;
            let max = this.filteredData[0].ElapsedMilliseconds;
            
            for (let i = 0; i < this.filteredData.length; i++) {
                const item = this.filteredData[i];
                
                if (item.ResponseStatusCode === 101) {
                    // it is websocket - don't include in stats
                    continue;
                }

                if (item.ElapsedMilliseconds < min) {
                    min = item.ElapsedMilliseconds;
                }

                if (item.ElapsedMilliseconds > max) {
                    max = item.ElapsedMilliseconds;
                }

                sum += item.ElapsedMilliseconds;
            }

            this.stats.min(generalUtils.formatTimeSpan(min, false));
            this.stats.max(generalUtils.formatTimeSpan(max, false));
            this.stats.count(this.filteredData.length.toLocaleString());
            if (this.filteredData.length) {
                this.stats.avg(generalUtils.formatTimeSpan(sum / this.filteredData.length));
                this.updatePercentiles();
            } else {
                this.statsNotAvailable();
            }
        }
    }
    
    private statsNotAvailable() {
        this.stats.avg("n/a");
        this.stats.min("n/a");
        this.stats.max("n/a");
        this.stats.count("0");

        this.stats.percentile_90("n/a");
        this.stats.percentile_99("n/a");
        this.stats.percentile_99_9("n/a");
    }
    
    private updatePercentiles() {
        const timings = [] as number[];

        for (let i = this.filteredData.length - 1; i >= 0; i--) {
            const item = this.filteredData[i];

            if (item.ResponseStatusCode === 101) {
                // it is websocket - don't include in stats
                continue;
            }

            if (timings.length === 2048) {
                // compute using max 2048 latest values
                break;
            }

            timings.push(item.ElapsedMilliseconds);
        }

        timings.sort((a, b) => a - b);
        
        this.stats.percentile_90(generalUtils.formatTimeSpan(timings[Math.ceil(90 / 100 * timings.length) - 1]));
        this.stats.percentile_99(generalUtils.formatTimeSpan(timings[Math.ceil(99 / 100 * timings.length) - 1]));
        this.stats.percentile_99_9(generalUtils.formatTimeSpan(timings[Math.ceil(99.9 / 100 * timings.length) - 1]));
    }

    compositionComplete() {
        super.compositionComplete();

        $('.traffic-watch [data-toggle="tooltip"]').tooltip();

        const rowHighlightRules = (item: Raven.Client.Documents.Changes.TrafficWatchChange) => {
            const responseCode = item.ResponseStatusCode.toString();
            if (responseCode.startsWith("4")) {
                return "bg-warning";
            } else if (responseCode.startsWith("5")) {
                return "bg-danger";
            }
            return "";
        };
        
        const grid = this.gridController();
        grid.headerVisible(true);
        grid.init((s, t) => this.fetchTraffic(s, t), () =>
            [
<<<<<<< HEAD
                new textColumn<Raven.Client.Documents.Changes.TrafficWatchChange>(grid, x => generalUtils.formatUtcDateAsLocal(x.TimeStamp), "Timestamp", "12%", {
=======
                new textColumn<Raven.Client.Documents.Changes.TrafficWatchChange>(grid, x => generalUtils.formatUtcDateAsLocal(x.TimeStamp, trafficWatch.dateTimeFormat), "Timestamp", "20%", {
>>>>>>> 5f4f19c4
                    extraClass: rowHighlightRules,
                    sortable: "string"
                }),
                new textColumn<Raven.Client.Documents.Changes.TrafficWatchChange>(grid, x => x.ResponseStatusCode, "Status", "6%", {
                    extraClass: rowHighlightRules,
                    sortable: "number"
                }),
                new textColumn<Raven.Client.Documents.Changes.TrafficWatchChange>(grid, x => x.DatabaseName, "Database Name", "10%", {
                    extraClass: rowHighlightRules,
                    sortable: "string",
                    customComparator: generalUtils.sortAlphaNumeric
                }),
                new textColumn<Raven.Client.Documents.Changes.TrafficWatchChange>(grid, x => x.ElapsedMilliseconds, "Duration", "8%", {
                    extraClass: rowHighlightRules,
                    sortable: "number"
                }),
                new textColumn<Raven.Client.Documents.Changes.TrafficWatchChange>(grid, x => x.HttpMethod, "Method", "6%", {
                    extraClass: rowHighlightRules,
                    sortable: "string"
                }),
                new textColumn<Raven.Client.Documents.Changes.TrafficWatchChange>(grid, x => x.Type, "Type", "6%", {
                    extraClass: rowHighlightRules,
                    sortable: "string"
                }),
                new textColumn<Raven.Client.Documents.Changes.TrafficWatchChange>(grid, x => x.ClientIP, "Client IP", "8%", {
                    extraClass: rowHighlightRules,
                    sortable: "string"
                }),
                new textColumn<Raven.Client.Documents.Changes.TrafficWatchChange>(grid, x => x.CustomInfo, "Custom Info", "10%", {
                    extraClass: rowHighlightRules,
                    sortable: "string"
                }),
                new textColumn<Raven.Client.Documents.Changes.TrafficWatchChange>(grid, x => x.RequestUri, "URI", "30%", {
                    extraClass: rowHighlightRules,
                    sortable: "string"
                })
            ]
        );

        this.columnPreview.install("virtual-grid", ".js-traffic-watch-tooltip", 
            (item: Raven.Client.Documents.Changes.TrafficWatchChange, column: textColumn<Raven.Client.Documents.Changes.TrafficWatchChange>, 
             e: JQueryEventObject, onValue: (context: any, valueToCopy?: string) => void) => {
            if (column.header === "URI") {
                onValue(item.RequestUri);
            } else if (column.header === "Timestamp") {
                onValue(moment.utc(item.TimeStamp), item.TimeStamp); 
            } else if (column.header === "Custom Info") {
                onValue(generalUtils.escapeHtml(item.CustomInfo), item.CustomInfo);
            } else if (column.header === "Client IP") {
                onValue(item.ClientIP);
            }
        });

        $(".traffic-watch .viewport").on("scroll", () => {
            if (!this.duringManualScrollEvent && this.tailEnabled()) {
                this.tailEnabled(false);
            }

            this.duringManualScrollEvent = false;
        });
        this.connectWebSocket();
    }

    private fetchTraffic(skip: number, take: number): JQueryPromise<pagedResult<Raven.Client.Documents.Changes.TrafficWatchChange>> {
        const textFilterDefined = this.filter();
        const filterUsingType = this.selectedTypeNames().length !== this.filteredTypeData.length;
        const filterUsingStatus = this.onlyErrors();
        
        if (textFilterDefined || filterUsingType || filterUsingStatus) {
            this.filteredData = this.allData.filter(item => this.matchesFilters(item));
        } else {
            this.filteredData = this.allData;
        }
        this.updateStats();

        return $.when({
            items: this.filteredData,
            totalResultCount: this.filteredData.length
        });
    }

    connectWebSocket() {
        eventsCollector.default.reportEvent("traffic-watch", "connect");
        
        const ws = new trafficWatchWebSocketClient(data => this.onData(data));
        this.liveClient(ws);
    }
    
    isConnectedToWebSocket() {
        return this.liveClient() && this.liveClient().isConnected();
    }

    private onData(data: Raven.Client.Documents.Changes.TrafficWatchChange) {
        if (this.allData.length === trafficWatch.maxBufferSize) {
            this.isBufferFull(true);
            this.pause();
            return;
        }
        
        this.allData.push(data);
        
        this.filteredTypeData.find(x => x.propertyName === data.Type).inc();
        this.typesMultiSelectRefreshThrottle();

        if (!this.appendElementsTask) {
            this.appendElementsTask = setTimeout(() => this.onAppendPendingEntries(), 333);
        }
    }

    clearTypeCounter(): void {
        this.filteredTypeData.forEach(x => x.count(0));
        this.syncMultiSelect();
    }

    private onAppendPendingEntries() {
        this.appendElementsTask = null;
        
        this.gridController().reset(false);
        
        if (this.tailEnabled()) {
            this.scrollDown();
        }
    }
    
    pause() {
        eventsCollector.default.reportEvent("traffic-watch", "pause");
        
        if (this.liveClient()) {
            this.isPauseLogs(true);
            this.liveClient().dispose();
            this.liveClient(null);
        }
    }
    
    resume() {
        this.connectWebSocket();
        this.isPauseLogs(false);
    }

    clear() {
        eventsCollector.default.reportEvent("traffic-watch", "clear");
        this.allData = [];
        this.filteredData = [];
        this.isBufferFull(false);
        this.clearTypeCounter();
        this.gridController().reset(true);

        this.updateStats();

        // set flag to true, since grid reset is async
        this.duringManualScrollEvent = true;
        this.tailEnabled(true);
        if (!this.liveClient()) {
            this.resume();
        }
    }

    exportToFile() {
        eventsCollector.default.reportEvent("traffic-watch", "export");

        const now = moment().format("YYYY-MM-DD HH-mm");
        fileDownloader.downloadAsJson(this.allData, "traffic-watch-" + now + ".json");
    }

    toggleTail() {
        this.tailEnabled.toggle();

        if (this.tailEnabled()) {
            this.scrollDown();
        }
    }

    private scrollDown() {
        this.duringManualScrollEvent = true;

        this.gridController().scrollDown();
    }
}

export = trafficWatch;<|MERGE_RESOLUTION|>--- conflicted
+++ resolved
@@ -25,7 +25,7 @@
 class trafficWatch extends viewModelBase {
     
     static maxBufferSize = 200000;
-
+    
     static dateTimeFormat = "YYYY-MM-DD HH:mm:ss.SSS";
     
     private liveClient = ko.observable<trafficWatchWebSocketClient>();
@@ -226,11 +226,7 @@
         grid.headerVisible(true);
         grid.init((s, t) => this.fetchTraffic(s, t), () =>
             [
-<<<<<<< HEAD
-                new textColumn<Raven.Client.Documents.Changes.TrafficWatchChange>(grid, x => generalUtils.formatUtcDateAsLocal(x.TimeStamp), "Timestamp", "12%", {
-=======
-                new textColumn<Raven.Client.Documents.Changes.TrafficWatchChange>(grid, x => generalUtils.formatUtcDateAsLocal(x.TimeStamp, trafficWatch.dateTimeFormat), "Timestamp", "20%", {
->>>>>>> 5f4f19c4
+                new textColumn<Raven.Client.Documents.Changes.TrafficWatchChange>(grid, x => generalUtils.formatUtcDateAsLocal(x.TimeStamp, trafficWatch.dateTimeFormat), "Timestamp", "12%", {
                     extraClass: rowHighlightRules,
                     sortable: "string"
                 }),
