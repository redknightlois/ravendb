import viewModelBase = require("viewmodels/viewModelBase");
import databasesManager = require("common/shell/databasesManager");
import certificateModel = require("models/auth/certificateModel");
import getCertificatesCommand = require("commands/auth/getCertificatesCommand");
import certificatePermissionModel = require("models/auth/certificatePermissionModel");
import uploadCertificateCommand = require("commands/auth/uploadCertificateCommand");
import deleteCertificateCommand = require("commands/auth/deleteCertificateCommand");
import replaceClusterCertificateCommand = require("commands/auth/replaceClusterCertificateCommand");
import updateCertificatePermissionsCommand = require("commands/auth/updateCertificatePermissionsCommand");
import getServerCertificateSetupModeCommand = require("commands/auth/getServerCertificateSetupModeCommand");
import forceRenewServerCertificateCommand = require("commands/auth/forceRenewServerCertificateCommand");
import getNextOperationId = require("commands/database/studio/getNextOperationId");
import notificationCenter = require("common/notifications/notificationCenter");
import getClusterDomainsCommand = require("commands/auth/getClusterDomainsCommand");
import endpoints = require("endpoints");
import copyToClipboard = require("common/copyToClipboard");
import popoverUtils = require("common/popoverUtils");
import messagePublisher = require("common/messagePublisher");
import eventsCollector = require("common/eventsCollector");
import changesContext = require("common/changesContext");
import accessManager = require("common/shell/accessManager");
import getServerCertificateRenewalDateCommand = require("commands/auth/getServerCertificateRenewalDateCommand");
import fileImporter = require("common/fileImporter");
import generalUtils = require("common/generalUtils");
import moment = require("moment");

type certificatesSortMode = "default" |
                            "byNameAsc"  | "byExpirationAsc"  | "byValidFromAsc" |
                            "byNameDesc" | "byExpirationDesc" | "byValidFromDesc";

interface unifiedCertificateDefinitionWithCache extends unifiedCertificateDefinition {
    expirationClass: string;
    expirationText: string;
    expirationIcon: string;
    isExpired: boolean;
    expirationNumber: number;
    isAboutToExpire: boolean;
    
    validFromClass: string;
    validFromText: string;
    validFromIcon: string;
    validFromNumber: number;
}

class certificates extends viewModelBase {

    view = require("views/manage/certificates.html");

    spinners = {
        processing: ko.observable<boolean>(false)
    };
    
    model = ko.observable<certificateModel>();
    showDatabasesSelector: KnockoutComputed<boolean>;
    canExportServerCertificates: KnockoutComputed<boolean>;
    canReplaceServerCertificate: KnockoutComputed<boolean>;
    certificates = ko.observableArray<unifiedCertificateDefinition>();
    
    serverCertificateThumbprint = ko.observable<string>();
    clientCertificateThumbprint = ko.observable<string>();
    
    serverCertificateSetupMode = ko.observable<Raven.Server.Commercial.SetupMode>();
    serverCertificateRenewalDate = ko.observable<string>();
    
    wellKnownAdminCerts = ko.observableArray<string>([]);
    wellKnownAdminCertsVisible = ko.observable<boolean>(false);
    
    wellKnownIssuers = ko.observableArray<string>([]);
    wellKnownIssuersVisible = ko.observable<boolean>(false);
    
    domainsForServerCertificate = ko.observableArray<string>([]);
    
    isSecureServer = accessManager.default.secureServer();
    
    accessManager = accessManager.default.certificatesView;

    importedFileName = ko.observable<string>();
    
    newPermissionDatabaseName = ko.observable<string>();
    
    generateCertificateUrl = endpoints.global.adminCertificates.adminCertificates;
    exportCertificateUrl = endpoints.global.adminCertificates.adminCertificatesExport;
    generateCertPayload = ko.observable<string>();

    clearanceLabelFor = certificateModel.clearanceLabelFor;
    securityClearanceTypes = certificateModel.securityClearanceTypes;
    
    nameFilter = ko.observable<string>("");
    
    showAdminCertificates = ko.observable<boolean>(true);
    showOperatorCertificates = ko.observable<boolean>(true);
    showUserCertificates = ko.observable<boolean>(true);

    showValidCertificates = ko.observable<boolean>(true);
    showExpiredCertificates = ko.observable<boolean>(true);
    showAboutToExpireCertificates = ko.observable<boolean>(true);
    
    databases = databasesManager.default.databases;
    
    inputDatabase = ko.observable<string>();
    databasesToShow = ko.observableArray<string>([]); // empty means show all, no specific dbs are selected
    allDatabasesSelected: KnockoutComputed<boolean>;

    hasAnyFilters: KnockoutComputed<boolean>;
    filterAndSortDescription: KnockoutComputed<string>;
    noCertificateIsVisible: KnockoutComputed<boolean>;
    
    currentSortMode = ko.observable<certificatesSortMode>("default");
    sortModeText: KnockoutComputed<string>;

    deleteExistingCertificate = ko.observable<boolean>(false);
    
    constructor() {
        super();

        this.bindToCurrentInstance("onCloseEdit", "save", "enterEditCertificateMode", "enterRegenerateCertificateMode",
            "deletePermission", "fileSelected", "copyThumbprint",
            "deleteCertificateConfirm", "renewServerCertificate", "canBeAutomaticallyRenewed",
            "sortCertificates", "clearAllFilters",
            "addPermission","addPermissionWithBlink","addDatabase","addDatabaseWithBlink");
        
        this.initObservables();
        
        this.nameFilter.throttle(300).subscribe(() => this.filterCertificates());
        
        this.showValidCertificates.subscribe(() => this.filterCertificates());
        this.showExpiredCertificates.subscribe(() => this.filterCertificates());
        this.showAboutToExpireCertificates.subscribe(() => this.filterCertificates());
        
        this.showAdminCertificates.subscribe(() => this.filterCertificates());
        this.showOperatorCertificates.subscribe(() => this.filterCertificates());
        this.showUserCertificates.subscribe(() => this.filterCertificates());
        
        this.databasesToShow.subscribe(() => this.filterCertificates());
    }
    
    activate() {
        this.loadCertificates();
        
        if (accessManager.default.certificatesView.canRenewLetsEncryptCertificate()) {
            new getServerCertificateSetupModeCommand()
                .execute()
                .done((setupMode: Raven.Server.Commercial.SetupMode) => {
                    this.serverCertificateSetupMode(setupMode);

                    if (setupMode === "LetsEncrypt") {
                        this.fetchRenewalDate();
                    }
                });
        }
    }
    
    compositionComplete() {
        super.compositionComplete();
        
        this.addNotification(changesContext.default.serverNotifications().watchAllAlerts(alert => this.onAlert(alert)));

        $('.filter-options-dropdown-container [data-toggle="tooltip"]').tooltip();
        
        $(".js-export-certificates").tooltip({
            container: "body",
            placement: "right",
            html: true,
            title: `<div class="text-left">Export the server certificate(s) without their private key into a .pfx file.
                   These certificates can be used during a manual cluster setup, when you need to register server certificates to be trusted on other nodes.</div>`
        });
        
        this.model.subscribe(model => {
            if (model) {
                this.initPopover();
            }
        });
    }
    
    private filterCertificates(): void {
        this.certificates().forEach((certificate: unifiedCertificateDefinitionWithCache) => {
            certificate.Visible(this.isMatchingTextFilter(certificate) &&
                this.isMatchingClearance(certificate) &&
                this.isMatchingState(certificate) &&
                this.isMatchingDatabase(certificate));
        });
        
        const wellKnownAdminCerts = this.wellKnownAdminCerts();
<<<<<<< HEAD
        
=======
        const nameLower = this.nameFilter().toLocaleLowerCase();

>>>>>>> c3b84916
        if (wellKnownAdminCerts.length && this.showAdminCertificates()) {
            const thumbprintMatch = _.some(wellKnownAdminCerts, x => x.toLocaleLowerCase().includes(nameLower));
            this.wellKnownAdminCertsVisible(thumbprintMatch);
        } else {
            this.wellKnownAdminCertsVisible(false);
        }

        const wellKnownIssues = this.wellKnownIssuers();

        if (wellKnownIssues.length && this.showAdminCertificates()) {
            const thumbprintMatch = _.some(wellKnownIssues, x => x.toLocaleLowerCase().includes(nameLower));
            this.wellKnownIssuersVisible(thumbprintMatch);
        } else {
            this.wellKnownIssuersVisible(false);
        }
    }
    
    private isMatchingTextFilter(certificate: unifiedCertificateDefinitionWithCache): boolean {
        const textFilter = this.nameFilter().toLocaleLowerCase();
        
        const nameMatch = certificate.Name.toLocaleLowerCase().includes(textFilter);
        const thumbprintMatch = _.some(certificate.Thumbprints, x => x.toLocaleLowerCase().includes(textFilter));
        
        return nameMatch || thumbprintMatch;
    }
    
    private isMatchingClearance(certificate: unifiedCertificateDefinitionWithCache): boolean {
        const clearance = certificate.SecurityClearance;
        
        const adminMatch = this.showAdminCertificates() && (clearance === "ClusterAdmin" || clearance === "ClusterNode");
        const operatorMatch = this.showOperatorCertificates() && clearance === "Operator";
        const userMatch = this.showUserCertificates() && clearance === "ValidUser";
        
        return adminMatch || operatorMatch || userMatch;
    }

    private isMatchingState(certificate: unifiedCertificateDefinitionWithCache): boolean {
        const state = certificate.expirationClass;
        
        const validMatch = this.showValidCertificates() && !state;
        const expiredMatch = this.showExpiredCertificates() && state === "text-danger";
        const aboutToExpireMatch = this.showAboutToExpireCertificates() && state === "text-warning";
        
        return validMatch || expiredMatch || aboutToExpireMatch;
    }
    
    private isMatchingDatabase(certificate: unifiedCertificateDefinitionWithCache): boolean {
        const clearance = certificate.SecurityClearance;
        
        const dbToShow = this.databasesToShow();
        const dbInCertificate = Object.keys(certificate.Permissions);
        const found = dbToShow.some(dbItem => dbInCertificate.indexOf(dbItem) >= 0);

        return this.allDatabasesSelected() || found ||
            clearance === "Operator" || clearance === "ClusterAdmin" || clearance === "ClusterNode";
    }
    
    clearAllFilters(): void {
        this.nameFilter("");

        this.showAdminCertificates(true);
        this.showOperatorCertificates(true);
        this.showUserCertificates(true);
        
        this.showValidCertificates(true);
        this.showExpiredCertificates(true);
        this.showAboutToExpireCertificates(true);
        
        this.databasesToShow([]);
    }
    
    private onAlert(alert: Raven.Server.NotificationCenter.Notifications.AlertRaised): void {
        if (alert.AlertType === "Certificates_ReplaceError" ||
            alert.AlertType === "Certificates_ReplaceSuccess" ||
            alert.AlertType === "Certificates_EntireClusterReplaceSuccess") {
            this.loadCertificates();
        }
    }
    
    private initPopover(): void {
        popoverUtils.longWithHover($(".certificate-file-label small"),
            {
                content: () => {
                    switch (this.model().mode()) {
                        case "replace":
                            return `<small>Certificate file cannot be password protected.</small>`;
                        case "upload":
                            return `<ul class="margin-top margin-top-xs padding padding-xs margin-left margin-bottom margin-bottom-xs">
                                        <li><small>Select a <strong>.pfx file</strong> with single or multiple certificates.</small></li>
                                        <li><small>All certificates will be imported under a single name.</small></li>
                                    </ul>`;
                    }
                },
                html: true,
                placement: "top"
            });
        $('.certificates [data-toggle="tooltip"]').tooltip();
    }
    
    private initObservables() {
        this.showDatabasesSelector = ko.pureComputed(() => {
            if (!this.model()) {
                return false;
            }
            
            return this.model().securityClearance() === "ValidUser";
        });
        
        this.canExportServerCertificates = ko.pureComputed(() => {
            const certs = this.certificates();
            return _.some(certs, x => x.SecurityClearance === "ClusterNode");
        });
        
        this.canReplaceServerCertificate = ko.pureComputed(() => {
            const certs = this.certificates();
            return _.some(certs, x => x.SecurityClearance === "ClusterNode");
        });

        this.allDatabasesSelected = ko.pureComputed(() => !this.databasesToShow().length);

        this.hasAnyFilters = ko.pureComputed(() => !!this.filterAndSortDescription() || !!this.nameFilter());
        
        this.filterAndSortDescription = ko.pureComputed(() => {
            const clearanceItems: string[] = [];
            if (this.showAdminCertificates()) { clearanceItems.push("Admin clearance"); }
            if (this.showOperatorCertificates()) { clearanceItems.push("Operator clearance"); }
            if (this.showUserCertificates()) { clearanceItems.push("User clearance"); }

            if (!clearanceItems.length) {
                return `<div class="bg-warning text-warning padding padding-xs">
                            <i class="icon-warning"></i><span>No security clearance is selected in Filter Options</span>
                        </div>`;
    }
    
            const stateItems: string[] = [];
            if (this.showValidCertificates()) { stateItems.push("Valid"); }
            if (this.showAboutToExpireCertificates()) { stateItems.push("About to expire"); }
            if (this.showExpiredCertificates()) { stateItems.push("Expired"); }

            if (!stateItems.length) {
                return `<div class="bg-warning text-warning padding padding-xs">
                            <i class="icon-warning"></i><span>No state is selected in Filter Options</span>
                        </div>`;
            }

            const clearancePart = clearanceItems.length === 3 ? "" : `<strong>Clearance</strong>: ${clearanceItems.join(", ")}`;
            const statePart = stateItems.length === 3 ? "" : `<strong>State</strong>: ${stateItems.join(", ")}`;

            const databases = this.databasesToShow().join(", ");
            const databasesPart = databases.length ? `<strong>Databases</strong>: ${databases}` : "";
            
            const sortPart = this.sortModeText() ? `<strong>Sorted by</strong>: ${this.sortModeText()} <br />` : "";
            
            return `${sortPart}${clearancePart}${clearancePart ? "<span class='margin-right-sm'></span>" : ""}${statePart}${clearancePart || statePart ? "<br />" : ""}${databasesPart}`;
        });
        
        this.sortModeText = ko.pureComputed(() => {
            switch (this.currentSortMode()) {
                case "byNameAsc":
                    return "Name - Ascending";
                case "byNameDesc":
                    return "Name - Descending";
                case "byExpirationAsc":
                    return "Expiration Date - Ascending";
                case "byExpirationDesc":
                    return "Expiration Date - Descending";
                case "byValidFromAsc":
                    return "Valid-From Date - Ascending";
                case "byValidFromDesc":
                    return "Valid-From Date - Descending";
                case "default":
                    return "";
            }
        });
        
        this.noCertificateIsVisible = ko.pureComputed(() => {
           const found = this.certificates().find(x => x.Visible());
           return !found; 
        });
    }
    
    private fetchRenewalDate() {
        return new getServerCertificateRenewalDateCommand()
            .execute()
            .done(dateAsString => {
                const date = moment.utc(dateAsString);
                const dateFormatted = date.format("YYYY-MM-DD");
                this.serverCertificateRenewalDate(dateFormatted);
            })
    }
    
    databasesAccessInfo(certificateDefinition: Raven.Client.ServerWide.Operations.Certificates.CertificateDefinition) {
        return certificateModel.resolveDatabasesAccess(certificateDefinition);
    }

    getAccessIcon(accessLevel: databaseAccessLevel) {
        return accessManager.default.getAccessIcon(accessLevel);
    }

    getAccessColor(accessLevel: databaseAccessLevel) {
        return accessManager.default.getAccessColor(accessLevel);
    }

    getAccessInfoText(accessLevel: databaseAccessLevel) {
        return accessManager.default.getAccessLevelText(accessLevel);
    }
    
    canBeAutomaticallyRenewed(thumbprints: string[]) {
        return ko.pureComputed(() => {
            return _.includes(thumbprints, this.serverCertificateThumbprint()) && this.serverCertificateSetupMode() === 'LetsEncrypt';
        });
    }
    
    renewServerCertificate() {
        this.confirmationMessage("Server certificate renewal", "Do you want to renew the server certificate?", {
            buttons: ["No", "Yes, renew"]
        })
            .done(result => {
                if (result.can) {
                    new forceRenewServerCertificateCommand()
                        .execute();
                }
            });
    }
    
    enterEditCertificateMode(itemToEdit: unifiedCertificateDefinition) {
        if (!_.includes(itemToEdit.Thumbprints, this.serverCertificateThumbprint())) {
            this.model(certificateModel.fromDto(itemToEdit));
            this.model().validationGroup.errors.showAllMessages(false);
        }
    }

    deleteCertificateConfirm(certificate: Raven.Client.ServerWide.Operations.Certificates.CertificateDefinition) {
        this.confirmationMessage("Are you sure?", "Do you want to delete certificate with thumbprint: " + generalUtils.escapeHtml(certificate.Thumbprint) + "", {
            buttons: ["No", "Yes, delete"],
            html: true
        })
            .done(result => {
                if (result.can) {
                    this.deleteCertificate(certificate.Thumbprint);
                }
            });
    }
    
    private deleteCertificate(thumbprint: string) {
        eventsCollector.default.reportEvent("certificates", "delete");
        
        new deleteCertificateCommand(thumbprint)
            .execute()
            .always(() => this.loadCertificates());
    }

    exportServerCertificates() {
        eventsCollector.default.reportEvent("certificates", "export-certs");
        const targetFrame = $("form#certificates_download_form");
        targetFrame.attr("action", this.exportCertificateUrl);
        targetFrame.submit();
    }
    
    enterGenerateCertificateMode() {
        eventsCollector.default.reportEvent("certificates", "generate");
        this.model(certificateModel.generate());
    }

    enterRegenerateCertificateMode(itemToRegenerate: unifiedCertificateDefinition) {
        eventsCollector.default.reportEvent("certificates", "re-generate");
        this.model(certificateModel.regenerate(itemToRegenerate));
    }
    
    enterUploadCertificateMode() {
        eventsCollector.default.reportEvent("certificates", "upload");
        this.model(certificateModel.upload());
    }
    
    replaceServerCertificate() {
        eventsCollector.default.reportEvent("certificates", "replace");
        this.model(certificateModel.replace());
        
        new getClusterDomainsCommand()
            .execute()
            .done(domains => this.domainsForServerCertificate(domains));
    }

    fileSelected(fileInput: HTMLInputElement) {
        fileImporter.readAsDataURL(fileInput, (dataUrl, fileName) => {
            const isFileSelected = fileName ? !!fileName.trim() : false;
            this.importedFileName(isFileSelected ? fileName.split(/(\\|\/)/g).pop() : null);

            // dataUrl has following format: data:;base64,PD94bW... trim on first comma
            this.model().certificateAsBase64(dataUrl.substr(dataUrl.indexOf(",") + 1));
        });
    }

    save() {
        const model = this.model();
        const thumbprint = model.thumbprint();
        
        if (!this.isValid(model.validationGroup)) {
            return;
        }

        const maybeWarnTask = $.Deferred<void>();
        
        if (model.mode() !== "replace" && model.securityClearance() === "ValidUser" && model.permissions().length === 0) {
            this.confirmationMessage("Did you forget about assigning database privileges?",
            "Leaving the database privileges section empty is going to prevent users from accessing the database.",
                {
                    buttons: ["I want to assign privileges", "Save anyway"],
                    forceRejectWithResolve: true
                })
            .done(result => {
                if (result.can) {
                    maybeWarnTask.resolve();
                }
            });
        } else {
            maybeWarnTask.resolve();
        }

        maybeWarnTask
            .done(() => {
                this.spinners.processing(true);

                switch (model.mode()) {
                    case "generate":
                    case "regenerate":
                        this.generateCertPayload(JSON.stringify(model.toGenerateCertificateDto()));

                        new getNextOperationId(null)
                            .execute()
                            .done(operationId => {

                                const targetFrame = $("form#certificate_download_form");
                                targetFrame.attr("action", this.generateCertificateUrl + "?operationId=" + operationId + "&raft-request-id=" + generalUtils.generateUUID());
                                targetFrame.submit();

                                notificationCenter.instance.monitorOperation(null, operationId)
                                    .done(() => {
                                        if (model.deleteExpired()) {
                                            this.deleteCertificate(thumbprint);
                                        }
                                        messagePublisher.reportSuccess("Client certificate was generated and downloaded successfully.");
                                    })
                                    .fail(() => {
                                        notificationCenter.instance.openDetailsForOperationById(null, operationId);
                                    })
                                    .always(() => {
                                        this.spinners.processing(false);
                                        this.onCloseEdit();
                                        this.loadCertificates();
                                    })
                            })
                            .fail(() => {
                                this.spinners.processing(false);
                                this.onCloseEdit();
                            });
                        break;
                        
                    case "upload":
                        new uploadCertificateCommand(model)
                            .execute()
                            .always(() => {
                                this.spinners.processing(false);
                                this.loadCertificates();
                                this.onCloseEdit();
                            });
                        break;

                    case "editExisting":
                        new updateCertificatePermissionsCommand(model)
                            .execute()
                            .always(() => {
                                this.spinners.processing(false);
                                this.loadCertificates();
                                this.onCloseEdit();
                            });
                        break;
                        
                    case "replace":
                        new replaceClusterCertificateCommand(model)
                            .execute()
                            .always(() => {
                                this.spinners.processing(false);
                                this.loadCertificates();
                                this.onCloseEdit();
                            });
                }
            });
    }
    
    private loadCertificates() {
        return new getCertificatesCommand(true)
            .execute()
            .done(certificatesInfo => {
                const mergedCertificates: unifiedCertificateDefinition[] = [];
                
                const secondaryCertificates: Raven.Client.ServerWide.Operations.Certificates.CertificateDefinition[] = [];
                
                certificatesInfo.Certificates.forEach(cert => {
                    if (cert.CollectionPrimaryKey) {
                        secondaryCertificates.push(cert);
                    } else {
                        (cert as unifiedCertificateDefinition).Thumbprints = [cert.Thumbprint];
                        (cert as unifiedCertificateDefinition).Visible = ko.observable<boolean>(true);
                        mergedCertificates.push(cert as unifiedCertificateDefinition);
                    }
                });
                
                this.serverCertificateThumbprint(certificatesInfo.LoadedServerCert);
                this.clientCertificateThumbprint(accessManager.clientCertificateThumbprint());
                
                secondaryCertificates.forEach(cert => {
                    const thumbprint = cert.CollectionPrimaryKey;
                    const primaryCert = mergedCertificates.find(x => x.Thumbprint === thumbprint);
                    primaryCert.Thumbprints.push(cert.Thumbprint);
                });
                
                const orderedCertificates = this.sortByDefaultInternal(mergedCertificates);
                
                this.updateCache(orderedCertificates);
                this.certificates(orderedCertificates);
                
                this.wellKnownAdminCerts(certificatesInfo.WellKnownAdminCerts || []);
                this.wellKnownIssuers(certificatesInfo.WellKnownIssuers || []);
                this.filterCertificates();
                this.sortCertificates(this.currentSortMode());
            });
    }
    
    private updateCache(certificates: Array<unifiedCertificateDefinition>): void {
        certificates.forEach((cert: unifiedCertificateDefinitionWithCache) => {
            const expirationDate = moment.utc(cert.NotAfter);
            const expirationDateFormatted = expirationDate.format("YYYY-MM-DD");
            
            const nowPlusMonth = moment.utc().add(1, 'months');
            cert.isExpired = false;
            cert.isAboutToExpire = false;
            
            if (expirationDate.isBefore()) {
                cert.expirationText = 'Expired ' + expirationDateFormatted;
                cert.expirationIcon = "icon-danger";
                cert.expirationClass = "text-danger";
                cert.isExpired = true;
            } else if (expirationDate.isAfter(nowPlusMonth)) {
                cert.expirationText = expirationDateFormatted;
                cert.expirationIcon = "icon-expiration"; 
                cert.expirationClass = "";
            } else { 
                cert.expirationText = expirationDateFormatted;
                cert.expirationIcon = "icon-warning";
                cert.expirationClass = "text-warning";
                cert.isAboutToExpire = true;
            }
            

            if (cert.NotBefore) {
                const validFromDate = moment.utc(cert.NotBefore);
                cert.validFromText = validFromDate.format("YYYY-MM-DD");
            } else {
                cert.validFromText = "Unavailable"
            }
            
            cert.validFromIcon = "icon-generation";
            cert.validFromClass = "";
            
            cert.expirationNumber = expirationDate.unix();
            cert.validFromNumber = moment.utc(cert.NotBefore).unix();
        });
    }
    
    onCloseEdit() {
        this.model(null);
    }
    
    deletePermission(permission: certificatePermissionModel): void {
        const model = this.model();
        model.permissions.remove(permission);
    }

    addPermission(): void {
        const databaseNameToUse = this.newPermissionDatabaseName();
    
        if (!this.model().permissions().find(x => x.databaseName() === databaseNameToUse)) {
            this.addPermissionWithBlink(databaseNameToUse);
        } else {
            this.newPermissionDatabaseName("");
        }
    }
        
    addPermissionWithBlink(databaseName: string): void {
        const permission = new certificatePermissionModel();
        permission.databaseName(databaseName);
        permission.accessLevel("ReadWrite");
        
        this.model().permissions.unshift(permission);
        $(".generate-certificate .collection-list li").first().addClass("blink-style");
        
        this.newPermissionDatabaseName("");
    }

    createDatabaseNameAutoCompleter() {
        return ko.pureComputed(() => {
            const key = this.newPermissionDatabaseName();
            
            const existingPermissions = this.model().permissions().map(x => x.databaseName());
            
            const dbNames = databasesManager.default.databases()
                .map(x => x.name)
                .filter(x => !_.includes(existingPermissions, x));

            if (key) {
                return dbNames.filter(x => x.toLowerCase().includes(key.toLowerCase()));
            } else {
                return dbNames;
            }
        });
    }
    
    copyThumbprint(thumbprint: string): void {
        copyToClipboard.copy(thumbprint, "Thumbprint was copied to clipboard.");
    }
    
    canEdit(model: unifiedCertificateDefinition) {
        return ko.pureComputed(() => {
            if (_.includes(model.Thumbprints, this.serverCertificateThumbprint())) {
                return false;
            }

            return true;
        });
    }
    
    canDelete(securityClearance: Raven.Client.ServerWide.Operations.Certificates.SecurityClearance, model: unifiedCertificateDefinition) {
        return ko.pureComputed(() => {
            if (!this.accessManager.canDeleteClusterAdminCertificate() && securityClearance === "ClusterAdmin") {
                return false;
            }
            
            if (!this.accessManager.canDeleteClusterNodeCertificate() && securityClearance === "ClusterNode") {
                return false;
            }
            
            if (_.includes(model.Thumbprints, this.serverCertificateThumbprint())) {
                return false;
            }
            
            return true; 
        });
    }

    canGenerateCertificateForSecurityClearanceType(securityClearance: Raven.Client.ServerWide.Operations.Certificates.SecurityClearance) {
        return ko.pureComputed(() => {
            if (!this.accessManager.canGenerateClientCertificateForAdmin() && securityClearance === "ClusterAdmin") {
                return false;
            }

            return true;
        });
    }
    
    sortByDefault(): void {
        const orderedCertificates = this.sortByDefaultInternal(this.certificates());
        this.certificates(orderedCertificates);
}

    sortByDefaultInternal(certList: unifiedCertificateDefinition[]): unifiedCertificateDefinition[] {
        let orderedCertificates = certList;
        
        orderedCertificates.sort((a, b) =>
            generalUtils.sortAlphaNumeric(a.Name.toLocaleLowerCase(), b.Name.toLocaleLowerCase(), "asc"));
        
        const serverCert = certList.find(x => _.includes(x.Thumbprints, this.serverCertificateThumbprint()));
        const clientCert = certList.find(x => _.includes(x.Thumbprints, this.clientCertificateThumbprint()));
        orderedCertificates = certList.filter(x => x !== serverCert && x !== clientCert);

        if (clientCert && serverCert && clientCert.Thumbprint !== serverCert.Thumbprint) {
            orderedCertificates.unshift(clientCert);
        }
        
        orderedCertificates.unshift(serverCert);
        return orderedCertificates
    }
    
    sortCertificates(mode: certificatesSortMode) {
        this.currentSortMode(mode);
        
        switch (mode) {
            case "byNameAsc":
                this.sortByName("asc");
                break;
            case "byNameDesc":
                this.sortByName("desc");
                break;
            case "byExpirationAsc":
                this.sortByExpiration("asc");
                break;
            case "byExpirationDesc":
                this.sortByExpiration("desc");
                break;
            case "byValidFromAsc":
                this.sortByValidFrom("asc");
                break;
            case "byValidFromDesc":
                this.sortByValidFrom("desc");
                break;
            case "default":
                this.sortByDefault();
                break;
        }
    }

    private sortByName(mode: sortMode): void {
        this.certificates.sort((a, b) =>
            generalUtils.sortAlphaNumeric(a.Name.toLocaleLowerCase(), b.Name.toLocaleLowerCase(), mode as sortMode));
    }

    private sortByExpiration(mode: sortMode): void {
        this.certificates.sort((a, b) =>
        {
            const result = (a as unifiedCertificateDefinitionWithCache).expirationNumber - (b as unifiedCertificateDefinitionWithCache).expirationNumber;
            return mode === "asc" ? result : -result;
        });
    }

    private sortByValidFrom(mode: sortMode): void {
        this.certificates.sort((a, b) =>
        {
            const result = (a as unifiedCertificateDefinitionWithCache).validFromNumber - (b as unifiedCertificateDefinitionWithCache).validFromNumber;
            return mode === "asc" ? result : -result;
        });
    }

    createDatabaseNameAutoCompleterForFilter() {
        return ko.pureComputed(() => {
            const key = this.inputDatabase();

            const options = this.databases().map(x => x.name);

            const usedOptions = this.databasesToShow().filter(k => k !== key);

            const filteredOptions = _.difference(options, usedOptions);

            if (key) {
                return filteredOptions.filter(x => x.toLowerCase().includes(key.toLowerCase()));
            } else {
                return filteredOptions;
            }
        });
    }

    addDatabase(): void {
        const databaseToAdd = this.inputDatabase();
        
        if (!this.databasesToShow().find(x => x === databaseToAdd)) {
            this.addDatabaseWithBlink(databaseToAdd);
        } else {
            this.inputDatabase("");
        }
    }

    removeDatabase(database: string): void {
        this.databasesToShow.remove(database);
    }

    addDatabaseWithBlink(databaseName: string): void {
        this.databasesToShow.unshift(databaseName);
        
        $(".filter-options-dropdown-container .collection-list li").first().addClass("blink-style");
        
        this.inputDatabase("");
    }
}

export = certificates;<|MERGE_RESOLUTION|>--- conflicted
+++ resolved
@@ -181,12 +181,8 @@
         });
         
         const wellKnownAdminCerts = this.wellKnownAdminCerts();
-<<<<<<< HEAD
-        
-=======
         const nameLower = this.nameFilter().toLocaleLowerCase();
-
->>>>>>> c3b84916
+        
         if (wellKnownAdminCerts.length && this.showAdminCertificates()) {
             const thumbprintMatch = _.some(wellKnownAdminCerts, x => x.toLocaleLowerCase().includes(nameLower));
             this.wellKnownAdminCertsVisible(thumbprintMatch);
@@ -201,7 +197,7 @@
             this.wellKnownIssuersVisible(thumbprintMatch);
         } else {
             this.wellKnownIssuersVisible(false);
-        }
+    }
     }
     
     private isMatchingTextFilter(certificate: unifiedCertificateDefinitionWithCache): boolean {
