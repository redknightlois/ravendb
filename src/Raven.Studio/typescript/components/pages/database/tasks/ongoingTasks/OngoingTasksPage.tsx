﻿import React, { useCallback, useEffect, useReducer, useState } from "react";
import { useServices } from "hooks/useServices";
import { OngoingTasksState, ongoingTasksReducer, ongoingTasksReducerInitializer } from "./OngoingTasksReducer";
import appUrl from "common/appUrl";
import { ExternalReplicationPanel } from "./panels/ExternalReplicationPanel";
import {
    OngoingTaskAzureQueueStorageEtlInfo,
    OngoingTaskElasticSearchEtlInfo,
    OngoingTaskExternalReplicationInfo,
    OngoingTaskInfo,
    OngoingTaskKafkaEtlInfo,
    OngoingTaskKafkaSinkInfo,
    OngoingTaskOlapEtlInfo,
    OngoingTaskPeriodicBackupInfo,
    OngoingTaskRabbitMqEtlInfo,
    OngoingTaskRabbitMqSinkInfo,
    OngoingTaskRavenEtlInfo,
    OngoingTaskReplicationHubInfo,
    OngoingTaskReplicationSinkInfo,
    OngoingTaskSharedInfo,
    OngoingTaskSqlEtlInfo,
} from "components/models/tasks";
import { RavenEtlPanel } from "./panels/RavenEtlPanel";
import { SqlEtlPanel } from "./panels/SqlEtlPanel";
import { OlapEtlPanel } from "./panels/OlapEtlPanel";
import { ElasticSearchEtlPanel } from "./panels/ElasticSearchEtlPanel";
import { PeriodicBackupPanel } from "./panels/PeriodicBackupPanel";
import { SubscriptionPanel } from "./panels/SubscriptionPanel";
import { ReplicationSinkPanel } from "./panels/ReplicationSinkPanel";
import { ReplicationHubDefinitionPanel } from "./panels/ReplicationHubDefinitionPanel";
import useBoolean from "hooks/useBoolean";
import { OngoingTaskProgressProvider } from "./OngoingTaskProgressProvider";
import { BaseOngoingTaskPanelProps, taskKey, useOngoingTasksOperations } from "../shared/shared";
import EtlTaskProgress = Raven.Server.Documents.ETL.Stats.EtlTaskProgress;
import "./OngoingTaskPage.scss";
import etlScriptDefinitionCache from "models/database/stats/etlScriptDefinitionCache";
import TaskUtils from "../../../../utils/TaskUtils";
import { KafkaEtlPanel } from "./panels/KafkaEtlPanel";
import { RabbitMqEtlPanel } from "./panels/RabbitMqEtlPanel";
import useInterval from "hooks/useInterval";
import { Alert, Button, Row } from "reactstrap";
import { HrHeader } from "components/common/HrHeader";
import { EmptySet } from "components/common/EmptySet";
import { Icon } from "components/common/Icon";
import OngoingTasksFilter, { OngoingTaskFilterType, OngoingTasksFilterCriteria } from "./OngoingTasksFilter";
import { exhaustiveStringTuple } from "components/utils/common";
import { InputItem } from "components/models/common";
import assertUnreachable from "components/utils/assertUnreachable";
import OngoingTaskSelectActions from "./OngoingTaskSelectActions";
import OngoingTaskOperationConfirm from "../shared/OngoingTaskOperationConfirm";
import { StickyHeader } from "components/common/StickyHeader";
import { KafkaSinkPanel } from "components/pages/database/tasks/ongoingTasks/panels/KafkaSinkPanel";
import { RabbitMqSinkPanel } from "components/pages/database/tasks/ongoingTasks/panels/RabbitMqSinkPanel";
import { CounterBadge } from "components/common/CounterBadge";
import { getLicenseLimitReachStatus } from "components/utils/licenseLimitsUtils";
import AboutViewFloating, { AccordionItemWrapper } from "components/common/AboutView";
import { FlexGrow } from "components/common/FlexGrow";
import OngoingTaskAddModal from "./OngoingTaskAddModal";
import { useAppSelector } from "components/store";
import { licenseSelectors } from "components/common/shell/licenseSlice";
import { useRavenLink } from "components/hooks/useRavenLink";
import { throttledUpdateLicenseLimitsUsage } from "components/common/shell/setup";
import { AzureQueueStorageEtlPanel } from "components/pages/database/tasks/ongoingTasks/panels/AzureQueueStorageEtlPanel";
import { databaseSelectors } from "components/common/shell/databaseSliceSelectors";
import { accessManagerSelectors } from "components/common/shell/accessManagerSlice";
import { compareSets } from "common/typeUtils";

export function OngoingTasksPage() {
    const db = useAppSelector(databaseSelectors.activeDatabase);
    const isClusterAdminOrClusterNode = useAppSelector(accessManagerSelectors.isClusterAdminOrClusterNode);
    const hasDatabaseAdminAccess = useAppSelector(accessManagerSelectors.hasDatabaseAdminAccess());
    const hasDatabaseWriteAccess = useAppSelector(accessManagerSelectors.hasDatabaseWriteAccess());

    const { tasksService } = useServices();
    const [tasks, dispatch] = useReducer(ongoingTasksReducer, db, ongoingTasksReducerInitializer);

    const { value: isNewTaskModalOpen, toggle: toggleIsNewTaskModalOpen } = useBoolean(false);
    const { value: progressEnabled, setTrue: startTrackingProgress } = useBoolean(false);
    const [definitionCache] = useState(() => new etlScriptDefinitionCache(db.name));
    const [filter, setFilter] = useState<OngoingTasksFilterCriteria>({
        searchText: "",
        types: [],
    });

    const upgradeLicenseLink = useRavenLink({ hash: "FLDLO4", isDocs: false });
    const ongoingTasksDocsLink = useRavenLink({ hash: "K4ZTNA" });

    const fetchTasks = useCallback(
        async (location: databaseLocationSpecifier) => {
            try {
                const tasks = await tasksService.getOngoingTasks(db.name, location);
                dispatch({
                    type: "TasksLoaded",
                    location,
                    tasks,
                });
            } catch (e) {
                dispatch({
                    type: "TasksLoadError",
                    location,
                    error: e,
                });
            }
        },
        [db, tasksService, dispatch]
    );

    const reload = useCallback(async () => {
        // if database is sharded we need to load from both orchestrator and target node point of view
        // in case of non-sharded - we have single level: node

        if (db.isSharded) {
            const orchestratorTasks = db.nodes.map((node) => fetchTasks({ nodeTag: node.tag }));
            await Promise.all(orchestratorTasks);
        }

        const loadTasks = tasks.locations.map(fetchTasks);
        await Promise.all(loadTasks);
    }, [tasks, fetchTasks, db]);

    useInterval(reload, 10_000);

    useEffect(() => {
        reload();
        // eslint-disable-next-line react-hooks/exhaustive-deps
    }, [db]);

    const onEtlProgress = useCallback(
        (progress: EtlTaskProgress[], location: databaseLocationSpecifier) => {
            dispatch({
                type: "ProgressLoaded",
                progress,
                location,
            });
        },
        [dispatch]
    );

    const showItemPreview = useCallback(
        (task: OngoingTaskInfo, scriptName: string) => {
            const taskType = TaskUtils.studioTaskTypeToTaskType(task.shared.taskType);
            const etlType = TaskUtils.taskTypeToEtlType(taskType);
            definitionCache.showDefinitionFor(etlType, task.shared.taskId, scriptName);
        },
        [definitionCache]
    );

    const serverWideTasksUrl = appUrl.forServerWideTasks();

    const filteredTasks = getFilteredTasks(tasks, filter);

    const {
        externalReplications,
        ravenEtls,
        sqlEtls,
        olapEtls,
        kafkaEtls,
        rabbitMqEtls,
        azureQueueStorageEtls,
        kafkaSinks,
        rabbitMqSinks,
        elasticSearchEtls,
        backups,
        replicationHubs,
        replicationSinks,
        subscriptions,
        hubDefinitions,
    } = filteredTasks;

    useEffect(() => {
        throttledUpdateLicenseLimitsUsage();
    }, [subscriptions.length]);

    const getSelectedTaskShardedInfos = () =>
        [...tasks.tasks, ...tasks.subscriptions, ...tasks.replicationHubs]
            .filter((x) => selectedTaskIds.includes(x.shared.taskId))
            .map((x) => x.shared);

    // eslint-disable-next-line @typescript-eslint/no-unused-vars
    const { replicationHubs: ignored, ...filteredWithoutReplicationHubs } = filteredTasks;
    const filteredDatabaseTaskIds = Object.values(filteredWithoutReplicationHubs)
        .flat()
        .filter((x) => !x.shared.serverWide)
        .map((x) => x.shared.taskId);

    const [selectedTaskIds, setSelectedTaskIds] = useState<number[]>(filteredDatabaseTaskIds);

    useEffect(() => {
        const updatedSelectedTaskIds = selectedTaskIds.filter((id) => filteredDatabaseTaskIds.includes(id));

        if (!compareSets(updatedSelectedTaskIds, selectedTaskIds)) {
            setSelectedTaskIds(updatedSelectedTaskIds);
        }
    }, [filteredDatabaseTaskIds, selectedTaskIds]);

    const allTasksCount =
        tasks.tasks.filter((x) => x.shared.taskType !== "PullReplicationAsHub").length +
        tasks.replicationHubs.length +
        tasks.subscriptions.length;

    const refreshSubscriptionInfo = async (taskId: number, taskName: string) => {
        const loadTasks = db.nodes.map(async (nodeInfo) => {
            const nodeTag = nodeInfo.tag;
            const task = await tasksService.getSubscriptionTaskInfo(db.name, taskId, taskName, nodeTag);

            dispatch({
                type: "SubscriptionInfoLoaded",
                nodeTag,
                task,
            });

            return task;
        });

        const taskInfo = await Promise.all(loadTasks);

        const targetNode = taskInfo.find((x) => x.ResponsibleNode.NodeTag);

        try {
            // ask only responsible node for connection details
            // if case of sharded database it points to responsible orchestrator
            const details = await tasksService.getSubscriptionConnectionDetails(
                db.name,
                taskId,
                taskName,
                targetNode.ResponsibleNode.NodeTag
            );

            dispatch({
                type: "SubscriptionConnectionDetailsLoaded",
                subscriptionId: taskId,
                details,
            });
        } catch (e) {
            dispatch({
                type: "SubscriptionConnectionDetailsLoaded",
                subscriptionId: taskId,
                loadError: "Failed to get client connection details",
            });
        }
    };

    const dropSubscription = async (taskId: number, taskName: string, nodeTag: string, workerId: string) => {
        await tasksService.dropSubscription(db.name, taskId, taskName, nodeTag, workerId);
    };

    const {
        onTaskOperation,
        operationConfirm,
        cancelOperationConfirm,
        isTogglingState,
        isDeleting,
        isTogglingStateAny,
        isDeletingAny,
    } = useOngoingTasksOperations(reload);

    const sharedPanelProps: Omit<BaseOngoingTaskPanelProps<OngoingTaskInfo>, "data"> = {
        onTaskOperation,
        isSelected: (id: number) => selectedTaskIds.includes(id),
        toggleSelection: (checked: boolean, taskShardedInfo: OngoingTaskSharedInfo) => {
            if (checked) {
                setSelectedTaskIds((selectedIds) => [...selectedIds, taskShardedInfo.taskId]);
            } else {
                setSelectedTaskIds((selectedIds) => selectedIds.filter((x) => x !== taskShardedInfo.taskId));
            }
        },
        isTogglingState,
        isDeleting,
    };

    const subscriptionsServerCount = useAppSelector(licenseSelectors.limitsUsage).NumberOfSubscriptionsInCluster;
    const subscriptionsDatabaseCount = subscriptions.length;

    const subscriptionsClusterLimit = useAppSelector(
        licenseSelectors.statusValue("MaxNumberOfSubscriptionsPerCluster")
    );
    const subscriptionsDatabaseLimit = useAppSelector(
        licenseSelectors.statusValue("MaxNumberOfSubscriptionsPerDatabase")
    );

    const subscriptionsClusterLimitStatus = getLicenseLimitReachStatus(
        subscriptionsServerCount,
        subscriptionsClusterLimit
    );

    const subscriptionsDatabaseLimitStatus = getLicenseLimitReachStatus(
        subscriptionsDatabaseCount,
        subscriptionsDatabaseLimit
    );

    return (
        <div className="content-margin">
            {subscriptionsClusterLimitStatus !== "notReached" && (
                <Alert
                    color={subscriptionsClusterLimitStatus === "limitReached" ? "danger" : "warning"}
                    className="text-center mb-3"
                >
                    <Icon icon="cluster" />
                    Cluster {subscriptionsClusterLimitStatus === "limitReached" ? "reached" : "is reaching"} the{" "}
                    <strong>maximum number of subscriptions</strong> allowed per cluster by your license{" "}
                    <strong>
                        ({subscriptionsServerCount}/{subscriptionsClusterLimit})
                    </strong>
                    <br />
                    <strong>
                        <a href={upgradeLicenseLink} target="_blank">
                            Upgrade your license
                        </a>{" "}
                    </strong>
                    to add more
                </Alert>
            )}

            {subscriptionsDatabaseLimitStatus !== "notReached" && (
                <Alert
                    color={subscriptionsDatabaseLimitStatus === "limitReached" ? "danger" : "warning"}
                    className="text-center mb-3"
                >
                    <Icon icon="database" />
                    Database {subscriptionsDatabaseLimitStatus === "limitReached" ? "reached" : "is reaching"} the{" "}
                    <strong>maximum number of subscriptions</strong> allowed per database by your license{" "}
                    <strong>
                        ({subscriptionsDatabaseCount}/{subscriptionsDatabaseLimit})
                    </strong>
                    <br />
                    <strong>
                        <a href={upgradeLicenseLink} target="_blank">
                            Upgrade your license
                        </a>{" "}
                    </strong>
                    to add more
                </Alert>
            )}

            {progressEnabled && <OngoingTaskProgressProvider onEtlProgress={onEtlProgress} />}
            {operationConfirm && <OngoingTaskOperationConfirm {...operationConfirm} toggle={cancelOperationConfirm} />}
            <StickyHeader>
                <div className="hstack gap-3 flex-wrap">
                    {hasDatabaseWriteAccess && (
                        <>
                            {isNewTaskModalOpen && (
                                <OngoingTaskAddModal
                                    toggle={toggleIsNewTaskModalOpen}
                                    subscriptionsDatabaseCount={subscriptionsDatabaseCount}
                                />
                            )}
                            <div id="NewTaskButton">
                                <Button onClick={toggleIsNewTaskModalOpen} color="primary" className="rounded-pill">
                                    <Icon icon="ongoing-tasks" addon="plus" />
                                    Add a Database Task
                                </Button>
                            </div>
                        </>
                    )}

                    <FlexGrow />

                    {isClusterAdminOrClusterNode && (
                        <Button
                            color="link"
                            size="sm"
                            target="_blank"
                            href={serverWideTasksUrl}
                            title="Go to the Server-Wide Tasks view"
                        >
                            <Icon icon="server-wide-tasks" />
                            Server-Wide Tasks
                        </Button>
                    )}

                    <AboutViewFloating>
                        <AccordionItemWrapper
                            icon="about"
                            color="info"
                            heading="About this view"
                            description="Get additional info on this feature"
                            targetId="about-view"
                        >
                            <div>
                                <strong>Ongoing-tasks</strong> are work tasks assigned to the database.
                                <ul className="margin-top-xxs">
                                    <li>
                                        A few examples are: <br />
                                        Executing a periodic backup of the database, replicating to another RavenDB
                                        instance, or transferring data to external frameworks such as Kafka, RabbitMQ,
                                        Azure Queue Storage etc.
                                    </li>
                                    <li className="margin-top-xxs">
                                        Click the &quot;Add a Database Task&quot; button to view all available tasks and
                                        select from the list.
                                    </li>
                                </ul>
                            </div>
                            <div>
                                <strong>Running in the background</strong>, each ongoing task is handled by a designated
                                node from the Database-Group nodes.
                                <ul className="margin-top-xxs">
                                    <li>
                                        For each task, you can specify which node will be responsible for the task and
                                        whether the cluster may assign a different node when that node is down.
                                    </li>
                                    <li className="margin-top-xxs">
                                        If not specified, the cluster will decide which node will handle the task.
                                    </li>
                                </ul>
                            </div>
                            <hr />
                            <div className="small-label mb-2">useful links</div>
                            <a href={ongoingTasksDocsLink} target="_blank">
                                <Icon icon="newtab" /> Docs - Ongoing Tasks
                            </a>
                        </AccordionItemWrapper>
                    </AboutViewFloating>
                </div>

                {allTasksCount > 0 && (
                    <div className="mt-3">
                        <OngoingTasksFilter
                            filter={filter}
                            setFilter={setFilter}
                            filterByStatusOptions={getFilterByStatusOptions(tasks)}
                            tasksCount={allTasksCount}
                        />
                    </div>
                )}

                {allTasksCount > 0 && hasDatabaseAdminAccess && (
                    <OngoingTaskSelectActions
                        allTasks={filteredDatabaseTaskIds}
                        selectedTasks={selectedTaskIds}
                        setSelectedTasks={setSelectedTaskIds}
                        onTaskOperation={(type) => onTaskOperation(type, getSelectedTaskShardedInfos())}
                        isTogglingState={isTogglingStateAny}
                        isDeleting={isDeletingAny}
                    />
                )}
            </StickyHeader>
            <Row className="gy-sm">
                <div className="flex-vertical">
                    <div className="scroll flex-grow">
                        {allTasksCount === 0 && (
                            <EmptySet>No tasks have been created for this Database Group.</EmptySet>
                        )}

                        {externalReplications.length > 0 && (
                            <div key="external-replications">
                                <HrHeader className="external-replication" count={externalReplications.length}>
                                    <Icon icon="external-replication" /> External Replication
                                </HrHeader>

                                {externalReplications.map((x) => (
                                    <ExternalReplicationPanel {...sharedPanelProps} key={taskKey(x.shared)} data={x} />
                                ))}
                            </div>
                        )}

                        {ravenEtls.length > 0 && (
                            <div key="raven-etls">
                                <HrHeader className="ravendb-etl" count={ravenEtls.length}>
                                    <Icon icon="etl" />
                                    RavenDB ETL
                                </HrHeader>

                                {ravenEtls.map((x) => (
                                    <RavenEtlPanel
                                        {...sharedPanelProps}
                                        key={taskKey(x.shared)}
                                        data={x}
                                        onToggleDetails={startTrackingProgress}
                                        showItemPreview={showItemPreview}
                                    />
                                ))}
                            </div>
                        )}

                        {sqlEtls.length > 0 && (
                            <div key="sql-etls">
                                <HrHeader className="sql-etl" count={sqlEtls.length}>
                                    <Icon icon="sql-etl" />
                                    SQL ETL
                                </HrHeader>

                                {sqlEtls.map((x) => (
                                    <SqlEtlPanel
                                        {...sharedPanelProps}
                                        key={taskKey(x.shared)}
                                        data={x}
                                        onToggleDetails={startTrackingProgress}
                                        showItemPreview={showItemPreview}
                                    />
                                ))}
                            </div>
                        )}

                        {olapEtls.length > 0 && (
                            <div key="olap-etls">
                                <HrHeader className="olap-etl" count={olapEtls.length}>
                                    <Icon icon="olap-etl" />
                                    OLAP ETL
                                </HrHeader>

<<<<<<< HEAD
                    {azureQueueStorageEtls.length > 0 && (
                        <div key="azure-queue-storage-etls">
                            <HrHeader className="azure-queue-storage-etl" count={azureQueueStorageEtls.length}>
                                <Icon icon="azure-queue-storage-etl" />
                                AZURE QUEUE STORAGE ETL
                            </HrHeader>

                            {azureQueueStorageEtls.map((x) => (
                                <AzureQueueStorageEtlPanel
                                    {...sharedPanelProps}
                                    key={taskKey(x.shared)}
                                    data={x}
                                    onToggleDetails={startTrackingProgress}
                                    showItemPreview={showItemPreview}
                                />
                            ))}
                        </div>
                    )}

                    {kafkaSinks.length > 0 && (
                        <div key="kafka-sinks">
                            <HrHeader className="kafka-sink" count={kafkaSinks.length}>
                                <Icon icon="kafka-sink" />
                                KAFKA SINK
                            </HrHeader>

                            {kafkaSinks.map((x) => (
                                <KafkaSinkPanel {...sharedPanelProps} key={taskKey(x.shared)} data={x} />
                            ))}
                        </div>
                    )}
=======
                                {olapEtls.map((x) => (
                                    <OlapEtlPanel
                                        {...sharedPanelProps}
                                        key={taskKey(x.shared)}
                                        data={x}
                                        onToggleDetails={startTrackingProgress}
                                        showItemPreview={showItemPreview}
                                    />
                                ))}
                            </div>
                        )}
>>>>>>> c962c370

                        {kafkaEtls.length > 0 && (
                            <div key="kafka-etls">
                                <HrHeader className="kafka-etl" count={kafkaEtls.length}>
                                    <Icon icon="kafka-etl" />
                                    KAFKA ETL
                                </HrHeader>

                                {kafkaEtls.map((x) => (
                                    <KafkaEtlPanel
                                        {...sharedPanelProps}
                                        key={taskKey(x.shared)}
                                        data={x}
                                        onToggleDetails={startTrackingProgress}
                                        showItemPreview={showItemPreview}
                                    />
                                ))}
                            </div>
                        )}

                        {rabbitMqEtls.length > 0 && (
                            <div key="rabbitmq-etls">
                                <HrHeader className="rabbitmq-etl" count={rabbitMqEtls.length}>
                                    <Icon icon="rabbitmq-etl" />
                                    RABBITMQ ETL
                                </HrHeader>

                                {rabbitMqEtls.map((x) => (
                                    <RabbitMqEtlPanel
                                        {...sharedPanelProps}
                                        key={taskKey(x.shared)}
                                        data={x}
                                        onToggleDetails={startTrackingProgress}
                                        showItemPreview={showItemPreview}
                                    />
                                ))}
                            </div>
                        )}

                        {kafkaSinks.length > 0 && (
                            <div key="kafka-sinks">
                                <HrHeader className="kafka-sink" count={kafkaSinks.length}>
                                    <Icon icon="kafka-sink" />
                                    KAFKA SINK
                                </HrHeader>

                                {kafkaSinks.map((x) => (
                                    <KafkaSinkPanel {...sharedPanelProps} key={taskKey(x.shared)} data={x} />
                                ))}
                            </div>
                        )}

                        {rabbitMqSinks.length > 0 && (
                            <div key="rabbitmq-sinks">
                                <HrHeader className="rabbitmq-sink" count={rabbitMqSinks.length}>
                                    <Icon icon="rabbitmq-sink" />
                                    RABBITMQ SINK
                                </HrHeader>

                                {rabbitMqSinks.map((x) => (
                                    <RabbitMqSinkPanel {...sharedPanelProps} key={taskKey(x.shared)} data={x} />
                                ))}
                            </div>
                        )}

                        {elasticSearchEtls.length > 0 && (
                            <div key="elastic-search-etls">
                                <HrHeader className="elastic-etl" count={elasticSearchEtls.length}>
                                    <Icon icon="elastic-search-etl" />
                                    Elasticsearch ETL
                                </HrHeader>

                                {elasticSearchEtls.map((x) => (
                                    <ElasticSearchEtlPanel
                                        {...sharedPanelProps}
                                        key={taskKey(x.shared)}
                                        data={x}
                                        onToggleDetails={startTrackingProgress}
                                        showItemPreview={showItemPreview}
                                    />
                                ))}
                            </div>
                        )}

                        {backups.length > 0 && (
                            <div key="backups">
                                <HrHeader className="periodic-backup" count={backups.length}>
                                    <Icon icon="backup" />
                                    Periodic Backup
                                </HrHeader>

                                {backups.map((x) => (
                                    <PeriodicBackupPanel
                                        sourceView="OngoingTasks"
                                        forceReload={reload}
                                        allowSelect
                                        {...sharedPanelProps}
                                        key={taskKey(x.shared)}
                                        data={x}
                                    />
                                ))}
                            </div>
                        )}

                        {subscriptionsDatabaseCount > 0 && (
                            <div key="subscriptions">
                                <HrHeader
                                    className="subscription"
                                    count={
                                        subscriptionsDatabaseLimitStatus === "notReached"
                                            ? subscriptionsDatabaseCount
                                            : null
                                    }
                                >
                                    <Icon icon="subscription" />
                                    Subscription
                                    {subscriptionsDatabaseLimitStatus !== "notReached" && (
                                        <CounterBadge
                                            count={subscriptionsDatabaseCount}
                                            limit={subscriptionsDatabaseLimit}
                                            className="ms-3"
                                        />
                                    )}
                                </HrHeader>

                                {subscriptions.map((x) => {
                                    const connectionDetails = tasks.subscriptionConnectionDetails.find(
                                        (details) => x.shared.taskId === details.SubscriptionId
                                    );

                                    return (
                                        <SubscriptionPanel
                                            {...sharedPanelProps}
                                            connections={connectionDetails}
                                            dropSubscription={(workerId) =>
                                                dropSubscription(
                                                    x.shared.taskId,
                                                    x.shared.taskName,
                                                    x.shared.responsibleNodeTag,
                                                    workerId
                                                )
                                            }
                                            onToggleDetails={async (newState) => {
                                                if (newState) {
                                                    await refreshSubscriptionInfo(x.shared.taskId, x.shared.taskName);
                                                }
                                            }}
                                            refreshSubscriptionInfo={() =>
                                                refreshSubscriptionInfo(x.shared.taskId, x.shared.taskName)
                                            }
                                            key={taskKey(x.shared)}
                                            data={x}
                                        />
                                    );
                                })}
                            </div>
                        )}

                        {hubDefinitions.length > 0 && (
                            <div key="replication-hubs">
                                <HrHeader className="pull-replication-hub" count={hubDefinitions.length}>
                                    <Icon icon="pull-replication-hub" />
                                    Replication Hub
                                </HrHeader>

                                {hubDefinitions.map((def) => (
                                    <ReplicationHubDefinitionPanel
                                        {...sharedPanelProps}
                                        key={taskKey(def.shared)}
                                        data={def}
                                        connectedSinks={replicationHubs.filter(
                                            (x) => x.shared.taskId === def.shared.taskId
                                        )}
                                    />
                                ))}
                            </div>
                        )}

                        {replicationSinks.length > 0 && (
                            <div key="replication-sinks">
                                <HrHeader className="pull-replication-sink" count={replicationSinks.length}>
                                    <Icon icon="pull-replication-agent" />
                                    Replication Sink
                                </HrHeader>

                                {replicationSinks.map((x) => (
                                    <ReplicationSinkPanel {...sharedPanelProps} key={taskKey(x.shared)} data={x} />
                                ))}
                            </div>
                        )}
                    </div>
                </div>
            </Row>
            <div id="modalContainer" className="bs5" />
        </div>
    );
}

function getFilterByStatusOptions(state: OngoingTasksState): InputItem<OngoingTaskFilterType>[] {
    const backupCount = state.tasks.filter((x) => x.shared.taskType === "Backup").length;
    const subscriptionCount = state.subscriptions.length;

    const etlCount = state.tasks.filter((x) => x.shared.taskType.endsWith("Etl")).length;

    const sinkCount = state.tasks.filter(
        (x) => x.shared.taskType === "KafkaQueueSink" || x.shared.taskType === "RabbitQueueSink"
    ).length;

    const replicationHubCount = state.replicationHubs.length;
    const replicationSinkCount = state.tasks.filter((x) => x.shared.taskType === "PullReplicationAsSink").length;
    const externalReplicationCount = state.tasks.filter((x) => x.shared.taskType === "Replication").length;
    const replicationCount = externalReplicationCount + replicationHubCount + replicationSinkCount;

    return exhaustiveStringTuple<OngoingTaskFilterType>()("Replication", "ETL", "Sink", "Backup", "Subscription").map(
        (filterType) => {
            switch (filterType) {
                case "Replication":
                    return {
                        label: filterType,
                        value: filterType,
                        count: replicationCount,
                    };
                case "ETL":
                    return { label: filterType, value: filterType, count: etlCount };
                case "Sink":
                    return { label: filterType, value: filterType, count: sinkCount };
                case "Backup":
                    return { label: filterType, value: filterType, count: backupCount };
                case "Subscription":
                    return { label: filterType, value: filterType, count: subscriptionCount };
                default:
                    assertUnreachable(filterType);
            }
        }
    );
}

function filterOngoingTask(sharedInfo: OngoingTaskSharedInfo, filter: OngoingTasksFilterCriteria) {
    const isTaskNameMatching = sharedInfo.taskName.toLowerCase().includes(filter.searchText.toLowerCase());

    if (!isTaskNameMatching) {
        return false;
    }

    if (filter.types.length === 0) {
        return true;
    }

    const isReplicationTypeMatching =
        filter.types.includes("Replication") &&
        (sharedInfo.taskType === "Replication" ||
            sharedInfo.taskType === "PullReplicationAsHub" ||
            sharedInfo.taskType === "PullReplicationAsSink");

    const isETLTypeMatching = filter.types.includes("ETL") && sharedInfo.taskType.endsWith("Etl");

    const isSinkTypeMatching =
        filter.types.includes("Sink") &&
        (sharedInfo.taskType === "KafkaQueueSink" || sharedInfo.taskType === "RabbitQueueSink");

    const isBackupTypeMatching = filter.types.includes("Backup") && sharedInfo.taskType === "Backup";

    const isSubscriptionTypeMatching = filter.types.includes("Subscription") && sharedInfo.taskType === "Subscription";

    return (
        isReplicationTypeMatching ||
        isETLTypeMatching ||
        isSinkTypeMatching ||
        isBackupTypeMatching ||
        isSubscriptionTypeMatching
    );
}

function getFilteredTasks(state: OngoingTasksState, filter: OngoingTasksFilterCriteria) {
    const filteredTasks = state.tasks.filter((x) => filterOngoingTask(x.shared, filter));

    return {
        externalReplications: filteredTasks.filter(
            (x) => x.shared.taskType === "Replication"
        ) as OngoingTaskExternalReplicationInfo[],
        ravenEtls: filteredTasks.filter((x) => x.shared.taskType === "RavenEtl") as OngoingTaskRavenEtlInfo[],
        sqlEtls: filteredTasks.filter((x) => x.shared.taskType === "SqlEtl") as OngoingTaskSqlEtlInfo[],
        olapEtls: filteredTasks.filter((x) => x.shared.taskType === "OlapEtl") as OngoingTaskOlapEtlInfo[],
        kafkaEtls: filteredTasks.filter((x) => x.shared.taskType === "KafkaQueueEtl") as OngoingTaskKafkaEtlInfo[],
        rabbitMqEtls: filteredTasks.filter(
            (x) => x.shared.taskType === "RabbitQueueEtl"
        ) as OngoingTaskRabbitMqEtlInfo[],
        azureQueueStorageEtls: filteredTasks.filter(
            (x) => x.shared.taskType === "AzureQueueStorageQueueEtl"
        ) as OngoingTaskAzureQueueStorageEtlInfo[],
        kafkaSinks: filteredTasks.filter((x) => x.shared.taskType === "KafkaQueueSink") as OngoingTaskKafkaSinkInfo[],
        rabbitMqSinks: filteredTasks.filter(
            (x) => x.shared.taskType === "RabbitQueueSink"
        ) as OngoingTaskRabbitMqSinkInfo[],
        elasticSearchEtls: filteredTasks.filter(
            (x) => x.shared.taskType === "ElasticSearchEtl"
        ) as OngoingTaskElasticSearchEtlInfo[],
        backups: filteredTasks.filter((x) => x.shared.taskType === "Backup") as OngoingTaskPeriodicBackupInfo[],
        replicationHubs: filteredTasks.filter(
            (x) => x.shared.taskType === "PullReplicationAsHub"
        ) as OngoingTaskReplicationHubInfo[],
        replicationSinks: filteredTasks.filter(
            (x) => x.shared.taskType === "PullReplicationAsSink"
        ) as OngoingTaskReplicationSinkInfo[],
        subscriptions: state.subscriptions.filter((x) => filterOngoingTask(x.shared, filter)),
        hubDefinitions: state.replicationHubs.filter((x) => filterOngoingTask(x.shared, filter)),
    };
}<|MERGE_RESOLUTION|>--- conflicted
+++ resolved
@@ -436,70 +436,119 @@
                 )}
             </StickyHeader>
             <Row className="gy-sm">
-                <div className="flex-vertical">
-                    <div className="scroll flex-grow">
+            <div className="flex-vertical">
+                <div className="scroll flex-grow">
                         {allTasksCount === 0 && (
                             <EmptySet>No tasks have been created for this Database Group.</EmptySet>
                         )}
 
-                        {externalReplications.length > 0 && (
-                            <div key="external-replications">
-                                <HrHeader className="external-replication" count={externalReplications.length}>
-                                    <Icon icon="external-replication" /> External Replication
-                                </HrHeader>
-
-                                {externalReplications.map((x) => (
-                                    <ExternalReplicationPanel {...sharedPanelProps} key={taskKey(x.shared)} data={x} />
-                                ))}
-                            </div>
-                        )}
-
-                        {ravenEtls.length > 0 && (
-                            <div key="raven-etls">
-                                <HrHeader className="ravendb-etl" count={ravenEtls.length}>
-                                    <Icon icon="etl" />
-                                    RavenDB ETL
-                                </HrHeader>
-
-                                {ravenEtls.map((x) => (
-                                    <RavenEtlPanel
-                                        {...sharedPanelProps}
-                                        key={taskKey(x.shared)}
-                                        data={x}
-                                        onToggleDetails={startTrackingProgress}
-                                        showItemPreview={showItemPreview}
-                                    />
-                                ))}
-                            </div>
-                        )}
-
-                        {sqlEtls.length > 0 && (
-                            <div key="sql-etls">
-                                <HrHeader className="sql-etl" count={sqlEtls.length}>
-                                    <Icon icon="sql-etl" />
-                                    SQL ETL
-                                </HrHeader>
-
-                                {sqlEtls.map((x) => (
-                                    <SqlEtlPanel
-                                        {...sharedPanelProps}
-                                        key={taskKey(x.shared)}
-                                        data={x}
-                                        onToggleDetails={startTrackingProgress}
-                                        showItemPreview={showItemPreview}
-                                    />
-                                ))}
-                            </div>
-                        )}
-
-                        {olapEtls.length > 0 && (
-                            <div key="olap-etls">
-                                <HrHeader className="olap-etl" count={olapEtls.length}>
-                                    <Icon icon="olap-etl" />
-                                    OLAP ETL
-                                </HrHeader>
-
-<<<<<<< HEAD
+                    {externalReplications.length > 0 && (
+                        <div key="external-replications">
+                            <HrHeader className="external-replication" count={externalReplications.length}>
+                                <Icon icon="external-replication" /> External Replication
+                            </HrHeader>
+
+                            {externalReplications.map((x) => (
+                                <ExternalReplicationPanel {...sharedPanelProps} key={taskKey(x.shared)} data={x} />
+                            ))}
+                        </div>
+                    )}
+
+                    {ravenEtls.length > 0 && (
+                        <div key="raven-etls">
+                            <HrHeader className="ravendb-etl" count={ravenEtls.length}>
+                                <Icon icon="etl" />
+                                RavenDB ETL
+                            </HrHeader>
+
+                            {ravenEtls.map((x) => (
+                                <RavenEtlPanel
+                                    {...sharedPanelProps}
+                                    key={taskKey(x.shared)}
+                                    data={x}
+                                    onToggleDetails={startTrackingProgress}
+                                    showItemPreview={showItemPreview}
+                                />
+                            ))}
+                        </div>
+                    )}
+
+                    {sqlEtls.length > 0 && (
+                        <div key="sql-etls">
+                            <HrHeader className="sql-etl" count={sqlEtls.length}>
+                                <Icon icon="sql-etl" />
+                                SQL ETL
+                            </HrHeader>
+
+                            {sqlEtls.map((x) => (
+                                <SqlEtlPanel
+                                    {...sharedPanelProps}
+                                    key={taskKey(x.shared)}
+                                    data={x}
+                                    onToggleDetails={startTrackingProgress}
+                                    showItemPreview={showItemPreview}
+                                />
+                            ))}
+                        </div>
+                    )}
+
+                    {olapEtls.length > 0 && (
+                        <div key="olap-etls">
+                            <HrHeader className="olap-etl" count={olapEtls.length}>
+                                <Icon icon="olap-etl" />
+                                OLAP ETL
+                            </HrHeader>
+
+                            {olapEtls.map((x) => (
+                                <OlapEtlPanel
+                                    {...sharedPanelProps}
+                                    key={taskKey(x.shared)}
+                                    data={x}
+                                    onToggleDetails={startTrackingProgress}
+                                    showItemPreview={showItemPreview}
+                                />
+                            ))}
+                        </div>
+                    )}
+
+                    {kafkaEtls.length > 0 && (
+                        <div key="kafka-etls">
+                            <HrHeader className="kafka-etl" count={kafkaEtls.length}>
+                                <Icon icon="kafka-etl" />
+                                KAFKA ETL
+                            </HrHeader>
+
+                            {kafkaEtls.map((x) => (
+                                <KafkaEtlPanel
+                                    {...sharedPanelProps}
+                                    key={taskKey(x.shared)}
+                                    data={x}
+                                    onToggleDetails={startTrackingProgress}
+                                    showItemPreview={showItemPreview}
+                                />
+                            ))}
+                        </div>
+                    )}
+
+                    {rabbitMqEtls.length > 0 && (
+                        <div key="rabbitmq-etls">
+                            <HrHeader className="rabbitmq-etl" count={rabbitMqEtls.length}>
+                                <Icon icon="rabbitmq-etl" />
+                                RABBITMQ ETL
+                            </HrHeader>
+
+                            {rabbitMqEtls.map((x) => (
+                                <RabbitMqEtlPanel
+                                    {...sharedPanelProps}
+                                    key={taskKey(x.shared)}
+                                    data={x}
+                                    onToggleDetails={startTrackingProgress}
+                                    showItemPreview={showItemPreview}
+                                />
+                            ))}
+                        </div>
+                    )}
+
                     {azureQueueStorageEtls.length > 0 && (
                         <div key="azure-queue-storage-etls">
                             <HrHeader className="azure-queue-storage-etl" count={azureQueueStorageEtls.length}>
@@ -531,211 +580,147 @@
                             ))}
                         </div>
                     )}
-=======
-                                {olapEtls.map((x) => (
-                                    <OlapEtlPanel
+
+                    {rabbitMqSinks.length > 0 && (
+                        <div key="rabbitmq-sinks">
+                            <HrHeader className="rabbitmq-sink" count={rabbitMqSinks.length}>
+                                <Icon icon="rabbitmq-sink" />
+                                RABBITMQ SINK
+                            </HrHeader>
+
+                            {rabbitMqSinks.map((x) => (
+                                <RabbitMqSinkPanel {...sharedPanelProps} key={taskKey(x.shared)} data={x} />
+                            ))}
+                        </div>
+                    )}
+
+                    {elasticSearchEtls.length > 0 && (
+                        <div key="elastic-search-etls">
+                            <HrHeader className="elastic-etl" count={elasticSearchEtls.length}>
+                                <Icon icon="elastic-search-etl" />
+                                Elasticsearch ETL
+                            </HrHeader>
+
+                            {elasticSearchEtls.map((x) => (
+                                <ElasticSearchEtlPanel
+                                    {...sharedPanelProps}
+                                    key={taskKey(x.shared)}
+                                    data={x}
+                                    onToggleDetails={startTrackingProgress}
+                                    showItemPreview={showItemPreview}
+                                />
+                            ))}
+                        </div>
+                    )}
+
+                    {backups.length > 0 && (
+                        <div key="backups">
+                            <HrHeader className="periodic-backup" count={backups.length}>
+                                <Icon icon="backup" />
+                                Periodic Backup
+                            </HrHeader>
+
+                            {backups.map((x) => (
+                                <PeriodicBackupPanel
+                                    sourceView="OngoingTasks"
+                                    forceReload={reload}
+                                    allowSelect
+                                    {...sharedPanelProps}
+                                    key={taskKey(x.shared)}
+                                    data={x}
+                                />
+                            ))}
+                        </div>
+                    )}
+
+                    {subscriptionsDatabaseCount > 0 && (
+                        <div key="subscriptions">
+                            <HrHeader
+                                className="subscription"
+                                count={
+                                    subscriptionsDatabaseLimitStatus === "notReached"
+                                        ? subscriptionsDatabaseCount
+                                        : null
+                                }
+                            >
+                                <Icon icon="subscription" />
+                                Subscription
+                                {subscriptionsDatabaseLimitStatus !== "notReached" && (
+                                    <CounterBadge
+                                        count={subscriptionsDatabaseCount}
+                                        limit={subscriptionsDatabaseLimit}
+                                        className="ms-3"
+                                    />
+                                )}
+                            </HrHeader>
+
+                            {subscriptions.map((x) => {
+                                const connectionDetails = tasks.subscriptionConnectionDetails.find(
+                                    (details) => x.shared.taskId === details.SubscriptionId
+                                );
+
+                                return (
+                                    <SubscriptionPanel
                                         {...sharedPanelProps}
-                                        key={taskKey(x.shared)}
-                                        data={x}
-                                        onToggleDetails={startTrackingProgress}
-                                        showItemPreview={showItemPreview}
-                                    />
-                                ))}
-                            </div>
-                        )}
->>>>>>> c962c370
-
-                        {kafkaEtls.length > 0 && (
-                            <div key="kafka-etls">
-                                <HrHeader className="kafka-etl" count={kafkaEtls.length}>
-                                    <Icon icon="kafka-etl" />
-                                    KAFKA ETL
-                                </HrHeader>
-
-                                {kafkaEtls.map((x) => (
-                                    <KafkaEtlPanel
-                                        {...sharedPanelProps}
-                                        key={taskKey(x.shared)}
-                                        data={x}
-                                        onToggleDetails={startTrackingProgress}
-                                        showItemPreview={showItemPreview}
-                                    />
-                                ))}
-                            </div>
-                        )}
-
-                        {rabbitMqEtls.length > 0 && (
-                            <div key="rabbitmq-etls">
-                                <HrHeader className="rabbitmq-etl" count={rabbitMqEtls.length}>
-                                    <Icon icon="rabbitmq-etl" />
-                                    RABBITMQ ETL
-                                </HrHeader>
-
-                                {rabbitMqEtls.map((x) => (
-                                    <RabbitMqEtlPanel
-                                        {...sharedPanelProps}
-                                        key={taskKey(x.shared)}
-                                        data={x}
-                                        onToggleDetails={startTrackingProgress}
-                                        showItemPreview={showItemPreview}
-                                    />
-                                ))}
-                            </div>
-                        )}
-
-                        {kafkaSinks.length > 0 && (
-                            <div key="kafka-sinks">
-                                <HrHeader className="kafka-sink" count={kafkaSinks.length}>
-                                    <Icon icon="kafka-sink" />
-                                    KAFKA SINK
-                                </HrHeader>
-
-                                {kafkaSinks.map((x) => (
-                                    <KafkaSinkPanel {...sharedPanelProps} key={taskKey(x.shared)} data={x} />
-                                ))}
-                            </div>
-                        )}
-
-                        {rabbitMqSinks.length > 0 && (
-                            <div key="rabbitmq-sinks">
-                                <HrHeader className="rabbitmq-sink" count={rabbitMqSinks.length}>
-                                    <Icon icon="rabbitmq-sink" />
-                                    RABBITMQ SINK
-                                </HrHeader>
-
-                                {rabbitMqSinks.map((x) => (
-                                    <RabbitMqSinkPanel {...sharedPanelProps} key={taskKey(x.shared)} data={x} />
-                                ))}
-                            </div>
-                        )}
-
-                        {elasticSearchEtls.length > 0 && (
-                            <div key="elastic-search-etls">
-                                <HrHeader className="elastic-etl" count={elasticSearchEtls.length}>
-                                    <Icon icon="elastic-search-etl" />
-                                    Elasticsearch ETL
-                                </HrHeader>
-
-                                {elasticSearchEtls.map((x) => (
-                                    <ElasticSearchEtlPanel
-                                        {...sharedPanelProps}
-                                        key={taskKey(x.shared)}
-                                        data={x}
-                                        onToggleDetails={startTrackingProgress}
-                                        showItemPreview={showItemPreview}
-                                    />
-                                ))}
-                            </div>
-                        )}
-
-                        {backups.length > 0 && (
-                            <div key="backups">
-                                <HrHeader className="periodic-backup" count={backups.length}>
-                                    <Icon icon="backup" />
-                                    Periodic Backup
-                                </HrHeader>
-
-                                {backups.map((x) => (
-                                    <PeriodicBackupPanel
-                                        sourceView="OngoingTasks"
-                                        forceReload={reload}
-                                        allowSelect
-                                        {...sharedPanelProps}
+                                        connections={connectionDetails}
+                                        dropSubscription={(workerId) =>
+                                            dropSubscription(
+                                                x.shared.taskId,
+                                                x.shared.taskName,
+                                                x.shared.responsibleNodeTag,
+                                                workerId
+                                            )
+                                        }
+                                        onToggleDetails={async (newState) => {
+                                            if (newState) {
+                                                await refreshSubscriptionInfo(x.shared.taskId, x.shared.taskName);
+                                            }
+                                        }}
+                                        refreshSubscriptionInfo={() =>
+                                            refreshSubscriptionInfo(x.shared.taskId, x.shared.taskName)
+                                        }
                                         key={taskKey(x.shared)}
                                         data={x}
                                     />
-                                ))}
-                            </div>
-                        )}
-
-                        {subscriptionsDatabaseCount > 0 && (
-                            <div key="subscriptions">
-                                <HrHeader
-                                    className="subscription"
-                                    count={
-                                        subscriptionsDatabaseLimitStatus === "notReached"
-                                            ? subscriptionsDatabaseCount
-                                            : null
-                                    }
-                                >
-                                    <Icon icon="subscription" />
-                                    Subscription
-                                    {subscriptionsDatabaseLimitStatus !== "notReached" && (
-                                        <CounterBadge
-                                            count={subscriptionsDatabaseCount}
-                                            limit={subscriptionsDatabaseLimit}
-                                            className="ms-3"
-                                        />
+                                );
+                            })}
+                        </div>
+                    )}
+
+                    {hubDefinitions.length > 0 && (
+                        <div key="replication-hubs">
+                            <HrHeader className="pull-replication-hub" count={hubDefinitions.length}>
+                                <Icon icon="pull-replication-hub" />
+                                Replication Hub
+                            </HrHeader>
+
+                            {hubDefinitions.map((def) => (
+                                <ReplicationHubDefinitionPanel
+                                    {...sharedPanelProps}
+                                    key={taskKey(def.shared)}
+                                    data={def}
+                                    connectedSinks={replicationHubs.filter(
+                                        (x) => x.shared.taskId === def.shared.taskId
                                     )}
-                                </HrHeader>
-
-                                {subscriptions.map((x) => {
-                                    const connectionDetails = tasks.subscriptionConnectionDetails.find(
-                                        (details) => x.shared.taskId === details.SubscriptionId
-                                    );
-
-                                    return (
-                                        <SubscriptionPanel
-                                            {...sharedPanelProps}
-                                            connections={connectionDetails}
-                                            dropSubscription={(workerId) =>
-                                                dropSubscription(
-                                                    x.shared.taskId,
-                                                    x.shared.taskName,
-                                                    x.shared.responsibleNodeTag,
-                                                    workerId
-                                                )
-                                            }
-                                            onToggleDetails={async (newState) => {
-                                                if (newState) {
-                                                    await refreshSubscriptionInfo(x.shared.taskId, x.shared.taskName);
-                                                }
-                                            }}
-                                            refreshSubscriptionInfo={() =>
-                                                refreshSubscriptionInfo(x.shared.taskId, x.shared.taskName)
-                                            }
-                                            key={taskKey(x.shared)}
-                                            data={x}
-                                        />
-                                    );
-                                })}
-                            </div>
-                        )}
-
-                        {hubDefinitions.length > 0 && (
-                            <div key="replication-hubs">
-                                <HrHeader className="pull-replication-hub" count={hubDefinitions.length}>
-                                    <Icon icon="pull-replication-hub" />
-                                    Replication Hub
-                                </HrHeader>
-
-                                {hubDefinitions.map((def) => (
-                                    <ReplicationHubDefinitionPanel
-                                        {...sharedPanelProps}
-                                        key={taskKey(def.shared)}
-                                        data={def}
-                                        connectedSinks={replicationHubs.filter(
-                                            (x) => x.shared.taskId === def.shared.taskId
-                                        )}
-                                    />
-                                ))}
-                            </div>
-                        )}
-
-                        {replicationSinks.length > 0 && (
-                            <div key="replication-sinks">
-                                <HrHeader className="pull-replication-sink" count={replicationSinks.length}>
-                                    <Icon icon="pull-replication-agent" />
-                                    Replication Sink
-                                </HrHeader>
-
-                                {replicationSinks.map((x) => (
-                                    <ReplicationSinkPanel {...sharedPanelProps} key={taskKey(x.shared)} data={x} />
-                                ))}
-                            </div>
-                        )}
-                    </div>
+                                />
+                            ))}
+                        </div>
+                    )}
+
+                    {replicationSinks.length > 0 && (
+                        <div key="replication-sinks">
+                            <HrHeader className="pull-replication-sink" count={replicationSinks.length}>
+                                <Icon icon="pull-replication-agent" />
+                                Replication Sink
+                            </HrHeader>
+
+                            {replicationSinks.map((x) => (
+                                <ReplicationSinkPanel {...sharedPanelProps} key={taskKey(x.shared)} data={x} />
+                            ))}
+                        </div>
+                    )}
                 </div>
+            </div>
             </Row>
             <div id="modalContainer" className="bs5" />
         </div>
