--- conflicted
+++ resolved
@@ -3,12 +3,8 @@
 using System.Threading.Tasks;
 using Microsoft.AspNetCore.Http;
 using Raven.Client;
-<<<<<<< HEAD
 using Raven.Server.Config;
-=======
-using Raven.Server.Documents;
 using Sparrow.Json;
->>>>>>> 5555f934
 using Sparrow.Logging;
 
 namespace Raven.Server.NotificationCenter
@@ -22,14 +18,9 @@
         private readonly string _source;
         private readonly bool _doPerformanceHintIfTooLong;
         private readonly Stopwatch _sw;
-<<<<<<< HEAD
+        private bool _isDisposed;
 
         public RequestTimeTracker(HttpContext context, Logger logger, AbstractDatabaseNotificationCenter notificationCenter, RavenConfiguration configuration, string source, bool doPerformanceHintIfTooLong = true)
-=======
-        private bool _isDisposed;
-        
-        public RequestTimeTracker(HttpContext context, Logger logger, DocumentDatabase database, string source, bool doPerformanceHintIfTooLong = true)
->>>>>>> 5555f934
         {
             _context = context;
             _logger = logger;
@@ -54,16 +45,12 @@
 
         public void Dispose()
         {
-<<<<<<< HEAD
-            if (_sw.Elapsed <= _configuration.PerformanceHints.TooLongRequestThreshold.AsTimeSpan)
-=======
             if (_isDisposed)
                 return;
-            
+
             _isDisposed = true;
-            
-            if (_sw.Elapsed <= _database.Configuration.PerformanceHints.TooLongRequestThreshold.AsTimeSpan)
->>>>>>> 5555f934
+
+            if (_sw.Elapsed <= _configuration.PerformanceHints.TooLongRequestThreshold.AsTimeSpan)
                 return;
 
             if (_doPerformanceHintIfTooLong == false)
@@ -71,17 +58,10 @@
 
             try
             {
-<<<<<<< HEAD
+                var queryWithParameters = $"{Query}\n{QueryParameters}";
+
                 _notificationCenter.RequestLatency
-                    .AddHint(_sw.ElapsedMilliseconds, _source, Query);
-=======
-                var queryWithParameters = $"{Query}\n{QueryParameters}";
-                
-                _database
-                    .NotificationCenter
-                    .RequestLatency
                     .AddHint(_sw.ElapsedMilliseconds, _source, queryWithParameters);
->>>>>>> 5555f934
             }
             catch (Exception e)
             {
