--- conflicted
+++ resolved
@@ -11,11 +11,8 @@
 using Raven.Server.Dashboard;
 using Raven.Server.NotificationCenter.Notifications;
 using Raven.Server.Routing;
-<<<<<<< HEAD
 using Raven.Server.ServerWide.Context;
-=======
 using Raven.Server.TrafficWatch;
->>>>>>> 7ec9c6d9
 using Raven.Server.Web;
 
 namespace Raven.Server.NotificationCenter.Handlers
@@ -51,7 +48,7 @@
                     foreach (var operation in ServerStore.Operations.GetActive().OrderBy(x => x.Description.StartTime))
                     {
                         var action = OperationChanged.Create(null, operation.Id, operation.Description, operation.State, operation.Killable);
-                        
+
                         if (TrafficWatchManager.HasRegisteredClients)
                             AddStringToHttpContext(action.ToJson().ToString(), TrafficWatchChangeType.Notifications);
                        
