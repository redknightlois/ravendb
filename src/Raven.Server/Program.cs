--- conflicted
+++ resolved
@@ -20,12 +20,7 @@
 
         public void ConfigureServices(IServiceCollection services)
         {
-<<<<<<< HEAD
-            // TODO (fitzchak): remove dependency of Microsoft.AspNet.Mvc
-            // services.AddMvc();
-=======
             //services.AddMvc();
->>>>>>> d42eab73
         }
 
         public void Configure(IApplicationBuilder app, ILoggerFactory loggerfactory)
