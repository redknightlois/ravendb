--- conflicted
+++ resolved
@@ -1286,56 +1286,51 @@
 
         public unsafe bool RemoveEntryFromRaftLog(long index)
         {
-<<<<<<< HEAD
-            using (ContextPool.AllocateOperationContext(out ClusterOperationContext context))
+            try
+            {
+                using (ContextPool.AllocateOperationContext(out ClusterOperationContext context))
             using (var tx = context.OpenWriteTransaction())
-=======
-            try
->>>>>>> 18194262
-            {
-                using (ContextPool.AllocateOperationContext(out TransactionOperationContext context))
-                using (var tx = context.OpenWriteTransaction())
-                {
-                    Table table = context.Transaction.InnerTransaction.OpenTable(LogsTable, EntriesSlice);
-                    long reversedIndex = Bits.SwapBytes(index);
-
-                    long id;
-                    long term;
-                    using (Slice.External(context.Allocator, (byte*)&reversedIndex, sizeof(long), out Slice key))
-                    {
-                        if (table.ReadByKey(key, out TableValueReader reader))
-                        {
-                            term = *(long*)reader.Read(1, out int size);
-                            id = reader.Id;
-                        }
-                        else
-                        {
-                            return false;
-                        }
-                    }
-
-                    var noopCmd = new DynamicJsonValue
-                    {
-                        ["Type"] = $"Noop for {Tag} in term {term}",
-                        ["Command"] = "noop",
-                        [nameof(CommandBase.UniqueRequestId)] = Guid.NewGuid().ToString()
-                    };
-                    var cmd = context.ReadObject(noopCmd, "noop-cmd");
-
-                    using (table.Allocate(out TableValueBuilder tvb))
-                    {
-                        tvb.Add(reversedIndex);
-                        tvb.Add(term);
-                        tvb.Add(cmd.BasePointer, cmd.Size);
-                        tvb.Add((int)RachisEntryFlags.Noop);
-                        table.Update(id, tvb, true);
-                    }
-
-                    tx.Commit();
-                }
-
-                return true;
-            }
+            {
+                Table table = context.Transaction.InnerTransaction.OpenTable(LogsTable, EntriesSlice);
+                long reversedIndex = Bits.SwapBytes(index);
+
+                long id;
+                long term;
+                using (Slice.External(context.Allocator, (byte*)&reversedIndex, sizeof(long), out Slice key))
+                {
+                    if (table.ReadByKey(key, out TableValueReader reader))
+                    {
+                        term = *(long*)reader.Read(1, out int size);
+                        id = reader.Id;
+                    }
+                    else
+                    {
+                        return false;
+                    }
+                }
+
+                var noopCmd = new DynamicJsonValue
+                {
+                    ["Type"] = $"Noop for {Tag} in term {term}",
+                    ["Command"] = "noop",
+                    [nameof(CommandBase.UniqueRequestId)] = Guid.NewGuid().ToString()
+                };
+                var cmd = context.ReadObject(noopCmd, "noop-cmd");
+
+                using (table.Allocate(out TableValueBuilder tvb))
+                {
+                    tvb.Add(reversedIndex);
+                    tvb.Add(term);
+                    tvb.Add(cmd.BasePointer, cmd.Size);
+                    tvb.Add((int)RachisEntryFlags.Noop);
+                    table.Update(id, tvb, true);
+                }
+
+                tx.Commit();
+            }
+
+            return true;
+        }
             catch (Exception e)
             {
                 throw new RachisApplyException($"Failed to remove entry number {index} from raft log", e);
