﻿using System;
using System.Collections.Generic;
using System.IO;
using System.Threading.Tasks;
using Raven.Client.Documents.Indexes;
using Raven.Client.Documents.Operations.Counters;
using Raven.Client.Documents.Operations.Replication;
using Raven.Client.Documents.Smuggler;
using Raven.Client.Documents.Subscriptions;
using Raven.Client.ServerWide;
using Raven.Server.Documents;
using Raven.Server.Documents.Indexes;
using Raven.Server.Routing;
using Raven.Server.ServerWide.Context;
using Sparrow.Json;

namespace Raven.Server.Smuggler.Documents.Data
{
    public interface ISmugglerDestination
    {
        IAsyncDisposable InitializeAsync(DatabaseSmugglerOptionsServerSide options, SmugglerResult result, long buildVersion);

        IDatabaseRecordActions DatabaseRecord();

        IDocumentActions Documents(bool throwOnCollectionMismatchError = true);

        IDocumentActions RevisionDocuments();

        IDocumentActions Tombstones();

        IDocumentActions Conflicts();

        IIndexActions Indexes();

        IKeyValueActions<long> Identities();

        ICompareExchangeActions CompareExchange(JsonOperationContext context);

        ICompareExchangeActions CompareExchangeTombstones(JsonOperationContext context);

        ICounterActions Counters(SmugglerResult result);

        ISubscriptionActions Subscriptions();

        IReplicationHubCertificateActions ReplicationHubCertificates();

        ITimeSeriesActions TimeSeries();
    }

    public interface IDocumentActions : INewDocumentActions, IAsyncDisposable
    {
        ValueTask WriteDocumentAsync(DocumentItem item, SmugglerProgressBase.CountsWithLastEtagAndAttachments progress);

        ValueTask WriteTombstoneAsync(Tombstone tombstone, SmugglerProgressBase.CountsWithLastEtag progress);

        ValueTask WriteConflictAsync(DocumentConflict conflict, SmugglerProgressBase.CountsWithLastEtag progress);

        ValueTask DeleteDocumentAsync(string id);
        IEnumerable<DocumentItem> GetDocumentsWithDuplicateCollection();
    }

    public interface INewCompareExchangeActions
    {
        JsonOperationContext GetContextForNewCompareExchangeValue();
    }

    public interface INewDocumentActions
    {
        DocumentsOperationContext GetContextForNewDocument();

        Stream GetTempStream();
    }

    public interface IIndexActions : IAsyncDisposable
    {
        ValueTask WriteIndexAsync(IndexDefinitionBase indexDefinition, IndexType indexType);

        ValueTask WriteIndexAsync(IndexDefinition indexDefinition);
    }

    public interface ICounterActions : IAsyncDisposable, INewDocumentActions
    {
        ValueTask WriteCounterAsync(CounterGroupDetail counterDetail);

        ValueTask WriteLegacyCounterAsync(CounterDetail counterDetail);

        void RegisterForDisposal(IDisposable data);
    }

    public interface ISubscriptionActions : IAsyncDisposable
    {
        ValueTask WriteSubscriptionAsync(SubscriptionState subscriptionState);
    }

    public interface IReplicationHubCertificateActions : IAsyncDisposable
    {
        ValueTask WriteReplicationHubCertificateAsync(string hub, ReplicationHubAccess access);
    }

    public interface IKeyValueActions<in T> : IAsyncDisposable
    {
        ValueTask WriteKeyValueAsync(string key, T value);
    }

<<<<<<< HEAD
    public interface ICompareExchangeActions : IAsyncDisposable
=======
    public interface ICompareExchangeActions : INewCompareExchangeActions, IDisposable
>>>>>>> d7900b7d
    {
        ValueTask WriteKeyValueAsync(string key, BlittableJsonReaderObject value);

        ValueTask WriteTombstoneKeyAsync(string key);
    }

    public interface IDatabaseRecordActions : IAsyncDisposable
    {
        ValueTask WriteDatabaseRecordAsync(DatabaseRecord databaseRecord, SmugglerProgressBase.DatabaseRecordProgress progress, AuthorizationStatus authorizationStatus, DatabaseRecordItemType databaseRecordItemType);
    }

    public interface ITimeSeriesActions : IAsyncDisposable
    {
        ValueTask WriteTimeSeriesAsync(TimeSeriesItem ts);
    }
}<|MERGE_RESOLUTION|>--- conflicted
+++ resolved
@@ -102,11 +102,7 @@
         ValueTask WriteKeyValueAsync(string key, T value);
     }
 
-<<<<<<< HEAD
-    public interface ICompareExchangeActions : IAsyncDisposable
-=======
-    public interface ICompareExchangeActions : INewCompareExchangeActions, IDisposable
->>>>>>> d7900b7d
+    public interface ICompareExchangeActions : INewCompareExchangeActions, IAsyncDisposable
     {
         ValueTask WriteKeyValueAsync(string key, BlittableJsonReaderObject value);
 
