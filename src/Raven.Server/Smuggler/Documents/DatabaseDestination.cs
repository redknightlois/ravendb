﻿using System;
using System.Buffers;
using System.Collections.Concurrent;
using System.Collections.Generic;
using System.Diagnostics;
using System.IO;
using System.Linq;
using System.Runtime.CompilerServices;
using System.Security.Cryptography.X509Certificates;
using System.Threading;
using System.Threading.Tasks;
using Raven.Client.Documents.Attachments;
using Raven.Client.Documents.Commands.Batches;
using Raven.Client.Documents.Indexes;
using Raven.Client.Documents.Operations.Attachments;
using Raven.Client.Documents.Operations.Counters;
using Raven.Client.Documents.Operations.OngoingTasks;
using Raven.Client.Documents.Operations.Replication;
using Raven.Client.Documents.Smuggler;
using Raven.Client.Documents.Subscriptions;
using Raven.Client.Exceptions;
using Raven.Client.Exceptions.Documents;
using Raven.Client.ServerWide;
using Raven.Client.Util;
using Raven.Server.Documents;
using Raven.Server.Documents.Handlers;
using Raven.Server.Documents.Indexes;
using Raven.Server.Documents.Replication;
using Raven.Server.Documents.TransactionCommands;
using Raven.Server.Integrations.PostgreSQL.Commands;
using Raven.Server.Routing;
using Raven.Server.ServerWide;
using Raven.Server.ServerWide.Commands;
using Raven.Server.ServerWide.Commands.Analyzers;
using Raven.Server.ServerWide.Commands.ConnectionStrings;
using Raven.Server.ServerWide.Commands.ETL;
using Raven.Server.ServerWide.Commands.PeriodicBackup;
using Raven.Server.ServerWide.Commands.Sorters;
using Raven.Server.ServerWide.Commands.Subscriptions;
using Raven.Server.ServerWide.Context;
using Raven.Server.Smuggler.Documents.Data;
using Raven.Server.Smuggler.Documents.Processors;
using Raven.Server.Utils;
using Sparrow;
using Sparrow.Json;
using Sparrow.Json.Parsing;
using Sparrow.Logging;
using Sparrow.Platform;
using Sparrow.Server.Utils;
using Voron;
using Voron.Global;
using Size = Sparrow.Size;

namespace Raven.Server.Smuggler.Documents
{
    public class DatabaseDestination : ISmugglerDestination
    {
        private readonly DocumentDatabase _database;
        private readonly CancellationToken _token;
        internal DuplicateDocsHandler _duplicateDocsHandler;

        private readonly Logger _log;
        private BuildVersionType _buildType;
        private static DatabaseSmugglerOptionsServerSide _options;

        public DatabaseDestination(DocumentDatabase database, CancellationToken token = default)
        {
            _database = database;
            _token = token;
            _log = LoggingSource.Instance.GetLogger<DatabaseDestination>(database.Name);
            _duplicateDocsHandler = new DuplicateDocsHandler(_database);
        }

        public IAsyncDisposable InitializeAsync(DatabaseSmugglerOptionsServerSide options, SmugglerResult result, long buildVersion)
        {
            _buildType = BuildVersion.Type(buildVersion);
            _options = options;

            return new AsyncDisposableAction(() =>
            {
                _duplicateDocsHandler.Dispose();
                return Task.CompletedTask;
            });
        }

        public IDatabaseRecordActions DatabaseRecord()
        {
            return new DatabaseRecordActions(_database, log: _log);
        }

        public IDocumentActions Documents(bool throwOnCollectionMismatchError = true)
        {
            return new DatabaseDocumentActions(_database, _buildType, isRevision: false, _log, _duplicateDocsHandler, throwOnCollectionMismatchError);
        }

        public IDocumentActions RevisionDocuments()
        {
            return new DatabaseDocumentActions(_database, _buildType, isRevision: true, _log, _duplicateDocsHandler, throwOnCollectionMismatchError: true);
        }

        public IDocumentActions Tombstones()
        {
            return new DatabaseDocumentActions(_database, _buildType, isRevision: false, _log, _duplicateDocsHandler, throwOnCollectionMismatchError: true);
        }

        public IDocumentActions Conflicts()
        {
            return new DatabaseDocumentActions(_database, _buildType, isRevision: false, _log, _duplicateDocsHandler, throwOnCollectionMismatchError: true);
        }

        public IKeyValueActions<long> Identities()
        {
            return new DatabaseKeyValueActions(_database);
        }

        public ICompareExchangeActions CompareExchange(JsonOperationContext context)
        {
            return new DatabaseCompareExchangeActions(_database, context, _token);
        }

        public ICompareExchangeActions CompareExchangeTombstones(JsonOperationContext context)
        {
            return new DatabaseCompareExchangeActions(_database, context, _token);
        }

        public ICounterActions Counters(SmugglerResult result)
        {
            return new CounterActions(_database, result);
        }

        public ICounterActions LegacyCounters(SmugglerResult result)
        {
            // Used only in Stream Destination, needed when we writing from Stream Source to Stream Destination
            throw new NotSupportedException("LegacyCounters is not supported in Database destination, " +
                                            "it is only supported when writing to Stream destination. Shouldn't happen.");
        }

        public ISubscriptionActions Subscriptions()
        {
            return new SubscriptionActions(_database);
        }

        public IReplicationHubCertificateActions ReplicationHubCertificates()
        {
            return new ReplicationHubCertificateActions(_database);
        }

        public ITimeSeriesActions TimeSeries()
        {
            return new TimeSeriesActions(_database);
        }

        public ILegacyActions LegacyDocumentDeletions()
        {
            // Used only in Stream Destination, needed when we writing from Stream Source to Stream Destination
            throw new NotSupportedException("LegacyDocumentDeletions is not supported in Database destination, " +
                                            "it is only supported when writing to Stream destination. Shouldn't happen.");
        }

        public ILegacyActions LegacyAttachmentDeletions()
        {
            // Used only in Stream Destination, needed when we writing from Stream Source to Stream Destination
            throw new NotSupportedException("LegacyAttachmentDeletions is not supported in Database destination, " +
                                            "it is only supported when writing to Stream destination. Shouldn't happen.");
        }

        public IIndexActions Indexes()
        {
            return new DatabaseIndexActions(_database);
        }

        private class DatabaseIndexActions : IIndexActions
        {
            private readonly DocumentDatabase _database;
            private readonly IndexStore.IndexBatchScope _batch;

            public DatabaseIndexActions(DocumentDatabase database)
            {
                _database = database;

                if (_database.IndexStore.CanUseIndexBatch())
                    _batch = _database.IndexStore.CreateIndexBatch();
            }

            public async ValueTask WriteIndexAsync(IndexDefinitionBase indexDefinition, IndexType indexType)
            {
                if (_batch != null)
                { 
                    _batch.AddIndex(indexDefinition, _source, _database.Time.GetUtcNow(), RaftIdGenerator.DontCareId, _database.Configuration.Indexing.HistoryRevisionsNumber);
                    AsyncHelpers.RunSync(_batch.SaveIfNeeded);
                    return;
                }

                await _database.IndexStore.CreateIndex(indexDefinition, RaftIdGenerator.DontCareId);
            }

            public async ValueTask WriteIndexAsync(IndexDefinition indexDefinition)
            {
                if (_batch != null)
                {
                    _batch.AddIndex(indexDefinition, _source, _database.Time.GetUtcNow(), RaftIdGenerator.DontCareId, _database.Configuration.Indexing.HistoryRevisionsNumber);
                    AsyncHelpers.RunSync(_batch.SaveIfNeeded);
                    return;
                }

                await _database.IndexStore.CreateIndex(indexDefinition, RaftIdGenerator.DontCareId, _source);
            }

            private const string _source = "Smuggler";

            public async ValueTask DisposeAsync()
            {
                if (_batch == null)
                    return;

                await _batch.SaveAsync();
            }
        }

        public class DuplicateDocsHandler : IDisposable
        {
            private readonly DocumentDatabase _database;
            private DocumentsOperationContext _context;
            private IDisposable _returnContext;

            public List<DocumentItem> DocumentsWithDuplicateCollection;
            internal bool _markForDispose;

            public DuplicateDocsHandler(DocumentDatabase database)
            {
                _database = database;
            }

            private void InitializeIfNeeded()
            {
                _returnContext ??= _database.DocumentsStorage.ContextPool.AllocateOperationContext(out _context);
                DocumentsWithDuplicateCollection ??= new List<DocumentItem>();
            }

            public void AddDocument(DocumentItem item)
            {
                InitializeIfNeeded();

                DocumentsWithDuplicateCollection.Add(new DocumentItem
                {
                    Document = item.Document.Clone(_context)
                });
            }

            public void Dispose()
            {
                _returnContext?.Dispose();
                _returnContext = null;
            }
        }

        public class DatabaseDocumentActions : IDocumentActions
        {
            private readonly DocumentDatabase _database;
            private readonly BuildVersionType _buildType;
            private readonly bool _isRevision;
            private readonly Logger _log;
            private MergedBatchPutCommand _command;
            private MergedBatchPutCommand _prevCommand;
            private Task _prevCommandTask = Task.CompletedTask;

            private MergedBatchDeleteRevisionCommand _revisionDeleteCommand;
            private MergedBatchDeleteRevisionCommand _prevRevisionDeleteCommand;
            private Task _prevRevisionCommandTask = Task.CompletedTask;

            private MergedBatchFixDocumentMetadataCommand _fixDocumentMetadataCommand;
            private MergedBatchFixDocumentMetadataCommand _prevFixDocumentMetadataCommand;
            private Task _prevFixDocumentMetadataCommandTask = Task.CompletedTask;

            private readonly Sparrow.Size _enqueueThreshold;
            private readonly ConcurrentDictionary<string, CollectionName> _missingDocumentsForRevisions;
            private readonly HashSet<string> _documentIdsOfMissingAttachments;
            private readonly DuplicateDocsHandler _duplicateDocsHandler;
            private bool _throwOnCollectionMismatchError;

            public DatabaseDocumentActions(DocumentDatabase database, BuildVersionType buildType, bool isRevision, Logger log, DuplicateDocsHandler duplicateDocsHandler, bool throwOnCollectionMismatchError)
            {
                _database = database;
                _buildType = buildType;
                _isRevision = isRevision;
                _log = log;
                _enqueueThreshold = new Size(database.Is32Bits ? 2 : 32, SizeUnit.Megabytes);
                _duplicateDocsHandler = duplicateDocsHandler;
                _throwOnCollectionMismatchError = throwOnCollectionMismatchError;

                _missingDocumentsForRevisions = isRevision || buildType == BuildVersionType.V3 ? new ConcurrentDictionary<string, CollectionName>() : null;
                _documentIdsOfMissingAttachments = isRevision ? null : new HashSet<string>(StringComparer.OrdinalIgnoreCase);
                _command = new MergedBatchPutCommand(database, buildType, log, _missingDocumentsForRevisions, _documentIdsOfMissingAttachments)
                {
                    IsRevision = isRevision,
                };

                if (_throwOnCollectionMismatchError == false)
                    _command.DocumentCollectionMismatchHandler = item => _duplicateDocsHandler.AddDocument(item);
            }

            public async ValueTask WriteDocumentAsync(DocumentItem item, SmugglerProgressBase.CountsWithLastEtagAndAttachments progress)
            {
                if (item.Attachments != null)
                {
                    if (_options.OperateOnTypes.HasFlag(DatabaseItemType.Attachments))
                        progress.Attachments.ReadCount += item.Attachments.Count;
                    else
                        progress.Attachments.Skipped = true;
                }

                _command.Add(item);
                await HandleBatchOfDocumentsIfNecessaryAsync();
            }

            public async ValueTask WriteTombstoneAsync(Tombstone tombstone, SmugglerProgressBase.CountsWithLastEtag progress)
            {
                _command.Add(new DocumentItem
                {
                    Tombstone = tombstone
                });
                await HandleBatchOfDocumentsIfNecessaryAsync();
            }

            public async ValueTask WriteConflictAsync(DocumentConflict conflict, SmugglerProgressBase.CountsWithLastEtag progress)
            {
                _command.Add(new DocumentItem
                {
                    Conflict = conflict
                });
                await HandleBatchOfDocumentsIfNecessaryAsync();
            }

            public async ValueTask DeleteDocumentAsync(string id)
            {
                await _database.TxMerger.Enqueue(new DeleteDocumentCommand(id, null, _database));
            }

            public IEnumerable<DocumentItem> GetDocumentsWithDuplicateCollection()
            {
                if (_duplicateDocsHandler.DocumentsWithDuplicateCollection == null)
                    yield break;

                if (_duplicateDocsHandler.DocumentsWithDuplicateCollection.Count == 0)
                    yield break;

                foreach (var item in _duplicateDocsHandler.DocumentsWithDuplicateCollection)
                {
                    yield return item;
                }

                _duplicateDocsHandler._markForDispose = true;
            }

            public Stream GetTempStream()
            {
                if (_command.AttachmentStreamsTempFile == null)
                    _command.AttachmentStreamsTempFile = _database.DocumentsStorage.AttachmentsStorage.GetTempFile("smuggler");

                return _command.AttachmentStreamsTempFile.StartNewStream();
            }

            public JsonOperationContext GetContextForNewDocument()
            {
                _command.Context.CachedProperties.NewDocument();
                return _command.Context;
            }

            public async ValueTask DisposeAsync()
            {
                await FinishBatchOfDocumentsAsync();
                await FixDocumentMetadataIfNecessaryAsync();
                await DeleteRevisionsForNonExistingDocumentsAsync();

                if (_duplicateDocsHandler._markForDispose)
                    _duplicateDocsHandler.Dispose();
            }

            private async ValueTask FixDocumentMetadataIfNecessaryAsync()
            {
                if (_documentIdsOfMissingAttachments == null ||
                    _documentIdsOfMissingAttachments.Count == 0)
                    return;

                _fixDocumentMetadataCommand = new MergedBatchFixDocumentMetadataCommand(_database, _log);

                foreach (var docId in _documentIdsOfMissingAttachments)
                {
                    _fixDocumentMetadataCommand.Add(docId);
                    await HandleBatchOfFixDocumentsMetadataIfNecessaryAsync();
                }

                await FinishBatchOfFixDocumentsMetadataAsync();
            }

            private async ValueTask HandleBatchOfFixDocumentsMetadataIfNecessaryAsync()
            {
                var prevDoneAndHasEnough = _fixDocumentMetadataCommand.Context.AllocatedMemory > Constants.Size.Megabyte && _prevRevisionCommandTask.IsCompleted;
                var currentReachedLimit = _fixDocumentMetadataCommand.Context.AllocatedMemory > _enqueueThreshold.GetValue(SizeUnit.Bytes);

                if (currentReachedLimit == false && prevDoneAndHasEnough == false)
                    return;

                var prevCommand = _prevFixDocumentMetadataCommand;
                var prevCommandTask = _prevFixDocumentMetadataCommandTask;
                var commandTask = _database.TxMerger.Enqueue(_fixDocumentMetadataCommand);
                // we ensure that we first enqueue the command to if we
                // fail to do that, we won't be waiting on the previous
                // one
                _prevFixDocumentMetadataCommand = _fixDocumentMetadataCommand;
                _prevFixDocumentMetadataCommandTask = commandTask;

                if (prevCommand != null)
                {
                    using (prevCommand)
                    {
                        await prevCommandTask;
                        Debug.Assert(prevCommand.IsDisposed == false,
                            "we rely on reusing this context on the next batch, so it has to be disposed here");
                    }
                }

                _fixDocumentMetadataCommand = new MergedBatchFixDocumentMetadataCommand(_database, _log);
            }

            private async ValueTask FinishBatchOfFixDocumentsMetadataAsync()
            {
                if (_prevFixDocumentMetadataCommand != null)
                {
                    using (_prevFixDocumentMetadataCommand)
                        await _prevFixDocumentMetadataCommandTask;

                    _prevFixDocumentMetadataCommand = null;
                }

                using (_fixDocumentMetadataCommand)
                {
                    if (_fixDocumentMetadataCommand.Ids.Count > 0)
                    {
                        await _database.TxMerger.Enqueue(_fixDocumentMetadataCommand);
                    }
                }

                _fixDocumentMetadataCommand = null;
            }

            private async ValueTask DeleteRevisionsForNonExistingDocumentsAsync()
            {
                if (_missingDocumentsForRevisions == null ||
                    _missingDocumentsForRevisions.Count == 0)
                    return;

                _revisionDeleteCommand = new MergedBatchDeleteRevisionCommand(_database, _log);

                foreach (var docId in _missingDocumentsForRevisions)
                {
                    _revisionDeleteCommand.Add(docId);
                    await HandleBatchOfRevisionsIfNecessaryAsync();
                }

                await FinishBatchOfRevisionsAsync();
            }

            private async ValueTask HandleBatchOfRevisionsIfNecessaryAsync()
            {
                var prevDoneAndHasEnough = _revisionDeleteCommand.Context.AllocatedMemory > Constants.Size.Megabyte && _prevRevisionCommandTask.IsCompleted;
                var currentReachedLimit = _revisionDeleteCommand.Context.AllocatedMemory > _enqueueThreshold.GetValue(SizeUnit.Bytes);

                if (currentReachedLimit == false && prevDoneAndHasEnough == false)
                    return;

                var prevCommand = _prevRevisionDeleteCommand;
                var prevCommandTask = _prevRevisionCommandTask;
                var commandTask = _database.TxMerger.Enqueue(_revisionDeleteCommand);
                // we ensure that we first enqueue the command to if we
                // fail to do that, we won't be waiting on the previous
                // one
                _prevRevisionDeleteCommand = _revisionDeleteCommand;
                _prevRevisionCommandTask = commandTask;

                if (prevCommand != null)
                {
                    using (prevCommand)
                    {
                        await prevCommandTask;
                        Debug.Assert(prevCommand.IsDisposed == false,
                            "we rely on reusing this context on the next batch, so it has to be disposed here");
                    }
                }

                _revisionDeleteCommand = new MergedBatchDeleteRevisionCommand(_database, _log);
            }

            private async ValueTask FinishBatchOfRevisionsAsync()
            {
                if (_prevRevisionDeleteCommand != null)
                {
                    using (_prevRevisionDeleteCommand)
                        await _prevRevisionCommandTask;

                    _prevRevisionDeleteCommand = null;
                }

                using (_revisionDeleteCommand)
                {
                    if (_revisionDeleteCommand.Ids.Count > 0)
                    {
                        await _database.TxMerger.Enqueue(_revisionDeleteCommand);
                    }
                }

                _revisionDeleteCommand = null;
            }

            private async ValueTask HandleBatchOfDocumentsIfNecessaryAsync()
            {
                var commandSize = _command.GetCommandAllocationSize();
                var prevDoneAndHasEnough = commandSize > Constants.Size.Megabyte && _prevCommandTask.IsCompleted;
                var currentReachedLimit = commandSize > _enqueueThreshold.GetValue(SizeUnit.Bytes);

                if (currentReachedLimit == false && prevDoneAndHasEnough == false)
                    return;

                var prevCommand = _prevCommand;
                var prevCommandTask = _prevCommandTask;

                var commandTask = _database.TxMerger.Enqueue(_command);
                // we ensure that we first enqueue the command to if we
                // fail to do that, we won't be waiting on the previous
                // one
                _prevCommand = _command;
                _prevCommandTask = commandTask;

                if (prevCommand != null)
                {
                    using (prevCommand)
                    {
                        await prevCommandTask;
                        Debug.Assert(prevCommand.IsDisposed == false,
                            "we rely on reusing this context on the next batch, so it has to be disposed here");
                    }
                }

                _command = new MergedBatchPutCommand(_database, _buildType, _log,
                    _missingDocumentsForRevisions, _documentIdsOfMissingAttachments)
                {
                    IsRevision = _isRevision,
                };

                if (_throwOnCollectionMismatchError == false)
                    _command.DocumentCollectionMismatchHandler = item => _duplicateDocsHandler.AddDocument(item);
            }

            private async ValueTask FinishBatchOfDocumentsAsync()
            {
                if (_prevCommand != null)
                {
                    using (_prevCommand)
                        await _prevCommandTask;

                    _prevCommand = null;
                }

                using (_command)
                {
                    if (_command.Documents.Count > 0)
                        await _database.TxMerger.Enqueue(_command);
                }

                _command = null;
            }
        }

        private class DatabaseCompareExchangeActions : ICompareExchangeActions
        {
            const int BatchSize = 1024;

            private readonly DocumentDatabase _database;
            private readonly JsonOperationContext _context;
            private readonly CancellationToken _token;
            private readonly List<RemoveCompareExchangeCommand> _compareExchangeRemoveCommands = new List<RemoveCompareExchangeCommand>();
            private readonly List<AddOrUpdateCompareExchangeCommand> _compareExchangeAddOrUpdateCommands = new List<AddOrUpdateCompareExchangeCommand>();
            private DisposableReturnedArray<BatchRequestParser.CommandData> _clusterTransactionCommands = new DisposableReturnedArray<BatchRequestParser.CommandData>(1024);
            private readonly DocumentContextHolder _documentContextHolder;

            public DatabaseCompareExchangeActions(DocumentDatabase database, JsonOperationContext context, CancellationToken token)
            {
                _database = database;
                _context = context;
                _token = token;
                _documentContextHolder = new DocumentContextHolder(database);
            }

            public async ValueTask WriteKeyValueAsync(string key, BlittableJsonReaderObject value)
            {
                if (ClusterTransactionCommand.IsAtomicGuardKey(key, out var docId))
                {
                    var ctx = _documentContextHolder.GetContextForRead();
                    
                    var doc = _database.DocumentsStorage.Get(ctx, docId, DocumentFields.Data | DocumentFields.ChangeVector | DocumentFields.Id);
                    if (doc == null)
                        return;

                    _clusterTransactionCommands.Push(new BatchRequestParser.CommandData {Id = doc.Id, Document = doc.Data, Type = CommandType.PUT, OriginalChangeVector = ctx.GetLazyString(doc.ChangeVector)});
                }
                else
                {
                    _compareExchangeAddOrUpdateCommands.Add(new AddOrUpdateCompareExchangeCommand(_database.Name, key, value, 0, _context, RaftIdGenerator.DontCareId,
                        fromBackup: true));
                }

                if (_compareExchangeAddOrUpdateCommands.Count >= BatchSize)
                    await SendAddOrUpdateCommandsAsync(_context);

                if (_clusterTransactionCommands.Length >= BatchSize)
                    await SendClusterTransactionsAsync();
            }

            public async ValueTask WriteTombstoneKeyAsync(string key)
            {
                var index = _database.ServerStore.LastRaftCommitIndex;
                _compareExchangeRemoveCommands.Add(new RemoveCompareExchangeCommand(_database.Name, key, index, _context, RaftIdGenerator.DontCareId, fromBackup: true));

                if (_compareExchangeRemoveCommands.Count < BatchSize)
                    return;

                await SendRemoveCommandsAsync(_context);
            }

            public async ValueTask DisposeAsync()
            {
                using (_documentContextHolder)
                using (_clusterTransactionCommands)
                {
                    await SendClusterTransactionsAsync();
                    await SendAddOrUpdateCommandsAsync(_context);
                    await SendRemoveCommandsAsync(_context);
                }
            }

            private async ValueTask SendClusterTransactionsAsync()
            {
                if (_clusterTransactionCommands.Length == 0)
                    return;

                var parsedCommands = _clusterTransactionCommands.GetArraySegment();

                var raftRequestId = RaftIdGenerator.NewId();
                var options = new ClusterTransactionCommand.ClusterTransactionOptions(string.Empty, disableAtomicDocumentWrites: false, ClusterCommandsVersionManager.CurrentClusterMinimalVersion);
                var topology = _database.ServerStore.LoadDatabaseTopology(_database.Name);

                var clusterTransactionCommand = new ClusterTransactionCommand(_database.Name, _database.IdentityPartsSeparator, topology, parsedCommands, options, raftRequestId);
                clusterTransactionCommand.FromBackup = true;

                var clusterTransactionResult = await _database.ServerStore.SendToLeaderAsync(clusterTransactionCommand);
                for (int i = 0; i < _clusterTransactionCommands.Length; i++)
                {
                    _clusterTransactionCommands[i].Document.Dispose();
                    _clusterTransactionCommands[i].OriginalChangeVector.Dispose();
                }

                _clusterTransactionCommands.Clear();
                _documentContextHolder.Reset();

                if (clusterTransactionResult.Result is List<string> errors)
                    throw new ConcurrencyException($"Failed to execute cluster transaction due to the following issues: {string.Join(Environment.NewLine, errors)}");

                await _database.ServerStore.Cluster.WaitForIndexNotification(clusterTransactionResult.Index);

                //When restoring from snapshot the database doesn't exist yet and we cannot rely on the DocumentDatabase to execute the database cluster transaction commands
                using (_database.ServerStore.ContextPool.AllocateOperationContext(out TransactionOperationContext writeContext))
                using (writeContext.OpenWriteTransaction())
                using (var rawDatabaseRecord = _database.ServerStore.Cluster.ReadRawDatabaseRecord(writeContext, _database.Name, out _))
                {
                    if (rawDatabaseRecord.DatabaseState == DatabaseStateStatus.RestoreInProgress)
                    {
                        await _database.ExecuteClusterTransaction(writeContext);
                    }
                }
                await _database.RachisLogIndexNotifications.WaitForIndexNotification(clusterTransactionResult.Index, _token);
            }

            private async ValueTask SendAddOrUpdateCommandsAsync(JsonOperationContext context)
            {
                if (_compareExchangeAddOrUpdateCommands.Count == 0)
                    return;

                var addOrUpdateResult = await _database.ServerStore.SendToLeaderAsync(context, new AddOrUpdateCompareExchangeBatchCommand(_compareExchangeAddOrUpdateCommands, context, RaftIdGenerator.DontCareId));
                foreach (var command in _compareExchangeAddOrUpdateCommands)
                {
                    command.Value.Dispose();
                }
                _compareExchangeAddOrUpdateCommands.Clear();

                await _database.ServerStore.Cluster.WaitForIndexNotification(addOrUpdateResult.Index);
            }

            private async ValueTask SendRemoveCommandsAsync(JsonOperationContext context)
            {
                if (_compareExchangeRemoveCommands.Count == 0)
                    return;
                await _database.ServerStore.SendToLeaderAsync(context, new AddOrUpdateCompareExchangeBatchCommand(_compareExchangeRemoveCommands, context, RaftIdGenerator.DontCareId));
                _compareExchangeRemoveCommands.Clear();
            }

            public JsonOperationContext GetContextForNewCompareExchangeValue()
            {
                return _context;
            }
            
            private struct DisposableReturnedArray<T> : IDisposable
            {
                private readonly T[] _array;
                
                public int Length;

                public DisposableReturnedArray(int length)
                {
                    _array = ArrayPool<T>.Shared.Rent(length);
                    Length = 0;
                }

                public void Push(T item) => _array[Length++] = item;
                public T this[int index] => _array[index];

                public ArraySegment<T> GetArraySegment() => new ArraySegment<T>(_array, 0, Length);

                public void Clear() => Length = 0; 

                public void Dispose() => ArrayPool<T>.Shared.Return(_array);
            }

            private class DocumentContextHolder : IDisposable
            {
                private readonly DocumentDatabase _database;
                private IDisposable _returnContext;
                private DocumentsTransaction _readTx;
                private DocumentsOperationContext _current;

                public DocumentContextHolder(DocumentDatabase database)
                {
                    _database = database;
                }

                public DocumentsOperationContext GetContextForRead()
                {
                    if (_current != null)
                        return _current;

                    _returnContext = _database.DocumentsStorage.ContextPool.AllocateOperationContext(out _current);
                    _readTx = _current.OpenReadTransaction();
                    return _current;
                }

                public void Reset()
                {
                    using (_returnContext)
                    using (_readTx)
                    {
                        
                    }

                    _returnContext = null;
                    _readTx = null;
                    _current = null;
                }

                public void Dispose()
                {
                    using (_returnContext)
                    using (_readTx)
                    {
                    }
                }
            }
        }

        private class DatabaseKeyValueActions : IKeyValueActions<long>
        {
            private readonly DocumentDatabase _database;
            private readonly Dictionary<string, long> _identities;

            public DatabaseKeyValueActions(DocumentDatabase database)
            {
                _database = database;
                _identities = new Dictionary<string, long>();
            }

            public async ValueTask WriteKeyValueAsync(string key, long value)
            {
                const int batchSize = 1024;

                _identities[key] = value;

                if (_identities.Count < batchSize)
                    return;

                await SendIdentitiesAsync();
            }

            public async ValueTask DisposeAsync()
            {
                if (_identities.Count == 0)
                    return;

                await SendIdentitiesAsync();
            }

            private async ValueTask SendIdentitiesAsync()
            {
                //fire and forget, do not hold-up smuggler operations waiting for Raft command
                await _database.ServerStore.SendToLeaderAsync(new UpdateClusterIdentityCommand(_database.Name, _identities, false, RaftIdGenerator.NewId()));

                _identities.Clear();
            }
        }

<<<<<<< HEAD
=======
        private class DatabaseRecordActions : IDatabaseRecordActions
        {
            private readonly DocumentDatabase _database;
            private readonly Logger _log;

            public DatabaseRecordActions(DocumentDatabase database, Logger log)
            {
                _database = database;
                _log = log;
            }

            public async ValueTask WriteDatabaseRecordAsync(DatabaseRecord databaseRecord, SmugglerProgressBase.DatabaseRecordProgress progress, AuthorizationStatus authorizationStatus, DatabaseRecordItemType databaseRecordItemType)
            {
                var currentDatabaseRecord = _database.ReadDatabaseRecord();
                var tasks = new List<Task<(long Index, object Result)>>();

                if (databaseRecord == null)
                    return;

                if (databaseRecord.ConflictSolverConfig != null && databaseRecordItemType.HasFlag(DatabaseRecordItemType.ConflictSolverConfig))
                {
                    if (currentDatabaseRecord?.ConflictSolverConfig != null)
                    {
                        foreach (var collection in currentDatabaseRecord.ConflictSolverConfig.ResolveByCollection)
                        {
                            if ((databaseRecord.ConflictSolverConfig.ResolveByCollection.ContainsKey(collection.Key)) == false)
                            {
                                databaseRecord.ConflictSolverConfig.ResolveByCollection.Add(collection.Key, collection.Value);
                            }
                        }
                    }

                    if (_log.IsInfoEnabled)
                        _log.Info("Configuring conflict solver config from smuggler");
                    tasks.Add(_database.ServerStore.SendToLeaderAsync(new ModifyConflictSolverCommand(_database.Name, RaftIdGenerator.DontCareId)
                    {
                        Solver = databaseRecord.ConflictSolverConfig
                    }));
                    progress.ConflictSolverConfigUpdated = true;
                }

                if (databaseRecord.PeriodicBackups.Count > 0 && databaseRecordItemType.HasFlag(DatabaseRecordItemType.PeriodicBackups))
                {
                    if (_log.IsInfoEnabled)
                        _log.Info("Configuring periodic backups configuration from smuggler");
                    foreach (var backupConfig in databaseRecord.PeriodicBackups)
                    {
                        currentDatabaseRecord?.PeriodicBackups.ForEach(x =>
                        {
                            if (x.Name.Equals(backupConfig.Name, StringComparison.OrdinalIgnoreCase))
                            {
                                tasks.Add(_database.ServerStore.SendToLeaderAsync(new DeleteOngoingTaskCommand(x.TaskId, OngoingTaskType.Backup, _database.Name, RaftIdGenerator.DontCareId)));
                            }
                        });

                        backupConfig.TaskId = 0;
                        backupConfig.Disabled = true;
                        tasks.Add(_database.ServerStore.SendToLeaderAsync(new UpdatePeriodicBackupCommand(backupConfig, _database.Name, RaftIdGenerator.DontCareId)));
                    }
                    progress.PeriodicBackupsUpdated = true;
                }

                if (databaseRecord.SinkPullReplications.Count > 0 && databaseRecordItemType.HasFlag(DatabaseRecordItemType.SinkPullReplications))
                {
                    if (_log.IsInfoEnabled)
                        _log.Info("Configuring sink pull replication configuration from smuggler");
                    foreach (var pullReplication in databaseRecord.SinkPullReplications)
                    {
                        currentDatabaseRecord?.SinkPullReplications.ForEach(x =>
                        {
                            if (x.Name.Equals(pullReplication.Name, StringComparison.OrdinalIgnoreCase))
                            {
                                tasks.Add(_database.ServerStore.SendToLeaderAsync(new DeleteOngoingTaskCommand(x.TaskId, OngoingTaskType.PullReplicationAsSink, _database.Name, RaftIdGenerator.DontCareId)));
                            }
                        });
                        pullReplication.TaskId = 0;
                        pullReplication.Disabled = true;
                        tasks.Add(_database.ServerStore.SendToLeaderAsync(new UpdatePullReplicationAsSinkCommand(_database.Name, RaftIdGenerator.DontCareId)
                        {
                            PullReplicationAsSink = pullReplication
                        }));
                    }
                    progress.SinkPullReplicationsUpdated = true;
                }

                if (databaseRecord.HubPullReplications.Count > 0 && databaseRecordItemType.HasFlag(DatabaseRecordItemType.HubPullReplications))
                {
                    if (_log.IsInfoEnabled)
                        _log.Info("Configuring hub pull replication configuration from smuggler");
                    foreach (var pullReplication in databaseRecord.HubPullReplications)
                    {
                        currentDatabaseRecord?.HubPullReplications.ForEach(x =>
                        {
                            if (x.Name.Equals(pullReplication.Name, StringComparison.OrdinalIgnoreCase))
                            {
                                tasks.Add(_database.ServerStore.SendToLeaderAsync(new DeleteOngoingTaskCommand(x.TaskId, OngoingTaskType.PullReplicationAsHub, _database.Name, RaftIdGenerator.DontCareId)));
                            }
                        });
                        pullReplication.TaskId = 0;
                        pullReplication.Disabled = true;
                        tasks.Add(_database.ServerStore.SendToLeaderAsync(new UpdatePullReplicationAsHubCommand(_database.Name, RaftIdGenerator.DontCareId)
                        {
                            Definition = pullReplication
                        }
                        ));
                    }
                    progress.HubPullReplicationsUpdated = true;
                }

                if (databaseRecord.Sorters.Count > 0 && databaseRecordItemType.HasFlag(DatabaseRecordItemType.Sorters))
                {
                    if (_log.IsInfoEnabled)
                        _log.Info("Configuring sorters configuration from smuggler");

                    tasks.Add(_database.ServerStore.SendToLeaderAsync(new PutSortersCommand(_database.Name, RaftIdGenerator.DontCareId)
                    {
                        Sorters = databaseRecord.Sorters.Values.ToList()
                    }));

                    progress.SortersUpdated = true;
                }

                if (databaseRecord.Analyzers.Count > 0 && databaseRecordItemType.HasFlag(DatabaseRecordItemType.Analyzers))
                {
                    if (_log.IsInfoEnabled)
                        _log.Info("Configuring analyzers configuration from smuggler");

                    tasks.Add(_database.ServerStore.SendToLeaderAsync(new PutAnalyzersCommand(_database.Name, RaftIdGenerator.DontCareId)
                    {
                        Analyzers = databaseRecord.Analyzers.Values.ToList()
                    }));

                    progress.AnalyzersUpdated = true;
                }

                if (databaseRecord.ExternalReplications.Count > 0 && databaseRecordItemType.HasFlag(DatabaseRecordItemType.ExternalReplications))
                {
                    if (_log.IsInfoEnabled)
                        _log.Info("Configuring external replications configuration from smuggler");
                    foreach (var replication in databaseRecord.ExternalReplications)
                    {
                        currentDatabaseRecord?.ExternalReplications.ForEach(x =>
                        {
                            if (x.Name.Equals(replication.Name, StringComparison.OrdinalIgnoreCase))
                            {
                                tasks.Add(_database.ServerStore.SendToLeaderAsync(new DeleteOngoingTaskCommand(x.TaskId, OngoingTaskType.Replication, _database.Name, RaftIdGenerator.DontCareId)));
                            }
                        });
                        replication.TaskId = 0;
                        replication.Disabled = true;
                        tasks.Add(_database.ServerStore.SendToLeaderAsync(new UpdateExternalReplicationCommand(_database.Name, RaftIdGenerator.DontCareId)
                        {
                            Watcher = replication
                        }));
                    }
                    progress.ExternalReplicationsUpdated = true;
                }

                if (databaseRecord.RavenConnectionStrings.Count > 0 && databaseRecordItemType.HasFlag(DatabaseRecordItemType.RavenConnectionStrings))
                {
                    if (_log.IsInfoEnabled)
                        _log.Info("Configuring Raven connection strings configuration from smuggler");
                    foreach (var connectionString in databaseRecord.RavenConnectionStrings)
                    {
                        tasks.Add(_database.ServerStore.SendToLeaderAsync(new PutRavenConnectionStringCommand(connectionString.Value, _database.Name, RaftIdGenerator.DontCareId)));
                    }
                    progress.RavenConnectionStringsUpdated = true;
                }
                
                if (databaseRecord.RavenEtls.Count > 0 && databaseRecordItemType.HasFlag(DatabaseRecordItemType.RavenEtls))
                {
                    if (_log.IsInfoEnabled)
                        _log.Info("Configuring raven etls configuration from smuggler");
                    foreach (var etl in databaseRecord.RavenEtls)
                    {
                        currentDatabaseRecord?.RavenEtls.ForEach(x =>
                        {
                            if (x.Name.Equals(etl.Name, StringComparison.OrdinalIgnoreCase))
                            {
                                tasks.Add(_database.ServerStore.SendToLeaderAsync(new DeleteOngoingTaskCommand(x.TaskId, OngoingTaskType.RavenEtl, _database.Name, RaftIdGenerator.DontCareId)));
                            }
                        });
                        etl.TaskId = 0;
                        etl.Disabled = true;
                        tasks.Add(_database.ServerStore.SendToLeaderAsync(new AddRavenEtlCommand(etl, _database.Name, RaftIdGenerator.DontCareId)));
                    }
                    progress.RavenEtlsUpdated = true;
                }

                if (databaseRecord.SqlConnectionStrings.Count > 0 && databaseRecordItemType.HasFlag(DatabaseRecordItemType.SqlConnectionStrings))
                {
                    if (_log.IsInfoEnabled)
                        _log.Info("Configuring SQL connection strings from smuggler");
                    foreach (var connectionString in databaseRecord.SqlConnectionStrings)
                    {
                        tasks.Add(_database.ServerStore.SendToLeaderAsync(new PutSqlConnectionStringCommand(connectionString.Value, _database.Name, RaftIdGenerator.DontCareId)));
                    }
                    progress.SqlConnectionStringsUpdated = true;
                }
                
                if (databaseRecord.SqlEtls.Count > 0 && databaseRecordItemType.HasFlag(DatabaseRecordItemType.SqlEtls))
                {
                    if (_log.IsInfoEnabled)
                        _log.Info("Configuring sql etls configuration from smuggler");
                    foreach (var etl in databaseRecord.SqlEtls)
                    {
                        currentDatabaseRecord?.SqlEtls.ForEach(x =>
                        {
                            if (x.Name.Equals(etl.Name, StringComparison.OrdinalIgnoreCase))
                            {
                                tasks.Add(_database.ServerStore.SendToLeaderAsync(new DeleteOngoingTaskCommand(x.TaskId, OngoingTaskType.SqlEtl, _database.Name, RaftIdGenerator.DontCareId)));
                            }
                        });
                        etl.TaskId = 0;
                        etl.Disabled = true;
                        tasks.Add(_database.ServerStore.SendToLeaderAsync(new AddSqlEtlCommand(etl, _database.Name, RaftIdGenerator.DontCareId)));
                    }
                    progress.SqlEtlsUpdated = true;
                }

                if (databaseRecord.TimeSeries != null && databaseRecordItemType.HasFlag(DatabaseRecordItemType.TimeSeries))
                {
                    if (currentDatabaseRecord?.TimeSeries != null)
                    {
                        foreach (var collection in currentDatabaseRecord.TimeSeries.Collections)
                        {
                            if ((databaseRecord.TimeSeries.Collections.ContainsKey(collection.Key)) == false)
                            {
                                databaseRecord.TimeSeries.Collections.Add(collection.Key, collection.Value);
                            }
                        }
                    }
                    if (_log.IsInfoEnabled)
                        _log.Info("Configuring time-series from smuggler");
                    tasks.Add(_database.ServerStore.SendToLeaderAsync(new EditTimeSeriesConfigurationCommand(databaseRecord.TimeSeries, _database.Name, RaftIdGenerator.DontCareId)));
                    progress.TimeSeriesConfigurationUpdated = true;
                }

                if (databaseRecord.DocumentsCompression != null && databaseRecordItemType.HasFlag(DatabaseRecordItemType.DocumentsCompression))
                {
                    if (currentDatabaseRecord?.DocumentsCompression?.Collections?.Length > 0 || currentDatabaseRecord?.DocumentsCompression?.CompressAllCollections == true)
                    {
                        var collectionsToAdd = new List<string>();

                        foreach (var collection in currentDatabaseRecord.DocumentsCompression.Collections)
                        {
                            if (currentDatabaseRecord?.DocumentsCompression?.CompressAllCollections == true ||
                                databaseRecord.DocumentsCompression.Collections.Contains(collection) == false)
                            {
                                collectionsToAdd.Add(collection);
                            }
                        }

                        if (collectionsToAdd.Count > 0)
                        {
                            databaseRecord.DocumentsCompression.Collections = collectionsToAdd.Concat(currentDatabaseRecord.DocumentsCompression.Collections).ToArray();
                        }
                    }

                    if (_log.IsInfoEnabled)
                        _log.Info("Configuring documents compression from smuggler");
                    tasks.Add(_database.ServerStore.SendToLeaderAsync(new EditDocumentsCompressionCommand(databaseRecord.DocumentsCompression, _database.Name, RaftIdGenerator.DontCareId)));
                    progress.DocumentsCompressionConfigurationUpdated = true;
                }

                if (databaseRecord.Revisions != null && databaseRecordItemType.HasFlag(DatabaseRecordItemType.Revisions))
                {
                    if (currentDatabaseRecord?.Revisions != null)
                    {
                        foreach (var collection in currentDatabaseRecord.Revisions.Collections)
                        {
                            if ((databaseRecord.Revisions.Collections.ContainsKey(collection.Key)) == false)
                            {
                                databaseRecord.Revisions.Collections.Add(collection.Key, collection.Value);
                            }
                        }
                    }
                    if (_log.IsInfoEnabled)
                        _log.Info("Configuring revisions from smuggler");
                    tasks.Add(_database.ServerStore.SendToLeaderAsync(new EditRevisionsConfigurationCommand(databaseRecord.Revisions, _database.Name, RaftIdGenerator.DontCareId)));
                    progress.RevisionsConfigurationUpdated = true;
                }

                if (databaseRecord.RevisionsForConflicts != null && databaseRecordItemType.HasFlag(DatabaseRecordItemType.Revisions))
                {
                    if (_log.IsInfoEnabled)
                        _log.Info("Configuring revisions for conflicts from smuggler");
                    tasks.Add(_database.ServerStore.SendToLeaderAsync(new EditRevisionsForConflictsConfigurationCommand(databaseRecord.RevisionsForConflicts, _database.Name, RaftIdGenerator.DontCareId)));
                }

                if (databaseRecord.Expiration != null && databaseRecordItemType.HasFlag(DatabaseRecordItemType.Expiration))
                {
                    if (_log.IsInfoEnabled)
                        _log.Info("Configuring expiration from smuggler");
                    tasks.Add(_database.ServerStore.SendToLeaderAsync(new EditExpirationCommand(databaseRecord.Expiration, _database.Name, RaftIdGenerator.DontCareId)));
                    progress.ExpirationConfigurationUpdated = true;
                }

                if (databaseRecord.Refresh != null && databaseRecordItemType.HasFlag(DatabaseRecordItemType.Expiration))
                {
                    if (_log.IsInfoEnabled)
                        _log.Info("Configuring refresh from smuggler");
                    tasks.Add(_database.ServerStore.SendToLeaderAsync(new EditRefreshCommand(databaseRecord.Refresh, _database.Name, RaftIdGenerator.DontCareId)));
                    progress.RefreshConfigurationUpdated = true;
                }

                if (databaseRecord.Client != null && databaseRecordItemType.HasFlag(DatabaseRecordItemType.Client))
                {
                    if (_log.IsInfoEnabled)
                        _log.Info("Configuring client configuration from smuggler");

                    tasks.Add(_database.ServerStore.SendToLeaderAsync(new EditDatabaseClientConfigurationCommand(databaseRecord.Client, _database.Name, RaftIdGenerator.DontCareId)));
                    progress.ClientConfigurationUpdated = true;
                }

                if (databaseRecord.Integrations?.PostgreSql != null && databaseRecordItemType.HasFlag(DatabaseRecordItemType.PostgreSQLIntegration))
                {
                    if (_log.IsInfoEnabled)
                        _log.Info("Configuring PostgreSQL integration from smuggler");
                    tasks.Add(_database.ServerStore.SendToLeaderAsync(new EditPostgreSqlConfigurationCommand(databaseRecord.Integrations.PostgreSql, _database.Name, RaftIdGenerator.DontCareId)));
                    progress.PostreSQLConfigurationUpdated = true;
                }

                if (databaseRecord.UnusedDatabaseIds != null && databaseRecord.UnusedDatabaseIds.Count > 0)
                {
                    if (_log.IsInfoEnabled)
                        _log.Info("Set unused database Ids from smuggler");

                    tasks.Add(_database.ServerStore.SendToLeaderAsync(new UpdateUnusedDatabaseIdsCommand(_database.Name, databaseRecord.UnusedDatabaseIds, RaftIdGenerator.DontCareId)));

                    progress.UnusedDatabaseIdsUpdated = true;
                }

                if (databaseRecordItemType.HasFlag(DatabaseRecordItemType.LockMode))
                {
                    if (_log.IsInfoEnabled)
                        _log.Info("Configuring database lock mode from smuggler");

                    tasks.Add(_database.ServerStore.SendToLeaderAsync(new EditLockModeCommand(_database.Name, databaseRecord.LockMode, RaftIdGenerator.DontCareId)));

                    progress.LockModeUpdated = true;
                }
                
                if (databaseRecord.OlapConnectionStrings.Count > 0 && databaseRecordItemType.HasFlag(DatabaseRecordItemType.OlapConnectionStrings))
                {
                    if (_log.IsInfoEnabled)
                        _log.Info("Configuring OLAP connection strings from smuggler");
                    foreach (var connectionString in databaseRecord.OlapConnectionStrings)
                    {
                        tasks.Add(_database.ServerStore.SendToLeaderAsync(new PutOlapConnectionStringCommand(connectionString.Value, _database.Name, RaftIdGenerator.DontCareId)));
                    }
                    progress.OlapConnectionStringsUpdated = true;
                }

                if (databaseRecord.OlapEtls.Count > 0 && databaseRecordItemType.HasFlag(DatabaseRecordItemType.OlapEtls))
                {
                    if (_log.IsInfoEnabled)
                        _log.Info("Configuring OLAP ETLs configuration from smuggler");
                    foreach (var etl in databaseRecord.OlapEtls)
                    {
                        currentDatabaseRecord?.OlapEtls.ForEach(x =>
                        {
                            if (x.Name.Equals(etl.Name, StringComparison.OrdinalIgnoreCase))
                            {
                                tasks.Add(_database.ServerStore.SendToLeaderAsync(new DeleteOngoingTaskCommand(x.TaskId, OngoingTaskType.OlapEtl, _database.Name, RaftIdGenerator.DontCareId)));
                            }
                        });
                        etl.TaskId = 0;
                        etl.Disabled = true;
                        tasks.Add(_database.ServerStore.SendToLeaderAsync(new AddOlapEtlCommand(etl, _database.Name, RaftIdGenerator.DontCareId)));
                    }
                    progress.OlapEtlsUpdated = true;
                }
                
                if (databaseRecord.ElasticSearchConnectionStrings.Count > 0 && databaseRecordItemType.HasFlag(DatabaseRecordItemType.ElasticSearchConnectionStrings))
                {
                    if (_log.IsInfoEnabled)
                        _log.Info("Configuring ElasticSearch connection strings from smuggler");
                    foreach (var connectionString in databaseRecord.ElasticSearchConnectionStrings)
                    {
                        tasks.Add(_database.ServerStore.SendToLeaderAsync(new PutElasticSearchConnectionStringCommand(connectionString.Value, _database.Name, RaftIdGenerator.DontCareId)));
                    }
                    progress.ElasticSearchConnectionStringsUpdated = true;
                }
                
                if (databaseRecord.ElasticSearchEtls.Count > 0 && databaseRecordItemType.HasFlag(DatabaseRecordItemType.ElasticSearchEtls))
                {
                    if (_log.IsInfoEnabled)
                        _log.Info("Configuring ElasticSearch ETLs configuration from smuggler");
                    foreach (var etl in databaseRecord.ElasticSearchEtls)
                    {
                        currentDatabaseRecord?.ElasticSearchEtls.ForEach(x =>
                        {
                            if (x.Name.Equals(etl.Name, StringComparison.OrdinalIgnoreCase))
                            {
                                tasks.Add(_database.ServerStore.SendToLeaderAsync(new DeleteOngoingTaskCommand(x.TaskId, OngoingTaskType.ElasticSearchEtl, _database.Name, RaftIdGenerator.DontCareId)));
                            }
                        });
                        etl.TaskId = 0;
                        etl.Disabled = true;
                        tasks.Add(_database.ServerStore.SendToLeaderAsync(new AddElasticSearchEtlCommand(etl, _database.Name, RaftIdGenerator.DontCareId)));
                    }
                    progress.ElasticSearchEtlsUpdated = true;
                }

                if (tasks.Count == 0)
                    return;

                long maxIndex = 0;
                foreach (var task in tasks)
                {
                    var (index, _) = await task;
                    if (index > maxIndex)
                        maxIndex = index;
                }

                await _database.RachisLogIndexNotifications.WaitForIndexNotification(maxIndex, _database.ServerStore.Engine.OperationTimeout);

                tasks.Clear();
            }

            public ValueTask DisposeAsync()
            {
                return default;
            }
        }

>>>>>>> 1532f86a
        public class MergedBatchPutCommand : TransactionOperationsMerger.MergedTransactionCommand, IDisposable
        {
            public bool IsRevision;
            public Action<DocumentItem> DocumentCollectionMismatchHandler;

            private readonly DocumentDatabase _database;
            private readonly BuildVersionType _buildType;
            private readonly Logger _log;

            public readonly List<DocumentItem> Documents = new List<DocumentItem>();
            public StreamsTempFile AttachmentStreamsTempFile;

            private IDisposable _resetContext;
            private bool _isDisposed;

            public bool IsDisposed => _isDisposed;
            private readonly ConcurrentDictionary<string, CollectionName> _missingDocumentsForRevisions;
            private readonly HashSet<string> _documentIdsOfMissingAttachments;
            private readonly DocumentsOperationContext _context;
            private long _attachmentsStreamSizeOverhead;

            public MergedBatchPutCommand(DocumentDatabase database, BuildVersionType buildType,
                Logger log,
                ConcurrentDictionary<string, CollectionName> missingDocumentsForRevisions = null,
                HashSet<string> documentIdsOfMissingAttachments = null)
            {
                _database = database;
                _buildType = buildType;
                _log = log;
                _resetContext = _database.DocumentsStorage.ContextPool.AllocateOperationContext(out _context);
                _missingDocumentsForRevisions = missingDocumentsForRevisions;
                _documentIdsOfMissingAttachments = documentIdsOfMissingAttachments;

                if (_database.Is32Bits)
                {
                    using (var ctx = DocumentsOperationContext.ShortTermSingleUse(database))
                    using (ctx.OpenReadTransaction())
                    {
                        _collectionNames = new HashSet<string>(StringComparer.OrdinalIgnoreCase);
                        foreach (var collection in _database.DocumentsStorage.GetCollections(ctx))
                        {
                            _collectionNames.Add(collection.Name);
                        }
                    }
                }
            }

            public DocumentsOperationContext Context => _context;

            protected override long ExecuteCmd(DocumentsOperationContext context)
            {
                if (_log.IsInfoEnabled)
                    _log.Info($"Importing {Documents.Count:#,#0} documents");

                var idsOfDocumentsToUpdateAfterAttachmentDeletion = new HashSet<string>(StringComparer.OrdinalIgnoreCase);
                var databaseChangeVector = context.LastDatabaseChangeVector ?? DocumentsStorage.GetDatabaseChangeVector(context);

                foreach (var documentType in Documents)
                {
                    var tombstone = documentType.Tombstone;
                    long newEtag;
                    if (tombstone != null)
                    {
                        using (Slice.External(context.Allocator, tombstone.LowerId, out Slice key))
                        {
                            newEtag = _database.DocumentsStorage.GenerateNextEtag();
                            tombstone.ChangeVector = _database.DocumentsStorage.GetNewChangeVector(context, newEtag);
                            databaseChangeVector = ChangeVectorUtils.MergeVectors(databaseChangeVector, tombstone.ChangeVector);
                            AddTrxnIfNeeded(context, tombstone.LowerId, ref tombstone.ChangeVector);
                            switch (tombstone.Type)
                            {
                                case Tombstone.TombstoneType.Document:
                                    _database.DocumentsStorage.Delete(context, key, tombstone.LowerId, null, tombstone.LastModified.Ticks, tombstone.ChangeVector, new CollectionName(tombstone.Collection), documentFlags: tombstone.Flags);
                                    break;

                                case Tombstone.TombstoneType.Attachment:
                                    var idEnd = key.Content.IndexOf(SpecialChars.RecordSeparator);
                                    if (idEnd < 1)
                                        throw new InvalidOperationException("Cannot find a document ID inside the attachment key");
                                    var attachmentId = key.Content.Substring(idEnd);
                                    idsOfDocumentsToUpdateAfterAttachmentDeletion.Add(attachmentId);

                                    _database.DocumentsStorage.AttachmentsStorage.DeleteAttachmentDirect(context, key, false, "$fromReplication", null, tombstone.ChangeVector, tombstone.LastModified.Ticks);
                                    break;

                                case Tombstone.TombstoneType.Revision:
                                    _database.DocumentsStorage.RevisionsStorage.DeleteRevision(context, key, tombstone.Collection, tombstone.ChangeVector, tombstone.LastModified.Ticks);
                                    break;

                                case Tombstone.TombstoneType.Counter:
                                    _database.DocumentsStorage.CountersStorage.DeleteCounter(context, key.ToString(), tombstone.Collection, null);
                                    break;
                            }
                        }

                        continue;
                    }

                    var conflict = documentType.Conflict;
                    if (conflict != null)
                    {
                        databaseChangeVector = ChangeVectorUtils.MergeVectors(databaseChangeVector, documentType.Conflict.ChangeVector);
                        _database.DocumentsStorage.ConflictsStorage.AddConflict(context, conflict.Id, conflict.LastModified.Ticks, conflict.Doc, conflict.ChangeVector,
                            conflict.Collection, conflict.Flags, NonPersistentDocumentFlags.FromSmuggler);

                        continue;
                    }

                    if (documentType.Attachments != null)
                    {
                        foreach (var attachment in documentType.Attachments)
                        {
                            _database.DocumentsStorage.AttachmentsStorage.PutAttachmentStream(context, attachment.Tag, attachment.Base64Hash, attachment.Stream);
                        }
                    }

                    var document = documentType.Document;
                    var id = document.Id;

                    if (IsRevision)
                    {
                        PutAttachments(context, document, isRevision: true, out var hasAttachments);
                        if (hasAttachments)
                        {
                            databaseChangeVector = ChangeVectorUtils.MergeVectors(databaseChangeVector, context.LastDatabaseChangeVector);
                        }

                        if ((document.NonPersistentFlags.Contain(NonPersistentDocumentFlags.FromSmuggler)) &&
                            (_missingDocumentsForRevisions != null))
                        {
                            if (_database.DocumentsStorage.Get(context, document.Id) == null)
                            {
                                var collection = _database.DocumentsStorage.ExtractCollectionName(context, document.Data);
                                _missingDocumentsForRevisions.TryAdd(document.Id.ToString(), collection);
                            }
                        }

                        if (document.Flags.Contain(DocumentFlags.DeleteRevision))
                        {
                            _missingDocumentsForRevisions?.TryRemove(id, out _);
                            _database.DocumentsStorage.RevisionsStorage.Delete(context, id, document.Data, document.Flags,
                                document.NonPersistentFlags, document.ChangeVector, document.LastModified.Ticks);
                        }
                        else
                        {
                            _database.DocumentsStorage.RevisionsStorage.Put(context, id, document.Data, document.Flags,
                                document.NonPersistentFlags, document.ChangeVector, document.LastModified.Ticks);
                        }

                        databaseChangeVector = ChangeVectorUtils.MergeVectors(databaseChangeVector, document.ChangeVector);

                        continue;
                    }

                    if (DatabaseSmuggler.IsPreV4Revision(_buildType, id, document))
                    {
                        // handle old revisions
                        if (_database.DocumentsStorage.RevisionsStorage.Configuration == null)
                            ThrowRevisionsDisabled();

                        var endIndex = id.IndexOf(DatabaseSmuggler.PreV4RevisionsDocumentId, StringComparison.OrdinalIgnoreCase);
                        var newId = id.Substring(0, endIndex);

                        Document parentDocument = null;
                        if (_database.DocumentsStorage.Get(context, newId, DocumentFields.Id) == null)
                        {
                            var collection = _database.DocumentsStorage.ExtractCollectionName(context, document.Data);
                            _missingDocumentsForRevisions.TryAdd(newId, collection);
                        }
                        else
                        {
                            // the order of revisions in v3.x is different than we have in v4.x
                            // in v4.x: rev1, rev2, rev3, document (the change vector of the last revision is identical to the document)
                            // in v3.x: rev1, rev2, document, rev3
                            parentDocument = _database.DocumentsStorage.Get(context, newId);
                            _missingDocumentsForRevisions.TryRemove(newId, out _);
                        }

                        document.Flags |= DocumentFlags.HasRevisions;
                        _database.DocumentsStorage.RevisionsStorage.Put(context, newId, document.Data, document.Flags,
                            document.NonPersistentFlags, document.ChangeVector, document.LastModified.Ticks);

                        if (parentDocument != null)
                        {
                            // the change vector of the document must be identical to the one of the last revision
                            databaseChangeVector = ChangeVectorUtils.MergeVectors(databaseChangeVector, document.ChangeVector);

                            using (parentDocument.Data)
                                parentDocument.Data = parentDocument.Data.Clone(context);

                            _database.DocumentsStorage.Put(context, parentDocument.Id, null,
                                parentDocument.Data, parentDocument.LastModified.Ticks, document.ChangeVector, null,
                                parentDocument.Flags, parentDocument.NonPersistentFlags);
                        }

                        continue;
                    }

                    PutAttachments(context, document, isRevision: false, out _);

                    newEtag = _database.DocumentsStorage.GenerateNextEtag();
                    document.ChangeVector = _database.DocumentsStorage.GetNewChangeVector(context, newEtag);
                    databaseChangeVector = ChangeVectorUtils.MergeVectors(databaseChangeVector, document.ChangeVector);
                    AddTrxnIfNeeded(context, id, ref document.ChangeVector);

                    try
                    {
                        _database.DocumentsStorage.Put(context, id, expectedChangeVector: null, document.Data, document.LastModified.Ticks, document.ChangeVector, null, document.Flags, document.NonPersistentFlags);
                    }
                    catch (DocumentCollectionMismatchException)
                    {
                        if (DocumentCollectionMismatchHandler == null)
                            throw;

                        DocumentCollectionMismatchHandler.Invoke(documentType);
                    }
                }

                context.LastDatabaseChangeVector = databaseChangeVector;

                foreach (var idToUpdate in idsOfDocumentsToUpdateAfterAttachmentDeletion)
                {
                    _database.DocumentsStorage.AttachmentsStorage.UpdateDocumentAfterAttachmentChange(context, idToUpdate);
                }

                return Documents.Count;
            }

            private void AddTrxnIfNeeded(DocumentsOperationContext context, string id, ref string changeVector)
            {
                using (var doc = _database.DocumentsStorage.Get(context, id, DocumentFields.ChangeVector))
                {
                    string oldChangeVector;

                    if (doc != null)
                    {
                        oldChangeVector = doc.ChangeVector;
                    }
                    else
                    {
                        using (var tombstone = _database.DocumentsStorage.GetDocumentOrTombstone(context, id).Tombstone)
                        {
                            oldChangeVector = tombstone?.ChangeVector;
                        }
                    }

                    //The ClusterTransactionId can be null if the database was migrated from version smaller then v5.2 
                    if (_database.ClusterTransactionId != null)
                    {
                        var trxn = ChangeVectorUtils.GetEtagById(oldChangeVector, _database.ClusterTransactionId);
                        if (trxn > 0)
                            changeVector += $",TRXN:{trxn}-{_database.ClusterTransactionId}";
                    }
                }
            }

            [MethodImpl(MethodImplOptions.AggressiveInlining)]
            private unsafe void PutAttachments(DocumentsOperationContext context, Document document, bool isRevision, out bool hasAttachments)
            {
                hasAttachments = false;

                if (document.Data.TryGet(Client.Constants.Documents.Metadata.Key, out BlittableJsonReaderObject metadata) == false ||
                    metadata.TryGet(Client.Constants.Documents.Metadata.Attachments, out BlittableJsonReaderArray attachments) == false)
                    return;

                var attachmentsStorage = _database.DocumentsStorage.AttachmentsStorage;
                foreach (BlittableJsonReaderObject attachment in attachments)
                {
                    hasAttachments = true;

                    if (attachment.TryGet(nameof(AttachmentName.Name), out LazyStringValue name) == false ||
                        attachment.TryGet(nameof(AttachmentName.ContentType), out LazyStringValue contentType) == false ||
                        attachment.TryGet(nameof(AttachmentName.Hash), out LazyStringValue hash) == false)
                        throw new ArgumentException($"The attachment info in missing a mandatory value: {attachment}");

                    var cv = Slices.Empty;
                    var type = (document.Flags & DocumentFlags.Revision) == DocumentFlags.Revision ? AttachmentType.Revision : AttachmentType.Document;

                    if (isRevision == false && attachmentsStorage.AttachmentExists(context, hash) == false)
                    {
                        _documentIdsOfMissingAttachments.Add(document.Id);
                    }

                    using (DocumentIdWorker.GetSliceFromId(_context, document.Id, out Slice lowerDocumentId))
                    using (DocumentIdWorker.GetLowerIdSliceAndStorageKey(_context, name, out Slice lowerName, out Slice nameSlice))
                    using (DocumentIdWorker.GetLowerIdSliceAndStorageKey(_context, contentType, out Slice lowerContentType, out Slice contentTypeSlice))
                    using (Slice.External(_context.Allocator, hash, out Slice base64Hash))
                    using (type == AttachmentType.Revision ? Slice.From(_context.Allocator, document.ChangeVector, out cv) : (IDisposable)null)
                    using (attachmentsStorage.GetAttachmentKey(_context, lowerDocumentId.Content.Ptr, lowerDocumentId.Size, lowerName.Content.Ptr, lowerName.Size,
                        base64Hash, lowerContentType.Content.Ptr, lowerContentType.Size, type, cv, out Slice keySlice))
                    {
                        attachmentsStorage.PutDirect(context, keySlice, nameSlice, contentTypeSlice, base64Hash);
                    }
                }
            }

            private static void ThrowRevisionsDisabled()
            {
                throw new InvalidOperationException("Revisions needs to be enabled before import!");
            }

            public void Dispose()
            {
                if (_isDisposed)
                    return;

                _isDisposed = true;

                foreach (var doc in Documents)
                {
                    if (doc.Document != null)
                    {
                        doc.Document.Data.Dispose();

                        if (doc.Attachments != null)
                        {
                            foreach (var attachment in doc.Attachments)
                            {
                                attachment.Dispose();
                            }
                        }
                    }
                }
                Documents.Clear();
                _resetContext?.Dispose();
                _resetContext = null;

                AttachmentStreamsTempFile?.Dispose();
                AttachmentStreamsTempFile = null;
            }

            /// <summary>
            /// Return the actual size this command allocates including the stream sizes
            /// </summary>
            /// <returns></returns>
            public long GetCommandAllocationSize()
            {
                return Context.AllocatedMemory + _attachmentsStreamSizeOverhead + _schemaOverHeadSize;
            }

            private HashSet<string> _collectionNames;
            private int _schemaOverHeadSize;

            public void Add(DocumentItem document)
            {
                Documents.Add(document);
                if (document.Attachments != null)
                {
                    if (document.Document.TryGetMetadata(out var metadata)
                        && metadata.TryGet(Client.Constants.Documents.Metadata.Attachments, out BlittableJsonReaderArray attachments))
                    {
                        foreach (BlittableJsonReaderObject attachment in attachments)
                        {
                            if (attachment.TryGet(nameof(Attachment.Size), out long size))
                            {
                                _attachmentsStreamSizeOverhead += size;
                            }
                        }
                    }
                }

                if (_database.Is32Bits && document.Document != null)
                {
                    if (document.Document.TryGetMetadata(out var metadata)
                        && metadata.TryGet(Client.Constants.Documents.Metadata.Collection, out string collectionName)
                        && _collectionNames.Add(collectionName))
                    {
                        _schemaOverHeadSize += SchemaSize;
                    }
                }
            }

            private const int SchemaSize = 2 * 1024 * 1024;

            public override TransactionOperationsMerger.IReplayableCommandDto<TransactionOperationsMerger.MergedTransactionCommand> ToDto(JsonOperationContext context)
            {
                return new MergedBatchPutCommandDto
                {
                    BuildType = _buildType,
                    Documents = Documents,
                    IsRevision = IsRevision
                };
            }
        }

        public class MergedBatchPutCommandDto : TransactionOperationsMerger.IReplayableCommandDto<MergedBatchPutCommand>
        {
            public BuildVersionType BuildType;
            public List<DocumentItem> Documents;
            public bool IsRevision;

            public MergedBatchPutCommand ToCommand(DocumentsOperationContext context, DocumentDatabase database)
            {
                var log = LoggingSource.Instance.GetLogger<DatabaseDestination>(database.Name);
                var command = new MergedBatchPutCommand(database, BuildType, log)
                {
                    IsRevision = IsRevision
                };
                foreach (var document in Documents)
                {
                    command.Add(document);
                }

                return command;
            }
        }

        internal class MergedBatchFixDocumentMetadataCommand : TransactionOperationsMerger.MergedTransactionCommand, IDisposable
        {
            private readonly Logger _log;
            public HashSet<string> Ids = new HashSet<string>();
            private readonly DocumentDatabase _database;
            private readonly DocumentsOperationContext _context;
            public DocumentsOperationContext Context => _context;
            private bool _isDisposed;
            private readonly IDisposable _returnContext;
            public bool IsDisposed => _isDisposed;

            public MergedBatchFixDocumentMetadataCommand(DocumentDatabase database, Logger log)
            {
                _database = database;
                _log = log;
                _returnContext = _database.DocumentsStorage.ContextPool.AllocateOperationContext(out _context);
            }

            protected override long ExecuteCmd(DocumentsOperationContext context)
            {
                if (_log.IsInfoEnabled)
                    _log.Info($"Trying to update {Ids.Count:#,#0} documents metadata if necessary");

                var count = 0;
                foreach (var id in Ids)
                {
                    using (DocumentIdWorker.GetSliceFromId(context, id, out var lowerId))
                    {
                        var document = _database.DocumentsStorage.Get(context, lowerId, throwOnConflict: false, skipValidationInDebug: true);
                        if (document == null)
                            continue;

                        if (document.Data.TryGet(Client.Constants.Documents.Metadata.Key, out BlittableJsonReaderObject metadata) == false ||
                            metadata.TryGet(Client.Constants.Documents.Metadata.Attachments, out BlittableJsonReaderArray attachments) == false)
                            continue;

                        var attachmentsToRemoveNames = new HashSet<LazyStringValue>();
                        var attachmentsToRemoveHashes = new HashSet<LazyStringValue>();

                        foreach (BlittableJsonReaderObject attachment in attachments)
                        {
                            if (attachment.TryGet(nameof(AttachmentName.Name), out LazyStringValue name) == false ||
                                attachment.TryGet(nameof(AttachmentName.ContentType), out LazyStringValue _) == false ||
                                attachment.TryGet(nameof(AttachmentName.Hash), out LazyStringValue hash) == false)
                                throw new ArgumentException($"The attachment info in missing a mandatory value: {attachment}");

                            var attachmentsStorage = _database.DocumentsStorage.AttachmentsStorage;
                            if (attachmentsStorage.AttachmentExists(context, hash) == false)
                            {
                                attachmentsToRemoveNames.Add(name);
                                attachmentsToRemoveHashes.Add(hash);
                            }
                        }

                        if (attachmentsToRemoveNames.Count == 0)
                            continue;

                        count++;
                        var attachmentsToSave = new DynamicJsonArray();

                        foreach (BlittableJsonReaderObject attachment in attachments)
                        {
                            attachment.TryGet(nameof(AttachmentName.Hash), out LazyStringValue hash);

                            if (attachmentsToRemoveHashes.Contains(hash))
                                continue;

                            attachmentsToSave.Add(attachment);
                        }

                        foreach (var toRemove in attachmentsToRemoveNames)
                        {
                            _database.DocumentsStorage.AttachmentsStorage.DeleteAttachment(context, id, toRemove, null, updateDocument: false);
                        }

                        metadata.Modifications = new DynamicJsonValue(metadata);
                        document.Data.Modifications = new DynamicJsonValue(document.Data)
                        {
                            [Client.Constants.Documents.Metadata.Key] = metadata
                        };

                        if (attachmentsToSave.Count == 0)
                        {
                            document.Flags = document.Flags.Strip(DocumentFlags.HasAttachments);
                            metadata.Modifications.Remove(Client.Constants.Documents.Metadata.Attachments);
                        }
                        else
                        {
                            document.Flags |= DocumentFlags.HasAttachments;
                            metadata.Modifications = new DynamicJsonValue(metadata)
                            {
                                [Client.Constants.Documents.Metadata.Attachments] = attachmentsToSave
                            };
                        }

                        using (var old = document.Data)
                        {
                            var newDocument = context.ReadObject(old, document.Id, BlittableJsonDocumentBuilder.UsageMode.ToDisk);
                            _database.DocumentsStorage.Put(context, document.Id, null, newDocument);
                        }
                    }
                }

                if (_log.IsInfoEnabled)
                    _log.Info($"Updated {count:#,#0} documents metadata");

                return count;
            }

            public void Add(string id)
            {
                Ids.Add(id);
            }

            public void Dispose()
            {
                if (_isDisposed)
                    return;

                _isDisposed = true;
                Ids.Clear();
                _returnContext.Dispose();
            }

            public override TransactionOperationsMerger.IReplayableCommandDto<TransactionOperationsMerger.MergedTransactionCommand> ToDto(JsonOperationContext context)
            {
                return new MergedBatchFixDocumentMetadataCommandDto
                {
                    Ids = Ids
                };
            }

            internal class MergedBatchFixDocumentMetadataCommandDto : TransactionOperationsMerger.IReplayableCommandDto<MergedBatchFixDocumentMetadataCommand>
            {
                public HashSet<string> Ids = new HashSet<string>();

                public MergedBatchFixDocumentMetadataCommand ToCommand(DocumentsOperationContext context, DocumentDatabase database)
                {
                    var log = LoggingSource.Instance.GetLogger<DatabaseDestination>(database.Name);
                    var command = new MergedBatchFixDocumentMetadataCommand(database, log);

                    foreach (var id in Ids)
                    {
                        command.Add(id);
                    }

                    return command;
                }
            }
        }

        internal class MergedBatchDeleteRevisionCommand : TransactionOperationsMerger.MergedTransactionCommand, IDisposable
        {
            private readonly Logger _log;
            public readonly List<KeyValuePair<string, CollectionName>> Ids = new List<KeyValuePair<string, CollectionName>>();
            private readonly DocumentDatabase _database;
            private readonly DocumentsOperationContext _context;
            public DocumentsOperationContext Context => _context;
            private bool _isDisposed;
            private readonly IDisposable _returnContext;
            public bool IsDisposed => _isDisposed;

            public MergedBatchDeleteRevisionCommand(DocumentDatabase database, Logger log)
            {
                _database = database;
                _log = log;
                _returnContext = _database.DocumentsStorage.ContextPool.AllocateOperationContext(out _context);
            }

            protected override long ExecuteCmd(DocumentsOperationContext context)
            {
                if (_log.IsInfoEnabled)
                    _log.Info($"Deleting {Ids.Count:#,#0} revisions");

                foreach (var id in Ids)
                {
                    using (DocumentIdWorker.GetSliceFromId(context, id.Key, out var lowerId))
                    {
                        _database.DocumentsStorage.RevisionsStorage.Delete(context,
                            id.Key,
                            lowerId,
                            id.Value,
                            _database.DocumentsStorage.GetNewChangeVector(context, _database.DocumentsStorage.GenerateNextEtag()),
                            _database.Time.GetUtcNow().Ticks,
                            NonPersistentDocumentFlags.FromSmuggler,
                            DocumentFlags.DeleteRevision);
                    }
                }
                return 1;
            }

            public void Add(KeyValuePair<string, CollectionName> id)
            {
                Ids.Add(id);
            }

            public void Dispose()
            {
                if (_isDisposed)
                    return;

                _isDisposed = true;
                Ids.Clear();
                _returnContext.Dispose();
            }

            public override TransactionOperationsMerger.IReplayableCommandDto<TransactionOperationsMerger.MergedTransactionCommand> ToDto(JsonOperationContext context)
            {
                return new MergedBatchDeleteRevisionCommandDto
                {
                    Ids = Ids
                };
            }
        }

        internal class MergedBatchDeleteRevisionCommandDto : TransactionOperationsMerger.IReplayableCommandDto<MergedBatchDeleteRevisionCommand>
        {
            public List<KeyValuePair<string, CollectionName>> Ids = new List<KeyValuePair<string, CollectionName>>();

            public MergedBatchDeleteRevisionCommand ToCommand(DocumentsOperationContext context, DocumentDatabase database)
            {
                var log = LoggingSource.Instance.GetLogger<DatabaseDestination>(database.Name);
                var command = new MergedBatchDeleteRevisionCommand(database, log);

                foreach (var id in Ids)
                {
                    command.Add(id);
                }

                return command;
            }
        }

        private class CounterActions : ICounterActions
        {
            private readonly DocumentDatabase _database;
            private CountersHandler.SmugglerCounterBatchCommand _cmd;
            private CountersHandler.SmugglerCounterBatchCommand _prevCommand;
            private Task _prevCommandTask = Task.CompletedTask;
            private int _countersCount;
            private readonly int _maxBatchSize;

            private SmugglerResult _result;

            public CounterActions(DocumentDatabase database, SmugglerResult result)
            {
                _database = database;
                _result = result;
                _cmd = new CountersHandler.SmugglerCounterBatchCommand(_database, _result);

                _maxBatchSize = _database.Is32Bits ? 2 * 1024 : 10 * 1024;
            }

            private void AddToBatch(CounterGroupDetail counterGroupDetail)
            {
                _cmd.Add(counterGroupDetail);

                counterGroupDetail.Values.TryGet(CountersStorage.Values, out BlittableJsonReaderObject counters);
                _countersCount += counters?.Count ?? 0;
            }

            private void AddToBatch(CounterDetail counter)
            {
                _cmd.AddLegacy(counter.DocumentId, counter);
                _countersCount++;
            }

            public async ValueTask WriteCounterAsync(CounterGroupDetail counterDetail)
            {
                AddToBatch(counterDetail);
                await HandleBatchOfCountersIfNecessaryAsync();
            }

            public async ValueTask WriteLegacyCounterAsync(CounterDetail counterDetail)
            {
                AddToBatch(counterDetail);
                await HandleBatchOfCountersIfNecessaryAsync();
            }

            public void RegisterForDisposal(IDisposable data)
            {
                _cmd.RegisterForDisposal(data);
            }

            public async ValueTask DisposeAsync()
            {
                await FinishBatchOfCountersAsync();
            }

            private async ValueTask HandleBatchOfCountersIfNecessaryAsync()
            {
                if (_countersCount < _maxBatchSize)
                    return;

                var prevCommand = _prevCommand;
                var prevCommandTask = _prevCommandTask;

                var commandTask = _database.TxMerger.Enqueue(_cmd);

                _prevCommand = _cmd;
                _prevCommandTask = commandTask;

                if (prevCommand != null)
                {
                    using (prevCommand)
                    {
                        await prevCommandTask;
                    }
                }

                _cmd = new CountersHandler.SmugglerCounterBatchCommand(_database, _result);

                _countersCount = 0;
            }

            private async ValueTask FinishBatchOfCountersAsync()
            {
                if (_prevCommand != null)
                {
                    using (_prevCommand)
                    {
                        await _prevCommandTask;
                    }

                    _prevCommand = null;
                }

                using (_cmd)
                {
                    if (_countersCount > 0)
                    {
                        await _database.TxMerger.Enqueue(_cmd);
                    }
                }

                _cmd = null;
            }

            public JsonOperationContext GetContextForNewDocument()
            {
                _cmd.Context.CachedProperties.NewDocument();
                return _cmd.Context;
            }

            public Stream GetTempStream()
            {
                throw new NotSupportedException("GetTempStream is never used in CounterActions. Shouldn't happen");
            }
        }


        private class TimeSeriesActions : ITimeSeriesActions
        {
            private readonly DocumentDatabase _database;
            private TimeSeriesHandler.SmugglerTimeSeriesBatchCommand _cmd;
            private TimeSeriesHandler.SmugglerTimeSeriesBatchCommand _prevCommand;
            private Task _prevCommandTask = Task.CompletedTask;
            private Size _segmentsSize;
            private readonly Size _maxBatchSize;

            public TimeSeriesActions(DocumentDatabase database)
            {
                _database = database;
                _cmd = new TimeSeriesHandler.SmugglerTimeSeriesBatchCommand(database);

                _maxBatchSize = new Size(
                    PlatformDetails.Is32Bits || database.Configuration.Storage.ForceUsing32BitsPager
                        ? 1
                        : 16,
                    SizeUnit.Megabytes);

                _segmentsSize = new Size();
            }

            private void AddToBatch(TimeSeriesItem item)
            {
                _cmd.AddToDictionary(item);
                _segmentsSize.Add(item.Segment.NumberOfBytes, SizeUnit.Bytes);
            }

            public async ValueTask DisposeAsync()
            {
                await FinishBatchOfTimeSeriesAsync();
            }

            public async ValueTask WriteTimeSeriesAsync(TimeSeriesItem ts)
            {
                AddToBatch(ts);
                await HandleBatchOfTimeSeriesIfNecessaryAsync();
            }

            private async ValueTask HandleBatchOfTimeSeriesIfNecessaryAsync()
            {
                if (_segmentsSize < _maxBatchSize)
                    return;

                var prevCommand = _prevCommand;
                var prevCommandTask = _prevCommandTask;

                var commandTask = _database.TxMerger.Enqueue(_cmd);

                _prevCommand = _cmd;
                _prevCommandTask = commandTask;

                if (prevCommand != null)
                {
                    await prevCommandTask;
                }

                _cmd = new TimeSeriesHandler.SmugglerTimeSeriesBatchCommand(_database);

                _segmentsSize.Set(0, SizeUnit.Bytes);
            }

            private async ValueTask FinishBatchOfTimeSeriesAsync()
            {
                if (_prevCommand != null)
                {
                    await _prevCommandTask;
                    _prevCommand = null;
                }

                if (_segmentsSize.GetValue(SizeUnit.Bytes) > 0)
                {
                    await _database.TxMerger.Enqueue(_cmd);
                }

                _cmd = null;
            }
        }
    }
}<|MERGE_RESOLUTION|>--- conflicted
+++ resolved
@@ -815,436 +815,6 @@
             }
         }
 
-<<<<<<< HEAD
-=======
-        private class DatabaseRecordActions : IDatabaseRecordActions
-        {
-            private readonly DocumentDatabase _database;
-            private readonly Logger _log;
-
-            public DatabaseRecordActions(DocumentDatabase database, Logger log)
-            {
-                _database = database;
-                _log = log;
-            }
-
-            public async ValueTask WriteDatabaseRecordAsync(DatabaseRecord databaseRecord, SmugglerProgressBase.DatabaseRecordProgress progress, AuthorizationStatus authorizationStatus, DatabaseRecordItemType databaseRecordItemType)
-            {
-                var currentDatabaseRecord = _database.ReadDatabaseRecord();
-                var tasks = new List<Task<(long Index, object Result)>>();
-
-                if (databaseRecord == null)
-                    return;
-
-                if (databaseRecord.ConflictSolverConfig != null && databaseRecordItemType.HasFlag(DatabaseRecordItemType.ConflictSolverConfig))
-                {
-                    if (currentDatabaseRecord?.ConflictSolverConfig != null)
-                    {
-                        foreach (var collection in currentDatabaseRecord.ConflictSolverConfig.ResolveByCollection)
-                        {
-                            if ((databaseRecord.ConflictSolverConfig.ResolveByCollection.ContainsKey(collection.Key)) == false)
-                            {
-                                databaseRecord.ConflictSolverConfig.ResolveByCollection.Add(collection.Key, collection.Value);
-                            }
-                        }
-                    }
-
-                    if (_log.IsInfoEnabled)
-                        _log.Info("Configuring conflict solver config from smuggler");
-                    tasks.Add(_database.ServerStore.SendToLeaderAsync(new ModifyConflictSolverCommand(_database.Name, RaftIdGenerator.DontCareId)
-                    {
-                        Solver = databaseRecord.ConflictSolverConfig
-                    }));
-                    progress.ConflictSolverConfigUpdated = true;
-                }
-
-                if (databaseRecord.PeriodicBackups.Count > 0 && databaseRecordItemType.HasFlag(DatabaseRecordItemType.PeriodicBackups))
-                {
-                    if (_log.IsInfoEnabled)
-                        _log.Info("Configuring periodic backups configuration from smuggler");
-                    foreach (var backupConfig in databaseRecord.PeriodicBackups)
-                    {
-                        currentDatabaseRecord?.PeriodicBackups.ForEach(x =>
-                        {
-                            if (x.Name.Equals(backupConfig.Name, StringComparison.OrdinalIgnoreCase))
-                            {
-                                tasks.Add(_database.ServerStore.SendToLeaderAsync(new DeleteOngoingTaskCommand(x.TaskId, OngoingTaskType.Backup, _database.Name, RaftIdGenerator.DontCareId)));
-                            }
-                        });
-
-                        backupConfig.TaskId = 0;
-                        backupConfig.Disabled = true;
-                        tasks.Add(_database.ServerStore.SendToLeaderAsync(new UpdatePeriodicBackupCommand(backupConfig, _database.Name, RaftIdGenerator.DontCareId)));
-                    }
-                    progress.PeriodicBackupsUpdated = true;
-                }
-
-                if (databaseRecord.SinkPullReplications.Count > 0 && databaseRecordItemType.HasFlag(DatabaseRecordItemType.SinkPullReplications))
-                {
-                    if (_log.IsInfoEnabled)
-                        _log.Info("Configuring sink pull replication configuration from smuggler");
-                    foreach (var pullReplication in databaseRecord.SinkPullReplications)
-                    {
-                        currentDatabaseRecord?.SinkPullReplications.ForEach(x =>
-                        {
-                            if (x.Name.Equals(pullReplication.Name, StringComparison.OrdinalIgnoreCase))
-                            {
-                                tasks.Add(_database.ServerStore.SendToLeaderAsync(new DeleteOngoingTaskCommand(x.TaskId, OngoingTaskType.PullReplicationAsSink, _database.Name, RaftIdGenerator.DontCareId)));
-                            }
-                        });
-                        pullReplication.TaskId = 0;
-                        pullReplication.Disabled = true;
-                        tasks.Add(_database.ServerStore.SendToLeaderAsync(new UpdatePullReplicationAsSinkCommand(_database.Name, RaftIdGenerator.DontCareId)
-                        {
-                            PullReplicationAsSink = pullReplication
-                        }));
-                    }
-                    progress.SinkPullReplicationsUpdated = true;
-                }
-
-                if (databaseRecord.HubPullReplications.Count > 0 && databaseRecordItemType.HasFlag(DatabaseRecordItemType.HubPullReplications))
-                {
-                    if (_log.IsInfoEnabled)
-                        _log.Info("Configuring hub pull replication configuration from smuggler");
-                    foreach (var pullReplication in databaseRecord.HubPullReplications)
-                    {
-                        currentDatabaseRecord?.HubPullReplications.ForEach(x =>
-                        {
-                            if (x.Name.Equals(pullReplication.Name, StringComparison.OrdinalIgnoreCase))
-                            {
-                                tasks.Add(_database.ServerStore.SendToLeaderAsync(new DeleteOngoingTaskCommand(x.TaskId, OngoingTaskType.PullReplicationAsHub, _database.Name, RaftIdGenerator.DontCareId)));
-                            }
-                        });
-                        pullReplication.TaskId = 0;
-                        pullReplication.Disabled = true;
-                        tasks.Add(_database.ServerStore.SendToLeaderAsync(new UpdatePullReplicationAsHubCommand(_database.Name, RaftIdGenerator.DontCareId)
-                        {
-                            Definition = pullReplication
-                        }
-                        ));
-                    }
-                    progress.HubPullReplicationsUpdated = true;
-                }
-
-                if (databaseRecord.Sorters.Count > 0 && databaseRecordItemType.HasFlag(DatabaseRecordItemType.Sorters))
-                {
-                    if (_log.IsInfoEnabled)
-                        _log.Info("Configuring sorters configuration from smuggler");
-
-                    tasks.Add(_database.ServerStore.SendToLeaderAsync(new PutSortersCommand(_database.Name, RaftIdGenerator.DontCareId)
-                    {
-                        Sorters = databaseRecord.Sorters.Values.ToList()
-                    }));
-
-                    progress.SortersUpdated = true;
-                }
-
-                if (databaseRecord.Analyzers.Count > 0 && databaseRecordItemType.HasFlag(DatabaseRecordItemType.Analyzers))
-                {
-                    if (_log.IsInfoEnabled)
-                        _log.Info("Configuring analyzers configuration from smuggler");
-
-                    tasks.Add(_database.ServerStore.SendToLeaderAsync(new PutAnalyzersCommand(_database.Name, RaftIdGenerator.DontCareId)
-                    {
-                        Analyzers = databaseRecord.Analyzers.Values.ToList()
-                    }));
-
-                    progress.AnalyzersUpdated = true;
-                }
-
-                if (databaseRecord.ExternalReplications.Count > 0 && databaseRecordItemType.HasFlag(DatabaseRecordItemType.ExternalReplications))
-                {
-                    if (_log.IsInfoEnabled)
-                        _log.Info("Configuring external replications configuration from smuggler");
-                    foreach (var replication in databaseRecord.ExternalReplications)
-                    {
-                        currentDatabaseRecord?.ExternalReplications.ForEach(x =>
-                        {
-                            if (x.Name.Equals(replication.Name, StringComparison.OrdinalIgnoreCase))
-                            {
-                                tasks.Add(_database.ServerStore.SendToLeaderAsync(new DeleteOngoingTaskCommand(x.TaskId, OngoingTaskType.Replication, _database.Name, RaftIdGenerator.DontCareId)));
-                            }
-                        });
-                        replication.TaskId = 0;
-                        replication.Disabled = true;
-                        tasks.Add(_database.ServerStore.SendToLeaderAsync(new UpdateExternalReplicationCommand(_database.Name, RaftIdGenerator.DontCareId)
-                        {
-                            Watcher = replication
-                        }));
-                    }
-                    progress.ExternalReplicationsUpdated = true;
-                }
-
-                if (databaseRecord.RavenConnectionStrings.Count > 0 && databaseRecordItemType.HasFlag(DatabaseRecordItemType.RavenConnectionStrings))
-                {
-                    if (_log.IsInfoEnabled)
-                        _log.Info("Configuring Raven connection strings configuration from smuggler");
-                    foreach (var connectionString in databaseRecord.RavenConnectionStrings)
-                    {
-                        tasks.Add(_database.ServerStore.SendToLeaderAsync(new PutRavenConnectionStringCommand(connectionString.Value, _database.Name, RaftIdGenerator.DontCareId)));
-                    }
-                    progress.RavenConnectionStringsUpdated = true;
-                }
-                
-                if (databaseRecord.RavenEtls.Count > 0 && databaseRecordItemType.HasFlag(DatabaseRecordItemType.RavenEtls))
-                {
-                    if (_log.IsInfoEnabled)
-                        _log.Info("Configuring raven etls configuration from smuggler");
-                    foreach (var etl in databaseRecord.RavenEtls)
-                    {
-                        currentDatabaseRecord?.RavenEtls.ForEach(x =>
-                        {
-                            if (x.Name.Equals(etl.Name, StringComparison.OrdinalIgnoreCase))
-                            {
-                                tasks.Add(_database.ServerStore.SendToLeaderAsync(new DeleteOngoingTaskCommand(x.TaskId, OngoingTaskType.RavenEtl, _database.Name, RaftIdGenerator.DontCareId)));
-                            }
-                        });
-                        etl.TaskId = 0;
-                        etl.Disabled = true;
-                        tasks.Add(_database.ServerStore.SendToLeaderAsync(new AddRavenEtlCommand(etl, _database.Name, RaftIdGenerator.DontCareId)));
-                    }
-                    progress.RavenEtlsUpdated = true;
-                }
-
-                if (databaseRecord.SqlConnectionStrings.Count > 0 && databaseRecordItemType.HasFlag(DatabaseRecordItemType.SqlConnectionStrings))
-                {
-                    if (_log.IsInfoEnabled)
-                        _log.Info("Configuring SQL connection strings from smuggler");
-                    foreach (var connectionString in databaseRecord.SqlConnectionStrings)
-                    {
-                        tasks.Add(_database.ServerStore.SendToLeaderAsync(new PutSqlConnectionStringCommand(connectionString.Value, _database.Name, RaftIdGenerator.DontCareId)));
-                    }
-                    progress.SqlConnectionStringsUpdated = true;
-                }
-                
-                if (databaseRecord.SqlEtls.Count > 0 && databaseRecordItemType.HasFlag(DatabaseRecordItemType.SqlEtls))
-                {
-                    if (_log.IsInfoEnabled)
-                        _log.Info("Configuring sql etls configuration from smuggler");
-                    foreach (var etl in databaseRecord.SqlEtls)
-                    {
-                        currentDatabaseRecord?.SqlEtls.ForEach(x =>
-                        {
-                            if (x.Name.Equals(etl.Name, StringComparison.OrdinalIgnoreCase))
-                            {
-                                tasks.Add(_database.ServerStore.SendToLeaderAsync(new DeleteOngoingTaskCommand(x.TaskId, OngoingTaskType.SqlEtl, _database.Name, RaftIdGenerator.DontCareId)));
-                            }
-                        });
-                        etl.TaskId = 0;
-                        etl.Disabled = true;
-                        tasks.Add(_database.ServerStore.SendToLeaderAsync(new AddSqlEtlCommand(etl, _database.Name, RaftIdGenerator.DontCareId)));
-                    }
-                    progress.SqlEtlsUpdated = true;
-                }
-
-                if (databaseRecord.TimeSeries != null && databaseRecordItemType.HasFlag(DatabaseRecordItemType.TimeSeries))
-                {
-                    if (currentDatabaseRecord?.TimeSeries != null)
-                    {
-                        foreach (var collection in currentDatabaseRecord.TimeSeries.Collections)
-                        {
-                            if ((databaseRecord.TimeSeries.Collections.ContainsKey(collection.Key)) == false)
-                            {
-                                databaseRecord.TimeSeries.Collections.Add(collection.Key, collection.Value);
-                            }
-                        }
-                    }
-                    if (_log.IsInfoEnabled)
-                        _log.Info("Configuring time-series from smuggler");
-                    tasks.Add(_database.ServerStore.SendToLeaderAsync(new EditTimeSeriesConfigurationCommand(databaseRecord.TimeSeries, _database.Name, RaftIdGenerator.DontCareId)));
-                    progress.TimeSeriesConfigurationUpdated = true;
-                }
-
-                if (databaseRecord.DocumentsCompression != null && databaseRecordItemType.HasFlag(DatabaseRecordItemType.DocumentsCompression))
-                {
-                    if (currentDatabaseRecord?.DocumentsCompression?.Collections?.Length > 0 || currentDatabaseRecord?.DocumentsCompression?.CompressAllCollections == true)
-                    {
-                        var collectionsToAdd = new List<string>();
-
-                        foreach (var collection in currentDatabaseRecord.DocumentsCompression.Collections)
-                        {
-                            if (currentDatabaseRecord?.DocumentsCompression?.CompressAllCollections == true ||
-                                databaseRecord.DocumentsCompression.Collections.Contains(collection) == false)
-                            {
-                                collectionsToAdd.Add(collection);
-                            }
-                        }
-
-                        if (collectionsToAdd.Count > 0)
-                        {
-                            databaseRecord.DocumentsCompression.Collections = collectionsToAdd.Concat(currentDatabaseRecord.DocumentsCompression.Collections).ToArray();
-                        }
-                    }
-
-                    if (_log.IsInfoEnabled)
-                        _log.Info("Configuring documents compression from smuggler");
-                    tasks.Add(_database.ServerStore.SendToLeaderAsync(new EditDocumentsCompressionCommand(databaseRecord.DocumentsCompression, _database.Name, RaftIdGenerator.DontCareId)));
-                    progress.DocumentsCompressionConfigurationUpdated = true;
-                }
-
-                if (databaseRecord.Revisions != null && databaseRecordItemType.HasFlag(DatabaseRecordItemType.Revisions))
-                {
-                    if (currentDatabaseRecord?.Revisions != null)
-                    {
-                        foreach (var collection in currentDatabaseRecord.Revisions.Collections)
-                        {
-                            if ((databaseRecord.Revisions.Collections.ContainsKey(collection.Key)) == false)
-                            {
-                                databaseRecord.Revisions.Collections.Add(collection.Key, collection.Value);
-                            }
-                        }
-                    }
-                    if (_log.IsInfoEnabled)
-                        _log.Info("Configuring revisions from smuggler");
-                    tasks.Add(_database.ServerStore.SendToLeaderAsync(new EditRevisionsConfigurationCommand(databaseRecord.Revisions, _database.Name, RaftIdGenerator.DontCareId)));
-                    progress.RevisionsConfigurationUpdated = true;
-                }
-
-                if (databaseRecord.RevisionsForConflicts != null && databaseRecordItemType.HasFlag(DatabaseRecordItemType.Revisions))
-                {
-                    if (_log.IsInfoEnabled)
-                        _log.Info("Configuring revisions for conflicts from smuggler");
-                    tasks.Add(_database.ServerStore.SendToLeaderAsync(new EditRevisionsForConflictsConfigurationCommand(databaseRecord.RevisionsForConflicts, _database.Name, RaftIdGenerator.DontCareId)));
-                }
-
-                if (databaseRecord.Expiration != null && databaseRecordItemType.HasFlag(DatabaseRecordItemType.Expiration))
-                {
-                    if (_log.IsInfoEnabled)
-                        _log.Info("Configuring expiration from smuggler");
-                    tasks.Add(_database.ServerStore.SendToLeaderAsync(new EditExpirationCommand(databaseRecord.Expiration, _database.Name, RaftIdGenerator.DontCareId)));
-                    progress.ExpirationConfigurationUpdated = true;
-                }
-
-                if (databaseRecord.Refresh != null && databaseRecordItemType.HasFlag(DatabaseRecordItemType.Expiration))
-                {
-                    if (_log.IsInfoEnabled)
-                        _log.Info("Configuring refresh from smuggler");
-                    tasks.Add(_database.ServerStore.SendToLeaderAsync(new EditRefreshCommand(databaseRecord.Refresh, _database.Name, RaftIdGenerator.DontCareId)));
-                    progress.RefreshConfigurationUpdated = true;
-                }
-
-                if (databaseRecord.Client != null && databaseRecordItemType.HasFlag(DatabaseRecordItemType.Client))
-                {
-                    if (_log.IsInfoEnabled)
-                        _log.Info("Configuring client configuration from smuggler");
-
-                    tasks.Add(_database.ServerStore.SendToLeaderAsync(new EditDatabaseClientConfigurationCommand(databaseRecord.Client, _database.Name, RaftIdGenerator.DontCareId)));
-                    progress.ClientConfigurationUpdated = true;
-                }
-
-                if (databaseRecord.Integrations?.PostgreSql != null && databaseRecordItemType.HasFlag(DatabaseRecordItemType.PostgreSQLIntegration))
-                {
-                    if (_log.IsInfoEnabled)
-                        _log.Info("Configuring PostgreSQL integration from smuggler");
-                    tasks.Add(_database.ServerStore.SendToLeaderAsync(new EditPostgreSqlConfigurationCommand(databaseRecord.Integrations.PostgreSql, _database.Name, RaftIdGenerator.DontCareId)));
-                    progress.PostreSQLConfigurationUpdated = true;
-                }
-
-                if (databaseRecord.UnusedDatabaseIds != null && databaseRecord.UnusedDatabaseIds.Count > 0)
-                {
-                    if (_log.IsInfoEnabled)
-                        _log.Info("Set unused database Ids from smuggler");
-
-                    tasks.Add(_database.ServerStore.SendToLeaderAsync(new UpdateUnusedDatabaseIdsCommand(_database.Name, databaseRecord.UnusedDatabaseIds, RaftIdGenerator.DontCareId)));
-
-                    progress.UnusedDatabaseIdsUpdated = true;
-                }
-
-                if (databaseRecordItemType.HasFlag(DatabaseRecordItemType.LockMode))
-                {
-                    if (_log.IsInfoEnabled)
-                        _log.Info("Configuring database lock mode from smuggler");
-
-                    tasks.Add(_database.ServerStore.SendToLeaderAsync(new EditLockModeCommand(_database.Name, databaseRecord.LockMode, RaftIdGenerator.DontCareId)));
-
-                    progress.LockModeUpdated = true;
-                }
-                
-                if (databaseRecord.OlapConnectionStrings.Count > 0 && databaseRecordItemType.HasFlag(DatabaseRecordItemType.OlapConnectionStrings))
-                {
-                    if (_log.IsInfoEnabled)
-                        _log.Info("Configuring OLAP connection strings from smuggler");
-                    foreach (var connectionString in databaseRecord.OlapConnectionStrings)
-                    {
-                        tasks.Add(_database.ServerStore.SendToLeaderAsync(new PutOlapConnectionStringCommand(connectionString.Value, _database.Name, RaftIdGenerator.DontCareId)));
-                    }
-                    progress.OlapConnectionStringsUpdated = true;
-                }
-
-                if (databaseRecord.OlapEtls.Count > 0 && databaseRecordItemType.HasFlag(DatabaseRecordItemType.OlapEtls))
-                {
-                    if (_log.IsInfoEnabled)
-                        _log.Info("Configuring OLAP ETLs configuration from smuggler");
-                    foreach (var etl in databaseRecord.OlapEtls)
-                    {
-                        currentDatabaseRecord?.OlapEtls.ForEach(x =>
-                        {
-                            if (x.Name.Equals(etl.Name, StringComparison.OrdinalIgnoreCase))
-                            {
-                                tasks.Add(_database.ServerStore.SendToLeaderAsync(new DeleteOngoingTaskCommand(x.TaskId, OngoingTaskType.OlapEtl, _database.Name, RaftIdGenerator.DontCareId)));
-                            }
-                        });
-                        etl.TaskId = 0;
-                        etl.Disabled = true;
-                        tasks.Add(_database.ServerStore.SendToLeaderAsync(new AddOlapEtlCommand(etl, _database.Name, RaftIdGenerator.DontCareId)));
-                    }
-                    progress.OlapEtlsUpdated = true;
-                }
-                
-                if (databaseRecord.ElasticSearchConnectionStrings.Count > 0 && databaseRecordItemType.HasFlag(DatabaseRecordItemType.ElasticSearchConnectionStrings))
-                {
-                    if (_log.IsInfoEnabled)
-                        _log.Info("Configuring ElasticSearch connection strings from smuggler");
-                    foreach (var connectionString in databaseRecord.ElasticSearchConnectionStrings)
-                    {
-                        tasks.Add(_database.ServerStore.SendToLeaderAsync(new PutElasticSearchConnectionStringCommand(connectionString.Value, _database.Name, RaftIdGenerator.DontCareId)));
-                    }
-                    progress.ElasticSearchConnectionStringsUpdated = true;
-                }
-                
-                if (databaseRecord.ElasticSearchEtls.Count > 0 && databaseRecordItemType.HasFlag(DatabaseRecordItemType.ElasticSearchEtls))
-                {
-                    if (_log.IsInfoEnabled)
-                        _log.Info("Configuring ElasticSearch ETLs configuration from smuggler");
-                    foreach (var etl in databaseRecord.ElasticSearchEtls)
-                    {
-                        currentDatabaseRecord?.ElasticSearchEtls.ForEach(x =>
-                        {
-                            if (x.Name.Equals(etl.Name, StringComparison.OrdinalIgnoreCase))
-                            {
-                                tasks.Add(_database.ServerStore.SendToLeaderAsync(new DeleteOngoingTaskCommand(x.TaskId, OngoingTaskType.ElasticSearchEtl, _database.Name, RaftIdGenerator.DontCareId)));
-                            }
-                        });
-                        etl.TaskId = 0;
-                        etl.Disabled = true;
-                        tasks.Add(_database.ServerStore.SendToLeaderAsync(new AddElasticSearchEtlCommand(etl, _database.Name, RaftIdGenerator.DontCareId)));
-                    }
-                    progress.ElasticSearchEtlsUpdated = true;
-                }
-
-                if (tasks.Count == 0)
-                    return;
-
-                long maxIndex = 0;
-                foreach (var task in tasks)
-                {
-                    var (index, _) = await task;
-                    if (index > maxIndex)
-                        maxIndex = index;
-                }
-
-                await _database.RachisLogIndexNotifications.WaitForIndexNotification(maxIndex, _database.ServerStore.Engine.OperationTimeout);
-
-                tasks.Clear();
-            }
-
-            public ValueTask DisposeAsync()
-            {
-                return default;
-            }
-        }
-
->>>>>>> 1532f86a
         public class MergedBatchPutCommand : TransactionOperationsMerger.MergedTransactionCommand, IDisposable
         {
             public bool IsRevision;
