﻿using System;
using System.Collections.Generic;
using System.IO;
using System.IO.Compression;
using System.Linq;
using System.Threading.Tasks;
using Raven.Client;
using Raven.Client.Documents.Indexes;
using Raven.Client.Documents.Indexes.Analysis;
using Raven.Client.Documents.Operations;
using Raven.Client.Documents.Operations.DataArchival;
using Raven.Client.Documents.Operations.Attachments;
using Raven.Client.Documents.Operations.Backups;
using Raven.Client.Documents.Operations.Configuration;
using Raven.Client.Documents.Operations.Counters;
using Raven.Client.Documents.Operations.ETL;
using Raven.Client.Documents.Operations.ETL.ElasticSearch;
using Raven.Client.Documents.Operations.ETL.OLAP;
using Raven.Client.Documents.Operations.ETL.Queue;
using Raven.Client.Documents.Operations.ETL.SQL;
using Raven.Client.Documents.Operations.Expiration;
using Raven.Client.Documents.Operations.Refresh;
using Raven.Client.Documents.Operations.Replication;
using Raven.Client.Documents.Operations.Revisions;
using Raven.Client.Documents.Operations.TimeSeries;
using Raven.Client.Documents.Queries.Sorting;
using Raven.Client.Documents.Smuggler;
using Raven.Client.Documents.Subscriptions;
using Raven.Client.ServerWide;
using Raven.Client.ServerWide.Operations.Integrations.PostgreSQL;
using Raven.Client.Util;
using Raven.Server.Config;
using Raven.Server.Documents;
using Raven.Server.Documents.Indexes;
using Raven.Server.Documents.PeriodicBackup;
using Raven.Server.Extensions;
using Raven.Server.Json;
using Raven.Server.Routing;
using Raven.Server.ServerWide.Commands;
using Raven.Server.Smuggler.Documents.Data;
using Raven.Server.Web.System;
using Sparrow.Json;
using Sparrow.Json.Parsing;
using BackupUtils = Raven.Server.Utils.BackupUtils;
using ShardingConfiguration = Raven.Client.ServerWide.Sharding.ShardingConfiguration;

namespace Raven.Server.Smuggler.Documents
{
    public sealed class StreamDestination : ISmugglerDestination
    {
        private readonly Stream _stream;
        private Stream _outputStream;
        private readonly JsonOperationContext _context;
        private readonly ISmugglerSource _source;
        private readonly CompressionLevel _compressionLevel;
        private readonly ExportCompressionAlgorithm _compressionAlgorithm;
        private AsyncBlittableJsonTextWriter _writer;
        private DatabaseSmugglerOptionsServerSide _options;
        private Func<LazyStringValue, bool> _filterMetadataProperty;

        public StreamDestination(Stream stream, JsonOperationContext context, ISmugglerSource source, ExportCompressionAlgorithm compressionAlgorithm, CompressionLevel compressionLevel)
        {
            _stream = stream;
            _context = context;
            _source = source;
            _compressionAlgorithm = compressionAlgorithm;
            _compressionLevel = compressionLevel;
        }

        public ValueTask<IAsyncDisposable> InitializeAsync(DatabaseSmugglerOptionsServerSide options, SmugglerResult result, Action<IOperationProgress> onProgress, long buildVersion)
        {
            _outputStream = BackupUtils.GetCompressionStream(_stream, _compressionAlgorithm, _compressionLevel);
            _writer = new AsyncBlittableJsonTextWriter(_context, _outputStream);
            _options = options;

            SetupMetadataFilterMethod(_context);
            if (options.IsShard == false)
            {
                _writer.WriteStartObject();
                _writer.WritePropertyName("BuildVersion");
                _writer.WriteInteger(buildVersion);
            }

            return ValueTask.FromResult(InitializeAsyncDispose());
        }

        private IAsyncDisposable InitializeAsyncDispose()
        {
            return new AsyncDisposableAction(async () =>
            {
                if (_options.IsShard == false)
                {
                    _writer.WriteEndObject();
                }

                await _writer.DisposeAsync();
                await _outputStream.DisposeAsync();
            });
        }

        private void SetupMetadataFilterMethod(JsonOperationContext context)
        {
            var skipCountersMetadata = _options.OperateOnTypes.HasFlag(DatabaseItemType.CounterGroups) == false;
            var skipAttachmentsMetadata = _options.OperateOnTypes.HasFlag(DatabaseItemType.Attachments) == false;
            var skipTimeSeriesMetadata = _options.OperateOnTypes.HasFlag(DatabaseItemType.TimeSeries) == false;

            var flags = 0;
            if (skipCountersMetadata)
                flags += 1;
            if (skipAttachmentsMetadata)
                flags += 2;
            if (skipTimeSeriesMetadata)
                flags += 4;

            if (flags == 0)
                return;

            var counters = context.GetLazyString(Constants.Documents.Metadata.Counters);
            var attachments = context.GetLazyString(Constants.Documents.Metadata.Attachments);
            var timeSeries = context.GetLazyString(Constants.Documents.Metadata.TimeSeries);

            switch (flags)
            {
                case 1: // counters
                    _filterMetadataProperty = metadataProperty => metadataProperty.Equals(counters);
                    break;

                case 2: // attachments
                    _filterMetadataProperty = metadataProperty => metadataProperty.Equals(attachments);
                    break;

                case 3: // counters, attachments
                    _filterMetadataProperty = metadataProperty => metadataProperty.Equals(counters) || metadataProperty.Equals(attachments);
                    break;

                case 4: // timeseries
                    _filterMetadataProperty = metadataProperty => metadataProperty.Equals(timeSeries);
                    break;

                case 5: // counters, timeseries
                    _filterMetadataProperty = metadataProperty => metadataProperty.Equals(counters) || metadataProperty.Equals(timeSeries);
                    break;

                case 6: // attachments, timeseries
                    _filterMetadataProperty = metadataProperty => metadataProperty.Equals(attachments) || metadataProperty.Equals(timeSeries);
                    break;

                case 7: // counters, attachments, timeseries
                    _filterMetadataProperty = metadataProperty => metadataProperty.Equals(counters) || metadataProperty.Equals(attachments) || metadataProperty.Equals(timeSeries);
                    break;

                default:
                    throw new NotSupportedException($"Not supported value: {flags}");
            }
        }

        public IDatabaseRecordActions DatabaseRecord()
        {
            return new DatabaseRecordActions(_writer, _context);
        }

        public IDocumentActions Documents(bool throwOnDuplicateCollection)
        {
            return new StreamDocumentActions(_writer, _context, _source, _options, _filterMetadataProperty, "Docs");
        }

        public IDocumentActions RevisionDocuments()
        {
            return new StreamDocumentActions(_writer, _context, _source, _options, _filterMetadataProperty, nameof(DatabaseItemType.RevisionDocuments));
        }

        public IDocumentActions Tombstones()
        {
            return new StreamDocumentActions(_writer, _context, _source, _options, _filterMetadataProperty, nameof(DatabaseItemType.Tombstones));
        }

        public IDocumentActions Conflicts()
        {
            return new StreamDocumentActions(_writer, _context, _source, _options, _filterMetadataProperty, nameof(DatabaseItemType.Conflicts));
        }

        public IKeyValueActions<long> Identities()
        {
            return new StreamKeyValueActions<long>(_writer, nameof(DatabaseItemType.Identities));
        }

        public ICompareExchangeActions CompareExchange(string databaseName, JsonOperationContext context, BackupKind? backupKind, bool withDocuments)
        {
            return withDocuments ? null : new StreamCompareExchangeActions(_writer, context, nameof(DatabaseItemType.CompareExchange));
        }

        public ICompareExchangeActions CompareExchangeTombstones(string databaseName, JsonOperationContext context)
        {
            return new StreamCompareExchangeActions(_writer, context, nameof(DatabaseItemType.CompareExchangeTombstones));
        }

        public ICounterActions Counters(SmugglerResult result)
        {
            return new StreamCounterActions(_writer, _context, this, nameof(DatabaseItemType.CounterGroups));
        }

        public ISubscriptionActions Subscriptions()
        {
            return new StreamSubscriptionActions(_writer, _context, nameof(DatabaseItemType.Subscriptions));
        }

        public IReplicationHubCertificateActions ReplicationHubCertificates()
        {
            return new StreamReplicationHubCertificateActions(_writer, _context, nameof(DatabaseItemType.ReplicationHubCertificates));
        }

        public ITimeSeriesActions TimeSeries()
        {
            return new StreamTimeSeriesActions(_writer, _context, nameof(DatabaseItemType.TimeSeries));
        }

        public ITimeSeriesActions TimeSeriesDeletedRanges()
        {
            return new StreamTimeSeriesActions(_writer, _context, nameof(DatabaseItemType.TimeSeriesDeletedRanges));
        }

        public IIndexActions Indexes()
        {
            return new StreamIndexActions(_writer, _context);
        }

        public ILegacyActions LegacyDocumentDeletions()
        {
            return new StreamLegacyActions(_writer, "DocsDeletions");
        }

        public ILegacyActions LegacyAttachmentDeletions()
        {
            return new StreamLegacyActions(_writer, "AttachmentsDeletions");
        }

        private sealed class DatabaseRecordActions : IDatabaseRecordActions
        {
            private readonly AsyncBlittableJsonTextWriter _writer;
            private readonly JsonOperationContext _context;

            public DatabaseRecordActions(AsyncBlittableJsonTextWriter writer, JsonOperationContext context)
            {
                _writer = writer;
                _context = context;

                _writer.WriteComma();
                _writer.WritePropertyName(nameof(DatabaseItemType.DatabaseRecord));
                _writer.WriteStartObject();
            }

            public async ValueTask WriteDatabaseRecordAsync(DatabaseRecord databaseRecord, SmugglerResult result, AuthorizationStatus authorizationStatus, DatabaseRecordItemType databaseRecordItemType)
            {
                _writer.WritePropertyName(nameof(databaseRecord.DatabaseName));
                _writer.WriteString(databaseRecord.DatabaseName);
                _writer.WriteComma();

                _writer.WritePropertyName(nameof(databaseRecord.Encrypted));
                _writer.WriteBool(databaseRecord.Encrypted);
                _writer.WriteComma();

                _writer.WriteArray(nameof(databaseRecord.UnusedDatabaseIds), databaseRecord.UnusedDatabaseIds);

                if (databaseRecordItemType.Contain(DatabaseRecordItemType.LockMode))
                {
                    _writer.WriteComma();
                    _writer.WritePropertyName(nameof(databaseRecord.LockMode));
                    _writer.WriteString(databaseRecord.LockMode.ToString());
                }

                if (databaseRecordItemType.Contain(DatabaseRecordItemType.ConflictSolverConfig))
                {
                    _writer.WriteComma();
                    _writer.WritePropertyName(nameof(databaseRecord.ConflictSolverConfig));
                    WriteConflictSolver(databaseRecord.ConflictSolverConfig);
                }

                if (databaseRecordItemType.Contain(DatabaseRecordItemType.Settings))
                {
                    _writer.WriteComma();
                    _writer.WritePropertyName(nameof(databaseRecord.Settings));
                    WriteSettings(databaseRecord.Settings);
                }

                if (databaseRecordItemType.Contain(DatabaseRecordItemType.Revisions))
                {
                    _writer.WriteComma();
                    _writer.WritePropertyName(nameof(databaseRecord.Revisions));
                    WriteRevisions(databaseRecord.Revisions);
                }

                if (databaseRecordItemType.Contain(DatabaseRecordItemType.TimeSeries))
                {
                    _writer.WriteComma();
                    _writer.WritePropertyName(nameof(databaseRecord.TimeSeries));
                    WriteTimeSeries(databaseRecord.TimeSeries);
                }

                if (databaseRecordItemType.Contain(DatabaseRecordItemType.DocumentsCompression))
                {
                    _writer.WriteComma();
                    _writer.WritePropertyName(nameof(databaseRecord.DocumentsCompression));
                    WriteDocumentsCompression(databaseRecord.DocumentsCompression);
                }

                if (databaseRecordItemType.Contain(DatabaseRecordItemType.Expiration))
                {
                    _writer.WriteComma();
                    _writer.WritePropertyName(nameof(databaseRecord.Expiration));
                    WriteExpiration(databaseRecord.Expiration);
                }

                if (databaseRecordItemType.Contain(DatabaseRecordItemType.DataArchival))
                {
                    _writer.WriteComma();
                    _writer.WritePropertyName(nameof(databaseRecord.DataArchival));
                    WriteDataArchival(databaseRecord.DataArchival);
                }

                if (databaseRecordItemType.Contain(DatabaseRecordItemType.Refresh))
                {
                    _writer.WriteComma();
                    _writer.WritePropertyName(nameof(databaseRecord.Refresh));
                    WriteRefresh(databaseRecord.Refresh);
                }

                if (databaseRecordItemType.Contain(DatabaseRecordItemType.Client))
                {
                    _writer.WriteComma();
                    _writer.WritePropertyName(nameof(databaseRecord.Client));
                    WriteClientConfiguration(databaseRecord.Client);
                }

                if (databaseRecordItemType.Contain(DatabaseRecordItemType.Sorters))
                {
                    _writer.WriteComma();
                    _writer.WritePropertyName(nameof(databaseRecord.Sorters));
                    WriteSorters(databaseRecord.Sorters);
                }

                if (databaseRecordItemType.Contain(DatabaseRecordItemType.Analyzers))
                {
                    _writer.WriteComma();
                    _writer.WritePropertyName(nameof(databaseRecord.Analyzers));
                    WriteAnalyzers(databaseRecord.Analyzers);
                }

                if (databaseRecordItemType.Contain(DatabaseRecordItemType.IndexesHistory))
                {
                    _writer.WriteComma();
                    _writer.WritePropertyName(nameof(databaseRecord.IndexesHistory));
                    WriteIndexesHistory(databaseRecord.IndexesHistory);
                }

                if (databaseRecord.IsSharded)
                {
                    _writer.WriteComma();
                    _writer.WritePropertyName(nameof(databaseRecord.Sharding));
                    WriteShardingConfiguration(databaseRecord.Sharding);
                }

                switch (authorizationStatus)
                {
                    case AuthorizationStatus.DatabaseAdmin:
                    case AuthorizationStatus.Operator:
                    case AuthorizationStatus.ClusterAdmin:
                        if (databaseRecordItemType.Contain(DatabaseRecordItemType.RavenConnectionStrings))
                        {
                            _writer.WriteComma();
                            _writer.WritePropertyName(nameof(databaseRecord.RavenConnectionStrings));
                            WriteRavenConnectionStrings(databaseRecord.RavenConnectionStrings);
                        }

                        if (databaseRecordItemType.Contain(DatabaseRecordItemType.SqlConnectionStrings))
                        {
                            _writer.WriteComma();
                            _writer.WritePropertyName(nameof(databaseRecord.SqlConnectionStrings));
                            WriteSqlConnectionStrings(databaseRecord.SqlConnectionStrings);
                        }

                        if (databaseRecordItemType.Contain(DatabaseRecordItemType.PeriodicBackups))
                        {
                            _writer.WriteComma();
                            _writer.WritePropertyName(nameof(databaseRecord.PeriodicBackups));
                            WritePeriodicBackups(databaseRecord.PeriodicBackups);
                        }

                        if (databaseRecordItemType.Contain(DatabaseRecordItemType.ExternalReplications))
                        {
                            _writer.WriteComma();
                            _writer.WritePropertyName(nameof(databaseRecord.ExternalReplications));
                            WriteExternalReplications(databaseRecord.ExternalReplications);
                        }

                        if (databaseRecordItemType.Contain(DatabaseRecordItemType.RavenEtls))
                        {
                            _writer.WriteComma();
                            _writer.WritePropertyName(nameof(databaseRecord.RavenEtls));
                            WriteRavenEtls(databaseRecord.RavenEtls);
                        }

                        if (databaseRecordItemType.Contain(DatabaseRecordItemType.SqlEtls))
                        {
                            _writer.WriteComma();
                            _writer.WritePropertyName(nameof(databaseRecord.SqlEtls));
                            WriteSqlEtls(databaseRecord.SqlEtls);
                        }

                        if (databaseRecordItemType.Contain(DatabaseRecordItemType.HubPullReplications))
                        {
                            _writer.WriteComma();
                            _writer.WritePropertyName(nameof(databaseRecord.HubPullReplications));
                            WriteHubPullReplications(databaseRecord.HubPullReplications);
                        }

                        if (databaseRecordItemType.Contain(DatabaseRecordItemType.SinkPullReplications))
                        {
                            _writer.WriteComma();
                            _writer.WritePropertyName(nameof(databaseRecord.SinkPullReplications));
                            WriteSinkPullReplications(databaseRecord.SinkPullReplications);
                        }

                        if (databaseRecordItemType.Contain(DatabaseRecordItemType.OlapConnectionStrings))
                        {
                            _writer.WriteComma();
                            _writer.WritePropertyName(nameof(databaseRecord.OlapConnectionStrings));
                            WriteOlapConnectionStrings(databaseRecord.OlapConnectionStrings);
                        }

                        if (databaseRecordItemType.Contain(DatabaseRecordItemType.OlapEtls))
                        {
                            _writer.WriteComma();
                            _writer.WritePropertyName(nameof(databaseRecord.OlapEtls));
                            WriteOlapEtls(databaseRecord.OlapEtls);
                        }

                        if (databaseRecordItemType.Contain(DatabaseRecordItemType.ElasticSearchConnectionStrings))
                        {
                            _writer.WriteComma();
                            _writer.WritePropertyName(nameof(databaseRecord.ElasticSearchConnectionStrings));
                            WriteElasticSearchConnectionStrings(databaseRecord.ElasticSearchConnectionStrings);
                        }

                        if (databaseRecordItemType.Contain(DatabaseRecordItemType.ElasticSearchEtls))
                        {
                            _writer.WriteComma();
                            _writer.WritePropertyName(nameof(databaseRecord.ElasticSearchEtls));
                            WriteElasticSearchEtls(databaseRecord.ElasticSearchEtls);
                        }

                        if (databaseRecordItemType.Contain(DatabaseRecordItemType.QueueConnectionStrings))
                        {
                            _writer.WriteComma();
                            _writer.WritePropertyName(nameof(databaseRecord.QueueConnectionStrings));
                            WriteQueueConnectionStrings(databaseRecord.QueueConnectionStrings);
                        }

                        if (databaseRecordItemType.Contain(DatabaseRecordItemType.QueueEtls))
                        {
                            _writer.WriteComma();
                            _writer.WritePropertyName(nameof(databaseRecord.QueueEtls));
                            WriteQueueEtls(databaseRecord.QueueEtls);
                        }

                        if (databaseRecord.Integrations != null)
                        {
                            _writer.WriteComma();
                            _writer.WritePropertyName(nameof(databaseRecord.Integrations));

                            _writer.WriteStartObject();

                            if (databaseRecordItemType.Contain(DatabaseRecordItemType.PostgreSQLIntegration))
                            {
                                _writer.WritePropertyName(nameof(databaseRecord.Integrations.PostgreSql));
                                WritePostgreSqlConfiguration(databaseRecord.Integrations.PostgreSql);
                            }

                            _writer.WriteEndObject();
                        }
<<<<<<< HEAD
=======

                        if (databaseRecord.Studio != null)
                        {
                            _writer.WriteComma();
                            _writer.WritePropertyName(nameof(databaseRecord.Studio));

                            WriteStudioConfiguration(databaseRecord.Studio);
                        }

                        if (databaseRecord.RevisionsForConflicts != null)
                        {
                            _writer.WriteComma();
                            _writer.WritePropertyName(nameof(databaseRecord.RevisionsForConflicts));

                            WriteRevisionsForConflictsConfiguration(databaseRecord.RevisionsForConflicts);
                        }

>>>>>>> 76335861
                        break;
                }

                await _writer.MaybeFlushAsync();
            }

            private void WriteRevisionsForConflictsConfiguration(RevisionsCollectionConfiguration revisionsForConflictsConfiguration)
            {
                if (revisionsForConflictsConfiguration == null)
                {
                    _writer.WriteNull();
                    return;
                }
                _context.Write(_writer, revisionsForConflictsConfiguration.ToJson());
            }

            private void WriteStudioConfiguration(StudioConfiguration studioConfiguration)
            {
                if (studioConfiguration == null)
                {
                    _writer.WriteNull();
                    return;
                }
                _context.Write(_writer, studioConfiguration.ToJson());
            }

            private void WriteHubPullReplications(List<PullReplicationDefinition> hubPullReplications)
            {
                if (hubPullReplications == null)
                {
                    _writer.WriteNull();
                    return;
                }
                _writer.WriteStartArray();
                var first = true;
                foreach (var pullReplication in hubPullReplications)
                {
                    if (first == false)
                        _writer.WriteComma();
                    first = false;

                    _context.Write(_writer, pullReplication.ToJson());
                }
                _writer.WriteEndArray();
            }

            private void WriteSinkPullReplications(List<PullReplicationAsSink> sinkPullReplications)
            {
                if (sinkPullReplications == null)
                {
                    _writer.WriteNull();
                    return;
                }
                _writer.WriteStartArray();
                var first = true;
                foreach (var pullReplication in sinkPullReplications)
                {
                    if (first == false)
                        _writer.WriteComma();
                    first = false;

                    _context.Write(_writer, pullReplication.ToJson());
                }
                _writer.WriteEndArray();
            }

            private void WriteSorters(Dictionary<string, SorterDefinition> sorters)
            {
                if (sorters == null)
                {
                    _writer.WriteNull();
                    return;
                }

                _writer.WriteStartObject();
                var first = true;
                foreach (var sorter in sorters)
                {
                    if (first == false)
                        _writer.WriteComma();
                    first = false;

                    _writer.WritePropertyName(sorter.Key);
                    _context.Write(_writer, sorter.Value.ToJson());
                }

                _writer.WriteEndObject();
            }

            private void WriteAnalyzers(Dictionary<string, AnalyzerDefinition> analyzers)
            {
                if (analyzers == null)
                {
                    _writer.WriteNull();
                    return;
                }

                _writer.WriteStartObject();
                var first = true;
                foreach (var analyzer in analyzers)
                {
                    if (first == false)
                        _writer.WriteComma();
                    first = false;

                    _writer.WritePropertyName(analyzer.Key);
                    _context.Write(_writer, analyzer.Value.ToJson());
                }

                _writer.WriteEndObject();
            }

            private void WriteIndexesHistory(Dictionary<string, List<IndexHistoryEntry>> indexesHistory)
            {
                if (indexesHistory == null)
                {
                    _writer.WriteNull();
                    return;
                }

                _writer.WriteStartObject();

                var first = true;
                foreach (var historyOfIndex in indexesHistory)
                {
                    if (first == false)
                        _writer.WriteComma();
                    first = false;

                    _writer.WritePropertyName(historyOfIndex.Key);
                    bool isFirstChangeOfIndex = true;

                    _writer.WriteStartArray();
                    foreach (var changeOfIndex in historyOfIndex.Value)
                    {
                        if (isFirstChangeOfIndex == false)
                            _writer.WriteComma();
                        isFirstChangeOfIndex = false;

                        _writer.WriteStartObject();

                        _writer.WritePropertyName(nameof(changeOfIndex.Source));
                        _writer.WriteString(changeOfIndex.Source);
                        _writer.WriteComma();

                        _writer.WritePropertyName(nameof(changeOfIndex.CreatedAt));
                        _writer.WriteDateTime(changeOfIndex.CreatedAt, true);
                        _writer.WriteComma();

                        _writer.WritePropertyName(nameof(changeOfIndex.RollingDeployment));
                        _writer.WriteStartObject();
                        bool isFirstRolling = true;
                        foreach (var (rollingName, rollingIndexDeployment) in changeOfIndex?.RollingDeployment)
                        {
                            if (isFirstRolling == false)
                                _writer.WriteComma();
                            isFirstRolling = false;
                            _writer.WritePropertyName(rollingName);
                            _context.Write(_writer, rollingIndexDeployment.ToJson());
                        }
                        _writer.WriteEndObject();
                        _writer.WriteComma();

                        _writer.WritePropertyName(nameof(changeOfIndex.Definition));
                        _context.Write(_writer, changeOfIndex.Definition.ToJson());

                        _writer.WriteEndObject();
                    }
                    _writer.WriteEndArray();
                }

                _writer.WriteEndObject();
            }


            private static readonly HashSet<string> DoNotBackUp = new HashSet<string>(StringComparer.OrdinalIgnoreCase)
            {
                RavenConfiguration.GetKey(x => x.Core.DataDirectory),
                RavenConfiguration.GetKey(x => x.Storage.TempPath),
                RavenConfiguration.GetKey(x => x.Indexing.TempPath),
                RavenConfiguration.GetKey(x => x.Licensing.License),
                RavenConfiguration.GetKey(x => x.Core.RunInMemory)
            };

            private static readonly HashSet<string> ServerWideKeys = DatabaseHelper.GetServerWideOnlyConfigurationKeys().ToHashSet(StringComparer.OrdinalIgnoreCase);

            private void WriteSettings(Dictionary<string, string> settings)
            {
                if (settings == null)
                {
                    _writer.WriteNull();
                    return;
                }

                _writer.WriteStartArray();
                var first = true;
                foreach (var config in settings)
                {
                    if (!(DoNotBackUp.Contains(config.Key) ||
                          ServerWideKeys.Contains(config.Key)))
                    {
                        if (first == false)
                            _writer.WriteComma();
                        first = false;
                        _writer.WriteStartObject();
                        _writer.WritePropertyName(config.Key);
                        _writer.WriteString(config.Value);
                        _writer.WriteEndObject();
                    }
                }
                _writer.WriteEndArray();
            }

            private void WriteSqlEtls(List<SqlEtlConfiguration> sqlEtlConfiguration)
            {
                if (sqlEtlConfiguration == null)
                {
                    _writer.WriteNull();
                    return;
                }
                _writer.WriteStartArray();

                var first = true;
                foreach (var etl in sqlEtlConfiguration)
                {
                    if (first == false)
                        _writer.WriteComma();
                    first = false;
                    _context.Write(_writer, etl.ToJson());
                }

                _writer.WriteEndArray();
            }

            private void WriteRavenEtls(List<RavenEtlConfiguration> ravenEtlConfiguration)
            {
                if (ravenEtlConfiguration == null)
                {
                    _writer.WriteNull();
                    return;
                }
                _writer.WriteStartArray();

                var first = true;
                foreach (var etl in ravenEtlConfiguration)
                {
                    if (first == false)
                        _writer.WriteComma();
                    first = false;
                    _context.Write(_writer, etl.ToJson());
                }

                _writer.WriteEndArray();
            }

            private void WriteOlapEtls(List<OlapEtlConfiguration> olapEtlConfiguration)
            {
                if (olapEtlConfiguration == null)
                {
                    _writer.WriteNull();
                    return;
                }
                _writer.WriteStartArray();

                var first = true;
                foreach (var etl in olapEtlConfiguration)
                {
                    if (first == false)
                        _writer.WriteComma();
                    first = false;
                    _context.Write(_writer, etl.ToJson());
                }

                _writer.WriteEndArray();
            }

            private void WriteElasticSearchEtls(List<ElasticSearchEtlConfiguration> elasticSearchEtlConfiguration)
            {
                if (elasticSearchEtlConfiguration == null)
                {
                    _writer.WriteNull();
                    return;
                }
                _writer.WriteStartArray();

                var first = true;
                foreach (var etl in elasticSearchEtlConfiguration)
                {
                    if (first == false)
                        _writer.WriteComma();
                    first = false;
                    _context.Write(_writer, etl.ToJson());
                }

                _writer.WriteEndArray();
            }

            private void WriteQueueEtls(List<QueueEtlConfiguration> queueEtlConfiguration)
            {
                if (queueEtlConfiguration == null)
                {
                    _writer.WriteNull();
                    return;
                }
                _writer.WriteStartArray();

                var first = true;
                foreach (var etl in queueEtlConfiguration)
                {
                    if (first == false)
                        _writer.WriteComma();
                    first = false;
                    _context.Write(_writer, etl.ToJson());
                }

                _writer.WriteEndArray();
            }

            private void WriteExternalReplications(List<ExternalReplication> externalReplication)
            {
                if (externalReplication == null)
                {
                    _writer.WriteNull();
                    return;
                }
                _writer.WriteStartArray();

                var first = true;
                foreach (var replication in externalReplication)
                {
                    if (first == false)
                        _writer.WriteComma();
                    first = false;

                    _context.Write(_writer, replication.ToJson());
                }

                _writer.WriteEndArray();
            }

            private void WritePeriodicBackups(List<PeriodicBackupConfiguration> periodicBackup)
            {
                if (periodicBackup == null)
                {
                    _writer.WriteNull();
                    return;
                }
                _writer.WriteStartArray();

                var first = true;

                foreach (var backup in periodicBackup)
                {
                    if (first == false)
                        _writer.WriteComma();
                    first = false;
                    _context.Write(_writer, backup.ToJson());
                }
                _writer.WriteEndArray();
            }

            private void WriteConflictSolver(ConflictSolver conflictSolver)
            {
                if (conflictSolver == null)
                {
                    _writer.WriteNull();
                    return;
                }
                _context.Write(_writer, conflictSolver.ToJson());
            }

            private void WriteClientConfiguration(ClientConfiguration clientConfiguration)
            {
                if (clientConfiguration == null)
                {
                    _writer.WriteNull();
                    return;
                }
                _context.Write(_writer, clientConfiguration.ToJson());
            }

            private void WriteExpiration(ExpirationConfiguration expiration)
            {
                if (expiration == null)
                {
                    _writer.WriteNull();
                    return;
                }

                _context.Write(_writer, expiration.ToJson());
            }

            private void WriteDataArchival(DataArchivalConfiguration dataArchival)
            {
                if (dataArchival == null)
                {
                    _writer.WriteNull();
                    return;
                }

                _context.Write(_writer, dataArchival.ToJson());
            }

            private void WriteRefresh(RefreshConfiguration refresh)
            {
                if (refresh == null)
                {
                    _writer.WriteNull();
                    return;
                }

                _context.Write(_writer, refresh.ToJson());
            }

            private void WriteRevisions(RevisionsConfiguration revisions)
            {
                if (revisions == null)
                {
                    _writer.WriteNull();
                    return;
                }
                _context.Write(_writer, revisions.ToJson());
            }

            private void WriteTimeSeries(TimeSeriesConfiguration timeSeries)
            {
                if (timeSeries == null)
                {
                    _writer.WriteNull();
                    return;
                }
                _context.Write(_writer, timeSeries.ToJson());
            }

            private void WriteDocumentsCompression(DocumentsCompressionConfiguration compressionConfiguration)
            {
                if (compressionConfiguration == null)
                {
                    _writer.WriteNull();
                    return;
                }
                _context.Write(_writer, compressionConfiguration.ToJson());
            }

            private void WriteRavenConnectionStrings(Dictionary<string, RavenConnectionString> connections)
            {
                _writer.WriteStartObject();

                var first = true;
                foreach (var ravenConnectionString in connections)
                {
                    if (first == false)
                        _writer.WriteComma();
                    first = false;

                    _writer.WritePropertyName(ravenConnectionString.Key);

                    _context.Write(_writer, ravenConnectionString.Value.ToJson());
                }

                _writer.WriteEndObject();
            }

            private void WriteSqlConnectionStrings(Dictionary<string, SqlConnectionString> connections)
            {
                _writer.WriteStartObject();

                var first = true;
                foreach (var sqlConnectionString in connections)
                {
                    if (first == false)
                        _writer.WriteComma();
                    first = false;

                    _writer.WritePropertyName(sqlConnectionString.Key);

                    _context.Write(_writer, sqlConnectionString.Value.ToJson());
                }

                _writer.WriteEndObject();
            }

            private void WriteOlapConnectionStrings(Dictionary<string, OlapConnectionString> connections)
            {
                _writer.WriteStartObject();

                var first = true;
                foreach (var olapConnectionString in connections)
                {
                    if (first == false)
                        _writer.WriteComma();
                    first = false;

                    _writer.WritePropertyName(olapConnectionString.Key);

                    _context.Write(_writer, olapConnectionString.Value.ToJson());
                }

                _writer.WriteEndObject();
            }

            private void WriteElasticSearchConnectionStrings(Dictionary<string, ElasticSearchConnectionString> connections)
            {
                _writer.WriteStartObject();

                var first = true;
                foreach (var elasticSearchConnectionString in connections)
                {
                    if (first == false)
                        _writer.WriteComma();
                    first = false;

                    _writer.WritePropertyName(elasticSearchConnectionString.Key);

                    _context.Write(_writer, elasticSearchConnectionString.Value.ToJson());
                }

                _writer.WriteEndObject();
            }

            private void WriteQueueConnectionStrings(Dictionary<string, QueueConnectionString> connections)
            {
                _writer.WriteStartObject();

                var first = true;
                foreach (var queueConnectionString in connections)
                {
                    if (first == false)
                        _writer.WriteComma();
                    first = false;

                    _writer.WritePropertyName(queueConnectionString.Key);

                    _context.Write(_writer, queueConnectionString.Value.ToJson());
                }

                _writer.WriteEndObject();
            }

            private void WritePostgreSqlConfiguration(PostgreSqlConfiguration postgreSqlConfig)
            {
                if (postgreSqlConfig == null)
                {
                    _writer.WriteNull();
                    return;
                }
                _context.Write(_writer, postgreSqlConfig.ToJson());
            }

            private void WriteShardingConfiguration(ShardingConfiguration shardingConfiguration)
            {
                _writer.WriteStartObject();

                _writer.WritePropertyName(nameof(ShardingConfiguration.Shards));
                _context.Write(_writer, DynamicJsonValue.Convert(shardingConfiguration.Shards));

                _writer.WritePropertyName(nameof(ShardingConfiguration.BucketRanges));
                _context.Write(_writer, new DynamicJsonArray(shardingConfiguration.BucketRanges.Select(x => x.ToJson())));

                _writer.WritePropertyName(nameof(ShardingConfiguration.Prefixed));
                _context.Write(_writer, new DynamicJsonArray(shardingConfiguration.Prefixed.Select(x => x.ToJson())));

                _writer.WriteEndObject();
            }

            public ValueTask DisposeAsync()
            {
                _writer.WriteEndObject();
                return default;
            }
        }

        private sealed class StreamIndexActions : StreamActionsBase, IIndexActions
        {
            private readonly JsonOperationContext _context;

            public StreamIndexActions(AsyncBlittableJsonTextWriter writer, JsonOperationContext context)
                : base(writer, "Indexes")
            {
                _context = context;
            }

            public async ValueTask WriteAutoIndexAsync(IndexDefinitionBaseServerSide indexDefinition, IndexType indexType, AuthorizationStatus authorizationStatus)
            {
                if (First == false)
                    Writer.WriteComma();
                First = false;

                Writer.WriteStartObject();

                Writer.WritePropertyName(nameof(IndexDefinition.Type));
                Writer.WriteString(indexType.ToString());
                Writer.WriteComma();

                Writer.WritePropertyName(nameof(IndexDefinition));
                indexDefinition.Persist(_context, Writer);

                Writer.WriteEndObject();

                await Writer.MaybeFlushAsync();
            }

            public async ValueTask WriteIndexAsync(IndexDefinition indexDefinition, AuthorizationStatus authorizationStatus)
            {
                if (First == false)
                    Writer.WriteComma();
                First = false;

                Writer.WriteStartObject();

                Writer.WritePropertyName(nameof(IndexDefinition.Type));
                Writer.WriteString(indexDefinition.Type.ToString());
                Writer.WriteComma();

                Writer.WritePropertyName(nameof(IndexDefinition));
                Writer.WriteIndexDefinition(_context, indexDefinition);

                Writer.WriteEndObject();

                await Writer.MaybeFlushAsync();
            }
        }

        private sealed class StreamCounterActions : StreamActionsBaseWithBuilder, ICounterActions
        {
            private readonly JsonOperationContext _context;
            private readonly StreamDestination _destination;
            public async ValueTask WriteCounterAsync(CounterGroupDetail counterDetail)
            {
                CountersStorage.ConvertFromBlobToNumbers(_context, counterDetail);

                using (counterDetail)
                {
                    if (First == false)
                        Writer.WriteComma();
                    First = false;

                    Writer.WriteStartObject();

                    Writer.WritePropertyName(nameof(CounterItem.DocId));
                    Writer.WriteString(counterDetail.DocumentId, skipEscaping: true);
                    Writer.WriteComma();

                    Writer.WritePropertyName(nameof(CounterItem.ChangeVector));
                    Writer.WriteString(counterDetail.ChangeVector, skipEscaping: true);
                    Writer.WriteComma();

                    Writer.WritePropertyName(nameof(CounterItem.Batch.Values));
                    Writer.WriteObject(counterDetail.Values);

                    Writer.WriteEndObject();

                    await Writer.MaybeFlushAsync();
                }
            }

            public async ValueTask WriteLegacyCounterAsync(CounterDetail counterDetail)
            {
                if (First == false)
                    Writer.WriteComma();
                First = false;

                Writer.WriteStartObject();

                Writer.WritePropertyName("DocId");
                Writer.WriteString(counterDetail.DocumentId);
                Writer.WriteComma();

                Writer.WritePropertyName("Name");
                Writer.WriteString(counterDetail.CounterName);
                Writer.WriteComma();

                Writer.WritePropertyName("Value");
                Writer.WriteDouble(counterDetail.TotalValue);
                Writer.WriteComma();

                Writer.WritePropertyName("ChangeVector");
                Writer.WriteString(counterDetail.ChangeVector);

                Writer.WriteEndObject();
                await Writer.MaybeFlushAsync();
            }

            public void RegisterForDisposal(IDisposable data)
            {

            }

            public StreamCounterActions(AsyncBlittableJsonTextWriter writer, JsonOperationContext context, StreamDestination destination, string propertyName) : base(context, writer, propertyName)
            {
                _context = context;
                _destination = destination;
            }

            public JsonOperationContext GetContextForNewDocument()
            {
                _context.CachedProperties.NewDocument();
                return _context;
            }

            public BlittableJsonDocumentBuilder GetBuilderForNewDocument(UnmanagedJsonParser parser, JsonParserState state, BlittableMetadataModifier modifier = null)
            {
                return GetOrCreateBuilder(parser, state, "stream/object", modifier);
            }

            public BlittableMetadataModifier GetMetadataModifierForNewDocument(string firstEtagOfLegacyRevision = null, long legacyRevisionsCount = 0, bool legacyImport = false,
                bool readLegacyEtag = false, DatabaseItemType operateOnTypes = DatabaseItemType.None)
            {
                return GetOrCreateMetadataModifier(firstEtagOfLegacyRevision, legacyRevisionsCount, legacyImport, readLegacyEtag, operateOnTypes);
            }

            public Task<Stream> GetTempStreamAsync()
            {
                throw new NotSupportedException("GetTempStream is never used in StreamCounterActions. Shouldn't happen");
            }
        }

        private sealed class StreamTimeSeriesActions : StreamActionsBaseWithBuilder, ITimeSeriesActions
        {
            private readonly JsonOperationContext _context;

            public StreamTimeSeriesActions(AsyncBlittableJsonTextWriter writer, JsonOperationContext context, string propertyName) : base(context, writer, propertyName)
            {
                _context = context;
            }

            public async ValueTask WriteTimeSeriesAsync(TimeSeriesItem item)
            {
                using (item)
                {
                    if (First == false)
                        Writer.WriteComma();
                    First = false;

                    Writer.WriteStartObject();
                    {
                        Writer.WritePropertyName(Constants.Documents.Blob.Document);

                        Writer.WriteStartObject();
                        {
                            Writer.WritePropertyName(nameof(TimeSeriesItem.DocId));
                            Writer.WriteString(item.DocId);
                            Writer.WriteComma();

                            Writer.WritePropertyName(nameof(TimeSeriesItem.Name));
                            Writer.WriteString(item.Name);
                            Writer.WriteComma();

                            Writer.WritePropertyName(nameof(TimeSeriesItem.ChangeVector));
                            Writer.WriteString(item.ChangeVector);
                            Writer.WriteComma();

                            Writer.WritePropertyName(nameof(TimeSeriesItem.Collection));
                            Writer.WriteString(item.Collection);
                            Writer.WriteComma();

                            Writer.WritePropertyName(nameof(TimeSeriesItem.Baseline));
                            Writer.WriteDateTime(item.Baseline, true);
                        }
                        Writer.WriteEndObject();

                        Writer.WriteComma();
                        Writer.WritePropertyName(Constants.Documents.Blob.Size);
                        Writer.WriteInteger(item.SegmentSize);
                    }
                    Writer.WriteEndObject();

                    unsafe
                    {
                        Writer.WriteMemoryChunk(item.Segment.Ptr, item.Segment.NumberOfBytes);
                    }

                    await Writer.MaybeFlushAsync();
                }
            }

            public async ValueTask WriteTimeSeriesDeletedRangeAsync(TimeSeriesDeletedRangeItemForSmuggler deletedRangeItem)
            {
                using (deletedRangeItem)
                {
                    if (First == false)
                        Writer.WriteComma();

                    First = false;

                    Writer.WriteStartObject();

                    Writer.WritePropertyName(nameof(TimeSeriesDeletedRangeItemForSmuggler.DocId));
                    Writer.WriteString(deletedRangeItem.DocId, skipEscaping: true);
                    Writer.WriteComma();

                    Writer.WritePropertyName(nameof(TimeSeriesDeletedRangeItemForSmuggler.Name));
                    Writer.WriteString(deletedRangeItem.Name, skipEscaping: true);
                    Writer.WriteComma();

                    Writer.WritePropertyName(nameof(TimeSeriesDeletedRangeItemForSmuggler.Collection));
                    Writer.WriteString(deletedRangeItem.Collection);
                    Writer.WriteComma();

                    Writer.WritePropertyName(nameof(TimeSeriesDeletedRangeItemForSmuggler.ChangeVector));
                    Writer.WriteString(deletedRangeItem.ChangeVector);
                    Writer.WriteComma();

                    Writer.WritePropertyName(nameof(TimeSeriesDeletedRangeItemForSmuggler.From));
                    Writer.WriteDateTime(deletedRangeItem.From, isUtc: true);
                    Writer.WriteComma();

                    Writer.WritePropertyName(nameof(TimeSeriesDeletedRangeItemForSmuggler.To));
                    Writer.WriteDateTime(deletedRangeItem.To, isUtc: true);

                    Writer.WriteEndObject();

                    await Writer.MaybeFlushAsync();
                }
            }

            public void RegisterForDisposal(IDisposable data)
            {
                throw new NotSupportedException($"{nameof(RegisterForDisposal)} is never used in {nameof(StreamTimeSeriesActions)}. Shouldn't happen.");
            }

            public void RegisterForReturnToTheContext(AllocatedMemoryData data)
            {
                throw new NotSupportedException($"{nameof(RegisterForReturnToTheContext)} is never used in {nameof(StreamTimeSeriesActions)}. Shouldn't happen.");
            }

            public JsonOperationContext GetContextForNewDocument()
            {
                _context.CachedProperties.NewDocument();
                return _context;
            }

            public BlittableJsonDocumentBuilder GetBuilderForNewDocument(UnmanagedJsonParser parser, JsonParserState state, BlittableMetadataModifier modifier = null)
            {
                return GetOrCreateBuilder(parser, state, "stream/object", modifier);
            }

            public BlittableMetadataModifier GetMetadataModifierForNewDocument(string firstEtagOfLegacyRevision = null, long legacyRevisionsCount = 0, bool legacyImport = false,
                bool readLegacyEtag = false, DatabaseItemType operateOnTypes = DatabaseItemType.None)
            {
                return GetOrCreateMetadataModifier(firstEtagOfLegacyRevision, legacyRevisionsCount, legacyImport, readLegacyEtag, operateOnTypes);
            }
        }

        private sealed class StreamSubscriptionActions : StreamActionsBase, ISubscriptionActions
        {
            private readonly JsonOperationContext _context;
            private readonly AbstractBlittableJsonTextWriter _writer;

            public StreamSubscriptionActions(AsyncBlittableJsonTextWriter writer, JsonOperationContext context, string propertyName) : base(writer, propertyName)
            {
                _context = context;
                _writer = writer;
            }

            public async ValueTask WriteSubscriptionAsync(SubscriptionState subscriptionState)
            {
                if (First == false)
                    Writer.WriteComma();
                First = false;

                _context.Write(_writer, subscriptionState.ToJson());

                await Writer.MaybeFlushAsync();
            }
        }

        private sealed class StreamReplicationHubCertificateActions : StreamActionsBase, IReplicationHubCertificateActions
        {
            private readonly JsonOperationContext _context;
            private readonly AsyncBlittableJsonTextWriter _writer;

            public StreamReplicationHubCertificateActions(AsyncBlittableJsonTextWriter writer, JsonOperationContext context, string propertyName) : base(writer, propertyName)
            {
                _context = context;
                _writer = writer;
            }

            public async ValueTask WriteReplicationHubCertificateAsync(string hub, ReplicationHubAccess access)
            {
                if (First == false)
                    Writer.WriteComma();
                First = false;

                var djv = access.ToJson();
                djv[nameof(RegisterReplicationHubAccessCommand.HubName)] = hub;
                _context.Write(_writer, djv);

                await Writer.MaybeFlushAsync();
            }
        }

        private sealed class StreamDocumentActions : StreamActionsBaseWithBuilder, IDocumentActions
        {
            private readonly JsonOperationContext _context;
            private readonly ISmugglerSource _source;
            private readonly DatabaseSmugglerOptionsServerSide _options;
            private readonly Func<LazyStringValue, bool> _filterMetadataProperty;
            private HashSet<string> _attachmentStreamsAlreadyExported;
            private Stream _attachmentStreamsTempFile;

            public StreamDocumentActions(AsyncBlittableJsonTextWriter writer, JsonOperationContext context, ISmugglerSource source, DatabaseSmugglerOptionsServerSide options, Func<LazyStringValue, bool> filterMetadataProperty, string propertyName)
                : base(context, writer, propertyName)
            {
                _context = context;
                _source = source;
                _options = options;
                _filterMetadataProperty = filterMetadataProperty;
            }

            public async ValueTask WriteDocumentAsync(DocumentItem item, SmugglerProgressBase.CountsWithLastEtagAndAttachments progress, Func<ValueTask> beforeFlush)
            {
                var document = item.Document;
                using (document)
                {
                    if (_options.OperateOnTypes.HasFlag(DatabaseItemType.Attachments))
                    {
                        if (item.Attachments != null)
                        {
                            foreach (var attachment in item.Attachments)
                            {
                                attachment.Stream.Position = 0;
                                await WriteAttachmentStreamAsync(attachment.Base64Hash.Content.ToString(), attachment.Stream, attachment.Tag.ToString());
                            }
                        }
                        else
                        {
                            await WriteUniqueAttachmentStreamsAsync(document, progress);
                        }
                    }

                    if (First == false)
                        Writer.WriteComma();
                    First = false;

                    Writer.WriteDocument(_context, document, metadataOnly: false, _filterMetadataProperty);

                    await Writer.MaybeFlushAsync();
                }
            }

            public async ValueTask WriteTombstoneAsync(Tombstone tombstone, SmugglerProgressBase.CountsWithLastEtag progress)
            {
                if (First == false)
                    Writer.WriteComma();
                First = false;

                using (tombstone)
                {
                    unsafe
                    {
                        using (var escapedId = _context.GetLazyString(tombstone.LowerId.Buffer, tombstone.LowerId.Size))
                        {
                            _context.Write(Writer, new DynamicJsonValue
                            {
                                ["Key"] = escapedId,
                                [nameof(Tombstone.Type)] = tombstone.Type.ToString(),
                                [nameof(Tombstone.Collection)] = tombstone.Collection,
                                [nameof(Tombstone.Flags)] = tombstone.Flags.ToString(),
                                [nameof(Tombstone.ChangeVector)] = tombstone.ChangeVector,
                                [nameof(Tombstone.DeletedEtag)] = tombstone.DeletedEtag,
                                [nameof(Tombstone.Etag)] = tombstone.Etag,
                                [nameof(Tombstone.LastModified)] = tombstone.LastModified,
                            });


                        }
                    }

                    await Writer.MaybeFlushAsync();
                }
            }

            public async ValueTask WriteConflictAsync(DocumentConflict conflict, SmugglerProgressBase.CountsWithLastEtag progress)
            {
                if (First == false)
                    Writer.WriteComma();
                First = false;

                using (conflict)
                {
                    _context.Write(Writer, new DynamicJsonValue
                    {
                        [nameof(DocumentConflict.Id)] = conflict.Id,
                        [nameof(DocumentConflict.Collection)] = conflict.Collection,
                        [nameof(DocumentConflict.Flags)] = conflict.Flags.ToString(),
                        [nameof(DocumentConflict.ChangeVector)] = conflict.ChangeVector,
                        [nameof(DocumentConflict.Etag)] = conflict.Etag,
                        [nameof(DocumentConflict.LastModified)] = conflict.LastModified,
                        [nameof(DocumentConflict.Doc)] = conflict.Doc,
                    });

                    await Writer.MaybeFlushAsync();
                }
            }

            public ValueTask DeleteDocumentAsync(string id)
            {
                // no-op
                return default;
            }

            public IEnumerable<DocumentItem> GetDocumentsWithDuplicateCollection()
            {
                yield break;
            }

            public async Task<Stream> GetTempStreamAsync() => _attachmentStreamsTempFile ??= await StreamDestination.GetTempStreamAsync(_options);

            private async ValueTask WriteUniqueAttachmentStreamsAsync(Document document, SmugglerProgressBase.CountsWithLastEtagAndAttachments progress)
            {
                if ((document.Flags & DocumentFlags.HasAttachments) != DocumentFlags.HasAttachments ||
                    document.Data.TryGet(Constants.Documents.Metadata.Key, out BlittableJsonReaderObject metadata) == false ||
                    metadata.TryGet(Constants.Documents.Metadata.Attachments, out BlittableJsonReaderArray attachments) == false)
                    return;

                if (_attachmentStreamsAlreadyExported == null)
                    _attachmentStreamsAlreadyExported = new HashSet<string>();

                foreach (BlittableJsonReaderObject attachment in attachments)
                {
                    if (attachment.TryGet(nameof(AttachmentName.Hash), out LazyStringValue hash) == false)
                    {
                        progress.Attachments.ErroredCount++;

                        throw new ArgumentException($"Hash field is mandatory in attachment's metadata: {attachment}");
                    }

                    progress.Attachments.ReadCount++;

                    if (_attachmentStreamsAlreadyExported.Add(hash))
                    {
                        await using (var stream = _source.GetAttachmentStream(hash, out string tag))
                        {
                            if (stream == null)
                            {
                                progress.Attachments.ErroredCount++;
                                throw new ArgumentException($"Document {document.Id} seems to have a attachment hash: {hash}, but no correlating hash was found in the storage.");
                            }
                            await WriteAttachmentStreamAsync(hash, stream, tag);
                        }
                    }
                }
            }

            public JsonOperationContext GetContextForNewDocument()
            {
                _context.CachedProperties.NewDocument();
                return _context;
            }

            public BlittableJsonDocumentBuilder GetBuilderForNewDocument(UnmanagedJsonParser parser, JsonParserState state, BlittableMetadataModifier modifier = null)
            {
                return GetOrCreateBuilder(parser, state, "stream/object", modifier);
            }

            public BlittableMetadataModifier GetMetadataModifierForNewDocument(string firstEtagOfLegacyRevision = null, long legacyRevisionsCount = 0, bool legacyImport = false,
                bool readLegacyEtag = false, DatabaseItemType operateOnTypes = DatabaseItemType.None)
            {
                return GetOrCreateMetadataModifier(firstEtagOfLegacyRevision, legacyRevisionsCount, legacyImport, readLegacyEtag, operateOnTypes);
            }

            private async ValueTask WriteAttachmentStreamAsync(string hash, Stream stream, string tag)
            {
                if (_attachmentStreamsAlreadyExported == null)
                    _attachmentStreamsAlreadyExported = new HashSet<string>();
                _attachmentStreamsAlreadyExported.Add(hash);

                if (First == false)
                    Writer.WriteComma();
                First = false;

                Writer.WriteStartObject();

                Writer.WritePropertyName(Constants.Documents.Metadata.Key);
                Writer.WriteStartObject();

                Writer.WritePropertyName(DocumentItem.ExportDocumentType.Key);
                Writer.WriteString(DocumentItem.ExportDocumentType.Attachment);

                Writer.WriteEndObject();
                Writer.WriteComma();

                Writer.WritePropertyName(nameof(AttachmentName.Hash));
                Writer.WriteString(hash);
                Writer.WriteComma();

                Writer.WritePropertyName(nameof(AttachmentName.Size));
                Writer.WriteInteger(stream.Length);
                Writer.WriteComma();

                Writer.WritePropertyName(nameof(DocumentItem.AttachmentStream.Tag));
                Writer.WriteString(tag);

                Writer.WriteEndObject();

                await Writer.WriteStreamAsync(stream);

                await Writer.MaybeFlushAsync();
            }

            public override async ValueTask DisposeAsync()
            {
                await base.DisposeAsync();
                await using (_attachmentStreamsTempFile)
                {

                }
            }
        }

        private sealed class StreamKeyValueActions<T> : StreamActionsBase, IKeyValueActions<T>
        {
            public StreamKeyValueActions(AsyncBlittableJsonTextWriter writer, string name)
                : base(writer, name)
            {
            }

            public async ValueTask WriteKeyValueAsync(string key, T value)
            {
                if (First == false)
                    Writer.WriteComma();
                First = false;

                Writer.WriteStartObject();
                Writer.WritePropertyName("Key");
                Writer.WriteString(key);
                Writer.WriteComma();
                Writer.WritePropertyName("Value");
                Writer.WriteString(value.ToString());
                Writer.WriteEndObject();

                await Writer.MaybeFlushAsync();
            }
        }

        private sealed class StreamCompareExchangeActions : StreamActionsBase, ICompareExchangeActions
        {
            private readonly JsonOperationContext _context;
            public StreamCompareExchangeActions(AsyncBlittableJsonTextWriter writer, JsonOperationContext context, string name)
                : base(writer, name)
            {
                _context = context;
            }

            public async ValueTask WriteKeyValueAsync(string key, BlittableJsonReaderObject value, Document existingDocument)
            {
                using (value)
                {
                    if (First == false)
                        Writer.WriteComma();
                    First = false;

                    Writer.WriteStartObject();
                    Writer.WritePropertyName("Key");
                    Writer.WriteString(key);
                    Writer.WriteComma();
                    Writer.WritePropertyName("Value");
                    Writer.WriteString(value.ToString());
                    Writer.WriteEndObject();

                    await Writer.MaybeFlushAsync();
                }
            }

            public async ValueTask WriteTombstoneKeyAsync(string key)
            {
                if (First == false)
                    Writer.WriteComma();
                First = false;

                Writer.WriteStartObject();
                Writer.WritePropertyName("Key");
                Writer.WriteString(key);
                Writer.WriteEndObject();

                await Writer.MaybeFlushAsync();
            }

            public ValueTask FlushAsync()
            {
                return ValueTask.CompletedTask;
            }
        }

        private abstract class StreamActionsBaseWithBuilder : StreamActionsBase
        {
            protected readonly JsonOperationContext Context;

            private BlittableJsonDocumentBuilder _builder;
            private BlittableMetadataModifier _metadataModifier;

            protected StreamActionsBaseWithBuilder(JsonOperationContext context, AsyncBlittableJsonTextWriter writer, string propertyName)
                : base(writer, propertyName)
            {
                Context = context;
            }

            protected BlittableJsonDocumentBuilder GetOrCreateBuilder(UnmanagedJsonParser parser, JsonParserState state, string debugTag, BlittableMetadataModifier modifier = null)
            {
                return _builder ??= new BlittableJsonDocumentBuilder(Context, BlittableJsonDocumentBuilder.UsageMode.ToDisk, debugTag, parser, state, modifier: modifier);
            }

            protected BlittableMetadataModifier GetOrCreateMetadataModifier(string firstEtagOfLegacyRevision = null, long legacyRevisionsCount = 0, bool legacyImport = false,
                bool readLegacyEtag = false, DatabaseItemType operateOnTypes = DatabaseItemType.None)
            {
                _metadataModifier ??= new BlittableMetadataModifier(Context, legacyImport, readLegacyEtag, operateOnTypes);
                _metadataModifier.FirstEtagOfLegacyRevision = firstEtagOfLegacyRevision;
                _metadataModifier.LegacyRevisionsCount = legacyRevisionsCount;

                return _metadataModifier;
            }

            public override ValueTask DisposeAsync()
            {
                _builder?.Dispose();
                _metadataModifier?.Dispose();

                return base.DisposeAsync();
            }
        }

        private abstract class StreamActionsBase : IAsyncDisposable
        {
            protected readonly AsyncBlittableJsonTextWriter Writer;

            protected bool First { get; set; }

            protected StreamActionsBase(AsyncBlittableJsonTextWriter writer, string propertyName)
            {
                Writer = writer;
                First = true;

                Writer.WriteComma();
                Writer.WritePropertyName(propertyName);
                Writer.WriteStartArray();
            }

            public virtual ValueTask DisposeAsync()
            {
                Writer.WriteEndArray();
                return default;
            }
        }

        private sealed class StreamLegacyActions : StreamActionsBase, ILegacyActions
        {

            public StreamLegacyActions(AsyncBlittableJsonTextWriter writer, string propertyName)
                : base(writer, propertyName)
            {

            }

            public ValueTask WriteLegacyDeletions(string id)
            {
                if (First == false)
                    Writer.WriteComma();
                First = false;

                Writer.WriteStartArray();
                Writer.WritePropertyName("Key");
                Writer.WriteString(id);

                return ValueTask.CompletedTask;
            }
        }

        public static async Task<Stream> GetTempStreamAsync(DatabaseSmugglerOptionsServerSide options)
        {
            var tempFileName = Path.Combine(Path.GetTempPath(), $"{Guid.NewGuid()}.smuggler");
            if (options.EncryptionKey != null)
            {
                var decryptingStream = new DecryptingXChaCha20Oly1305Stream(new StreamsTempFile(tempFileName, true).StartNewStream(), Convert.FromBase64String(options.EncryptionKey));

                await decryptingStream.InitializeAsync();

                return decryptingStream;
            }

            return new StreamsTempFile(tempFileName, false).StartNewStream();
        }
    }
}<|MERGE_RESOLUTION|>--- conflicted
+++ resolved
@@ -477,8 +477,6 @@
 
                             _writer.WriteEndObject();
                         }
-<<<<<<< HEAD
-=======
 
                         if (databaseRecord.Studio != null)
                         {
@@ -496,7 +494,6 @@
                             WriteRevisionsForConflictsConfiguration(databaseRecord.RevisionsForConflicts);
                         }
 
->>>>>>> 76335861
                         break;
                 }
 
