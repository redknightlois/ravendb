--- conflicted
+++ resolved
@@ -29,7 +29,7 @@
 
         [JsonDeserializationIgnore]
         public int? FilterLimit { get; set; }
-        
+
         [JsonDeserializationIgnore]
         public QueryMetadata Metadata { get; private set; }
 
@@ -39,7 +39,7 @@
         [JsonDeserializationIgnore]
         public SpatialDistanceFieldComparatorSource.SpatialDistanceFieldComparator Distances;
 
-        
+
         public new int Start
         {
 #pragma warning disable 618
@@ -176,14 +176,7 @@
                     result.Limit = limit;
                     result.PageSize = Math.Min(limit, result.PageSize);
                 }
-                
-                if (result.Metadata.Query.Limit != null)
-                {
-                    var limit = (int)QueryBuilderHelper.GetLongValue(result.Metadata.Query, result.Metadata, result.QueryParameters, result.Metadata.Query.Limit, int.MaxValue);
-                    result.Limit = limit;
-                    result.PageSize = Math.Min(limit, result.PageSize);
-                }
-                
+
                 if (result.Metadata.Query.FilterLimit != null)
                 {
                     result.FilterLimit = (int)QueryBuilderHelper.GetLongValue(result.Metadata.Query, result.Metadata, result.QueryParameters, result.Metadata.Query.FilterLimit, int.MaxValue);
@@ -245,39 +238,11 @@
                 }
 
                 result.Metadata = new QueryMetadata(result.Query, result.QueryParameters, 0, addSpatialProperties);
-<<<<<<< HEAD
-
-                if (result.Metadata.HasTimings)
-                    result.Timings = new QueryTimingsScope(start: false);
-
-                if (result.Metadata.Query.Offset != null)
-                {
-                    var offset = (int)QueryBuilderHelper.GetLongValue(result.Metadata.Query, result.Metadata, result.QueryParameters, result.Metadata.Query.Offset, 0);
-                    result.Offset = offset;
-                    result.Start = start + offset;
-                }
-
-                if (result.Metadata.Query.Limit != null)
-                {
-                    pageSize = (int)QueryBuilderHelper.GetLongValue(result.Metadata.Query, result.Metadata, result.QueryParameters, result.Metadata.Query.Limit, int.MaxValue);
-                    result.Limit = pageSize;
-                    result.PageSize = Math.Min(result.PageSize, pageSize);
-                }
-                
-                if (result.Metadata.Query.FilterLimit != null)
-                {
-                    result.FilterLimit = (int)QueryBuilderHelper.GetLongValue(result.Metadata.Query, result.Metadata, result.QueryParameters, result.Metadata.Query.FilterLimit, int.MaxValue);
-                }
-
-                if (tracker != null)
-                    tracker.Query = result.Query;
-=======
 
                 SetupTimings(result);
                 SetupPagingFromQueryMetadata();
                 SetupTracker(result, tracker);
                 SetupClientVersion(result, httpContext);
->>>>>>> 02e7fe2f
 
                 AssertPaging(result);
 
@@ -302,17 +267,22 @@
             {
                 if (result.Metadata.Query.Offset != null)
                 {
-                    var offset = (int)QueryBuilder.GetLongValue(result.Metadata.Query, result.Metadata, result.QueryParameters, result.Metadata.Query.Offset, 0);
+                    var offset = (int)QueryBuilderHelper.GetLongValue(result.Metadata.Query, result.Metadata, result.QueryParameters, result.Metadata.Query.Offset, 0);
                     result.Offset = offset;
                     result.Start = start + offset;
                 }
 
                 if (result.Metadata.Query.Limit != null)
                 {
-                    pageSize = (int)QueryBuilder.GetLongValue(result.Metadata.Query, result.Metadata, result.QueryParameters, result.Metadata.Query.Limit, int.MaxValue);
+                    pageSize = (int)QueryBuilderHelper.GetLongValue(result.Metadata.Query, result.Metadata, result.QueryParameters, result.Metadata.Query.Limit, int.MaxValue);
                     result.Limit = pageSize;
                     result.PageSize = Math.Min(result.PageSize, pageSize);
                 }
+
+                if (result.Metadata.Query.FilterLimit != null)
+                {
+                    result.FilterLimit = (int)QueryBuilderHelper.GetLongValue(result.Metadata.Query, result.Metadata, result.QueryParameters, result.Metadata.Query.FilterLimit, int.MaxValue);
+                }
             }
         }
 
