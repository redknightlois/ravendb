﻿using System;
using System.Collections.Generic;
using System.IO;
using System.Text;
using Microsoft.AspNetCore.Http;
using Raven.Client.Documents.Changes;
using Raven.Client.Documents.Queries;
using Raven.Server.Documents.Queries.AST;
using Raven.Server.Documents.Queries.Timings;
using Raven.Server.Json;
using Raven.Server.NotificationCenter;
using Raven.Server.TrafficWatch;
using Raven.Server.Web;
using Sparrow.Json;

namespace Raven.Server.Documents.Queries
{
    public class IndexQueryServerSide : IndexQuery<BlittableJsonReaderObject>
    {
        [JsonDeserializationIgnore]
        public int? Offset;
        [JsonDeserializationIgnore]
        public int? Limit;

        [JsonDeserializationIgnore]
        public QueryMetadata Metadata { get; private set; }

        [JsonDeserializationIgnore]
        public QueryTimingsScope Timings { get; private set; }

        public new int Start
        {
#pragma warning disable 618
            get => base.Start;
            set => base.Start = value;
#pragma warning restore 618
        }

        public new int PageSize
        {
#pragma warning disable 618
            get => base.PageSize;
            set => base.PageSize = value;
#pragma warning restore 618
        }

        /// <summary>
        /// puts the given string in TrafficWatch property of HttpContext.Items
        /// puts the given type in TrafficWatchChangeType property of HttpContext.Items
        /// </summary>
        public static void AddStringToHttpContext(HttpContext httpContext, string str, TrafficWatchChangeType type)
        {
            httpContext.Items["TrafficWatch"] = (str, type);
        }

        private IndexQueryServerSide()
        {
            // for deserialization
        }

        public IndexQueryServerSide(QueryMetadata metadata)
        {
            Metadata = metadata;
        }

        public string ServerSideQuery => Metadata.Query.ToString();

        public List<string> Diagnostics;

        public IndexQueryServerSide(string query, BlittableJsonReaderObject queryParameters = null)
        {
            Query = Uri.UnescapeDataString(query);
            QueryParameters = queryParameters;
            Metadata = new QueryMetadata(Query, queryParameters, 0);
        }

        public static IndexQueryServerSide Create(
            HttpContext httpContext,
            BlittableJsonReaderObject json,
            QueryMetadataCache cache,
            RequestTimeTracker tracker,
            QueryType queryType = QueryType.Select)
        {
            IndexQueryServerSide result = null;
            try
            {
                result = JsonDeserializationServer.IndexQuery(json);

                if (result.PageSize == 0 && json.TryGet(nameof(PageSize), out int _) == false)
                    result.PageSize = int.MaxValue;

                if (string.IsNullOrWhiteSpace(result.Query))
                    throw new InvalidOperationException($"Index query does not contain '{nameof(Query)}' field.");

                if (cache.TryGetMetadata(result, out var metadataHash, out var metadata))
                {
                    result.Metadata = metadata;
                    return result;
                }

                result.Metadata = new QueryMetadata(result.Query, result.QueryParameters, metadataHash, queryType);
                if (result.Metadata.HasTimings)
                    result.Timings = new QueryTimingsScope(start: false);

                if (result.Metadata.Query.Offset != null)
                {
                    var start = (int)QueryBuilder.GetLongValue(result.Metadata.Query, result.Metadata, result.QueryParameters, result.Metadata.Query.Offset, 0);
                    result.Offset = start;
                    result.Start = result.Start != 0 || json.TryGet(nameof(Start), out int _)
                        ? Math.Min(start, result.Start)
                        : start;
                }

                if (result.Metadata.Query.Limit != null)
                {
                    var limit = (int)QueryBuilder.GetLongValue(result.Metadata.Query, result.Metadata, result.QueryParameters, result.Metadata.Query.Limit, int.MaxValue);
                    result.Limit = limit;   
                    result.PageSize = Math.Min(limit, result.PageSize);
                }

                if (tracker != null)
                    tracker.Query = result.Query;

                return result;
            }
            catch (Exception e)
            {
                var errorMessage = e is InvalidOperationException
                    ? e.Message : result == null ? $"Failed to parse index query : {json}" : $"Failed to parse query: {result.Query}";

                if (tracker != null)
                    tracker.Query = errorMessage;

                if (TrafficWatchManager.HasRegisteredClients)
                    AddStringToHttpContext(httpContext, errorMessage, TrafficWatchChangeType.Queries);

                throw;
            }
        }

        public static IndexQueryServerSide Create(HttpContext httpContext, int start, int pageSize, JsonOperationContext context, RequestTimeTracker tracker, string overrideQuery = null)
        {
            IndexQueryServerSide result = null;
            try
            {
                var isQueryOverwritten = !string.IsNullOrEmpty(overrideQuery);
                if ((httpContext.Request.Query.TryGetValue("query", out var query) == false || query.Count == 0 || string.IsNullOrWhiteSpace(query[0])) && isQueryOverwritten == false)
                    throw new InvalidOperationException("Missing mandatory query string parameter 'query'.");

                var actualQuery = isQueryOverwritten ? overrideQuery : query[0];
                result = new IndexQueryServerSide
                {
                    Query = Uri.UnescapeDataString(actualQuery),
                    // all defaults which need to have custom value
                    Start = start,
                    PageSize = pageSize,
                };

                foreach (var item in httpContext.Request.Query)
                {
                    try
                    {
                        switch (item.Key)
                        {
                            case "query":
                                continue;
                            case "parameters":
                                using (var stream = new MemoryStream(Encoding.UTF8.GetBytes(item.Value[0])))
                                {
                                    result.QueryParameters = context.Read(stream, "query parameters");
                                }
                                continue;
                            case "waitForNonStaleResults":
                                result.WaitForNonStaleResults = bool.Parse(item.Value[0]);
                                break;
                            case "waitForNonStaleResultsTimeoutInMs":
                                result.WaitForNonStaleResultsTimeout = TimeSpan.FromMilliseconds(long.Parse(item.Value[0]));
                                break;
                            case "skipDuplicateChecking":
                                result.SkipDuplicateChecking = bool.Parse(item.Value[0]);
                                break;
                        }
                    }
                    catch (Exception e)
                    {
                        throw new ArgumentException($"Could not handle query string parameter '{item.Key}' (value: {item.Value})", e);
                    }
                }

<<<<<<< HEAD
                result.Metadata = new QueryMetadata(result.Query, null, 0);

=======
                result.Metadata = new QueryMetadata(result.Query, result.QueryParameters, 0);
>>>>>>> c9c5c4b3
                if (result.Metadata.HasTimings)
                    result.Timings = new QueryTimingsScope(start: false);

                if (result.Metadata.Query.Offset != null)
                {
                    var offset = (int)QueryBuilder.GetLongValue(result.Metadata.Query, result.Metadata, result.QueryParameters, result.Metadata.Query.Offset, 0);
                    result.Offset = offset;
                    result.Start = start + offset;
                }

                if (result.Metadata.Query.Limit != null)
                {
                    pageSize = (int)QueryBuilder.GetLongValue(result.Metadata.Query, result.Metadata, result.QueryParameters, result.Metadata.Query.Limit, int.MaxValue);
                    result.Limit = pageSize;
                    result.PageSize = Math.Min(result.PageSize, pageSize);
                }

                if (tracker != null)
                    tracker.Query = result.Query;

                return result;
            }
            catch (Exception e)
            {
                var errorMessage = e is InvalidOperationException || e is ArgumentException
                    ? e.Message
                    : $"Failed to parse query: {result.Query}";

                if (tracker != null)
                    tracker.Query = errorMessage;

                if (TrafficWatchManager.HasRegisteredClients)
                    AddStringToHttpContext(httpContext, errorMessage, TrafficWatchChangeType.Queries);

                throw;
            }
        }
    }
}<|MERGE_RESOLUTION|>--- conflicted
+++ resolved
@@ -183,16 +183,11 @@
                     }
                     catch (Exception e)
                     {
-                        throw new ArgumentException($"Could not handle query string parameter '{item.Key}' (value: {item.Value})", e);
+                        throw new ArgumentException($"Could not handle query string parameter '{item.Key}' (value: {item.Value}) for query: {result.Query}", e);
                     }
                 }
 
-<<<<<<< HEAD
-                result.Metadata = new QueryMetadata(result.Query, null, 0);
-
-=======
                 result.Metadata = new QueryMetadata(result.Query, result.QueryParameters, 0);
->>>>>>> c9c5c4b3
                 if (result.Metadata.HasTimings)
                     result.Timings = new QueryTimingsScope(start: false);
 
