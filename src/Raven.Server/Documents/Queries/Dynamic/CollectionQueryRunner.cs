--- conflicted
+++ resolved
@@ -28,13 +28,9 @@
 
         public override async Task<DocumentQueryResult> ExecuteQuery(IndexQueryServerSide query, QueryOperationContext queryContext, long? existingResultEtag, OperationCancelToken token)
         {
-<<<<<<< HEAD
             var result = new DocumentQueryResult(indexDefinitionRaftIndex: null);
-=======
-            var result = new DocumentQueryResult();
             
             QueryRunner.AssertValidQuery(query, result);
->>>>>>> 27545d91
 
             if (queryContext.AreTransactionsOpened() == false)
                 queryContext.OpenReadTransaction();
@@ -62,13 +58,9 @@
         public override async Task ExecuteStreamQuery(IndexQueryServerSide query, QueryOperationContext queryContext, HttpResponse response, IStreamQueryResultWriter<Document> writer,
             OperationCancelToken token)
         {
-<<<<<<< HEAD
             var result = new StreamDocumentQueryResult(response, writer, queryContext.Documents, indexDefinitionRaftIndex: null, token);
-=======
-            var result = new StreamDocumentQueryResult(response, writer, queryContext.Documents, token);
             
             QueryRunner.AssertValidQuery(query, result);
->>>>>>> 27545d91
 
             using (queryContext.OpenReadTransaction())
             {
