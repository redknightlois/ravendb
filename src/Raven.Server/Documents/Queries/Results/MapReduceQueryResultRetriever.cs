--- conflicted
+++ resolved
@@ -29,11 +29,7 @@
         private QueryTimingsScope _storageScope;
 
         protected StoredValueQueryResultRetriever(string storedValueFieldName, DocumentDatabase database, IndexQueryServerSide query, QueryTimingsScope queryTimings, DocumentsStorage documentsStorage, JsonOperationContext context, SearchEngineType searchEngineType, FieldsToFetch fieldsToFetch, IncludeDocumentsCommand includeDocumentsCommand, IncludeCompareExchangeValuesCommand includeCompareExchangeValuesCommand, IncludeRevisionsCommand includeRevisionsCommand)
-<<<<<<< HEAD
-            : base(database?.Scripts, query, queryTimings, searchEngineType, fieldsToFetch, documentsStorage, context, true, includeDocumentsCommand, includeCompareExchangeValuesCommand, includeRevisionsCommand, database?.IdentityPartsSeparator ?? Constants.Identities.DefaultSeparator)
-=======
-            : base(database, query, queryTimings, searchEngineType, fieldsToFetch, documentsStorage, context, documentContext: context as DocumentsOperationContext, true, includeDocumentsCommand, includeCompareExchangeValuesCommand, includeRevisionsCommand)
->>>>>>> 55736cc2
+            : base(database?.Scripts, query, queryTimings, searchEngineType, fieldsToFetch, documentsStorage, context, documentContext: context as DocumentsOperationContext, true, includeDocumentsCommand, includeCompareExchangeValuesCommand, includeRevisionsCommand, database?.IdentityPartsSeparator ?? Constants.Identities.DefaultSeparator)
         {
             if (storedValueFieldName == null)
                 throw new ArgumentNullException(nameof(storedValueFieldName));
@@ -80,13 +76,8 @@
 
             return djv;
         }
-<<<<<<< HEAD
 
-        public override unsafe Document DirectGet(ref RetrieverInput retrieverInput, string id, DocumentFields fields)
-=======
-        
         public override unsafe QueriedDocument DirectGet(ref RetrieverInput retrieverInput, string id, DocumentFields fields)
->>>>>>> 55736cc2
         {
             BlittableJsonReaderObject result;
             if (retrieverInput.IsLuceneDocument() == false)
