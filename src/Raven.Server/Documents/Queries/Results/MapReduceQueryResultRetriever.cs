--- conflicted
+++ resolved
@@ -94,14 +94,10 @@
             };
         }
 
-<<<<<<< HEAD
-        public override Document Get(ref RetrieverInput retrieverInput)
-=======
-        public override (Document Document, List<Document> List) Get(Lucene.Net.Documents.Document input, ScoreDoc scoreDoc, IState state)
->>>>>>> 4b4f3802
+        public override (Document Document, List<Document> List) Get(ref RetrieverInput retrieverInput)
         {
             if (FieldsToFetch.IsProjection)
-                return GetProjection( ref retrieverInput, null);
+                return GetProjection(ref retrieverInput, null);
 
             using (_storageScope = _storageScope?.Start() ?? RetrieverScope?.For(nameof(QueryTimingsScope.Names.Storage)))
             {
