﻿using System;
using System.Collections.Generic;
using System.Threading;
using Lucene.Net.Search;
using Lucene.Net.Store;
using System.Text;
using Corax;
using Raven.Client;
using Raven.Client.Documents.Indexes;
using Raven.Client.Exceptions;
using Raven.Server.Documents.Includes;
using Raven.Server.Documents.Queries.Timings;
using Raven.Server.ServerWide.Context;
using Sparrow.Json;
using Sparrow.Json.Parsing;
using Newtonsoft.Json;
using Raven.Client.Json.Serialization.NewtonsoftJson.Internal;
using Raven.Server.Documents.Indexes;

namespace Raven.Server.Documents.Queries.Results
{
    public class MapReduceQueryResultRetriever : StoredValueQueryResultRetriever
    {
        public MapReduceQueryResultRetriever(DocumentDatabase database, IndexQueryServerSide query, QueryTimingsScope queryTimings, DocumentsStorage documentsStorage, JsonOperationContext context, SearchEngineType searchEngineType, FieldsToFetch fieldsToFetch, IncludeDocumentsCommand includeDocumentsCommand, IncludeCompareExchangeValuesCommand includeCompareExchangeValuesCommand, IncludeRevisionsCommand includeRevisionsCommand)
            : base(Constants.Documents.Indexing.Fields.ReduceKeyValueFieldName, database, query, queryTimings, documentsStorage, context, searchEngineType, fieldsToFetch, includeDocumentsCommand, includeCompareExchangeValuesCommand, includeRevisionsCommand)
        {
        }
    }

    public abstract class StoredValueQueryResultRetriever : QueryResultRetrieverBase
    {
        private readonly string _storedValueFieldName;
        private readonly JsonOperationContext _context;
        private QueryTimingsScope _storageScope;

        protected StoredValueQueryResultRetriever(string storedValueFieldName, DocumentDatabase database, IndexQueryServerSide query, QueryTimingsScope queryTimings, DocumentsStorage documentsStorage, JsonOperationContext context, SearchEngineType searchEngineType, FieldsToFetch fieldsToFetch, IncludeDocumentsCommand includeDocumentsCommand, IncludeCompareExchangeValuesCommand includeCompareExchangeValuesCommand, IncludeRevisionsCommand includeRevisionsCommand)
            : base(database, query, queryTimings, searchEngineType, fieldsToFetch, documentsStorage, context, true, includeDocumentsCommand, includeCompareExchangeValuesCommand, includeRevisionsCommand)
        {
            if (storedValueFieldName == null)
                throw new ArgumentNullException(nameof(storedValueFieldName));

            _storedValueFieldName = storedValueFieldName;
            _context = context;
        }

        protected override void ValidateFieldsToFetch(FieldsToFetch fieldsToFetch)
        {
            base.ValidateFieldsToFetch(fieldsToFetch);

            if (fieldsToFetch.Projection.MustExtractFromDocument)
                throw new InvalidQueryException($"Invalid projection behavior '{_query.ProjectionBehavior}'. You can only extract values from index.", _query.Query, _query.QueryParameters);
        }

        protected override Document LoadDocument(string id)
        {
            if (DocumentsStorage != null &&
                _context is DocumentsOperationContext ctx)
                return DocumentsStorage.Get(ctx, id);
            // can happen during some debug endpoints that should never load a document
            return null;
        }

        protected override long? GetCounter(string docId, string name)
        {
            if (DocumentsStorage != null &&
                _context is DocumentsOperationContext ctx)
                return DocumentsStorage.CountersStorage.GetCounterValue(ctx, docId, name)?.Value;
            return null;
        }

        protected override DynamicJsonValue GetCounterRaw(string docId, string name)
        {
            if (DocumentsStorage == null || !(_context is DocumentsOperationContext ctx))
                return null;

            var djv = new DynamicJsonValue();

            foreach (var partialValue in DocumentsStorage.CountersStorage.GetCounterPartialValues(ctx, docId, name))
            {
                djv[partialValue.ChangeVector] = partialValue.PartialValue;
            }

            return djv;
        }
        
        protected override unsafe Document DirectGet(ref RetrieverInput retrieverInput,string id, DocumentFields fields)
        {
            BlittableJsonReaderObject result;
            if (retrieverInput.LuceneDocument is null)
            {
                //todo maciej: build own BlittableObject. For now we store whole BO as additional field in corax.
                retrieverInput.CoraxEntry.Read(FieldsToFetch.IndexFields.Count + 1, out var value);

                var allocation = _context.GetMemory(value.Length);
                var buffer = new UnmanagedWriteBuffer(_context, allocation);
                
                fixed (byte* ptr = value)
                    buffer.Write(ptr, value.Length);

                result = new BlittableJsonReaderObject(allocation.Address, value.Length, _context, buffer);
            }
            else
            {
                var storedValue = retrieverInput.LuceneDocument.GetField(_storedValueFieldName).GetBinaryValue(retrieverInput.State);

                var allocation = _context.GetMemory(storedValue.Length);
                var buffer = new UnmanagedWriteBuffer(_context, allocation);
                buffer.Write(storedValue, 0, storedValue.Length);

                result = new BlittableJsonReaderObject(allocation.Address, storedValue.Length, _context, buffer);
            }

            return new Document
            {
                Data = result
            };
        }

<<<<<<< HEAD
        public override (Document Document, List<Document> List) Get(ref RetrieverInput retrieverInput)
        {
            if (FieldsToFetch.IsProjection)
                return GetProjection(ref retrieverInput, null);
=======
        public override (Document Document, List<Document> List) Get(Lucene.Net.Documents.Document input, ScoreDoc scoreDoc, IState state, CancellationToken token)
        {
            if (FieldsToFetch.IsProjection)
                return GetProjection(input, scoreDoc, null, state, token);
>>>>>>> 8bcc8cda

            using (_storageScope = _storageScope?.Start() ?? RetrieverScope?.For(nameof(QueryTimingsScope.Names.Storage)))
            {
                var doc = DirectGet(ref retrieverInput, null, DocumentFields.All);

                FinishDocumentSetup(doc, retrieverInput.Score);

                return (doc, null);
            }
        }

        public override bool TryGetKey(ref RetrieverInput retrieverInput, out string key)
        {
            key = null;
            return false;
        }
    }
}<|MERGE_RESOLUTION|>--- conflicted
+++ resolved
@@ -116,17 +116,10 @@
             };
         }
 
-<<<<<<< HEAD
-        public override (Document Document, List<Document> List) Get(ref RetrieverInput retrieverInput)
+        public override (Document Document, List<Document> List) Get(ref RetrieverInput retrieverInput, CancellationToken token)
         {
             if (FieldsToFetch.IsProjection)
-                return GetProjection(ref retrieverInput, null);
-=======
-        public override (Document Document, List<Document> List) Get(Lucene.Net.Documents.Document input, ScoreDoc scoreDoc, IState state, CancellationToken token)
-        {
-            if (FieldsToFetch.IsProjection)
-                return GetProjection(input, scoreDoc, null, state, token);
->>>>>>> 8bcc8cda
+                return GetProjection(ref retrieverInput, null, token);
 
             using (_storageScope = _storageScope?.Start() ?? RetrieverScope?.For(nameof(QueryTimingsScope.Names.Storage)))
             {
