--- conflicted
+++ resolved
@@ -358,8 +358,8 @@
                     // https://issues.hibernatingrhinos.com/issue/RavenDB-19350
                     // We need to have a different instance of the strings, otherwise, they
                     // will be disposed (but then try to be used).
-                    item.Id = doc.Id.CloneOnSameContext();
-                    item.LowerId = doc.LowerId.CloneOnSameContext();
+                    item.Id = doc.Id?.CloneOnSameContext();
+                    item.LowerId = doc.LowerId?.CloneOnSameContext();
                     FinishDocumentSetup(item, scoreDoc);
                 }
                 return r;
@@ -542,7 +542,7 @@
 
             if (FieldsToFetch.IndexFields.ContainsKey(fieldToFetch.Name.Value) == false)
                 return false;
-            
+
             var id = FieldsToFetch.IndexFields[fieldToFetch.Name.Value].Id;
             if (TryGetValueFromCoraxIndex(_context, name, id, ref retrieverInput, out var value) == false)
                 return false;
@@ -598,17 +598,11 @@
 
         private static unsafe bool TryGetValueFromCoraxIndex(JsonOperationContext context, string fieldName, int fieldId, ref RetrieverInput retrieverInput, out object value)
         {
-<<<<<<< HEAD
-            var type = retrieverInput.CoraxEntry.GetFieldType(fieldId, out var intOffset);
-
-            switch (type)
-=======
             var fieldReader = fieldId == Corax.Constants.IndexWriter.DynamicField 
                 ? retrieverInput.CoraxEntry.GetReaderFor(Encodings.Utf8.GetBytes(fieldName)) : retrieverInput.CoraxEntry.GetReaderFor(fieldId);
             var fieldType = fieldReader.Type;
             value = null;
             switch (fieldType)
->>>>>>> e6a38a83
             {
                 
             case IndexEntryFieldType.Empty:
@@ -622,7 +616,7 @@
                     goto case IndexEntryFieldType.Invalid;
                 var tupleList = new DynamicJsonArray();
                 while (iterator.ReadNext())
-                {
+            {
                     if (iterator.IsNull)
                     {
                         tupleList.Add(null);
@@ -631,16 +625,6 @@
                     {
                         throw new InvalidDataException("Tuple list cannot contain an empty string (otherwise, where did the numeric came from!)");
                     }
-<<<<<<< HEAD
-
-                    value = Encodings.Utf8.GetString(data);
-                    break;
-                default:
-                    value = null;
-                    return false;
-            }
-
-=======
                     else
                     {
                         tupleList.Add(Encodings.Utf8.GetString(iterator.Sequence));
@@ -650,13 +634,13 @@
                 value = tupleList;
                 break;
 
-            case IndexEntryFieldType.Tuple:
+                case IndexEntryFieldType.Tuple:
                 if (fieldReader.TryReadTuple(out long lVal, out double dVal, out Span<byte> valueInEntry) == false)
                     goto case IndexEntryFieldType.Invalid;
 
                 value = Encodings.Utf8.GetString(valueInEntry);
                 
-                break;
+                    break;
 
             case IndexEntryFieldType.SpatialPointList:
                 if (fieldReader.TryReadManySpatialPoint(out var spatialIterator) == false)
@@ -682,12 +666,12 @@
                 break;
 
             case IndexEntryFieldType.ListWithNulls:
-            case IndexEntryFieldType.List:
+                case IndexEntryFieldType.List:
                 if (fieldReader.TryReadMany(out iterator) == false)
                     goto case IndexEntryFieldType.Invalid;
                 
-                var array = new DynamicJsonArray();
-                while (iterator.ReadNext())
+                    var array = new DynamicJsonArray();
+                    while (iterator.ReadNext())
                 {
                     Debug.Assert((fieldType & IndexEntryFieldType.Tuple) == 0, "(fieldType & IndexEntryFieldType.Tuple) == 0");
 
@@ -701,41 +685,40 @@
                     }
                 }
 
-                value = array;
-                break;
-            case IndexEntryFieldType.RawList:
+                    value = array;
+                    break;
+                case IndexEntryFieldType.RawList:
                 if (fieldReader.TryReadMany(out iterator) == false)
                     goto case IndexEntryFieldType.Invalid;
                 
-                array = new DynamicJsonArray();
-                while (iterator.ReadNext())
-                {
-                    fixed (byte* ptr = &iterator.Sequence.GetPinnableReference())
-                        value = new BlittableJsonReaderObject(ptr, iterator.Sequence.Length, context);
-                }
-                value = array;
-                break;
-            case IndexEntryFieldType.Raw:
+                    array = new DynamicJsonArray();
+                    while (iterator.ReadNext())
+                    {
+                        fixed (byte* ptr = &iterator.Sequence.GetPinnableReference())
+                            value = new BlittableJsonReaderObject(ptr, iterator.Sequence.Length, context);
+                    }
+                    value = array;
+                    break;
+                case IndexEntryFieldType.Raw:
                 if (fieldReader.Read(out Span<byte> blittableBinary) == false)
                     goto case IndexEntryFieldType.Invalid;
                 
-                fixed (byte* ptr = &blittableBinary.GetPinnableReference())
-                    value = new BlittableJsonReaderObject(ptr, blittableBinary.Length, context);
-                break;
+                    fixed (byte* ptr = &blittableBinary.GetPinnableReference())
+                        value = new BlittableJsonReaderObject(ptr, blittableBinary.Length, context);
+                    break;
             
             case IndexEntryFieldType.Invalid:
-                value = null;
+                            value = null;
                 return false;
             default:
                 if (fieldReader.Read(out valueInEntry) == false)
                     goto case IndexEntryFieldType.Invalid;
 
                 value = Encodings.Utf8.GetString(valueInEntry);
-                break; 
-            }
+                    break;
+            }
+
             
-            
->>>>>>> e6a38a83
             return true;
         }
 
