﻿using System;
using System.Collections.Generic;
using System.Linq;
using Lucene.Net.Store;
using Raven.Client;
using Raven.Client.Documents.Indexes;
using Raven.Client.Documents.Queries;
using Raven.Client.Exceptions;
using Raven.Server.Documents.Includes;
using Raven.Server.Documents.Queries.AST;
using Raven.Server.Documents.Queries.Timings;
using Raven.Server.ServerWide.Context;
using Sparrow.Json;
using Sparrow.Json.Parsing;
using static Raven.Server.Documents.Queries.GraphQueryRunner;

namespace Raven.Server.Documents.Queries.Results
{
    public class GraphQueryResultRetriever : QueryResultRetrieverBase
    {
        private readonly GraphQuery _graphQuery;
        private readonly DocumentsOperationContext _context;

        public GraphQueryResultRetriever(GraphQuery graphQuery, DocumentDatabase database,
            IndexQueryServerSide query,
            QueryTimingsScope queryTimings,
            DocumentsStorage documentsStorage,
            DocumentsOperationContext context,
            FieldsToFetch fieldsToFetch,
            IncludeDocumentsCommand includeDocumentsCommand,
            IncludeCompareExchangeValuesCommand includeCompareExchangeValuesCommand,
            IncludeRevisionsCommand includeRevisionsCommand)
            : base(database, query, queryTimings, SearchEngineType.Lucene, fieldsToFetch, documentsStorage, context, false, includeDocumentsCommand, includeCompareExchangeValuesCommand, includeRevisionsCommand)
        {
            _graphQuery = graphQuery;
            _context = context;
        }

        protected override void ValidateFieldsToFetch(FieldsToFetch fieldsToFetch)
        {
            base.ValidateFieldsToFetch(fieldsToFetch);

            if (_query.ProjectionBehavior == null || _query.ProjectionBehavior == ProjectionBehavior.Default)
                return;

            throw new InvalidQueryException($"Invalid projection behavior '{_query.ProjectionBehavior}'.Only default projection behavior can be used for graph queries.", _query.Query, _query.QueryParameters);
        }

<<<<<<< HEAD
        public override Document Get(ref RetrieverInput retrieverInput)
=======
        public override (Document Document, List<Document> List) Get(Lucene.Net.Documents.Document input, Lucene.Net.Search.ScoreDoc scoreDoc, IState state)
>>>>>>> 4b4f3802
        {
            throw new NotSupportedException("Graph Queries do not deal with Lucene indexes.");
        }

        public override bool TryGetKey(ref RetrieverInput retrieverInput, out string key)
        {
            throw new NotSupportedException("Graph Queries do not deal with Lucene indexes.");
        }

        protected override Document DirectGet(Lucene.Net.Documents.Document input, string id, DocumentFields fields, IState state) => DocumentsStorage.Get(_context, id);

        protected override Document LoadDocument(string id) => DocumentsStorage.Get(_context, id);

        protected override long? GetCounter(string docId, string name)
        {
            throw new NotSupportedException("Graph Queries do not deal with Counters.");
        }

        protected override DynamicJsonValue GetCounterRaw(string docId, string name)
        {
            throw new NotSupportedException("Graph Queries do not deal with Counters.");
        }

        internal Document ProjectFromMatch(Match match, JsonOperationContext context)
        {
            var result = new DynamicJsonValue();
            result[Constants.Documents.Metadata.Key] = new DynamicJsonValue
            {
                [Constants.Documents.Metadata.Projection] = true
            };

            var item = new Document();
            foreach (var fieldToFetch in FieldsToFetch.Fields.Values)
            {
                object fieldVal;
                string key;
                if (fieldToFetch.QueryField?.ExpressionField?.Compound?.Contains("[]") ?? false)
                {
                    key = fieldToFetch.QueryField.ExpressionField.Compound.LastOrDefault().Value;
                }
                else
                {
                    key = fieldToFetch.ProjectedName ?? fieldToFetch.Name.Value;
                }

                if (fieldToFetch.QueryField.Function != null)
                {
                    var args = new object[fieldToFetch.FunctionArgs.Length + 1];
                    for (int i = 0; i < fieldToFetch.FunctionArgs.Length; i++)
                    {
                        var val = match.GetResult(fieldToFetch.FunctionArgs[i].ProjectedName);
                        switch (val)
                        {
                            case Document doc:
                                doc.EnsureMetadata();
                                args[i] = doc;
                                break;
                            case BlittableJsonReaderObject bjro:
                                args[i] = bjro;
                                break;
                            case List<Match> matchList:
                                CreateArgsFromMatchList(matchList, args, i);
                                break;
                            case MatchCollection matchCollection:
                                CreateArgsFromMatchList(matchCollection, args, i);
                                break;
                            case string s:
                                args[i] = s;
                                break;
                            default:
                                args[i] = null;
                                break;
                        }
                    }

                    key = fieldToFetch.ProjectedName ?? (fieldToFetch.ProjectedName ?? fieldToFetch.Name.Value);
                    fieldVal = GetFunctionValue(fieldToFetch, null, args);

                    var immediateResult = AddProjectionToResult(item, OneScore, FieldsToFetch, result, key, fieldVal);
                    if (immediateResult.Document != null)
                        return immediateResult.Document;
                }
                else
                {
                    var val = match.GetResult(fieldToFetch.QueryField.ExpressionField.Compound[0].Value);
                    var retriverInput = new RetrieverInput(null, null, null);
                    switch (val)
                    {
                        case Document d:
                            {
                                if (TryGetValue(fieldToFetch, d, ref retriverInput, null,null, out key, out fieldVal) == false)
                                    continue;
                                d.EnsureMetadata();
                                var immediateResult = AddProjectionToResult(d, OneScore, FieldsToFetch, result, key, fieldVal);
                                if (immediateResult.Document != null)
                                    return immediateResult.Document;
                                break;
                            }
                        case BlittableJsonReaderObject bjro:
                            {
                                var doc = new Document { Data = bjro };
                                if (TryGetValue(fieldToFetch, doc, ref retriverInput,  null, null, out key, out fieldVal) == false)
                                    continue;
                                doc.EnsureMetadata();
                                var immediateResult = AddProjectionToResult(doc, OneScore, FieldsToFetch, result, key, fieldVal);
                                if (immediateResult.Document != null)
                                    return immediateResult.Document;
                                break;
                            }
                        case MatchCollection matches:
                            var array = new DynamicJsonArray();
                            foreach (var m in matches)
                            {
                                var djv = new DynamicJsonValue();
                                m.PopulateVertices(djv);

                                if (djv.Properties.Count == 0)
                                    continue;

                                var matchJson = _context.ReadObject(djv, "graph/arg");

                                var doc = new Document { Data = matchJson };

                                if (TryGetValue(fieldToFetch, doc, ref retriverInput, null, null, out key, out fieldVal) == false)
                                    continue;
                                doc.EnsureMetadata();
                                if (ReferenceEquals(doc, fieldVal))
                                    fieldVal = doc.Data;

                                array.Add(fieldVal);
                            }
                            result[key] = array;
                            break;
                        case string s:
                            result[fieldToFetch.ProjectedName ?? fieldToFetch.Name.Value] = s;
                            break;
                        default:
                            result[fieldToFetch.ProjectedName ?? fieldToFetch.Name.Value] = null;
                            continue;
                    }
                }
            }

            return new Document
            {
                Data = context.ReadObject(result, "projection result")
            };
        }

        private void CreateArgsFromMatchList(IEnumerable<Match> matchCollection, object[] args, int i)
        {
            var array = new DynamicJsonArray();
            foreach (var m in matchCollection)
            {
                var djv = new DynamicJsonValue();
                m.PopulateVertices(djv);
                array.Add(djv);
            }

            var dummy = new DynamicJsonValue();
            dummy["Dummy"] = array;
            args[i] = _context.ReadObject(dummy, "graph/arg")["Dummy"];
        }
    }
}<|MERGE_RESOLUTION|>--- conflicted
+++ resolved
@@ -46,11 +46,7 @@
             throw new InvalidQueryException($"Invalid projection behavior '{_query.ProjectionBehavior}'.Only default projection behavior can be used for graph queries.", _query.Query, _query.QueryParameters);
         }
 
-<<<<<<< HEAD
-        public override Document Get(ref RetrieverInput retrieverInput)
-=======
-        public override (Document Document, List<Document> List) Get(Lucene.Net.Documents.Document input, Lucene.Net.Search.ScoreDoc scoreDoc, IState state)
->>>>>>> 4b4f3802
+        public override (Document Document, List<Document> List) Get(ref RetrieverInput retrieverInput)
         {
             throw new NotSupportedException("Graph Queries do not deal with Lucene indexes.");
         }
@@ -141,7 +137,7 @@
                     {
                         case Document d:
                             {
-                                if (TryGetValue(fieldToFetch, d, ref retriverInput, null,null, out key, out fieldVal) == false)
+                                if (TryGetValue(fieldToFetch, d, ref retriverInput, null, null, out key, out fieldVal) == false)
                                     continue;
                                 d.EnsureMetadata();
                                 var immediateResult = AddProjectionToResult(d, OneScore, FieldsToFetch, result, key, fieldVal);
@@ -152,7 +148,7 @@
                         case BlittableJsonReaderObject bjro:
                             {
                                 var doc = new Document { Data = bjro };
-                                if (TryGetValue(fieldToFetch, doc, ref retriverInput,  null, null, out key, out fieldVal) == false)
+                                if (TryGetValue(fieldToFetch, doc, ref retriverInput, null, null, out key, out fieldVal) == false)
                                     continue;
                                 doc.EnsureMetadata();
                                 var immediateResult = AddProjectionToResult(doc, OneScore, FieldsToFetch, result, key, fieldVal);
