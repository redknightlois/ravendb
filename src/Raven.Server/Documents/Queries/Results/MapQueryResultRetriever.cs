﻿using System;
<<<<<<< HEAD
using System.Collections.Generic;
=======
using System.Threading;
>>>>>>> b3f1dcb0
using Lucene.Net.Store;
using Raven.Client;
using Raven.Server.Documents.Includes;
using Raven.Server.Documents.Queries.Timings;
using Raven.Server.ServerWide.Context;
using Sparrow.Json.Parsing;
using Voron;

namespace Raven.Server.Documents.Queries.Results
{
    public class MapQueryResultRetriever : QueryResultRetrieverBase
    {
        private readonly DocumentsOperationContext _context;
        private QueryTimingsScope _storageScope;

        public MapQueryResultRetriever(DocumentDatabase database, IndexQueryServerSide query, QueryTimingsScope queryTimings, DocumentsStorage documentsStorage, DocumentsOperationContext context, FieldsToFetch fieldsToFetch, IncludeDocumentsCommand includeDocumentsCommand, IncludeCompareExchangeValuesCommand includeCompareExchangeValuesCommand, IncludeRevisionsCommand includeRevisionsCommand )
            : base(database, query, queryTimings, fieldsToFetch, documentsStorage, context, false, includeDocumentsCommand, includeCompareExchangeValuesCommand, includeRevisionsCommand: includeRevisionsCommand)
        {
            _context = context;
        }

<<<<<<< HEAD
        public override (Document Document, List<Document> List) Get(Lucene.Net.Documents.Document input, Lucene.Net.Search.ScoreDoc scoreDoc, IState state)
=======
        public override Document Get(Lucene.Net.Documents.Document input, Lucene.Net.Search.ScoreDoc scoreDoc, IState state, CancellationToken token)
>>>>>>> b3f1dcb0
        {
            using (RetrieverScope?.Start())
            {
                if (TryGetKey(input, state, out string id) == false)
                    throw new InvalidOperationException($"Could not extract '{Constants.Documents.Indexing.Fields.DocumentIdFieldName}' from index.");

                if (FieldsToFetch.IsProjection)
                    return GetProjection(input, scoreDoc, id, state, token);

                using (_storageScope = _storageScope?.Start() ?? RetrieverScope?.For(nameof(QueryTimingsScope.Names.Storage)))
                {
                    var doc = DirectGet(null, id, DocumentFields, state);

                    FinishDocumentSetup(doc, scoreDoc);
                    return (doc, null);
                }
            }
        }

        public override bool TryGetKey(Lucene.Net.Documents.Document input, IState state, out string key)
        {
            key = input.Get(Constants.Documents.Indexing.Fields.DocumentIdFieldName, state);
            return key != null;
        }

        protected override Document DirectGet(Lucene.Net.Documents.Document input, string id, DocumentFields fields, IState state)
        {
            return DocumentsStorage.Get(_context, id, fields);
        }

        protected override Document LoadDocument(string id)
        {
            return DocumentsStorage.Get(_context, id);
        }

        protected override long? GetCounter(string docId, string name)
        {
            var value = DocumentsStorage.CountersStorage.GetCounterValue(_context, docId, name);
            return value?.Value;
        }

        protected override DynamicJsonValue GetCounterRaw(string docId, string name)
        {
            var djv = new DynamicJsonValue();

            foreach (var partialValue in DocumentsStorage.CountersStorage.GetCounterPartialValues(_context, docId, name))
            {
                djv[partialValue.ChangeVector] = partialValue.PartialValue;
            }

            return djv;
        }
    }
}<|MERGE_RESOLUTION|>--- conflicted
+++ resolved
@@ -1,9 +1,6 @@
 ﻿using System;
-<<<<<<< HEAD
 using System.Collections.Generic;
-=======
 using System.Threading;
->>>>>>> b3f1dcb0
 using Lucene.Net.Store;
 using Raven.Client;
 using Raven.Server.Documents.Includes;
@@ -25,11 +22,7 @@
             _context = context;
         }
 
-<<<<<<< HEAD
-        public override (Document Document, List<Document> List) Get(Lucene.Net.Documents.Document input, Lucene.Net.Search.ScoreDoc scoreDoc, IState state)
-=======
-        public override Document Get(Lucene.Net.Documents.Document input, Lucene.Net.Search.ScoreDoc scoreDoc, IState state, CancellationToken token)
->>>>>>> b3f1dcb0
+        public override (Document Document, List<Document> List) Get(Lucene.Net.Documents.Document input, Lucene.Net.Search.ScoreDoc scoreDoc, IState state, CancellationToken token)
         {
             using (RetrieverScope?.Start())
             {
