--- conflicted
+++ resolved
@@ -106,7 +106,7 @@
             public Enumerator(DocumentDatabase database, DocumentsStorage documents, FieldsToFetch fieldsToFetch, string collection, bool isAllDocsCollection,
                 IndexQueryServerSide query, QueryTimingsScope queryTimings, DocumentsOperationContext context, IncludeDocumentsCommand includeDocumentsCommand,
                 IncludeRevisionsCommand includeRevisionsCommand,
-                IncludeCompareExchangeValuesCommand includeCompareExchangeValuesCommand, Reference<int> totalResults,
+                IncludeCompareExchangeValuesCommand includeCompareExchangeValuesCommand, Reference<int> totalResults, 
                 string startAfterId, Reference<long> alreadySeenIdsCount, DocumentFields fields, Reference<long> skippedResults, CancellationToken token)
             {
                 _documents = documents;
@@ -181,15 +181,6 @@
                         continue;
                     }
 
-<<<<<<< HEAD
-=======
-                    _innerCount++;
-
-                    var doc = _fieldsToFetch.IsProjection
-                        ? _resultsRetriever.GetProjectionFromDocument(_inner.Current, null, QueryResultRetrieverBase.ZeroScore, _fieldsToFetch, _context, null, _token)
-                        : _inner.Current;
-
->>>>>>> b3f1dcb0
                     if (_query.SkipDuplicateChecking || _fieldsToFetch.IsDistinct == false)
                     {
                         _returnedResults++;
@@ -245,7 +236,7 @@
 
                 if (_fieldsToFetch.IsProjection)
                 {
-                    var result = _resultsRetriever.GetProjectionFromDocument(_inner.Current, null, QueryResultRetrieverBase.ZeroScore, _fieldsToFetch, _context, null);
+                    var result = _resultsRetriever.GetProjectionFromDocument(_inner.Current, null, QueryResultRetrieverBase.ZeroScore, _fieldsToFetch, _context, null, _token);
                     if (result.List != null)
                     {
                         var it = result.List.GetEnumerator();
@@ -365,10 +356,9 @@
                     {
                         count++;
 
-<<<<<<< HEAD
                         if (_fieldsToFetch.IsProjection)
                         {
-                            var result = _resultsRetriever.GetProjectionFromDocument(document, null, QueryResultRetrieverBase.ZeroScore, _fieldsToFetch, _context, null);
+                            var result = _resultsRetriever.GetProjectionFromDocument(document, null, QueryResultRetrieverBase.ZeroScore, _fieldsToFetch, _context, null, _token);
                             if (result.Document != null)
                             {
                                 if (IsStartingPoint(result.Document))
@@ -385,11 +375,6 @@
                                         break;
                                     }
                                 }
-=======
-                        var doc = _fieldsToFetch.IsProjection
-                            ? _resultsRetriever.GetProjectionFromDocument(document, null, QueryResultRetrieverBase.ZeroScore, _fieldsToFetch, _context, null, _token)
-                            : _inner.Current;
->>>>>>> b3f1dcb0
 
                                 if (match)
                                     break;
