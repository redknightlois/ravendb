using System;
using System.Collections;
using System.Collections.Generic;
using System.Diagnostics;
using System.Linq;
using System.Text;
using Raven.Client;
using Raven.Client.Documents.Queries.TimeSeries;
using Raven.Client.Exceptions;
using Raven.Server.Documents.TimeSeries;
using Sparrow;

namespace Raven.Server.Documents.Queries.AST
{
    public class Query
    {
        public bool IsDistinct;
        public GraphQuery GraphQuery;
        public QueryExpression Where;
        public FromClause From;
        public List<(QueryExpression Expression, StringSegment? Alias)> Select;
        public List<(QueryExpression Expression, StringSegment? Alias)> Load;
        public List<QueryExpression> Include;
        public List<(QueryExpression Expression, OrderByFieldType FieldType, bool Ascending)> OrderBy;
        public List<(QueryExpression Expression, StringSegment? Alias)> GroupBy;

        public Dictionary<string, DeclaredFunction> DeclaredFunctions;

        public string QueryText;
        public (string FunctionText, Esprima.Ast.Program Program) SelectFunctionBody;
        public string UpdateBody;
        public ValueExpression Offset;
        public ValueExpression Limit;

        public bool TryAddFunction(DeclaredFunction func)
        {
            if (DeclaredFunctions == null)
                DeclaredFunctions = new Dictionary<string, DeclaredFunction>(StringComparer.OrdinalIgnoreCase);

            return DeclaredFunctions.TryAdd(func.Name, func);
        }

        public override string ToString()
        {
            var sb = new StringBuilder();
            new StringQueryVisitor(sb).Visit(this);
            return sb.ToString();
        }

        public void TryAddWithClause(Query query, StringSegment alias, bool implicitAlias)
        {
            if (GraphQuery == null)
            {
                GraphQuery = new GraphQuery();                
            }

            if (GraphQuery.WithDocumentQueries.TryGetValue(alias, out var existing))
            {
                if (query.From.From.Compound.Count == 0)
                    return; // reusing an alias defined explicitly before

                if (existing.withQuery.From.From.Compound.Count == 0)
                {
                    // using an alias that is defined _later_ in the query
                    GraphQuery.WithDocumentQueries[alias] = (implicitAlias, query);
                    return;
                }

                throw new InvalidQueryException($"Alias {alias} is already in use on a different 'With' clause", QueryText);
            }

            GraphQuery.WithDocumentQueries.Add(alias, (implicitAlias, query));
        }

        public void TryAddWithEdgePredicates(WithEdgesExpression expr, StringSegment alias)
        {
            if (GraphQuery == null)
            {
                GraphQuery = new GraphQuery();               
            }

            if (GraphQuery.WithEdgePredicates.ContainsKey(alias))
            {
                if (expr.Path.Compound.Count == 0 && expr.OrderBy == null && expr.Where == null)
                    return;

                throw new InvalidQueryException($"Allias {alias} is already in use on a diffrent 'With' clause",
                    QueryText);
            }

            GraphQuery.WithEdgePredicates.Add(alias, expr);
        }

        public bool TryAddTimeSeriesFunction(DeclaredFunction func)
        {
            if (DeclaredFunctions == null)
                DeclaredFunctions = new Dictionary<string, DeclaredFunction>(StringComparer.OrdinalIgnoreCase);

            func.Name = Constants.TimeSeries.QueryFunction + DeclaredFunctions.Count;

            return DeclaredFunctions.TryAdd(func.Name, func);
        }
    }

    public class DeclaredFunction
    {
        public string Name;
        public string FunctionText;
        public Esprima.Ast.Program JavaScript;
        public TimeSeriesFunction TimeSeries;
        public FunctionType Type;
        public List<QueryExpression> Parameters;

        public enum FunctionType
        {
            JavaScript,
            TimeSeries
        }
    }

    public class TimeSeriesFunction
    {
        public TimeSeriesBetweenExpression Between;
        public QueryExpression Source;
        public QueryExpression Where;
        public List<(QueryExpression QueryExpression, StringSegment? StringSegment)> Select;
        public StringSegment? LoadTagAs;
        public ValueExpression Last, First, Offset, Scale;
        public TimeSeriesGroupBy GroupBy;
    }

    public struct TimeSeriesGroupBy
    {
        public ValueExpression TimePeriod;
        public bool Tag;
        public FieldExpression Field;

        public MethodExpression With;

        public bool HasGroupByTag => Tag || Field != null;
    }

    public unsafe struct RangeGroup
    {
        public long Ticks;
        public int Months;
        public Alignment TicksAlignment;

        public enum Alignment
        {
            None,
            Millisecond,
            Second,
            Minute,
            Hour,
            Day
        }

        private const long TicksInMillisecond = 10_000;

        private long AlignedTicks
        {
            get
            {
                var ticks = TicksInMillisecond;
                switch (TicksAlignment)
                {
                    case Alignment.Day:
                        ticks *= 24;
                        goto case Alignment.Hour;

                    case Alignment.Hour:
                        ticks *= 60;
                        goto case Alignment.Minute;

                    case Alignment.Minute:
                        ticks *= 60;
                        goto case Alignment.Second;

                    case Alignment.Second:
                        ticks *= 1_000;
                        goto case Alignment.Millisecond;

                    case Alignment.Millisecond:
                        return ticks;

                    default:
                        throw new ArgumentOutOfRangeException($"Unknown type {TicksAlignment}");
                }
            }
        }

        private DateTime _origin;
        private DateTime _start;
        private DateTime _end;
        private bool _init;

        public DateTime Start => _start;
        public DateTime End => _end;

        private void AssertInit()
        {
            if (_init == false)
                throw new InvalidOperationException("You must initialize first.");
        }

        private void AssertNotInit()
        {
            if (_init)
                throw new InvalidOperationException("This range is already initialized.");
        }

        public void InitializeRange(DateTime origin)
        {
            AssertNotInit();

            if (Ticks != 0)
                InitByTicks(origin);
            else if (Months != 0)
                InitByMonth(origin);
            else
                throw new ArgumentException($"Either {nameof(Ticks)} or {nameof(Months)} should be set");
            
            _origin = _start;
            _init = true;
        }

        public void InitializeFullRange(DateTime start, DateTime end)
        {
            AssertNotInit();

            _start = start;
            _end = end;
            _init = true;
        }

        private void InitByTicks(DateTime first)
        {
            var ticks = first.Ticks;
            ticks -= (ticks % AlignedTicks);

            if (ticks > _start.Ticks)
            {
                var distance = ticks - _start.Ticks;
                var ticksToAdd = (distance / Ticks) * Ticks;
                _start = _start.AddTicks(ticksToAdd);
            }

            _start = DateTime.SpecifyKind(_start, first.Kind);
            _end = _start.AddTicks(Ticks);

        }

        private void InitByMonth(DateTime start)
        {
            var yearsPortion = Math.Max(1, Months / 12);
            var monthsRemaining = Months % 12;
            var year = start.Year - (start.Year % yearsPortion);
            int month = monthsRemaining == 0 ? 1 : ((start.Month - 1) / monthsRemaining * monthsRemaining) + 1;
            _start = new DateTime(year, month, 1, 0, 0, 0, start.Kind);
            _end = _start.AddMonths(Months);
        }

        public void MoveToNextRange(DateTime timestamp)
        {
            AssertInit();

            if (timestamp < _end)
                throw new InvalidOperationException($"The time '{timestamp}' is smaller then the end of current range");

            if (Ticks != 0)
            {
                var distance = timestamp - _origin;
                _start = _origin.AddTicks((distance.Ticks / Ticks) * Ticks);
                _end = _start.AddTicks(Ticks);
                return;
            }

            if (Months != 0)
            {
                InitByMonth(timestamp);
            }
        }

        public void MoveToNextRange()
        {
            MoveToNextRange(_end);
        }

        public bool WithinRange(DateTime timestamp)
        {
            if (_init == false)
                InitializeRange(timestamp);

            return timestamp >= _start && timestamp < _end;
        }

<<<<<<< HEAD
        public bool WithinNextRange(DateTime timestamp)
        {
            var copy = this; // this a struct, and we don't want to affect the state of the current one
            copy.MoveToNextRange(copy.End);
            return copy.WithinRange(timestamp);
        }

        public static RangeGroup ParseRangeFromString(string s)
=======
        public static RangeGroup ParseRangeFromString(string s, DateTime? from = null)
>>>>>>> 399342c9
        {
            var range = new RangeGroup();
            var offset = 0;

            var duration = ParseNumber(s, ref offset);
            ParseRange(s, ref offset, ref range, duration);

            while (offset < s.Length && char.IsWhiteSpace(s[offset]))
            {
                offset++;
            }

            if (offset != s.Length)
                throw new ArgumentException("After range specification, found additional unknown data: " + s);

            if (from != null && range.Ticks != 0)
            {
                var ticks = from.Value.Ticks;
                ticks -= (ticks % range.AlignedTicks);
                range._start = new DateTime(ticks);
            }

            return range;
        }

        private const int TicksInOneSecond = 10_000_000;

        private static void ParseRange(string source, ref int offset, ref RangeGroup range, long duration)
        {
            if (offset >= source.Length)
                throw new ArgumentException("Unable to find range specification in: " + source);

            while (char.IsWhiteSpace(source[offset]) && offset < source.Length)
            {
                offset++;
            }

            if (offset >= source.Length)
                throw new ArgumentException("Unable to find range specification in: " + source);

            switch (char.ToLower(source[offset++]))
            {
                case 's':
                    if (TryConsumeMatch(source, ref offset, "seconds") == false)
                        TryConsumeMatch(source, ref offset, "second");

                    range.Ticks += duration * TicksInOneSecond;
                    range.TicksAlignment = Alignment.Second;
                    return;
                case 'm':
                    if (TryConsumeMatch(source, ref offset, "minutes") ||
                        TryConsumeMatch(source, ref offset, "minute") ||
                        TryConsumeMatch(source, ref offset, "min"))
                    {
                        range.Ticks += duration * TicksInOneSecond * 60;
                        range.TicksAlignment = Alignment.Minute;
                        return;
                    }

                    if (TryConsumeMatch(source, ref offset, "ms") ||
                        TryConsumeMatch(source, ref offset, "milliseconds") ||
                        TryConsumeMatch(source, ref offset, "milli"))
                    {
                        range.Ticks += duration * TicksInMillisecond;
                        range.TicksAlignment = Alignment.Millisecond;
                        return;
                    }

                    if (TryConsumeMatch(source, ref offset, "months") ||
                        TryConsumeMatch(source, ref offset, "month") ||
                        TryConsumeMatch(source, ref offset, "mon") ||
                        TryConsumeMatch(source, ref offset, "mo"))
                    {
                        AssertValidDurationInMonths(duration);
                        range.Months += (int)duration;
                        return;
                    }
                    range.TicksAlignment = Alignment.Minute;
                    range.Ticks += duration * TicksInOneSecond * 60;
                    return;
                case 'h':
                    if (TryConsumeMatch(source, ref offset, "hours") == false)
                        TryConsumeMatch(source, ref offset, "hour");

                    range.Ticks += duration * TicksInOneSecond * 60 * 60;
                    range.TicksAlignment = Alignment.Hour;

                    return;
                case 'd':
                    if (TryConsumeMatch(source, ref offset, "days") == false)
                        TryConsumeMatch(source, ref offset, "day");
                    range.Ticks += duration * TicksInOneSecond * 60 * 60 * 24;
                    range.TicksAlignment = Alignment.Day;

                    return;
                case 'q':
                    if (TryConsumeMatch(source, ref offset, "quarters") == false)
                        TryConsumeMatch(source, ref offset, "quarter");
                    duration *= 3;
                    AssertValidDurationInMonths(duration);
                    range.Months += (int)duration;
                    return;

                case 'y':
                    if (TryConsumeMatch(source, ref offset, "years") == false)
                        TryConsumeMatch(source, ref offset, "year");
                    duration *= 12;
                    AssertValidDurationInMonths(duration);
                    range.Months += (int)duration;
                    return;
                default:
                    throw new ArgumentException($"Unable to understand time range: '{source}'");
            }
        }

        public static TimeValue ParseTimePeriodFromString(string source)
        {
            TimeValue result;
            var offset = 0;

            var duration = ParseNumber(source, ref offset);
            if (offset >= source.Length)
                throw new ArgumentException("Unable to find range specification in: " + source);

            while (char.IsWhiteSpace(source[offset]) && offset < source.Length)
            {
                offset++;
            }

            if (offset >= source.Length)
                throw new ArgumentException("Unable to find range specification in: " + source);

            switch (char.ToLower(source[offset++]))
            {
                case 's':
                    if (TryConsumeMatch(source, ref offset, "seconds") == false)
                        TryConsumeMatch(source, ref offset, "second");

                    result = TimeValue.FromSeconds((int)duration);
                    break;
                case 'm':
                    if (TryConsumeMatch(source, ref offset, "minutes") ||
                        TryConsumeMatch(source, ref offset, "minute") ||
                        TryConsumeMatch(source, ref offset, "min"))
                    {
                        result = TimeValue.FromMinutes((int)duration);
                        break;
                    }

                    if (TryConsumeMatch(source, ref offset, "ms") ||
                        TryConsumeMatch(source, ref offset, "milliseconds") ||
                        TryConsumeMatch(source, ref offset, "milli"))
                    {
                        // TODO use TimeValue.FromMilliseconds when RavenDB-14988 is fixed
                        throw new NotSupportedException("Unsupported time period. Using milliseconds in Last/First is not supported : " + source);
                    }

                    if (TryConsumeMatch(source, ref offset, "months") ||
                        TryConsumeMatch(source, ref offset, "month") ||
                        TryConsumeMatch(source, ref offset, "mon") ||
                        TryConsumeMatch(source, ref offset, "mo"))
                    {
                        result = TimeValue.FromMonths((int)duration);
                        break;
                    }
                    goto default;
                case 'h':
                    if (TryConsumeMatch(source, ref offset, "hours") == false)
                        TryConsumeMatch(source, ref offset, "hour");

                    result = TimeValue.FromHours((int)duration);
                    break;

                case 'd':
                    if (TryConsumeMatch(source, ref offset, "days") == false)
                        TryConsumeMatch(source, ref offset, "day");
                    result = TimeValue.FromDays((int)duration);
                    break;

                case 'q':
                    if (TryConsumeMatch(source, ref offset, "quarters") == false)
                        TryConsumeMatch(source, ref offset, "quarter");
                    
                    duration *= 3;
                    AssertValidDurationInMonths(duration);
                    result = TimeValue.FromMonths((int)duration);
                    break;

                case 'y':
                    if (TryConsumeMatch(source, ref offset, "years") == false)
                        TryConsumeMatch(source, ref offset, "year");
                    duration *= 12;
                    AssertValidDurationInMonths(duration);
                    result = TimeValue.FromMonths((int)duration);
                    break;
                default:
                    throw new ArgumentException($"Unable to understand time range: '{source}'");
            }

            while (offset < source.Length && char.IsWhiteSpace(source[offset]))
            {
                offset++;
            }

            if (offset != source.Length)
                throw new ArgumentException("After range specification, found additional unknown data: " + source);

            return result;
        }

        private static void AssertValidDurationInMonths(long duration)
        {
            if (duration > 120_000)
                throw new ArgumentException("The specified range results in invalid range, cannot have: " + duration + " months");
        }

        private static bool TryConsumeMatch(string source, ref int offset, string additionalMatch)
        {
            if (source.Length <= offset)
                return false;

            if (new StringSegment(source, offset - 1, source.Length - offset + 1).StartsWith(additionalMatch, StringComparison.OrdinalIgnoreCase))
            {
                offset += additionalMatch.Length - 1;
                return true;
            }

            return false;
        }

        private static long ParseNumber(string source, ref int offset)
        {
            int i;
            for (i = offset; i < source.Length; i++)
            {
                if (char.IsWhiteSpace(source[i]) == false)
                    break;
            }

            for (; i < source.Length; i++)
            {
                if (char.IsNumber(source[i]) == false)
                    break;
            }

            fixed (char* s = source)
            {
                if (long.TryParse(new ReadOnlySpan<char>(s + offset, i), out var amount))
                {
                    offset = i;
                    return amount;
                }
            }

            throw new ArgumentException("Unable to parse: '" + source.Substring(offset) + "' as a number");
        }

        public TimeValue ToTimeValue()
        {
            if (Ticks != 0)
                return TimeValue.FromSeconds((int)(Ticks / 10_000_000));

            return TimeValue.FromMonths(Months);
        }
    }
}<|MERGE_RESOLUTION|>--- conflicted
+++ resolved
@@ -295,7 +295,6 @@
             return timestamp >= _start && timestamp < _end;
         }
 
-<<<<<<< HEAD
         public bool WithinNextRange(DateTime timestamp)
         {
             var copy = this; // this a struct, and we don't want to affect the state of the current one
@@ -303,10 +302,7 @@
             return copy.WithinRange(timestamp);
         }
 
-        public static RangeGroup ParseRangeFromString(string s)
-=======
         public static RangeGroup ParseRangeFromString(string s, DateTime? from = null)
->>>>>>> 399342c9
         {
             var range = new RangeGroup();
             var offset = 0;
