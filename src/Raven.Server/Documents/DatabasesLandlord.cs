﻿using System;
using System.Collections.Concurrent;
using System.Collections.Generic;
using System.Diagnostics;
using System.Linq;
using System.Runtime.CompilerServices;
using System.Threading;
using System.Threading.Tasks;
using Nito.AsyncEx;
using Raven.Client.Exceptions.Database;
using Raven.Client.Extensions;
using Raven.Client.ServerWide;
using Raven.Client.Util;
using Raven.Server.Config;
using Raven.Server.Documents.Sharding;
using Raven.Server.NotificationCenter.Notifications;
using Raven.Server.NotificationCenter.Notifications.Details;
using Raven.Server.NotificationCenter.Notifications.Server;
using Raven.Server.ServerWide;
using Raven.Server.ServerWide.Commands;
using Raven.Server.ServerWide.Commands.PeriodicBackup;
using Raven.Server.ServerWide.Context;
using Raven.Server.Utils;
using Raven.Server.Web.System;
using Sparrow;
using Sparrow.Json;
using Sparrow.Logging;
using Sparrow.Utils;
using Voron.Exceptions;
using Voron.Util.Settings;

namespace Raven.Server.Documents
{
    public class DatabasesLandlord : IDisposable
    {
        public const string DoNotRemove = "DoNotRemove";
        private readonly AsyncReaderWriterLock _disposing = new AsyncReaderWriterLock();

        public readonly ConcurrentDictionary<StringSegment, DateTime> LastRecentlyUsed =
            new ConcurrentDictionary<StringSegment, DateTime>(StringSegmentComparer.OrdinalIgnoreCase);

        private readonly ConcurrentDictionary<string, Timer> _wakeupTimers = new ConcurrentDictionary<string, Timer>();

        public readonly ResourceCache<DocumentDatabase> DatabasesCache = new ResourceCache<DocumentDatabase>();
        public readonly ResourceCache<ShardedDatabaseContext> ShardedDatabasesCache = new ResourceCache<ShardedDatabaseContext>();

        private readonly Logger _logger;
        private readonly ServerStore _serverStore;

        // used in ServerWideBackupStress
        internal bool SkipShouldContinueDisposeCheck = false;
        internal Action<(DocumentDatabase Database, string caller)> AfterDatabaseCreation;
        internal SemaphoreSlim _databaseSemaphore;
        internal TimeSpan _concurrentDatabaseLoadTimeout;
        internal int _dueTimeOnRetry = 60_000;

        public DatabasesLandlord(ServerStore serverStore)
        {
            _serverStore = serverStore;
            _databaseSemaphore = new SemaphoreSlim(_serverStore.Configuration.Databases.MaxConcurrentLoads);
            _concurrentDatabaseLoadTimeout = _serverStore.Configuration.Databases.ConcurrentLoadTimeout.AsTimeSpan;
            _logger = LoggingSource.Instance.GetLogger<DatabasesLandlord>("Server");
            CatastrophicFailureHandler = new CatastrophicFailureHandler(this, _serverStore);
        }

        public CatastrophicFailureHandler CatastrophicFailureHandler { get; }

        public Task ClusterOnDatabaseChanged(string databaseName, long index, string type, ClusterDatabaseChangeType changeType, object changeState)
        {
            return HandleClusterDatabaseChanged(databaseName, index, type, changeType, changeState);
        }

        internal TestingStuff ForTestingPurposes;

        internal TestingStuff ForTestingPurposesOnly()
        {
            if (ForTestingPurposes != null)
                return ForTestingPurposes;

            return ForTestingPurposes = new TestingStuff();
        }

        internal class TestingStuff
        {
            internal Action<ServerStore> BeforeHandleClusterDatabaseChanged;
            internal Action<string> InsideHandleClusterDatabaseChanged;
            internal Action<(DocumentDatabase Database, string caller)> AfterDatabaseCreation;
            internal Action<CancellationToken> DelayIncomingReplication;
            internal int? HoldDocumentDatabaseCreation = null;
            internal Action AfterDatabaseInitialize;
            internal bool PreventedRehabOfIdleDatabase = false;
            internal ManualResetEvent DeleteDatabaseWhileItBeingDeleted = null;
            internal Action<DocumentDatabase> OnBeforeDocumentDatabaseInitialization;
            internal ManualResetEventSlim RescheduleDatabaseWakeupMre = null;
        }

        private async Task HandleClusterDatabaseChanged(string databaseName, long index, string type, ClusterDatabaseChangeType changeType, object changeState)
        {
            ForTestingPurposes?.BeforeHandleClusterDatabaseChanged?.Invoke(_serverStore);

            if (PreventWakeUpIdleDatabase(databaseName, type))
                return;

            using (await _disposing.ReaderLockAsync(_serverStore.ServerShutdown))
            {
                try
                {
                    if (_serverStore.ServerShutdown.IsCancellationRequested)
                        return;

                    // response to changed database.
                    // if disabled, unload
                    using (_serverStore.ContextPool.AllocateOperationContext(out TransactionOperationContext context))
                    using (context.OpenReadTransaction())
                    using (var rawRecord = _serverStore.Cluster.ReadRawDatabaseRecord(context, databaseName))
                    {
                        if (rawRecord == null)
                        {
                            // was removed, need to make sure that it isn't loaded
                            UnloadDatabase(databaseName, dbRecordIsNull: true);
                            return;
                        }

                        if (rawRecord.IsSharded)
                        {
                            foreach (var shardRawRecord in rawRecord.GetShardedDatabaseRecords())
                            {
                                await HandleSpecificClusterDatabaseChanged(
                                    shardRawRecord.DatabaseName, index, type, changeType, context, shardRawRecord);
                            }

                            var topology = rawRecord.Sharding.Orchestrator.Topology;
                            if (topology.RelevantFor(_serverStore.NodeTag))
                            {
                                // we need to update this upon any shard topology change
                                // and upon migration completion
                                var databaseContext = GetOrAddShardedDatabaseContext(databaseName, rawRecord);
                                databaseContext.UpdateDatabaseRecord(rawRecord, index);
                            }
                            else
                            {
                                using (ShardedDatabasesCache.RemoveLockAndReturn(databaseName, (databaseContext) => databaseContext.Dispose(), out var _))
                                {
                                }
                            }
<<<<<<< HEAD
                        }
                        else
                        {
                            await HandleSpecificClusterDatabaseChanged(databaseName, index, type, changeType, context, rawRecord);
                        }
=======
                            break;

                        case ClusterDatabaseChangeType.ValueChanged:
                            database.ValueChanged(index, type, changeState);
                            break;

                        case ClusterDatabaseChangeType.PendingClusterTransactions:
                        case ClusterDatabaseChangeType.ClusterTransactionCompleted:
                            database.DatabaseGroupId = topology.DatabaseTopologyIdBase64;
                            database.ClusterTransactionId = topology.ClusterTransactionIdBase64;
                            database.NotifyOnPendingClusterTransaction(index, changeType);
                            break;

                        default:
                            ThrowUnknownClusterDatabaseChangeType(changeType);
                            break;
>>>>>>> d77a16f9
                    }

                    // if deleted, unload / deleted and then notify leader that we removed it
                }
                catch (AggregateException ae) when (nameof(DeleteDatabase).Equals(ae.InnerException.Data["Source"]))
                {
                    // in the process of being deleted
                }
                catch (AggregateException ae) when (ae.InnerException is DatabaseDisabledException)
                {
                    // the db is already disabled when we try to disable it
                }
                catch (DatabaseDisabledException)
                {
                    // the database was disabled while we were trying to execute an action (e.g. PendingClusterTransactions)
                }
                catch (ObjectDisposedException)
                {
                    // the server is disposed when we are trying to access to database
                }
                catch (DatabaseConcurrentLoadTimeoutException e)
                {
                    var title = $"Concurrent load timeout of '{databaseName}' database";

                    var message = $"Failed to load database '{databaseName}' concurrently with other databases within {_serverStore.Configuration.Databases.ConcurrentLoadTimeout.AsTimeSpan}. " +
                                "Database load will be attempted on next request accessing it. If you see this on regular basis you might consider adjusting the following configuration options: " +
                                $"{RavenConfiguration.GetKey(x => x.Databases.ConcurrentLoadTimeout)} and {RavenConfiguration.GetKey(x => x.Databases.MaxConcurrentLoads)}";

                    if (_logger.IsInfoEnabled)
                        _logger.Info(message, e);

                    _serverStore.NotificationCenter.Add(AlertRaised.Create(databaseName, title, message, AlertType.ConcurrentDatabaseLoadTimeout, NotificationSeverity.Warning,
                        details: new ExceptionDetails(e)));

                    throw;
                }
                catch (Exception e)
                {
                    var title = $"Failed to digest change of type '{changeType}' for database '{databaseName}' at index {index}";
                    if (_logger.IsInfoEnabled)
                        _logger.Info(title, e);
                    _serverStore.NotificationCenter.Add(AlertRaised.Create(databaseName, title, e.Message, AlertType.DeletionError, NotificationSeverity.Error,
                        details: new ExceptionDetails(e)));
                    throw;
                }
            }
        }

        private async Task HandleSpecificClusterDatabaseChanged(string databaseName, long index, string type, ClusterDatabaseChangeType changeType,
         TransactionOperationContext context,
         RawDatabaseRecord rawRecord)
        {
            ForTestingPurposes?.InsideHandleClusterDatabaseChanged?.Invoke(type);

            if (ShouldDeleteDatabase(context, databaseName, rawRecord))
                return;

            var topology = rawRecord.Topology;
            if (topology.RelevantFor(_serverStore.NodeTag) == false)
                return;

            if (rawRecord.IsDisabled || rawRecord.DatabaseState == DatabaseStateStatus.RestoreInProgress)
            {
                UnloadDatabase(databaseName);
                return;
            }

            if (changeType == ClusterDatabaseChangeType.RecordRestored)
            {
                // - a successful restore operation ends when we successfully restored
                // the database files and saved the updated the database record
                // - this is the first time that the database was loaded so there is no need to call
                // StateChanged after the database was restored
                // - the database will be started on demand
                return;
            }

            if (DatabasesCache.TryGetValue(databaseName, out var task) == false)
            {
                // if the database isn't loaded, but it is relevant for this node, we need to create
                // it. This is important so things like replication will start pumping, and that 
                // configuration changes such as running periodic backup will get a chance to run, which
                // they wouldn't unless the database is loaded / will have a request on it.          
                task = TryGetOrCreateResourceStore(databaseName, ignoreBeenDeleted: true, caller: type);
            }

            if (task.IsCanceled || task.IsFaulted)
                return;

            var database = await task;

            switch (changeType)
            {
                case ClusterDatabaseChangeType.RecordChanged:
                    database.StateChanged(index);
                    if (type == ClusterStateMachine.SnapshotInstalled)
                    {
                        database.NotifyOnPendingClusterTransaction(index, changeType);
                    }
                    break;

                case ClusterDatabaseChangeType.ValueChanged:
                    database.ValueChanged(index);
                    break;

                case ClusterDatabaseChangeType.PendingClusterTransactions:
                case ClusterDatabaseChangeType.ClusterTransactionCompleted:
                    database.SetIds(rawRecord);
                    database.NotifyOnPendingClusterTransaction(index, changeType);
                    break;
                default:
                    ThrowUnknownClusterDatabaseChangeType(changeType);
                    break;
            }
        }

        private bool PreventWakeUpIdleDatabase(string databaseName, string type)
        {
            if (_serverStore.IdleDatabases.ContainsKey(databaseName) == false)
                return false;

            switch (type)
            {
                case nameof(PutServerWideBackupConfigurationCommand):
                case nameof(UpdatePeriodicBackupStatusCommand):
                    return true;

                default:
                    return false;
            }
        }

        private void UnloadDatabase(string databaseName, bool dbRecordIsNull = false)
        {
            if (dbRecordIsNull)
            {
                UnloadDatabaseInternal(databaseName);
                return;
            }

            if (DatabasesCache.TryGetValue(databaseName, out var databaseTask) == false)
            {
                // database was already unloaded or deleted
                return;
            }

            if (databaseTask.IsCompletedSuccessfully)
            {
                UnloadDatabaseInternal(databaseName);
            }
            else if (databaseTask.IsCompleted == false)
            {
                // This case is when an unload was issued prior to the actual loading of a database.
                databaseTask.ContinueWith(t =>
                {
                    if (databaseTask.IsCompletedSuccessfully)
                    {
                        using (_serverStore.ContextPool.AllocateOperationContext(out TransactionOperationContext context))
                        using (context.OpenReadTransaction())
                        using (var databaseRecord = _serverStore.Cluster.ReadRawDatabaseRecord(context, databaseName))
                        {
                            // unload only if DB is still disabled
                            if (IsDatabaseDisabled(databaseRecord.Raw))
                                UnloadDatabaseInternal(databaseName);
                        }
                    }
                });
            }
        }

        public static bool IsDatabaseDisabled(BlittableJsonReaderObject databaseRecord)
        {
            var noDisabled = databaseRecord.TryGet(nameof(DatabaseRecord.Disabled), out bool disabled) == false;
            var noDatabaseState = databaseRecord.TryGet(nameof(DatabaseRecord.DatabaseState), out DatabaseStateStatus dbState) == false;

            if (noDisabled && noDatabaseState)
                return false;

            if (noDatabaseState)
                return disabled;

            var isRestoring = dbState == DatabaseStateStatus.RestoreInProgress;
            if (noDisabled)
                return isRestoring;

            return disabled || isRestoring;
        }

        private void UnloadDatabaseInternal(string databaseName, [CallerMemberName] string caller = null)
        {
            using (DatabasesCache.RemoveLockAndReturn(databaseName, CompleteDatabaseUnloading, out _, caller))
            {
                if (ShardedDatabasesCache.TryGetAndRemove(databaseName, out var databaseContextTask))
                    databaseContextTask.Result.Dispose();
            }
        }

        public bool ShouldDeleteDatabase(TransactionOperationContext context, string dbName, RawDatabaseRecord rawRecord, bool fromReplication = false)
        {
            var shard = ShardHelper.TryGetShardNumberFromDatabaseName(dbName, out var shardNumber);
            var tag = shard ? DatabaseRecord.GetKeyForDeletionInProgress(_serverStore.NodeTag, shardNumber) : _serverStore.NodeTag;

            var deletionInProgress = DeletionInProgressStatus.No;
            var directDelete = rawRecord.DeletionInProgress?.TryGetValue(tag, out deletionInProgress) == true &&
                               deletionInProgress != DeletionInProgressStatus.No;

            if (directDelete == false)
                return false;

            if (rawRecord.Topology.Rehabs.Contains(_serverStore.NodeTag) && fromReplication == false)
                // If the deletion was issued from the cluster observer to maintain the replication factor we need to make sure
                // that all the documents were replicated from this node, therefore the deletion will be called from the replication code.
                return false;

            // We materialize the values here because we close the read transaction
            var record = rawRecord.MaterializedRecord;

            context.Transaction.InnerTransaction.LowLevelTransaction.OnDispose += _ =>
                DeleteDatabase(dbName, deletionInProgress, record);

            return true;
        }

        public void DeleteDatabase(string dbName, DeletionInProgressStatus deletionInProgress, DatabaseRecord record)
        {
            IDisposable removeLockAndReturn = null;
            string databaseId;
            try
            {
                try
                {
                    removeLockAndReturn = DatabasesCache.RemoveLockAndReturn(dbName, CompleteDatabaseUnloading, out var database);
                    databaseId = database?.DbBase64Id;
                }
                catch (AggregateException ae) when (nameof(DeleteDatabase).Equals(ae.InnerException?.Data["Source"]))
                {
                    // this is already in the process of being deleted, we can just exit and let another thread handle it
                    ForTestingPurposes?.DeleteDatabaseWhileItBeingDeleted?.Set();
                    return;
                }
                catch (DatabaseConcurrentLoadTimeoutException e)
                {
                    if (e.Data.Contains(nameof(DeleteDatabase)))
                    {
                        // This case is when a deletion request was issued during the loading of the database.
                        // The DB will be deleted after actually finishing the loading process
                        return;
                    }

                    throw;
                }

                if (deletionInProgress == DeletionInProgressStatus.HardDelete)
                {
                    RavenConfiguration configuration;
                    try
                    {
                        configuration = CreateDatabaseConfiguration(dbName, ignoreDisabledDatabase: true, ignoreBeenDeleted: true, ignoreNotRelevant: true,
                            databaseRecord: record);
                    }
                    catch (Exception ex)
                    {
                        configuration = null;
                        if (_logger.IsInfoEnabled)
                            _logger.Info("Could not create database configuration", ex);
                    }

                    // this can happen if the database record was already deleted
                    if (configuration != null)
                    {
                        CheckDatabasePathsIntersection(dbName, configuration);
                        DatabaseHelper.DeleteDatabaseFiles(configuration);
                    }
                }

                // At this point the db record still exists but the db was effectively deleted
                // from this node so we can also remove its secret key from this node.
                if (record.Encrypted)
                {
                    using (_serverStore.ContextPool.AllocateOperationContext(out TransactionOperationContext context))
                    using (var tx = context.OpenWriteTransaction())
                    {
                        _serverStore.DeleteSecretKey(context, dbName);
                        tx.Commit();
                    }
                }

                DeleteDatabaseNotifications(dbName, throwOnError: true);

                // delete the cache info
                DeleteDatabaseCachedInfo(dbName, throwOnError: true);
            }
            finally
            {
                removeLockAndReturn?.Dispose();
            }
            NotifyLeaderAboutRemoval(dbName, databaseId);
        }

        private static void ThrowUnknownClusterDatabaseChangeType(ClusterDatabaseChangeType type)
        {
            throw new InvalidOperationException($"Unknown cluster database change type: {type}");
        }

        private void NotifyLeaderAboutRemoval(string dbName, string databaseId)
        {
            var cmd = new RemoveNodeFromDatabaseCommand(dbName, databaseId, RaftIdGenerator.NewId())
            {
                NodeTag = _serverStore.NodeTag
            };
            _serverStore.SendToLeaderAsync(cmd)
                .ContinueWith(async t =>
                {
                    if (t.IsFaulted)
                    {
                        var ex = t.Exception.ExtractSingleInnerException();
                        if (ex is DatabaseDoesNotExistException)
                            return;
                    }

                    if (_logger.IsInfoEnabled)
                    {
                        try
                        {
                            await t; // throw immediately
                        }
                        catch (Exception e)
                        {
                            _logger.Info($"Failed to notify leader about removal of node {_serverStore.NodeTag} from database '{dbName}', will retry again in 15 seconds.", e);
                        }
                    }

                    try
                    {
                        await Task.Delay(TimeSpan.FromSeconds(15), _serverStore.ServerShutdown);
                    }
                    catch (OperationCanceledException)
                    {
                        return;
                    }

                    try
                    {
                        NotifyLeaderAboutRemoval(dbName, databaseId);
                    }
                    catch (Exception e)
                    {
                        if (_logger.IsOperationsEnabled)
                        {
                            _logger.Operations($"Failed to notify leader about removal of node {_serverStore.NodeTag} from database '{dbName}'", e);
                        }
                    }

                }, TaskContinuationOptions.NotOnRanToCompletion);
        }

        public TimeSpan DatabaseLoadTimeout => _serverStore.Configuration.Server.MaxTimeForTaskToWaitForDatabaseToLoad.AsTimeSpan;

        public void Dispose()
        {
            var release = _disposing.WriterLock();
            try
            {
                var exceptionAggregator = new ExceptionAggregator(_logger, "Failure to dispose landlord");

                try
                {
                    // prevent creating new databases
                    _databaseSemaphore.Dispose();
                }
                catch (Exception e)
                {
                    if (_logger.IsInfoEnabled)
                        _logger.Info("Failed to dispose resource semaphore", e);
                }

                // we don't want to wake up database during dispose.
                var handles = new List<WaitHandle>();
                foreach (var timer in _wakeupTimers.Values)
                {
                    var handle = new ManualResetEvent(false);
                    timer.Dispose(handle);
                    handles.Add(handle);
                }

                if (handles.Count > 0)
                {
                    var count = handles.Count;
                    var batchSize = Math.Min(64, count);

                    var numberOfBatches = count / batchSize;
                    if (count % batchSize != 0)
                    {
                        // if we have a reminder, we need another batch
                        numberOfBatches++;
                    }

                    var batch = new WaitHandle[batchSize];
                    for (var i = 0; i < numberOfBatches; i++)
                    {
                        var toCopy = Math.Min(64, count - i * batchSize);
                        handles.CopyTo(i * batchSize, batch, 0, toCopy);
                        WaitHandle.WaitAll(batch);
                    }
                }

                // shut down all databases in parallel, avoid having to wait for each one
                Parallel.ForEach(DatabasesCache.Values, new ParallelOptions
                {
                    // we limit the number of resources we dispose concurrently to avoid
                    // putting too much pressure on the I/O system if a disposing db need
                    // to flush data to disk
                    MaxDegreeOfParallelism = Math.Max(1, ProcessorInfo.ProcessorCount / 2)
                }, dbTask =>
                {
                    if (dbTask.IsCompleted == false)
                        dbTask.ContinueWith(task =>
                        {
                            if (task.Status != TaskStatus.RanToCompletion)
                                return;

                            try
                            {
                                task.Result.Dispose();
                            }
                            catch (Exception e)
                            {
                                if (_logger.IsInfoEnabled)
                                    _logger.Info("Failure in deferred disposal of a database", e);
                            }
                        });
                    else if (dbTask.Status == TaskStatus.RanToCompletion && dbTask.Result != null)
                        exceptionAggregator.Execute(dbTask.Result.Dispose);
                    // there is no else, the db is probably faulted
                });
                DatabasesCache.Clear();

                Parallel.ForEach(ShardedDatabasesCache.Values, new ParallelOptions
                {
                    // we limit the number of resources we dispose concurrently to avoid
                    // putting too much pressure on the I/O system if a disposing db need
                    // to flush data to disk
                    MaxDegreeOfParallelism = Math.Max(1, ProcessorInfo.ProcessorCount / 2)
                }, dbTask =>
                {
                    // this is not really a task
                    exceptionAggregator.Execute(dbTask.Result.Dispose);
                });
                ShardedDatabasesCache.Clear();

                exceptionAggregator.ThrowIfNeeded();
            }
            finally
            {
                release.Dispose();
            }
        }

        public event Action<string> OnDatabaseLoaded = delegate { };

        public bool IsDatabaseLoaded(StringSegment databaseName) => TryGetDatabaseIfLoaded(databaseName, out _);

        public bool TryGetDatabaseIfLoaded(StringSegment databaseName, out DocumentDatabase database)
        {
            database = default;
            if (DatabasesCache.TryGetValue(databaseName, out var task) == false)
                return false;

            if (task.IsCompletedSuccessfully == false)
                return false;

            database = task.Result;
            return task.Result.DatabaseShutdown.IsCancellationRequested == false;
        }

        public struct DatabaseSearchResult
        {
            public Task<DocumentDatabase> DatabaseTask;
            public ShardedDatabaseContext DatabaseContext;
            public Status DatabaseStatus;
            public enum Status
            {
                None,
                Missing,
                Database,
                Sharded
            }
        }

        public DatabaseSearchResult TryGetOrCreateDatabase(StringSegment databaseName)
        {
            using (EnterReadLockImmediately(databaseName))
            {
                if (TryGetResourceStore(databaseName, out var databaseTask))
                {
                    return new DatabaseSearchResult
                    {
                        DatabaseStatus = DatabaseSearchResult.Status.Database,
                        DatabaseTask = databaseTask
                    };
                }

                if (ShardedDatabasesCache.TryGetValue(databaseName, out var database))
                {
                    return new DatabaseSearchResult
                    {
                        DatabaseStatus = DatabaseSearchResult.Status.Sharded,
                        DatabaseContext = database.Result
                    };
                }

                using (_serverStore.ContextPool.AllocateOperationContext(out TransactionOperationContext context))
                using (context.OpenReadTransaction())
                {
                    var databaseRecord = _serverStore.Cluster.ReadRawDatabaseRecord(context, databaseName.Value);
                    if (databaseRecord == null)
                    {
                        return new DatabaseSearchResult
                        {
                            DatabaseStatus = DatabaseSearchResult.Status.Missing,
                            DatabaseTask = Task.FromResult((DocumentDatabase)null)
                        };
                    }

                    if (databaseRecord.IsSharded)
                    {
                        var databaseContext = GetOrAddShardedDatabaseContext(databaseName, databaseRecord);

                        return new DatabaseSearchResult
                        {
                            DatabaseStatus = DatabaseSearchResult.Status.Sharded,
                            DatabaseContext = databaseContext
                        };
                    }
                }

                return new DatabaseSearchResult
                {
                    DatabaseStatus = DatabaseSearchResult.Status.Database,
                    DatabaseTask = TryGetOrCreateResourceStore(databaseName)
                };
            }
        }

        public ShardedDatabaseContext GetOrAddShardedDatabaseContext(StringSegment databaseName)
        {
            using (_serverStore.ContextPool.AllocateOperationContext(out TransactionOperationContext context))
            using (context.OpenReadTransaction())
            {
                var databaseRecord = _serverStore.Cluster.ReadRawDatabaseRecord(context, databaseName.Value);
                if (databaseRecord == null)
                    DatabaseDoesNotExistException.Throw(databaseName.ToString());

                return GetOrAddShardedDatabaseContext(databaseName, databaseRecord);
            }
        }

        private ShardedDatabaseContext GetOrAddShardedDatabaseContext(StringSegment databaseName, RawDatabaseRecord databaseRecord)
        {
            var newTask = new Task<ShardedDatabaseContext>(() => new ShardedDatabaseContext(_serverStore, databaseRecord));
            var currentTask = ShardedDatabasesCache.GetOrAdd(databaseName, newTask);

            ShardedDatabaseContext databaseContext;
            try
            {
                if (newTask == currentTask)
                    currentTask.Start();

                databaseContext = currentTask.Result;
            }
            catch (Exception)
            {
                ShardedDatabasesCache.TryRemove(databaseName, newTask);

                throw;
            }

            return databaseContext;
        }

        public IEnumerable<Task<ShardedDocumentDatabase>> TryGetOrCreateShardedResourcesStore(StringSegment databaseName, DateTime? wakeup = null, bool ignoreDisabledDatabase = false, bool ignoreBeenDeleted = false, bool ignoreNotRelevant = false)
        {
            // create all database shards on this node
            List<string> relevantDatabases = new List<string>();
            using (_serverStore.ContextPool.AllocateOperationContext(out TransactionOperationContext context))
            using (context.OpenReadTransaction())
            using (var databaseRecord = _serverStore.Cluster.ReadRawDatabaseRecord(context, databaseName.Value))
            {
                foreach (var shard in databaseRecord.Topologies)
                {
                    if (shard.Topology.RelevantFor(_serverStore.NodeTag))
                        relevantDatabases.Add(shard.Name);
                }
            }

            foreach (var shardedDatabase in relevantDatabases)
            {
                yield return TryGetOrCreateShardedResourceStore(shardedDatabase, wakeup, ignoreDisabledDatabase, ignoreBeenDeleted, ignoreNotRelevant);
            }
        }

        public Task<ShardedDocumentDatabase> TryGetOrCreateShardedResourceStore(StringSegment databaseName, DateTime? wakeup = null, bool ignoreDisabledDatabase = false, bool ignoreBeenDeleted = false, bool ignoreNotRelevant = false, Action<string> addToInitLog = null, [CallerMemberName] string caller = null)
        {
            var t = TryGetOrCreateResourceStore(databaseName, wakeup, ignoreDisabledDatabase, ignoreBeenDeleted, ignoreNotRelevant, addToInitLog, caller);
            return t.ContinueWith(database => ShardedDocumentDatabase.CastToShardedDocumentDatabase(database.Result), TaskContinuationOptions.OnlyOnRanToCompletion);
        }

        public Task<DocumentDatabase> TryGetOrCreateResourceStore(StringSegment databaseName, DateTime? wakeup = null, bool ignoreDisabledDatabase = false, bool ignoreBeenDeleted = false, bool ignoreNotRelevant = false, Action<string> addToInitLog = null, [CallerMemberName] string caller = null)
        {
            IDisposable release = null;
            try
            {
                if (_wakeupTimers.TryRemove(databaseName.Value, out var timer))
                {
                    timer.Dispose();
                }
                release = EnterReadLockImmediately(databaseName);

                if (TryGetResourceStore(databaseName, out var database))
                    return database;

                return CreateDatabase(databaseName, wakeup, ignoreDisabledDatabase, ignoreBeenDeleted, ignoreNotRelevant, caller);
            }
            finally
            {
                release?.Dispose();
            }
        }

        private bool TryGetResourceStore(StringSegment databaseName, out Task<DocumentDatabase> database)
        {
            if (DatabasesCache.TryGetValue(databaseName, out database))
            {
                if (database.IsFaulted)
                {
                    // If a database was unloaded, this is what we get from DatabasesCache.
                    // We want to keep the exception there until UnloadAndLockDatabase is disposed.
                    if (IsLockedDatabase(database.Exception))
                        return true;
                }

                if (database.IsFaulted || database.IsCanceled)
                {
                    DatabasesCache.TryRemove(databaseName, database);
                    LastRecentlyUsed.TryRemove(databaseName, out var _);
                    // and now we will try creating it again
                }
                else
                {
                    if (database.IsCompletedSuccessfully)
                        database.Result.LastAccessTime = database.Result.Time.GetUtcNow();

                    return true;
                }
            }

            return false;
        }

        internal static bool IsLockedDatabase(AggregateException exception)
        {
            if (exception == null)
                return false;
            var extractSingleInnerException = exception.ExtractSingleInnerException();
            return Equals(extractSingleInnerException.Data[DoNotRemove], true);
        }

        private IDisposable EnterReadLockImmediately(StringSegment databaseName)
        {
            using (var cts = new CancellationTokenSource())
            {
                var awaiter = _disposing.ReaderLockAsync(cts.Token).GetAwaiter();
                if (awaiter.IsCompleted == false)
                {
                    cts.Cancel();
                    try
                    {
                        ThrowServerIsBeingDisposed(databaseName);
                    }
                    finally
                    {
                        try
                        {
                            awaiter.GetResult()?.Dispose();
                        }
                        catch
                        {
                            // nothing to do here
                        }
                    }
                }

                return awaiter.GetResult();
            }
        }

        private static void ThrowServerIsBeingDisposed(StringSegment databaseName)
        {
            throw new ObjectDisposedException("The server is being disposed, cannot load database " + databaseName);
        }

        private Task<DocumentDatabase> CreateDatabase(StringSegment databaseName, DateTime? wakeup, bool ignoreDisabledDatabase, bool ignoreBeenDeleted, bool ignoreNotRelevant, string caller, Action<string> addToInitLog = null)
        {
            var config = CreateDatabaseConfiguration(databaseName, ignoreDisabledDatabase, ignoreBeenDeleted, ignoreNotRelevant);
            if (config == null)
                return Task.FromResult<DocumentDatabase>(null);

            if (!_databaseSemaphore.Wait(0))
                return UnlikelyCreateDatabaseUnderContention(databaseName, config, wakeup, caller);

            return CreateDatabaseUnderResourceSemaphore(databaseName, config, wakeup, addToInitLog, caller);
        }

        private async Task<DocumentDatabase> UnlikelyCreateDatabaseUnderContention(StringSegment databaseName, RavenConfiguration config, DateTime? wakeup = null, string caller = null)
        {
            if (await _databaseSemaphore.WaitAsync(_concurrentDatabaseLoadTimeout) == false)
                throw new DatabaseConcurrentLoadTimeoutException("Too many databases loading concurrently, timed out waiting for them to load.");

            return await CreateDatabaseUnderResourceSemaphore(databaseName, config, wakeup);
        }

        private Task<DocumentDatabase> CreateDatabaseUnderResourceSemaphore(StringSegment databaseName, RavenConfiguration config, DateTime? wakeup = null, Action<string> addToInitLog = null, string caller = null)
        {
            try
            {
                var task = new Task<DocumentDatabase>(() => ActuallyCreateDatabase(databaseName, config, wakeup, addToInitLog), TaskCreationOptions.RunContinuationsAsynchronously);
                var database = DatabasesCache.GetOrAdd(databaseName, task);
                if (database == task)
                {
                    // This is in case when an deletion request was issued prior to the actual loading of the database.
                    task.ContinueWith(t =>
                    {
                        DeleteIfNeeded(databaseName);
                    });
                    task.Start(); // the semaphore will be released here at the end of the task
                    task.ContinueWith(t =>
                    {
                        ForTestingPurposes?.AfterDatabaseCreation?.Invoke((t.GetAwaiter().GetResult(), caller));

                        _serverStore.IdleDatabases.TryRemove(databaseName.Value, out _);
                    }, TaskContinuationOptions.OnlyOnRanToCompletion | TaskContinuationOptions.ExecuteSynchronously);
                }
                else
                    _databaseSemaphore.Release();

                return database;
            }
            catch (Exception)
            {
                _databaseSemaphore.Release();
                throw;
            }
        }

        private DocumentDatabase ActuallyCreateDatabase(StringSegment databaseName, RavenConfiguration config, DateTime? wakeup = null, Action<string> addToInitLog = null)
        {
            IDisposable release = null;
            try
            {
                if (_serverStore.Disposed)
                    ThrowServerIsBeingDisposed(databaseName);

                //if false, this means we have started disposing, so we shouldn't create a database now
                release = EnterReadLockImmediately(databaseName);

                var db = CreateDocumentsStorage(databaseName, config, wakeup, addToInitLog);
                _serverStore.NotificationCenter.Add(
                    DatabaseChanged.Create(databaseName.Value, DatabaseChangeType.Load));

                return db;
            }
            catch (Exception e)
            {
                if (_logger.IsInfoEnabled && e.InnerException is UnauthorizedAccessException)
                {
                    _logger.Info("Failed to load database because couldn't access certain file. Please check permissions, and make sure that nothing locks that file (an antivirus is a good example of something that can lock the file)", e);
                }

                throw;
            }
            finally
            {
                try
                {
                    _databaseSemaphore.Release();
                }
                catch (ObjectDisposedException)
                {
                    // nothing to do
                }

                release?.Dispose();
            }
        }

        public void DeleteIfNeeded(StringSegment databaseName, bool fromReplication = false)
        {
            try
            {
                using (_disposing.ReaderLock(_serverStore.ServerShutdown))
                {
                    if (_serverStore.ServerShutdown.IsCancellationRequested)
                        return;

                    using (_serverStore.ContextPool.AllocateOperationContext(out TransactionOperationContext context))
                    using (context.OpenReadTransaction())
                    using (var rawRecord = _serverStore.Cluster.ReadRawDatabaseRecord(context, databaseName.Value))
                    {
                        if (rawRecord == null)
                            return;

                        ShouldDeleteDatabase(context, databaseName.Value, rawRecord, fromReplication);
                    }
                }
            }
            catch
            {
                // nothing we can do here
            }
        }

        public ConcurrentDictionary<string, ConcurrentQueue<string>> InitLog =
            new ConcurrentDictionary<string, ConcurrentQueue<string>>(StringComparer.OrdinalIgnoreCase);

        public static DocumentDatabase CreateDocumentDatabase(string name, RavenConfiguration configuration, ServerStore serverStore, Action<string> addToInitLog)
        {
            return ShardHelper.IsShardName(name) ?
                new ShardedDocumentDatabase(name, configuration, serverStore, addToInitLog) :
                new DocumentDatabase(name, configuration, serverStore, addToInitLog);
        }

        private DocumentDatabase CreateDocumentsStorage(StringSegment databaseName, RavenConfiguration config, DateTime? wakeup, Action<string> addToInitLog)
        {
            void AddToInitLog(string txt)
            {
                addToInitLog?.Invoke(txt);
                string msg = txt;
                msg = $"[Load Database] {DateTime.UtcNow} :: Database '{databaseName}' : {msg}";
                if (InitLog.TryGetValue(databaseName.Value, out var q))
                    q.Enqueue(msg);
                if (_logger.IsInfoEnabled)
                    _logger.Info(msg);
            }

            DocumentDatabase documentDatabase = null;

            try
            {
                // force this to have a new value if one already exists
                InitLog.AddOrUpdate(databaseName.Value,
                    s => new ConcurrentQueue<string>(),
                    (s, existing) => new ConcurrentQueue<string>());

                AddToInitLog("Starting database initialization");

                var sp = Stopwatch.StartNew();

                documentDatabase = CreateDocumentDatabase(config.ResourceName, config, _serverStore, AddToInitLog);

                if (ForTestingPurposes?.HoldDocumentDatabaseCreation != null)
                    Thread.Sleep(ForTestingPurposes.HoldDocumentDatabaseCreation.Value);

                ForTestingPurposes?.OnBeforeDocumentDatabaseInitialization?.Invoke(documentDatabase);

                documentDatabase.Initialize(InitializeOptions.None, wakeup);

                ForTestingPurposes?.AfterDatabaseInitialize?.Invoke();

                AddToInitLog("Finish database initialization");
                DeleteDatabaseCachedInfo(documentDatabase.Name, throwOnError: false);
                if (_logger.IsInfoEnabled)
                    _logger.Info($"Started database {config.ResourceName} in {sp.ElapsedMilliseconds:#,#;;0}ms");

                OnDatabaseLoaded(config.ResourceName);

                // if we have a very long init process, make sure that we reset the last idle time for this db.
                LastRecentlyUsed.AddOrUpdate(databaseName, SystemTime.UtcNow, (_, time) => SystemTime.UtcNow);

                return documentDatabase;
            }
            catch (Exception e)
            {
                documentDatabase?.Dispose();

                if (_logger.IsInfoEnabled)
                    _logger.Info($"Failed to start database {config.ResourceName}", e);

                if (e is SchemaErrorException)
                {
                    throw new DatabaseSchemaErrorException($"Failed to start database {config.ResourceName}" + Environment.NewLine +
                                                           $"At {config.Core.DataDirectory}", e);
                }
                throw new DatabaseLoadFailureException($"Failed to start database {config.ResourceName}" + Environment.NewLine +
                                                       $"At {config.Core.DataDirectory}", e);
            }
            finally
            {
                InitLog.TryRemove(databaseName.Value, out var _);
            }
        }

        [MethodImpl(MethodImplOptions.AggressiveInlining)]
        private void DeleteDatabaseNotifications(string databaseName, bool throwOnError)
        {
            try
            {
                _serverStore.NotificationCenter.Storage.DeleteStorageFor(databaseName);
            }
            catch (Exception e)
            {
                if (throwOnError)
                    throw;

                if (_logger.IsInfoEnabled)
                    _logger.Info($"Failed to delete database notifications for '{databaseName}' database.", e);
            }
        }

        [MethodImpl(MethodImplOptions.AggressiveInlining)]
        private void DeleteDatabaseCachedInfo(string databaseName, bool throwOnError)
        {
            try
            {
                _serverStore.DatabaseInfoCache.Delete(databaseName);
            }
            catch (Exception e)
            {
                if (throwOnError)
                    throw;

                if (_logger.IsInfoEnabled)
                    _logger.Info($"Failed to delete database info for '{databaseName}' database.", e);
            }
        }

        public RavenConfiguration CreateDatabaseConfiguration(StringSegment databaseName, bool ignoreDisabledDatabase = false, bool ignoreBeenDeleted = false, bool ignoreNotRelevant = false)
        {
            if (databaseName.Trim().Length == 0)
                throw new ArgumentNullException(nameof(databaseName), "Database name cannot be empty");
            if (databaseName.Equals("<system>")) // This is here to guard against old ravendb tests
                throw new ArgumentNullException(nameof(databaseName),
                    "Database name cannot be <system>. Using of <system> database indicates outdated code that was targeted RavenDB 3.5.");

            Debug.Assert(_serverStore.Disposed == false);

            using (_serverStore.ContextPool.AllocateOperationContext(out TransactionOperationContext context))
            using (context.OpenReadTransaction())
            using (var databaseRecord = _serverStore.Cluster.ReadRawDatabaseRecord(context, databaseName.Value))
            {
                if (databaseRecord == null)
                    return null;

                var record = databaseRecord.MaterializedRecord;
                if (record.Encrypted)
                {
                    if (_serverStore.Server.WebUrl?.StartsWith("https:", StringComparison.OrdinalIgnoreCase) == false)
                    {
                        throw new DatabaseDisabledException(
                            $"The database {databaseName.Value} is encrypted, and must be accessed only via HTTPS, but the web url used is {_serverStore.Server.WebUrl}");
                    }
                }

                if (record.IsSharded)
                    throw new InvalidOperationException($"The database '{databaseName}' is sharded, can't call this method directly");

                return CreateDatabaseConfiguration(databaseRecord.DatabaseName, ignoreDisabledDatabase, ignoreBeenDeleted, ignoreNotRelevant, record);
            }
        }

        public RavenConfiguration CreateDatabaseConfiguration(StringSegment databaseName, bool ignoreDisabledDatabase, bool ignoreBeenDeleted, bool ignoreNotRelevant, DatabaseRecord databaseRecord)
        {
            if (databaseRecord.DatabaseState == DatabaseStateStatus.RestoreInProgress)
                throw new DatabaseRestoringException(databaseName + " is currently being restored");

            if (databaseRecord.Disabled && ignoreDisabledDatabase == false)
                throw new DatabaseDisabledException(databaseName + " has been disabled");

            var databaseIsBeenDeleted = databaseRecord.DeletionInProgress != null && 
                                        TryGetDeletionInProgress(databaseRecord.DeletionInProgress, databaseName.ToString(), _serverStore.NodeTag, out var deletionInProgress) &&
                                        deletionInProgress != DeletionInProgressStatus.No;
            if (ignoreBeenDeleted == false && databaseIsBeenDeleted)
                throw new DatabaseDisabledException(databaseName + " is currently being deleted on " + _serverStore.NodeTag);

            if (ignoreNotRelevant == false && databaseRecord.Topology.RelevantFor(_serverStore.NodeTag) == false &&
                databaseIsBeenDeleted == false)
                throw new DatabaseNotRelevantException(databaseName + " is not relevant for " + _serverStore.NodeTag);

            return CreateDatabaseConfiguration(_serverStore, databaseName.Value, databaseRecord.Settings);
        }

        private static bool TryGetDeletionInProgress(Dictionary<string, DeletionInProgressStatus> deletionInProgress, string databaseName, string nodeTag, out DeletionInProgressStatus status)
        {
            if (ShardHelper.TryGetShardNumberAndDatabaseName(databaseName, out _, out int shardNumber))
            {
                return deletionInProgress.TryGetValue(DatabaseRecord.GetKeyForDeletionInProgress(nodeTag, shardNumber), out status);
            }

            return deletionInProgress.TryGetValue(DatabaseRecord.GetKeyForDeletionInProgress(nodeTag, shardNumber: null), out status);
        }

        public static RavenConfiguration CreateDatabaseConfiguration(ServerStore serverStore, string databaseName, Dictionary<string, string> settings)
        {
            Debug.Assert(serverStore.Disposed == false, "_serverStore.Disposed == false");

            var config = RavenConfiguration.CreateForDatabase(serverStore.Configuration, databaseName);

            foreach (var setting in settings)
                config.SetSetting(setting.Key, setting.Value);

            config.Initialize();

            return config;
        }

        public DateTime LastWork(DocumentDatabase resource)
        {
            // This allows us to increase the time large databases will be held in memory
            // Using this method, we'll add 0.5 ms per KB, or roughly half a second of idle time per MB.

            var envs = resource.GetAllStoragesEnvironment();

            long dbSize = 0;
            var maxLastWork = resource.LastAccessTime;

            foreach (var env in envs)
            {
                dbSize += env.Environment.Stats().AllocatedDataFileSizeInBytes;

                if (env.Environment.LastWorkTime > maxLastWork)
                    maxLastWork = env.Environment.LastWorkTime;
            }

            return maxLastWork.AddMilliseconds(dbSize / 1024L);
        }

        public Task<IDisposable> UnloadAndLockDatabase(string dbName, string reason)
        {
            return UnloadAndLockDatabaseImpl(DatabasesCache, dbName, CompleteDatabaseUnloading, reason);
        }

        internal static async Task<IDisposable> UnloadAndLockDatabaseImpl<T>(ResourceCache<T> resourceCache, string dbName, Action<T> unloadDatabaseOnSuccess, string reason)
        {
            while (true)
            {
                try
                {
                    return resourceCache.RemoveLockAndReturn(dbName, unloadDatabaseOnSuccess, out _, caller: null, reason: reason);
                }
                catch (DatabaseConcurrentLoadTimeoutException)
                {
                    // database is still being loaded

                    await Task.Delay(100);
                }
                catch (AggregateException ea)
                {
                    var inner = ea.ExtractSingleInnerException();

                    if (inner is DatabaseDisabledException)
                        throw inner;

                    throw;
                }
            }
        }

        public enum ClusterDatabaseChangeType
        {
            RecordChanged,
            RecordRestored,
            ValueChanged,
            PendingClusterTransactions,
            ClusterTransactionCompleted
        }

        public bool UnloadDirectly(StringSegment databaseName, DateTime? wakeup = null, [CallerMemberName] string caller = null)
        {
            if (ShouldContinueDispose(databaseName.Value, wakeup, out var dueTime) == false)
            {
                LogUnloadFailureReason(databaseName, $"{nameof(dueTime)} is {dueTime} ms which is less than {TimeSpan.FromMinutes(5).TotalMilliseconds} ms.");
                return false;
            }

            if (DatabasesCache.TryGetValue(databaseName, out var databaseTask) == false)
            {
                LogUnloadFailureReason(databaseName, "database was already unloaded or deleted.");
                return false;
            }

            if (databaseTask.IsCompleted == false)
            {
                LogUnloadFailureReason(databaseName, "database is loading.");
                return false;
            }

            if (databaseTask.IsCompletedSuccessfully == false)
            {
                LogUnloadFailureReason(databaseName, "database task is faulted or canceled.");
                return false;
            }

            try
            {
                UnloadDatabaseInternal(databaseName.Value, caller);
                LastRecentlyUsed.TryRemove(databaseName, out _);

                if (dueTime > 0)
                    _wakeupTimers.TryAdd(databaseName.Value, new Timer(_ => StartDatabaseOnTimer(databaseName.Value, wakeup), null, dueTime, Timeout.Infinite));

                if (_logger.IsOperationsEnabled)
                {
                    var msg = dueTime > 0 ? $"wakeup timer set to: {wakeup}, which will happen in {dueTime} ms." : "without setting a wakeup timer.";
                    _logger.Operations($"Unloading directly database '{databaseName}', {msg}");
                }

                return true;
            }
            catch (AggregateException ae) when (nameof(DeleteDatabase).Equals(ae.InnerException.Data["Source"]))
            {
                LogUnloadFailureReason(databaseName, "database is in the process of being deleted.");
                return false;
            }
            catch (AggregateException ae) when (ae.InnerException is DatabaseDisabledException)
            {
                LogUnloadFailureReason(databaseName, "database is already disabled when we try to unload it.");
                return false;
            }
            catch (DatabaseDisabledException)
            {
                LogUnloadFailureReason(databaseName, "database is already disabled when we try to unload it.");
                return false;
            }
            catch (ObjectDisposedException)
            {
                LogUnloadFailureReason(databaseName, "the server is disposed when we are trying to access to database.");
                return false;
            }
        }

        private void LogUnloadFailureReason(StringSegment databaseName, string reason)
        {
            if (_logger.IsOperationsEnabled)
                _logger.Operations($"Could not unload database '{databaseName}', reason: {reason}");
        }

        public void RescheduleDatabaseWakeup(string name, long milliseconds, DateTime? wakeup = null)
        {
            if (_wakeupTimers.TryGetValue(name, out var oldTimer))
            {
                oldTimer.Dispose();
            }

            var newTimer = new Timer(_ => StartDatabaseOnTimer(name, wakeup), null, milliseconds, Timeout.Infinite);
            _wakeupTimers.AddOrUpdate(name, _ => newTimer, (_, __) => newTimer);
        }

        private void StartDatabaseOnTimer(string name, DateTime? wakeup = null)
        {
            try
            {
                using (_disposing.ReaderLock(_serverStore.ServerShutdown))
                {
                    if (_serverStore.ServerShutdown.IsCancellationRequested)
                        return;

                    _ = TryGetOrCreateResourceStore(name, wakeup).ContinueWith(t =>
                          {
                              var ex = t.Exception.ExtractSingleInnerException();
                              if (ex is DatabaseConcurrentLoadTimeoutException e)
                              {
                                  // database failed to load, retry after 1 min
                                  ForTestingPurposes?.RescheduleDatabaseWakeupMre?.Set();

                                  if (_logger.IsInfoEnabled)
                                      _logger.Info($"Failed to start database '{name}' on timer, will retry the wakeup in '{_dueTimeOnRetry}' ms", e);

                                  RescheduleDatabaseWakeup(name, milliseconds: _dueTimeOnRetry, wakeup);
                              }
                          }, TaskContinuationOptions.OnlyOnFaulted);
                }
            }
            catch
            {
                // we have to swallow any exception here.
            }
        }

        private bool ShouldContinueDispose(string name, DateTime? wakeupUtc, out int dueTime)
        {
            dueTime = 0;

            if (name == null)
                return true;

            if (_wakeupTimers.TryRemove(name, out var timer))
            {
                timer.Dispose();
            }

            if (wakeupUtc.HasValue == false)
                return true;

            // if we have a small value or even a negative one, simply don't dispose the database.
            dueTime = (int)(wakeupUtc - DateTime.UtcNow).Value.TotalMilliseconds;

            if (SkipShouldContinueDisposeCheck)
                return true;

            return dueTime > TimeSpan.FromMinutes(5).TotalMilliseconds;
        }

        private void CompleteDatabaseUnloading(DocumentDatabase database)
        {
            if (database == null)
                return;

            try
            {
                database.Dispose();
            }
            catch (Exception e)
            {
                if (_logger.IsInfoEnabled)
                    _logger.Info("Could not dispose database: " + database.Name, e);
            }

            database.DatabaseShutdownCompleted.Set();
        }

        private void CheckDatabasePathsIntersection(string databaseName, RavenConfiguration configuration)
        {
            using (_serverStore.ContextPool.AllocateOperationContext(out TransactionOperationContext context))
            using (context.OpenReadTransaction())
            {
                var allDatabasesRecords = _serverStore.Cluster.GetAllRawDatabases(context).SelectMany(r => r.AsShardsOrNormal());

                foreach (var currRecord in allDatabasesRecords)
                {
                    if (currRecord.DatabaseName.Equals(databaseName))
                        continue;

                    RavenConfiguration currentConfiguration;
                    try
                    {
                        currentConfiguration = CreateDatabaseConfiguration(currRecord.DatabaseName, ignoreDisabledDatabase: true,
                            ignoreBeenDeleted: true, ignoreNotRelevant: true, databaseRecord: currRecord);
                    }
                    catch (Exception e)
                    {
                        if (_logger.IsInfoEnabled)
                            _logger.Info("Could not create database configuration", e);
                        continue;
                    }

                    CheckConfigurationPaths(configuration, currentConfiguration, databaseName, currRecord.DatabaseName);
                }
            }
        }

        private void CheckConfigurationPaths(RavenConfiguration parentConfiguration, RavenConfiguration currentConfiguration, string databaseName, string currentDatabaseName)
        {
            if (PathUtil.IsSubDirectory(currentConfiguration.Core.DataDirectory.FullPath, parentConfiguration.Core.DataDirectory.FullPath))
            {
                throw new InvalidOperationException($"Cannot delete database {databaseName} from {parentConfiguration.Core.DataDirectory.FullPath}. " +
                                                    $"There is an intersection with database {currentDatabaseName} located in {currentConfiguration.Core.DataDirectory.FullPath}.");
            }
            if (currentConfiguration.Storage.TempPath != null && parentConfiguration.Storage.TempPath != null
                                                           && PathUtil.IsSubDirectory(currentConfiguration.Storage.TempPath.FullPath, parentConfiguration.Storage.TempPath.FullPath))
            {
                throw new InvalidOperationException($"Cannot delete database {databaseName} from {parentConfiguration.Storage.TempPath.FullPath}. " +
                                                    $"There is an intersection with database {currentDatabaseName} Temp file located in {currentConfiguration.Storage.TempPath.FullPath}.");
            }
            if (currentConfiguration.Indexing.StoragePath != null && parentConfiguration.Indexing.StoragePath != null
                                                               && PathUtil.IsSubDirectory(currentConfiguration.Indexing.StoragePath.FullPath, parentConfiguration.Indexing.StoragePath.FullPath))
            {
                throw new InvalidOperationException($"Cannot delete database {databaseName} from {parentConfiguration.Indexing.StoragePath.FullPath}. " +
                                                    $"There is an intersection with database {currentDatabaseName} located in {currentConfiguration.Indexing.StoragePath.FullPath}.");
            }
            if (currentConfiguration.Indexing.TempPath != null && parentConfiguration.Indexing.TempPath != null
                                                            && PathUtil.IsSubDirectory(currentConfiguration.Indexing.TempPath.FullPath, parentConfiguration.Indexing.TempPath.FullPath))
            {
                throw new InvalidOperationException($"Cannot delete database {databaseName} from {parentConfiguration.Indexing.TempPath.FullPath}. " +
                                                    $"There is an intersection with database {currentDatabaseName} Temp file located in {currentConfiguration.Indexing.TempPath.FullPath}.");
            }
        }
    }
}<|MERGE_RESOLUTION|>--- conflicted
+++ resolved
@@ -126,7 +126,7 @@
                             foreach (var shardRawRecord in rawRecord.GetShardedDatabaseRecords())
                             {
                                 await HandleSpecificClusterDatabaseChanged(
-                                    shardRawRecord.DatabaseName, index, type, changeType, context, shardRawRecord);
+                                    shardRawRecord.DatabaseName, index, type, changeType, context, shardRawRecord, changeState);
                             }
 
                             var topology = rawRecord.Sharding.Orchestrator.Topology;
@@ -143,30 +143,11 @@
                                 {
                                 }
                             }
-<<<<<<< HEAD
                         }
                         else
                         {
-                            await HandleSpecificClusterDatabaseChanged(databaseName, index, type, changeType, context, rawRecord);
+                            await HandleSpecificClusterDatabaseChanged(databaseName, index, type, changeType, context, rawRecord, changeState);
                         }
-=======
-                            break;
-
-                        case ClusterDatabaseChangeType.ValueChanged:
-                            database.ValueChanged(index, type, changeState);
-                            break;
-
-                        case ClusterDatabaseChangeType.PendingClusterTransactions:
-                        case ClusterDatabaseChangeType.ClusterTransactionCompleted:
-                            database.DatabaseGroupId = topology.DatabaseTopologyIdBase64;
-                            database.ClusterTransactionId = topology.ClusterTransactionIdBase64;
-                            database.NotifyOnPendingClusterTransaction(index, changeType);
-                            break;
-
-                        default:
-                            ThrowUnknownClusterDatabaseChangeType(changeType);
-                            break;
->>>>>>> d77a16f9
                     }
 
                     // if deleted, unload / deleted and then notify leader that we removed it
@@ -216,8 +197,8 @@
         }
 
         private async Task HandleSpecificClusterDatabaseChanged(string databaseName, long index, string type, ClusterDatabaseChangeType changeType,
-         TransactionOperationContext context,
-         RawDatabaseRecord rawRecord)
+            TransactionOperationContext context,
+            RawDatabaseRecord rawRecord, object changeState)
         {
             ForTestingPurposes?.InsideHandleClusterDatabaseChanged?.Invoke(type);
 
@@ -269,7 +250,7 @@
                     break;
 
                 case ClusterDatabaseChangeType.ValueChanged:
-                    database.ValueChanged(index);
+                    database.ValueChanged(index, type, changeState);
                     break;
 
                 case ClusterDatabaseChangeType.PendingClusterTransactions:
