﻿using System;
using System.Linq;
using System.Threading.Tasks;
using Raven.Client.Documents.Operations;
using Raven.Server.Documents.Indexes;
using Raven.Server.Json;
using Raven.Server.Routing;
using Raven.Server.ServerWide.Context;
using Sparrow.Json;
using Sparrow.Json.Parsing;

namespace Raven.Server.Documents.Handlers
{
    public class StatsHandler : DatabaseRequestHandler
    {
        [RavenAction("/databases/*/stats/detailed", "GET", AuthorizationStatus.ValidUser)]
        public Task DetailedStats()
        {
            using (var context = QueryOperationContext.Allocate(Database, needsServerContext: true))
            {
                var stats = new DetailedDatabaseStatistics();

                FillDatabaseStatistics(stats, context);

                using (ServerStore.ContextPool.AllocateOperationContext(out TransactionOperationContext serverContext))
                using (serverContext.OpenReadTransaction())
                {
                    stats.CountOfIdentities = ServerStore.Cluster.GetNumberOfIdentities(serverContext, Database.Name);
                    stats.CountOfCompareExchange = ServerStore.Cluster.GetNumberOfCompareExchange(serverContext, Database.Name);
                    stats.CountOfCompareExchangeTombstones = ServerStore.Cluster.GetNumberOfCompareExchangeTombstones(serverContext, Database.Name);
                }

                using (var writer = new BlittableJsonTextWriter(context.Documents, ResponseBodyStream()))
                    writer.WriteDetailedDatabaseStatistics(context.Documents, stats);
            }

            return Task.CompletedTask;
        }

        [RavenAction("/databases/*/stats", "GET", AuthorizationStatus.ValidUser, IsDebugInformationEndpoint = true)]
        public Task Stats()
        {
            using (var context = QueryOperationContext.Allocate(Database, needsServerContext: true))
            {
                var stats = new DatabaseStatistics();

                FillDatabaseStatistics(stats, context);

                using (var writer = new BlittableJsonTextWriter(context.Documents, ResponseBodyStream()))
                    writer.WriteDatabaseStatistics(context.Documents, stats);
            }

            return Task.CompletedTask;
        }
<<<<<<< HEAD

        private void FillDatabaseStatistics(DatabaseStatistics stats, QueryOperationContext context)
=======
        
        [RavenAction("/databases/*/healthcheck", "GET", AuthorizationStatus.ValidUser)]
        public Task DatabaseHealthCheck()
        {
            NoContentStatus();
            return Task.CompletedTask;
        }
        
        private void FillDatabaseStatistics(DatabaseStatistics stats, DocumentsOperationContext context)
>>>>>>> 0f3866b6
        {
            using (context.OpenReadTransaction())
            {
                var indexes = Database.IndexStore.GetIndexes().ToList();
                var size = Database.GetSizeOnDisk();

                stats.LastDocEtag = DocumentsStorage.ReadLastDocumentEtag(context.Documents.Transaction.InnerTransaction);
                stats.LastDatabaseEtag = DocumentsStorage.ReadLastEtag(context.Documents.Transaction.InnerTransaction);
                stats.DatabaseChangeVector = DocumentsStorage.GetDatabaseChangeVector(context.Documents);

                stats.CountOfDocuments = Database.DocumentsStorage.GetNumberOfDocuments(context.Documents);
                stats.CountOfRevisionDocuments = Database.DocumentsStorage.RevisionsStorage.GetNumberOfRevisionDocuments(context.Documents);
                stats.CountOfDocumentsConflicts = Database.DocumentsStorage.ConflictsStorage.GetNumberOfDocumentsConflicts(context.Documents);
                stats.CountOfTombstones = Database.DocumentsStorage.GetNumberOfTombstones(context.Documents);
                stats.CountOfConflicts = Database.DocumentsStorage.ConflictsStorage.ConflictsCount;
                stats.SizeOnDisk = size.Data;
                stats.NumberOfTransactionMergerQueueOperations = Database.TxMerger.NumberOfQueuedOperations;
                stats.TempBuffersSizeOnDisk = size.TempBuffers;
                stats.CountOfCounterEntries = Database.DocumentsStorage.CountersStorage.GetNumberOfCounterEntries(context.Documents);

                stats.CountOfTimeSeriesSegments = Database.DocumentsStorage.TimeSeriesStorage.GetNumberOfTimeSeriesSegments(context.Documents);

                var attachments = Database.DocumentsStorage.AttachmentsStorage.GetNumberOfAttachments(context.Documents);
                stats.CountOfAttachments = attachments.AttachmentCount;
                stats.CountOfUniqueAttachments = attachments.StreamsCount;
                stats.CountOfIndexes = indexes.Count;

                stats.DatabaseId = Database.DocumentsStorage.Environment.Base64Id;
                stats.Is64Bit = !Database.DocumentsStorage.Environment.Options.ForceUsing32BitsPager && IntPtr.Size == sizeof(long);
                stats.Pager = Database.DocumentsStorage.Environment.Options.DataPager.GetType().ToString();

                stats.Indexes = new IndexInformation[indexes.Count];
                for (var i = 0; i < indexes.Count; i++)
                {
                    var index = indexes[i];
                    bool isStale;
                    try
                    {
                        isStale = index.IsStale(context);
                    }
                    catch (OperationCanceledException)
                    {
                        // if the index has just been removed, let us consider it stale
                        // until it can be safely removed from the list of indexes in the
                        // database
                        isStale = true;
                    }
                    stats.Indexes[i] = new IndexInformation
                    {
                        State = index.State,
                        IsStale = isStale,
                        Name = index.Name,
                        LockMode = index.Definition.LockMode,
                        Priority = index.Definition.Priority,
                        Type = index.Type,
                        LastIndexingTime = index.LastIndexingTime,
                        SourceType = index.SourceType
                    };

                    if (stats.LastIndexingTime.HasValue)
                        stats.LastIndexingTime = stats.LastIndexingTime >= index.LastIndexingTime ? stats.LastIndexingTime : index.LastIndexingTime;
                    else
                        stats.LastIndexingTime = index.LastIndexingTime;
                }
            }
        }

        [RavenAction("/databases/*/metrics", "GET", AuthorizationStatus.ValidUser)]
        public Task Metrics()
        {
            using (ContextPool.AllocateOperationContext(out JsonOperationContext context))
            using (var writer = new BlittableJsonTextWriter(context, ResponseBodyStream()))
            {
                context.Write(writer, Database.Metrics.ToJson());
            }

            return Task.CompletedTask;
        }

        [RavenAction("/databases/*/metrics/puts", "GET", AuthorizationStatus.ValidUser)]
        public Task PutsMetrics()
        {
            using (ContextPool.AllocateOperationContext(out JsonOperationContext context))
            using (var writer = new BlittableJsonTextWriter(context, ResponseBodyStream()))
            {
                var empty = GetBoolValueQueryString("empty", required: false) ?? true;

                context.Write(writer, new DynamicJsonValue
                {
                    [nameof(Database.Metrics.Docs)] = new DynamicJsonValue
                    {
                        [nameof(Database.Metrics.Docs.PutsPerSec)] = Database.Metrics.Docs.PutsPerSec.CreateMeterData(true, empty)
                    },
                    [nameof(Database.Metrics.Attachments)] = new DynamicJsonValue
                    {
                        [nameof(Database.Metrics.Attachments.PutsPerSec)] = Database.Metrics.Attachments.PutsPerSec.CreateMeterData(true, empty)
                    },
                    [nameof(Database.Metrics.Counters)] = new DynamicJsonValue
                    {
                        [nameof(Database.Metrics.Counters.PutsPerSec)] = Database.Metrics.Counters.PutsPerSec.CreateMeterData(true, empty)
                    },
                    [nameof(Database.Metrics.TimeSeries)] = new DynamicJsonValue
                    {
                        [nameof(Database.Metrics.TimeSeries.PutsPerSec)] = Database.Metrics.TimeSeries.PutsPerSec.CreateMeterData(true, empty)
                    }
                });
            }

            return Task.CompletedTask;
        }

        [RavenAction("/databases/*/metrics/bytes", "GET", AuthorizationStatus.ValidUser)]
        public Task BytesMetrics()
        {
            using (ContextPool.AllocateOperationContext(out JsonOperationContext context))
            using (var writer = new BlittableJsonTextWriter(context, ResponseBodyStream()))
            {
                var empty = GetBoolValueQueryString("empty", required: false) ?? true;

                context.Write(writer, new DynamicJsonValue
                {
                    [nameof(Database.Metrics.Docs)] = new DynamicJsonValue
                    {
                        [nameof(Database.Metrics.Docs.BytesPutsPerSec)] = Database.Metrics.Docs.BytesPutsPerSec.CreateMeterData(true, empty)
                    },
                    [nameof(Database.Metrics.Attachments)] = new DynamicJsonValue
                    {
                        [nameof(Database.Metrics.Attachments.BytesPutsPerSec)] = Database.Metrics.Attachments.BytesPutsPerSec.CreateMeterData(true, empty)
                    },
                    [nameof(Database.Metrics.Counters)] = new DynamicJsonValue
                    {
                        [nameof(Database.Metrics.Counters.BytesPutsPerSec)] = Database.Metrics.Counters.BytesPutsPerSec.CreateMeterData(true, empty)
                    },
                    [nameof(Database.Metrics.TimeSeries)] = new DynamicJsonValue
                    {
                        [nameof(Database.Metrics.TimeSeries.BytesPutsPerSec)] = Database.Metrics.TimeSeries.BytesPutsPerSec.CreateMeterData(true, empty)
                    }
                });
            }

            return Task.CompletedTask;
        }
    }
}<|MERGE_RESOLUTION|>--- conflicted
+++ resolved
@@ -52,11 +52,7 @@
 
             return Task.CompletedTask;
         }
-<<<<<<< HEAD
-
-        private void FillDatabaseStatistics(DatabaseStatistics stats, QueryOperationContext context)
-=======
-        
+
         [RavenAction("/databases/*/healthcheck", "GET", AuthorizationStatus.ValidUser)]
         public Task DatabaseHealthCheck()
         {
@@ -64,8 +60,7 @@
             return Task.CompletedTask;
         }
         
-        private void FillDatabaseStatistics(DatabaseStatistics stats, DocumentsOperationContext context)
->>>>>>> 0f3866b6
+        private void FillDatabaseStatistics(DatabaseStatistics stats, QueryOperationContext context)
         {
             using (context.OpenReadTransaction())
             {
