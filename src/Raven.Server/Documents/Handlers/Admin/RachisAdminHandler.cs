﻿using System;
using System.Collections.Generic;
using System.Linq;
using System.Net;
using System.Net.Http;
using System.Security.Cryptography.X509Certificates;
using System.Threading.Tasks;
using Raven.Client.Documents.Changes;
using Raven.Client.Documents.Conventions;
using Raven.Client.Exceptions;
using Raven.Client.Exceptions.Cluster;
using Raven.Client.Http;
using Raven.Client.ServerWide;
using Raven.Client.ServerWide.Commands;
using Raven.Client.ServerWide.Operations.Certificates;
using Raven.Client.Util;
using Raven.Server.Commercial;
using Raven.Server.Extensions;
using Raven.Server.Json;
using Raven.Server.Rachis;
using Raven.Server.Routing;
using Raven.Server.ServerWide;
using Raven.Server.ServerWide.Commands;
using Raven.Server.ServerWide.Context;
using Raven.Server.ServerWide.Maintenance;
using Raven.Server.Storage.Schema;
using Raven.Server.TrafficWatch;
using Raven.Server.Utils;
using Raven.Server.Web;
using Raven.Server.Web.System;
using Sparrow.Json;
using Sparrow.Json.Parsing;
using Sparrow.Logging;

namespace Raven.Server.Documents.Handlers.Admin
{
    public sealed class RachisAdminHandler : ServerRequestHandler
    {
        [RavenAction("/admin/rachis/send", "POST", AuthorizationStatus.Operator)]
        public async Task ApplyCommand()
        {
            using (ServerStore.ContextPool.AllocateOperationContext(out TransactionOperationContext context))
            {
                if (ServerStore.IsLeader() == false)
                {
                    throw new NoLeaderException("Not a leader, cannot accept commands.");
                }

                HttpContext.Response.Headers["Reached-Leader"] = "true";

                var commandJson = await context.ReadForMemoryAsync(RequestBodyStream(), "external/rachis/command");
                try
                {
                    var command = CommandBase.CreateFrom(commandJson);
                    if (command is IBlittableResultCommand blittableResultCommand)
                        blittableResultCommand.ContextToWriteResult = context;
                    
                    if (TrafficWatchManager.HasRegisteredClients)
                        AddStringToHttpContext(commandJson.ToString(), TrafficWatchChangeType.ClusterCommands);

                    var isClusterAdmin = IsClusterAdmin();
                    command.VerifyCanExecuteCommand(ServerStore, context, isClusterAdmin);

                    var (etag, result) = await ServerStore.Engine.PutToLeaderAsync(command);
                    HttpContext.Response.StatusCode = (int)HttpStatusCode.OK;
                    var ms = context.CheckoutMemoryStream();
                    try
                    {
                        await using (var writer = new AsyncBlittableJsonTextWriter(context, ms))
                        {
                            context.Write(writer, new DynamicJsonValue
                            {
                                [nameof(PutRaftCommand.PutRaftCommandResult.RaftCommandIndex)] = etag,
                                [nameof(PutRaftCommand.PutRaftCommandResult.Data)] = result,
                            });
                        }

                        // now that we know that we properly serialized it
                        ms.Position = 0;
                        await ms.CopyToAsync(ResponseBodyStream());
                    }
                    finally
                    {
                        context.ReturnMemoryStream(ms);
                    }
                }
                catch (TermValidationException)
                {
                    HttpContext.Response.Headers["Reached-Leader"] = "false";
                    throw;
                }
                catch (NotLeadingException e)
                {
                    HttpContext.Response.Headers["Reached-Leader"] = "false";
                    throw new NoLeaderException("Lost the leadership, cannot accept commands.", e);
                }
                catch (InvalidOperationException e)
                {
                    RequestRouter.AssertClientVersion(HttpContext, e);
                    throw;
                }
            }
        }

        [RavenAction("/rachis/waitfor", "Get", AuthorizationStatus.ValidUser, EndpointType.Read)]
        public async Task WaitForIndex()
        {
            var index = GetLongQueryString("index");
            await ServerStore.Cluster.WaitForIndexNotification(index);
        }

        [RavenAction("/admin/cluster/observer/suspend", "POST", AuthorizationStatus.Operator, CorsMode = CorsMode.Cluster)]
        public Task SuspendObserver()
        {
            if (ServerStore.IsLeader())
            {
                var suspend = GetBoolValueQueryString("value");
                if (suspend.HasValue)
                {
                    Server.ServerStore.Observer.Suspended = suspend.Value;
                }

                NoContentStatus();
                return Task.CompletedTask;
            }

            RedirectToLeader();

            return Task.CompletedTask;
        }

        [RavenAction("/admin/cluster/observer/decisions", "GET", AuthorizationStatus.Operator, CorsMode = CorsMode.Cluster, IsDebugInformationEndpoint = true)]
        public async Task GetObserverDecisions()
        {
            if (ServerStore.IsLeader())
            {
                using (ServerStore.ContextPool.AllocateOperationContext(out TransactionOperationContext context))
                await using (var writer = new AsyncBlittableJsonTextWriterForDebug(context, ServerStore, ResponseBodyStream()))
                {
                    var res = ServerStore.Observer.ReadDecisionsForDatabase();
                    var json = new DynamicJsonValue
                    {
                        [nameof(ClusterObserverDecisions.LeaderNode)] = Server.ServerStore.NodeTag,
                        [nameof(ClusterObserverDecisions.Term)] = Server.ServerStore.Engine.CurrentLeader?.Term,
                        [nameof(ClusterObserverDecisions.Suspended)] = Server.ServerStore.Observer.Suspended,
                        [nameof(ClusterObserverDecisions.Iteration)] = res.Iteration,
                        [nameof(ClusterObserverDecisions.ObserverLog)] = new DynamicJsonArray(res.List)
                    };

                    context.Write(writer, json);
                    return;
                }
            }
            RedirectToLeader();
        }

        [RavenAction("/admin/cluster/log", "GET", AuthorizationStatus.Operator, IsDebugInformationEndpoint = true)]
        public async Task GetLogs()
        {
<<<<<<< HEAD
            using (var processor = new RachisAdminHandlerProcessorForGetClusterLogs(this)) 
                await processor.ExecuteAsync();
=======
            var fromIndex = GetLongQueryString("from", required: false);
            var take = GetPageSize(defaultPageSize: 1024);
            var detailed = GetBoolValueQueryString("detailed", required: false) ?? false;
            var debugView = ServerStore.Engine.DebugView();

            using (ServerStore.Engine.ContextPool.AllocateOperationContext(out ClusterOperationContext context))
            {
                using (context.OpenReadTransaction())
                await using (var writer = new AsyncBlittableJsonTextWriterForDebug(context, ServerStore, ResponseBodyStream()))
                {
                    debugView.PopulateLogs(context, fromIndex, take, detailed);
                    context.Write(writer, debugView.ToJson());
                }
            }
>>>>>>> 8d428b91
        }

        [RavenAction("/admin/cluster/log/entry", "GET", AuthorizationStatus.Operator)]
        public async Task GetLogByIndex()
        {
            var fromIndex = GetLongQueryString("index");
            using (ServerStore.Engine.ContextPool.AllocateOperationContext(out ClusterOperationContext context))
            using (context.OpenReadTransaction())
            await using (var writer = new AsyncBlittableJsonTextWriterForDebug(context, ServerStore, ResponseBodyStream()))
            {
                var entry = Server.ServerStore.Engine.GetLogEntries(context, fromIndex, take: 1, detailed: true).Single();
                context.Write(writer, entry.ToJson());
            }
        }

        [RavenAction("/admin/debug/cluster/history-logs", "GET", AuthorizationStatus.Operator, IsDebugInformationEndpoint = true)]
        public async Task GetHistoryLogs()
        {
            using (ServerStore.Engine.ContextPool.AllocateOperationContext(out ClusterOperationContext context))
            await using (var writer = new AsyncBlittableJsonTextWriterForDebug(context, ServerStore, ResponseBodyStream()))
            {
                writer.WriteStartObject();
                context.OpenReadTransaction();
                writer.WriteArray("RachisLogHistory", ServerStore.Engine.LogHistory.GetHistoryLogs(context), context);
                writer.WriteEndObject();
            }
        }

        [RavenAction("/cluster/node-info", "GET", AuthorizationStatus.ValidUser, EndpointType.Read)]
        public async Task GetNodeInfo()
        {
            using (ServerStore.ContextPool.AllocateOperationContext(out TransactionOperationContext context))
            await using (var writer = new AsyncBlittableJsonTextWriter(context, ResponseBodyStream()))
            {
                var nodeInfo = ServerStore.GetNodeInfo();
                var json = nodeInfo.ToJson();
                json[nameof(ServerStore.Engine.LastStateChangeReason)] = ServerStore.LastStateChangeReason();

                context.Write(writer, json);
            }
        }

        [RavenAction("/cluster/topology", "GET", AuthorizationStatus.ValidUser, EndpointType.Read, IsDebugInformationEndpoint = true, CheckForChanges = false)]
        public async Task GetClusterTopology()
        {
            using (ServerStore.ContextPool.AllocateOperationContext(out TransactionOperationContext context))
            using (context.OpenReadTransaction())
            {
                var topology = ServerStore.GetClusterTopology(context);
                var nodeTag = ServerStore.NodeTag;

                if (topology.AllNodes.Count == 0)
                {
                    var tag = ServerStore.NodeTag ?? "A";
                    var serverUrl = ServerStore.GetNodeHttpServerUrl(HttpContext.Request.GetClientRequestedNodeUrl());

                    topology = new ClusterTopology(
                        topology.TopologyId ?? "dummy",
                        new Dictionary<string, string>
                        {
                            [tag] = serverUrl
                        },
                        new Dictionary<string, string>(),
                        new Dictionary<string, string>(),
                        tag,
                        -1L
                    );
                    nodeTag = tag;
                }
                else
                {
                    var isClientIndependent = GetBoolValueQueryString("clientIndependent", false) ?? false;
                    if (isClientIndependent == false && HttpContext.Items.TryGetValue(nameof(LocalEndpointClient.DebugPackage), out var _) == false)
                        topology.ReplaceCurrentNodeUrlWithClientRequestedNodeUrlIfNecessary(ServerStore, HttpContext);
                }

                HttpContext.Response.StatusCode = (int)HttpStatusCode.OK;

                await using (var writer = new AsyncBlittableJsonTextWriterForDebug(context, ServerStore, ResponseBodyStream()))
                {
                    var loadLicenseLimits = ServerStore.LoadLicenseLimits();
                    var nodeLicenseDetails = loadLicenseLimits == null ?
                        null : DynamicJsonValue.Convert(loadLicenseLimits.NodeLicenseDetails);
                    var json = new DynamicJsonValue
                    {
                        [nameof(ClusterTopologyResponse.Topology)] = topology.ToSortedJson(),
                        [nameof(ClusterTopologyResponse.Etag)] = topology.Etag,
                        [nameof(ClusterTopologyResponse.Leader)] = ServerStore.LeaderTag,
                        ["LeaderShipDuration"] = ServerStore.Engine.CurrentLeader?.LeaderShipDuration,
                        ["CurrentState"] = ServerStore.CurrentRachisState,
                        [nameof(ClusterTopologyResponse.NodeTag)] = nodeTag,
                        [nameof(ClusterTopologyResponse.ServerRole)] = topology.GetServerRoleForTag(nodeTag),
                        ["CurrentTerm"] = ServerStore.Engine.CurrentTerm,
                        ["NodeLicenseDetails"] = nodeLicenseDetails,
                        [nameof(ServerStore.Engine.LastStateChangeReason)] = ServerStore.LastStateChangeReason()
                    };
                    var clusterErrors = ServerStore.GetClusterErrors();
                    if (clusterErrors.Count > 0)
                        json["Errors"] = clusterErrors;

                    var nodesStatues = ServerStore.GetNodesStatuses();
                    json["Status"] = DynamicJsonValue.Convert(nodesStatues);

                    context.Write(writer, json);
                }
            }
        }

        [RavenAction("/admin/cluster/maintenance-stats", "GET", AuthorizationStatus.Operator)]
        public async Task ClusterMaintenanceStats()
        {
            if (ServerStore.LeaderTag == null)
            {
                return;
            }

            using (ServerStore.ContextPool.AllocateOperationContext(out TransactionOperationContext context))
            await using (var writer = new AsyncBlittableJsonTextWriter(context, ResponseBodyStream()))
            {
                if (ServerStore.IsLeader())
                {
                    context.Write(writer, DynamicJsonValue.Convert(ServerStore.ClusterMaintenanceSupervisor?.GetStats()));
                    await writer.FlushAsync();
                    return;
                }
                RedirectToLeader();
            }
        }

        [RavenAction("/admin/cluster/bootstrap", "POST", AuthorizationStatus.ClusterAdmin)]
        public async Task Bootstrap()
        {
            var tag = GetStringQueryString("tag", false);
            if (tag == null)
            {
                await ServerStore.EnsureNotPassiveAsync();
            }
            else
            {
                await ServerStore.EnsureNotPassiveAsync(nodeTag: tag);
            }
            NoContentStatus();
        }

        [RavenAction("/admin/cluster/node", "PUT", AuthorizationStatus.ClusterAdmin, CorsMode = CorsMode.Cluster)]
        public async Task AddNode()
        {
            var nodeUrl = GetQueryStringValueAndAssertIfSingleAndNotEmpty("url");
            var tag = GetStringQueryString("tag", false);
            var watcher = GetBoolValueQueryString("watcher", false);
            var raftRequestId = GetRaftRequestIdFromQuery();

            var maxUtilizedCores = GetIntValueQueryString("maxUtilizedCores", false);
            if (maxUtilizedCores != null && maxUtilizedCores <= 0)
                throw new ArgumentException("Max utilized cores cores must be greater than 0");

            nodeUrl = nodeUrl.Trim();
            if (Uri.IsWellFormedUriString(nodeUrl, UriKind.Absolute) == false)
                throw new InvalidOperationException($"Given node URL '{nodeUrl}' is not in a correct format.");

            nodeUrl = UrlHelper.TryGetLeftPart(nodeUrl);
            var remoteIsHttps = nodeUrl.StartsWith("https:", StringComparison.OrdinalIgnoreCase);

            if (HttpContext.Request.IsHttps != remoteIsHttps)
            {
                throw new InvalidOperationException($"Cannot add node '{nodeUrl}' to cluster because it will create invalid mix of HTTPS & HTTP endpoints. A cluster must be only HTTPS or only HTTP.");
            }

            tag = tag?.Trim();

            Client.ServerWide.Commands.NodeInfo nodeInfo;
            using (ServerStore.ContextPool.AllocateOperationContext(out TransactionOperationContext ctx))
            using (var requestExecutor = ClusterRequestExecutor.CreateForShortTermUse(nodeUrl, Server.Certificate.Certificate, DocumentConventions.DefaultForServer))
            {
                requestExecutor.DefaultTimeout = ServerStore.Engine.OperationTimeout;

                // test connection to remote.
                var result = await ServerStore.TestConnectionToRemote(nodeUrl, database: null);
                if (result.Success == false)
                {
                    throw new InvalidOperationException(result.Error);
                }

                // test connection from remote to destination
                result = await ServerStore.TestConnectionFromRemote(requestExecutor, ctx, nodeUrl);
                if (result.Success == false)
                    throw new InvalidOperationException(result.Error);

                var infoCmd = new GetNodeInfoCommand();
                try
                {
                    await requestExecutor.ExecuteAsync(infoCmd, ctx);
                }
                catch (AllTopologyNodesDownException e)
                {
                    throw new InvalidOperationException($"Couldn't contact node at {nodeUrl}", e);
                }

                nodeInfo = infoCmd.Result;

                if (SchemaUpgrader.CurrentVersion.ServerVersion != nodeInfo.ServerSchemaVersion)
                {
                    var nodesVersion = nodeInfo.ServerSchemaVersion == 0 ? "Pre 4.2 version" : nodeInfo.ServerSchemaVersion.ToString();
                    throw new InvalidOperationException($"Can't add node with mismatched storage schema version.{Environment.NewLine}" +
                                                        $"My version is {SchemaUpgrader.CurrentVersion.ServerVersion}, while node's version is {nodesVersion}");
                }

                if (ServerStore.IsPassive() && nodeInfo.TopologyId != null)
                {
                    throw new TopologyMismatchException("You can't add new node to an already existing cluster");
                }
            }

            if (ServerStore.ValidateFixedPort && nodeInfo.HasFixedPort == false)
            {
                throw new InvalidOperationException($"Failed to add node '{nodeUrl}' to cluster. " +
                                                    $"Node '{nodeUrl}' has port '0' in 'Configuration.Core.ServerUrls' setting. " +
                                                    "Adding a node with non fixed port is forbidden. Define a fixed port for the node to enable cluster creation.");
            }

            await ServerStore.EnsureNotPassiveAsync();

            ServerStore.LicenseManager.AssertCanAddNode();

            if (ServerStore.IsLeader())
            {
                using (ServerStore.ContextPool.AllocateOperationContext(out TransactionOperationContext ctx))
                {
                    var clusterTopology = ServerStore.GetClusterTopology();

                    var possibleNode = clusterTopology.TryGetNodeTagByUrl(nodeUrl);
                    if (possibleNode.HasUrl)
                    {
                        throw new InvalidOperationException($"Can't add a new node on {nodeUrl} to cluster because this url is already used by node {possibleNode.NodeTag}");
                    }

                    if (nodeInfo.ServerId == ServerStore.GetServerId())
                        throw new InvalidOperationException($"Can't add a new node on {nodeUrl} to cluster because it's a synonym of the current node URL:{ServerStore.GetNodeHttpServerUrl()}");

                    if (nodeInfo.TopologyId != null)
                    {
                        AssertCanAddNodeWithTopologyId(clusterTopology, nodeInfo, nodeUrl);
                    }

                    var nodeTag = nodeInfo.NodeTag == RachisConsensus.InitialTag ? tag : nodeInfo.NodeTag;
                    CertificateDefinition oldServerCert = null;
                    X509Certificate2 certificate = null;

                    if (remoteIsHttps)
                    {
                        if (nodeInfo.Certificate == null)
                            throw new InvalidOperationException($"Cannot add node {nodeTag} with url {nodeUrl} to cluster because it has no certificate while trying to use HTTPS");

                        certificate = CertificateLoaderUtil.CreateCertificate(Convert.FromBase64String(nodeInfo.Certificate));

                        var now = DateTime.UtcNow;
                        if (certificate.NotBefore.ToUniversalTime() > now)
                        {
                            // Because of time zone and time drift issues, we can't assume that the certificate generation will be
                            // proper. Because of that, we allow tolerance of the NotBefore to be a bit earlier / later than the
                            // current time. Clients may still fail to work with our certificate because of timing issues,
                            // but the admin needs to setup time sync properly and there isn't much we can do at that point
                            if ((certificate.NotBefore.ToUniversalTime() - now).TotalDays > 1)
                                throw new InvalidOperationException(
                                    $"Cannot add node {nodeTag} with url {nodeUrl} to cluster because its certificate '{certificate.FriendlyName}' is not yet valid. It starts on {certificate.NotBefore}");
                        }

                        if (certificate.NotAfter.ToUniversalTime() < now)
                            throw new InvalidOperationException($"Cannot add node {nodeTag} with url {nodeUrl} to cluster because its certificate '{certificate.FriendlyName}' expired on {certificate.NotAfter}");

                        var expected = GetStringQueryString("expectedThumbprint", required: false);
                        if (expected != null)
                        {
                            if (certificate.Thumbprint != expected)
                                throw new InvalidOperationException($"Cannot add node {nodeTag} with url {nodeUrl} to cluster because its certificate thumbprint '{certificate.Thumbprint}' doesn't match the expected thumbprint '{expected}'.");
                        }

                        // if it's the same server certificate as our own, we don't want to add it to the cluster
                        if (certificate.Thumbprint != Server.Certificate.Certificate.Thumbprint)
                        {
                            using (ctx.OpenReadTransaction())
                            {
                                var readCert = ServerStore.Cluster.GetCertificateByThumbprint(ctx, certificate.Thumbprint);
                                if (readCert != null)
                                    oldServerCert = JsonDeserializationServer.CertificateDefinition(readCert);
                            }

                            if (oldServerCert == null)
                            {
                                var certificateDefinition = new CertificateDefinition
                                {
                                    Certificate = nodeInfo.Certificate,
                                    Thumbprint = certificate.Thumbprint,
                                    PublicKeyPinningHash = certificate.GetPublicKeyPinningHash(),
                                    NotAfter = certificate.NotAfter,
                                    NotBefore = certificate.NotBefore,
                                    Name = "Server Certificate for " + nodeUrl,
                                    SecurityClearance = SecurityClearance.ClusterNode
                                };

                                var res = await ServerStore.PutValueInClusterAsync(new PutCertificateCommand(certificate.Thumbprint, certificateDefinition,
                                    $"{raftRequestId}/put-new-certificate"));
                                await ServerStore.Cluster.WaitForIndexNotification(res.Index);
                            }
                        }
                    }

                    await ServerStore.AddNodeToClusterAsync(nodeUrl, nodeTag, validateNotInTopology: true, asWatcher: watcher ?? false);

                    if (LoggingSource.AuditLog.IsInfoEnabled)
                        LogAuditFor("Server", "ADD", $"Node {nodeTag} to cluster. Term: {ServerStore.Engine.CurrentTerm}.");



                    using (ctx.OpenReadTransaction())
                    {
                        clusterTopology = ServerStore.GetClusterTopology(ctx);
                        possibleNode = clusterTopology.TryGetNodeTagByUrl(nodeUrl);
                        nodeTag = possibleNode.HasUrl ? possibleNode.NodeTag : null;

                        if (certificate != null && certificate.Thumbprint != Server.Certificate.Certificate.Thumbprint)
                        {
                            var modifiedServerCert = JsonDeserializationServer.CertificateDefinition(ServerStore.Cluster.GetCertificateByThumbprint(ctx, certificate.Thumbprint));

                            if (modifiedServerCert == null)
                                throw new ConcurrencyException("After adding the certificate, it was removed, shouldn't happen unless another admin removed it midway through.");

                            if (oldServerCert == null)
                            {
                                modifiedServerCert.Name = "Server certificate for Node " + nodeTag;
                            }
                            else
                            {
                                var value = "Node " + nodeTag;
                                if (modifiedServerCert.Name.Contains(value) == false)
                                    modifiedServerCert.Name += ", " + value;
                            }

                            var res = await ServerStore.PutValueInClusterAsync(new PutCertificateCommand(certificate.Thumbprint, modifiedServerCert, $"{raftRequestId}/put-modified-certificate"));
                            await ServerStore.Cluster.WaitForIndexNotification(res.Index);
                        }

                        var detailsPerNode = new DetailsPerNode
                        {
                            MaxUtilizedCores = maxUtilizedCores,
                            NumberOfCores = nodeInfo.NumberOfCores,
                            InstalledMemoryInGb = nodeInfo.InstalledMemoryInGb,
                            UsableMemoryInGb = nodeInfo.UsableMemoryInGb,
                            BuildInfo = nodeInfo.BuildInfo,
                            OsInfo = nodeInfo.OsInfo
                        };

                        try
                        {
                            await ServerStore.PutNodeLicenseLimitsAsync(nodeTag, detailsPerNode, ServerStore.LicenseManager.LicenseStatus, $"{raftRequestId}/put-license-limits");
                        }
                        catch
                        {
                            // we'll retry this again later
                        }
                    }

                    NoContentStatus();
                    return;
                }
            }
            RedirectToLeader();
        }

        private static void AssertCanAddNodeWithTopologyId(ClusterTopology clusterTopology, Client.ServerWide.Commands.NodeInfo nodeInfo, string nodeUrl)
        {
            if (clusterTopology.TopologyId != nodeInfo.TopologyId)
            {
                throw new TopologyMismatchException(
                    $"Adding a new node to cluster failed. The new node is already in another cluster. " +
                    $"Expected topology id: {clusterTopology.TopologyId}, but we get {nodeInfo.TopologyId}");
            }

            if (nodeInfo.NodeTag != RachisConsensus.InitialTag && clusterTopology.Contains(nodeInfo.NodeTag) == false)
            {
                // this is fine, since we probably adding back a node that we just removed
                return;
            }

            if (nodeInfo.CurrentState != RachisState.Passive)
            {
                throw new InvalidOperationException($"Can't add a new node on {nodeUrl} to cluster " +
                                                    $"because it's already in the cluster under tag :{nodeInfo.NodeTag} " +
                                                    $"and URL: {clusterTopology.GetUrlFromTag(nodeInfo.NodeTag)}");
            }
        }

        [RavenAction("/admin/cluster/node", "DELETE", AuthorizationStatus.ClusterAdmin, CorsMode = CorsMode.Cluster)]
        public async Task DeleteNode()
        {
            var nodeTag = GetStringQueryString("nodeTag");
            await ServerStore.EnsureNotPassiveAsync();

            if (ServerStore.IsLeader())
            {
                if (nodeTag == ServerStore.Engine.Tag)
                {
                    using (var token = CreateHttpRequestBoundOperationToken())
                    {
                        // cannot remove the leader, let's change the leader
                        ServerStore.Engine.CurrentLeader?.StepDown();
                        await ServerStore.Engine.WaitForState(RachisState.Follower, token.Token);
                        RedirectToLeader();
                        return;
                    }
                }

                await ServerStore.RemoveFromClusterAsync(nodeTag);

                if (LoggingSource.AuditLog.IsInfoEnabled)
                    LogAuditFor("Server", "DELETE", $"Node {nodeTag} from cluster. Term: {ServerStore.Engine.CurrentTerm}.");

                NoContentStatus();
                return;
            }

            RedirectToLeader();
        }

        [RavenAction("/admin/license/set-limit", "POST", AuthorizationStatus.ClusterAdmin, CorsMode = CorsMode.Cluster)]
        public async Task SetLicenseLimit()
        {
            var nodeTag = GetStringQueryString("nodeTag");
            var maxUtilizedCores = GetIntValueQueryString("maxUtilizedCores", required: false);
            if (maxUtilizedCores != null && maxUtilizedCores <= 0)
                throw new ArgumentException("Max utilized cores must be greater than 0");

            await ServerStore.LicenseManager.ChangeLicenseLimits(nodeTag, maxUtilizedCores, GetRaftRequestIdFromQuery());
            NoContentStatus();
        }

        [RavenAction("/admin/cluster/timeout", "POST", AuthorizationStatus.Operator, CorsMode = CorsMode.Cluster)]
        public Task TimeoutNow()
        {
            Server.ServerStore.Engine.Timeout.ExecuteTimeoutBehavior();
            NoContentStatus();
            return Task.CompletedTask;
        }

        [RavenAction("/admin/cluster/reelect", "POST", AuthorizationStatus.Operator, CorsMode = CorsMode.Cluster)]
        public Task EnforceReelection()
        {
            if (ServerStore.IsLeader())
            {
                ServerStore.Engine.CurrentLeader.StepDown();
                NoContentStatus();
                return Task.CompletedTask;
            }
            RedirectToLeader();
            return Task.CompletedTask;
        }

        /* Promote a non-voter to a promotable */

        [RavenAction("/admin/cluster/promote", "POST", AuthorizationStatus.ClusterAdmin, CorsMode = CorsMode.Cluster)]
        public async Task PromoteNode()
        {
            var nodeTag = GetStringQueryString("nodeTag");

            if (ServerStore.LeaderTag == null)
            {
                throw new NoLeaderException(
                    $"Failed to promote node {nodeTag} because there is no leader in the cluster topology");
            }

            if (ServerStore.IsLeader() == false)
            {
                RedirectToLeader();
                return;
            }

            using (ServerStore.ContextPool.AllocateOperationContext(out TransactionOperationContext context))
            using (context.OpenReadTransaction())
            {
                var topology = ServerStore.GetClusterTopology(context);
                if (topology.Watchers.ContainsKey(nodeTag) == false)
                {
                    throw new InvalidOperationException(
                        $"Failed to promote node {nodeTag} because {nodeTag} is not a watcher in the cluster topology");
                }

                var url = topology.GetUrlFromTag(nodeTag);
                await ServerStore.Engine.ModifyTopologyAsync(nodeTag, url, Leader.TopologyModification.Promotable);
                NoContentStatus();
            }
        }

        /* Demote a voter (member/promotable) node to a non-voter  */

        [RavenAction("/admin/cluster/demote", "POST", AuthorizationStatus.ClusterAdmin, CorsMode = CorsMode.Cluster)]
        public async Task DemoteNode()
        {
            var nodeTag = GetStringQueryString("nodeTag");

            if (ServerStore.LeaderTag == null)
            {
                throw new NoLeaderException(
                    $"Failed to demote node {nodeTag} because there is no leader in the cluster topology");
            }

            if (ServerStore.IsLeader() == false)
            {
                RedirectToLeader();
                return;
            }

            if (nodeTag == ServerStore.LeaderTag)
            {
                throw new InvalidOperationException(
                    $"Failed to demote node {nodeTag} because {nodeTag} is the current leader in the cluster topology. In order to demote {nodeTag} perform a Step-Down first");
            }

            using (ServerStore.ContextPool.AllocateOperationContext(out TransactionOperationContext context))
            using (context.OpenReadTransaction())
            {
                var topology = ServerStore.GetClusterTopology(context);
                if (topology.Promotables.ContainsKey(nodeTag) == false && topology.Members.ContainsKey(nodeTag) == false)
                {
                    throw new InvalidOperationException(
                        $"Failed to demote node {nodeTag} because {nodeTag} is not a voter in the cluster topology");
                }

                var url = topology.GetUrlFromTag(nodeTag);
                await ServerStore.Engine.ModifyTopologyAsync(nodeTag, url, Leader.TopologyModification.NonVoter);
                NoContentStatus();
            }
        }

        [RavenAction("/admin/cluster/remove-entry-from-log", "POST", AuthorizationStatus.ClusterAdmin, CorsMode = CorsMode.Cluster)]
        public async Task RemoveEntryFromLog()
        {
            var index = GetLongQueryString("index");
            var first = GetBoolValueQueryString("first", false) ?? true;
            var nodeList = new List<string>();
            var removed = await ServerStore.Engine.RemoveEntryFromRaftLogAsync(index);
            if (removed)
                nodeList.Add(ServerStore.NodeTag);
            using (ServerStore.ContextPool.AllocateOperationContext(out TransactionOperationContext context))
            {
                if (first)
                {
                    Dictionary<string, string> allNodes = null;
                    using (context.OpenReadTransaction())
                    {
                        allNodes = ServerStore.GetClusterTopology(context).AllNodes;
                    }
                    foreach (var node in allNodes)
                    {
                        if (node.Value == Server.WebUrl)
                        {
                            continue;
                        }

                        var cmd = new RemoveEntryFromRaftLogCommand(index);
                        using (var requestExecutor = ClusterRequestExecutor.CreateForShortTermUse(node.Value, Server.Certificate.Certificate, DocumentConventions.DefaultForServer))
                        {
                            await requestExecutor.ExecuteAsync(cmd, context);
                            nodeList.AddRange(cmd.Result);
                        }
                    }
                }

                await using (var writer = new AsyncBlittableJsonTextWriter(context, ResponseBodyStream()))
                {
                    writer.WriteStartObject();
                    writer.WriteArray("Nodes", nodeList);
                    writer.WriteEndObject();
                }
            }
        }

        private sealed class RemoveEntryFromRaftLogCommand : RavenCommand<List<string>>
        {
            private readonly long _index;

            public RemoveEntryFromRaftLogCommand(long index)
            {
                _index = index;
            }

            public override bool IsReadRequest { get; }

            public override HttpRequestMessage CreateRequest(JsonOperationContext ctx, ServerNode node, out string url)
            {
                url = $"{node.Url}/admin/cluster/remove-entry-from-log?index={_index}&first=false";

                return new HttpRequestMessage
                {
                    Method = HttpMethod.Post
                };
            }

            public override void SetResponse(JsonOperationContext context, BlittableJsonReaderObject response, bool fromCache)
            {
                Result = new List<string>();

                response.TryGet("Nodes", out BlittableJsonReaderArray array);

                foreach (var item in array)
                    Result.Add(item.ToString());
            }
        }
    }
}<|MERGE_RESOLUTION|>--- conflicted
+++ resolved
@@ -157,25 +157,8 @@
         [RavenAction("/admin/cluster/log", "GET", AuthorizationStatus.Operator, IsDebugInformationEndpoint = true)]
         public async Task GetLogs()
         {
-<<<<<<< HEAD
             using (var processor = new RachisAdminHandlerProcessorForGetClusterLogs(this)) 
                 await processor.ExecuteAsync();
-=======
-            var fromIndex = GetLongQueryString("from", required: false);
-            var take = GetPageSize(defaultPageSize: 1024);
-            var detailed = GetBoolValueQueryString("detailed", required: false) ?? false;
-            var debugView = ServerStore.Engine.DebugView();
-
-            using (ServerStore.Engine.ContextPool.AllocateOperationContext(out ClusterOperationContext context))
-            {
-                using (context.OpenReadTransaction())
-                await using (var writer = new AsyncBlittableJsonTextWriterForDebug(context, ServerStore, ResponseBodyStream()))
-                {
-                    debugView.PopulateLogs(context, fromIndex, take, detailed);
-                    context.Write(writer, debugView.ToJson());
-                }
-            }
->>>>>>> 8d428b91
         }
 
         [RavenAction("/admin/cluster/log/entry", "GET", AuthorizationStatus.Operator)]
