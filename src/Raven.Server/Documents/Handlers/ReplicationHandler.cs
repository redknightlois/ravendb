﻿using System.Linq;
using System.Threading.Tasks;
using Raven.Server.Documents.Handlers.Processors.Replication;
using Raven.Server.Documents.Replication.Senders;
using Raven.Server.Documents.Replication.Stats;
using Raven.Server.Routing;
using Raven.Server.ServerWide.Context;
using Sparrow.Json;
using Sparrow.Json.Parsing;

namespace Raven.Server.Documents.Handlers
{
    public sealed class ReplicationHandler : DatabaseRequestHandler
    {
        [RavenAction("/databases/*/replication/tombstones", "GET", AuthorizationStatus.ValidUser, EndpointType.Read)]
        public async Task GetAllTombstones()
        {
            using (var processor = new ReplicationHandlerProcessorForGetTombstones(this))
                await processor.ExecuteAsync();
        }
        
        [RavenAction("/databases/*/replication/conflicts", "GET", AuthorizationStatus.ValidUser, EndpointType.Read)]
        public async Task GetReplicationConflicts()
        {
            using (var processor = new ReplicationHandlerProcessorForGetConflicts(this))
                await processor.ExecuteAsync();
        }

        [RavenAction("/databases/*/replication/performance", "GET", AuthorizationStatus.ValidUser, EndpointType.Read)]
        public async Task Performance()
        {
            using (var processor = new ReplicationHandlerProcessorForGetPerformance(this))
                await processor.ExecuteAsync();
        }

        [RavenAction("/databases/*/replication/performance/live", "GET", AuthorizationStatus.ValidUser, EndpointType.Read, SkipUsagesCount = true)]
        public async Task PerformanceLive()
        {
<<<<<<< HEAD
            using (var processor = new ReplicationHandlerProcessorForGetPerformanceLive(this))
                await processor.ExecuteAsync();
=======
            try
            {
                using (var webSocket = await HttpContext.WebSockets.AcceptWebSocketAsync())
                {
                    var receiveBuffer = new ArraySegment<byte>(new byte[1024]);
                    var receive = webSocket.ReceiveAsync(receiveBuffer, Database.DatabaseShutdown);

                    await using (var ms = new MemoryStream())
                    using (var collector = new LiveReplicationPerformanceCollector(Database))
                    {
                        // 1. Send data to webSocket without making UI wait upon opening webSocket
                        await collector.SendStatsOrHeartbeatToWebSocket(receive, webSocket, ContextPool, ms, 100);

                        // 2. Send data to webSocket when available
                        while (Database.DatabaseShutdown.IsCancellationRequested == false)
                        {
                            if (await collector.SendStatsOrHeartbeatToWebSocket(receive, webSocket, ContextPool, ms, 4000) == false)
                            {
                                break;
                            }
                        }
                    }
                }
            }
            catch (OperationCanceledException)
            {
                // disposing
            }
            catch (ObjectDisposedException)
            {
                // disposing
            }
>>>>>>> 281df277
        }

        [RavenAction("/databases/*/replication/pulses/live", "GET", AuthorizationStatus.ValidUser, EndpointType.Read, SkipUsagesCount = true)]
        public async Task PulsesLive()
        {
<<<<<<< HEAD
            using (var processor = new ReplicationHandlerProcessorForGetPulsesLive(this))
                await processor.ExecuteAsync();
=======
            try
            {
                using (var webSocket = await HttpContext.WebSockets.AcceptWebSocketAsync())
                {
                    var receiveBuffer = new ArraySegment<byte>(new byte[1024]);
                    var receive = webSocket.ReceiveAsync(receiveBuffer, Database.DatabaseShutdown);

                    await using (var ms = new MemoryStream())
                    using (var collector = new LiveReplicationPulsesCollector(Database))
                    {
                        // 1. Send data to webSocket without making UI wait upon opening webSocket
                        await SendPulsesOrHeartbeatToWebSocket(receive, webSocket, collector, ms, 100);

                        // 2. Send data to webSocket when available
                        while (Database.DatabaseShutdown.IsCancellationRequested == false)
                        {
                            if (await SendPulsesOrHeartbeatToWebSocket(receive, webSocket, collector, ms, 4000) == false)
                            {
                                break;
                            }
                        }
                    }
                }
            }
            catch (OperationCanceledException)
            {
                // disposing
            }
            catch (ObjectDisposedException)
            {
                // disposing
            }
        }

        private async Task<bool> SendPulsesOrHeartbeatToWebSocket(Task<WebSocketReceiveResult> receive, WebSocket webSocket,
            LiveReplicationPulsesCollector collector, MemoryStream ms, int timeToWait)
        {
            if (receive.IsCompleted || webSocket.State != WebSocketState.Open)
                return false;

            var tuple = await collector.Pulses.TryDequeueAsync(TimeSpan.FromMilliseconds(timeToWait));
            if (tuple.Item1 == false)
            {
                await webSocket.SendAsync(WebSocketHelper.Heartbeat, WebSocketMessageType.Text, true, Database.DatabaseShutdown);
                return true;
            }

            ms.SetLength(0);

            using (ContextPool.AllocateOperationContext(out JsonOperationContext context))
            await using (var writer = new AsyncBlittableJsonTextWriter(context, ms))
            {
                var pulse = tuple.Item2;
                context.Write(writer, pulse.ToJson());
            }

            ms.TryGetBuffer(out ArraySegment<byte> bytes);
            await webSocket.SendAsync(bytes, WebSocketMessageType.Text, true, Database.DatabaseShutdown);

            return true;
>>>>>>> 281df277
        }

        [RavenAction("/databases/*/replication/active-connections", "GET", AuthorizationStatus.ValidUser, EndpointType.Read)]
        public async Task GetReplicationActiveConnections()
        {
            using (var processor = new ReplicationHandlerProcessorForGetActiveConnections(this))
                await processor.ExecuteAsync();
        }

        [RavenAction("/databases/*/replication/debug/outgoing-failures", "GET", AuthorizationStatus.ValidUser, EndpointType.Read, IsDebugInformationEndpoint = true)]
        public async Task GetReplicationOutgoingFailureStats()
        {
            using (var processor = new ReplicationHandlerProcessorForGetOutgoingFailureStats(this))
                await processor.ExecuteAsync();
        }

        [RavenAction("/databases/*/replication/debug/incoming-last-activity-time", "GET", AuthorizationStatus.ValidUser, EndpointType.Read, IsDebugInformationEndpoint = true)]
        public async Task GetReplicationIncomingActivityTimes()
        {
            using (var processor = new ReplicationHandlerProcessorForGetIncomingActivityTimes(this))
                await processor.ExecuteAsync();
        }

        [RavenAction("/databases/*/replication/debug/incoming-rejection-info", "GET", AuthorizationStatus.ValidUser, EndpointType.Read, IsDebugInformationEndpoint = true)]
        public async Task GetReplicationIncomingRejectionInfo()
        {
            using (var processor = new ReplicationHandlerProcessorForGetIncomingRejectionInfo(this))
                await processor.ExecuteAsync();
        }

        [RavenAction("/databases/*/replication/debug/outgoing-reconnect-queue", "GET", AuthorizationStatus.ValidUser, EndpointType.Read, IsDebugInformationEndpoint = true)]
        public async Task GetReplicationReconnectionQueue()
        {
            using (var processor = new ReplicationHandlerProcessorForGetOutgoingReconnectionQueue(this))
                await processor.ExecuteAsync();
        }

        [RavenAction("/databases/*/replication/conflicts/solver", "GET", AuthorizationStatus.ValidUser, EndpointType.Read)]
        public async Task GetConflictSolver()
        {
            using (var processor = new ReplicationHandlerProcessorForGetConflictSolver(this))
                await processor.ExecuteAsync();
        }
        
        [RavenAction("/databases/*/debug/replication/all-items", "GET", AuthorizationStatus.ValidUser, EndpointType.Read)]
        public async Task GetAllItems()
        {
            var etag = GetLongQueryString("etag", required: false) ?? 0L;
            var pageSize = GetPageSize();

            using (ContextPool.AllocateOperationContext(out DocumentsOperationContext context))
            await using (var writer = new AsyncBlittableJsonTextWriter(context, ResponseBodyStream()))
            using (context.OpenReadTransaction())
            {
                var runStats = new OutgoingReplicationRunStats();
                var stats = new ReplicationDocumentSenderBase.ReplicationStats
                {
                    Network = new OutgoingReplicationStatsScope(runStats),
                    Storage = new OutgoingReplicationStatsScope(runStats),
                    AttachmentRead = new OutgoingReplicationStatsScope(runStats),
                    CounterRead = new OutgoingReplicationStatsScope(runStats),
                    DocumentRead = new OutgoingReplicationStatsScope(runStats),
                    TombstoneRead = new OutgoingReplicationStatsScope(runStats),
                    TimeSeriesRead = new OutgoingReplicationStatsScope(runStats),
                };

                var supportedFeatures = new ReplicationDocumentSenderBase.ReplicationSupportedFeatures
                {
                    CaseInsensitiveCounters = true,
                    RevisionTombstonesWithId = true
                };

                var items = ReplicationDocumentSenderBase.GetReplicationItems(Database, context, etag, stats, supportedFeatures)
                    .Take(pageSize);
                
                context.Write(writer, new DynamicJsonValue
                {
                    ["Results"] = new DynamicJsonArray(items.Select(x=>x.ToDebugJson()))
                });
            }
        }
    }
}<|MERGE_RESOLUTION|>--- conflicted
+++ resolved
@@ -18,7 +18,7 @@
             using (var processor = new ReplicationHandlerProcessorForGetTombstones(this))
                 await processor.ExecuteAsync();
         }
-        
+
         [RavenAction("/databases/*/replication/conflicts", "GET", AuthorizationStatus.ValidUser, EndpointType.Read)]
         public async Task GetReplicationConflicts()
         {
@@ -36,113 +36,15 @@
         [RavenAction("/databases/*/replication/performance/live", "GET", AuthorizationStatus.ValidUser, EndpointType.Read, SkipUsagesCount = true)]
         public async Task PerformanceLive()
         {
-<<<<<<< HEAD
             using (var processor = new ReplicationHandlerProcessorForGetPerformanceLive(this))
                 await processor.ExecuteAsync();
-=======
-            try
-            {
-                using (var webSocket = await HttpContext.WebSockets.AcceptWebSocketAsync())
-                {
-                    var receiveBuffer = new ArraySegment<byte>(new byte[1024]);
-                    var receive = webSocket.ReceiveAsync(receiveBuffer, Database.DatabaseShutdown);
-
-                    await using (var ms = new MemoryStream())
-                    using (var collector = new LiveReplicationPerformanceCollector(Database))
-                    {
-                        // 1. Send data to webSocket without making UI wait upon opening webSocket
-                        await collector.SendStatsOrHeartbeatToWebSocket(receive, webSocket, ContextPool, ms, 100);
-
-                        // 2. Send data to webSocket when available
-                        while (Database.DatabaseShutdown.IsCancellationRequested == false)
-                        {
-                            if (await collector.SendStatsOrHeartbeatToWebSocket(receive, webSocket, ContextPool, ms, 4000) == false)
-                            {
-                                break;
-                            }
-                        }
-                    }
-                }
-            }
-            catch (OperationCanceledException)
-            {
-                // disposing
-            }
-            catch (ObjectDisposedException)
-            {
-                // disposing
-            }
->>>>>>> 281df277
         }
 
         [RavenAction("/databases/*/replication/pulses/live", "GET", AuthorizationStatus.ValidUser, EndpointType.Read, SkipUsagesCount = true)]
         public async Task PulsesLive()
         {
-<<<<<<< HEAD
             using (var processor = new ReplicationHandlerProcessorForGetPulsesLive(this))
                 await processor.ExecuteAsync();
-=======
-            try
-            {
-                using (var webSocket = await HttpContext.WebSockets.AcceptWebSocketAsync())
-                {
-                    var receiveBuffer = new ArraySegment<byte>(new byte[1024]);
-                    var receive = webSocket.ReceiveAsync(receiveBuffer, Database.DatabaseShutdown);
-
-                    await using (var ms = new MemoryStream())
-                    using (var collector = new LiveReplicationPulsesCollector(Database))
-                    {
-                        // 1. Send data to webSocket without making UI wait upon opening webSocket
-                        await SendPulsesOrHeartbeatToWebSocket(receive, webSocket, collector, ms, 100);
-
-                        // 2. Send data to webSocket when available
-                        while (Database.DatabaseShutdown.IsCancellationRequested == false)
-                        {
-                            if (await SendPulsesOrHeartbeatToWebSocket(receive, webSocket, collector, ms, 4000) == false)
-                            {
-                                break;
-                            }
-                        }
-                    }
-                }
-            }
-            catch (OperationCanceledException)
-            {
-                // disposing
-            }
-            catch (ObjectDisposedException)
-            {
-                // disposing
-            }
-        }
-
-        private async Task<bool> SendPulsesOrHeartbeatToWebSocket(Task<WebSocketReceiveResult> receive, WebSocket webSocket,
-            LiveReplicationPulsesCollector collector, MemoryStream ms, int timeToWait)
-        {
-            if (receive.IsCompleted || webSocket.State != WebSocketState.Open)
-                return false;
-
-            var tuple = await collector.Pulses.TryDequeueAsync(TimeSpan.FromMilliseconds(timeToWait));
-            if (tuple.Item1 == false)
-            {
-                await webSocket.SendAsync(WebSocketHelper.Heartbeat, WebSocketMessageType.Text, true, Database.DatabaseShutdown);
-                return true;
-            }
-
-            ms.SetLength(0);
-
-            using (ContextPool.AllocateOperationContext(out JsonOperationContext context))
-            await using (var writer = new AsyncBlittableJsonTextWriter(context, ms))
-            {
-                var pulse = tuple.Item2;
-                context.Write(writer, pulse.ToJson());
-            }
-
-            ms.TryGetBuffer(out ArraySegment<byte> bytes);
-            await webSocket.SendAsync(bytes, WebSocketMessageType.Text, true, Database.DatabaseShutdown);
-
-            return true;
->>>>>>> 281df277
         }
 
         [RavenAction("/databases/*/replication/active-connections", "GET", AuthorizationStatus.ValidUser, EndpointType.Read)]
@@ -186,7 +88,7 @@
             using (var processor = new ReplicationHandlerProcessorForGetConflictSolver(this))
                 await processor.ExecuteAsync();
         }
-        
+
         [RavenAction("/databases/*/debug/replication/all-items", "GET", AuthorizationStatus.ValidUser, EndpointType.Read)]
         public async Task GetAllItems()
         {
@@ -217,10 +119,10 @@
 
                 var items = ReplicationDocumentSenderBase.GetReplicationItems(Database, context, etag, stats, supportedFeatures)
                     .Take(pageSize);
-                
+
                 context.Write(writer, new DynamicJsonValue
                 {
-                    ["Results"] = new DynamicJsonArray(items.Select(x=>x.ToDebugJson()))
+                    ["Results"] = new DynamicJsonArray(items.Select(x => x.ToDebugJson()))
                 });
             }
         }
