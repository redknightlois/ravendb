--- conflicted
+++ resolved
@@ -1,18 +1,11 @@
 ﻿using System.Linq;
 using System.Threading.Tasks;
-<<<<<<< HEAD
 using Raven.Server.Documents.Handlers.Processors.Replication;
-=======
-using NuGet.Protocol;
-using Raven.Client.Documents.Commands;
-using Raven.Client.Documents.Replication;
-using Raven.Client.ServerWide;
-using Raven.Server.Documents.Replication;
-using Raven.Server.Documents.Replication.ReplicationItems;
->>>>>>> c221072f
+using Raven.Server.Documents.Replication.Senders;
+using Raven.Server.Documents.Replication.Stats;
 using Raven.Server.Routing;
 using Raven.Server.ServerWide.Context;
-using Raven.Server.Utils;
+using Sparrow.Json;
 using Sparrow.Json.Parsing;
 
 namespace Raven.Server.Documents.Handlers
@@ -26,38 +19,6 @@
                 await processor.ExecuteAsync();
         }
         
-        [RavenAction("/databases/*/debug/replication/all-items", "GET", AuthorizationStatus.ValidUser, EndpointType.Read)]
-        public async Task GetAllItems()
-        {
-            var etag = GetLongQueryString("etag", required: false) ?? 0L;
-            var pageSize = GetPageSize();
-
-            using (ContextPool.AllocateOperationContext(out DocumentsOperationContext context))
-            await using (var writer = new AsyncBlittableJsonTextWriter(context, ResponseBodyStream()))
-            using (context.OpenReadTransaction())
-            {
-                var runStats = new OutgoingReplicationRunStats();
-                var stats = new ReplicationDocumentSender.ReplicationStats
-                {
-                    Network = new OutgoingReplicationStatsScope(runStats),
-                    Storage = new OutgoingReplicationStatsScope(runStats),
-                    AttachmentRead = new OutgoingReplicationStatsScope(runStats),
-                    CounterRead = new OutgoingReplicationStatsScope(runStats),
-                    DocumentRead = new OutgoingReplicationStatsScope(runStats),
-                    TombstoneRead = new OutgoingReplicationStatsScope(runStats),
-                    TimeSeriesRead = new OutgoingReplicationStatsScope(runStats),
-                };
-
-                var items = ReplicationDocumentSender.GetReplicationItems(Database, context, etag, stats, false)
-                    .Take(pageSize);
-                
-                context.Write(writer, new DynamicJsonValue
-                {
-                    ["Results"] = new DynamicJsonArray(items.Select(x=>x.ToDebugJson()))
-                });
-            }
-        }
-
         [RavenAction("/databases/*/replication/conflicts", "GET", AuthorizationStatus.ValidUser, EndpointType.Read)]
         public async Task GetReplicationConflicts()
         {
@@ -127,5 +88,43 @@
             using (var processor = new ReplicationHandlerProcessorForGetConflictSolver(this))
                 await processor.ExecuteAsync();
         }
+        
+        [RavenAction("/databases/*/debug/replication/all-items", "GET", AuthorizationStatus.ValidUser, EndpointType.Read)]
+        public async Task GetAllItems()
+        {
+            var etag = GetLongQueryString("etag", required: false) ?? 0L;
+            var pageSize = GetPageSize();
+
+            using (ContextPool.AllocateOperationContext(out DocumentsOperationContext context))
+            await using (var writer = new AsyncBlittableJsonTextWriter(context, ResponseBodyStream()))
+            using (context.OpenReadTransaction())
+            {
+                var runStats = new OutgoingReplicationRunStats();
+                var stats = new ReplicationDocumentSenderBase.ReplicationStats
+                {
+                    Network = new OutgoingReplicationStatsScope(runStats),
+                    Storage = new OutgoingReplicationStatsScope(runStats),
+                    AttachmentRead = new OutgoingReplicationStatsScope(runStats),
+                    CounterRead = new OutgoingReplicationStatsScope(runStats),
+                    DocumentRead = new OutgoingReplicationStatsScope(runStats),
+                    TombstoneRead = new OutgoingReplicationStatsScope(runStats),
+                    TimeSeriesRead = new OutgoingReplicationStatsScope(runStats),
+                };
+
+                var supportedFeatures = new ReplicationDocumentSenderBase.ReplicationSupportedFeatures
+                {
+                    CaseInsensitiveCounters = true,
+                    RevisionTombstonesWithId = true
+                };
+
+                var items = ReplicationDocumentSenderBase.GetReplicationItems(Database, context, etag, stats, supportedFeatures)
+                    .Take(pageSize);
+                
+                context.Write(writer, new DynamicJsonValue
+                {
+                    ["Results"] = new DynamicJsonArray(items.Select(x=>x.ToDebugJson()))
+                });
+            }
+        }
     }
 }