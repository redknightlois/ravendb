--- conflicted
+++ resolved
@@ -106,7 +106,7 @@
             {
                 numberOfResults = await writer.WriteFacetedQueryResultAsync(queryContext.Documents, result, token.Token);
             }
-            
+
             Database.QueryMetadataCache.MaybeAddToCache(indexQuery.Metadata, result.IndexName);
             AddPagingPerformanceHint(PagingOperationType.Queries, $"{nameof(FacetedQuery)} ({result.IndexName})", indexQuery.Query, numberOfResults, indexQuery.PageSize, result.DurationInMs, -1);
         }
@@ -150,26 +150,20 @@
                 return;
             }
 
+            if (result.NotModified)
+            {
+                HttpContext.Response.StatusCode = (int)HttpStatusCode.NotModified;
+                return;
+            }
+
+            HttpContext.Response.Headers[Constants.Headers.Etag] = CharExtensions.ToInvariantString(result.ResultEtag);
+
+            long numberOfResults;
             long totalDocumentsSizeInBytes;
-
-            if (result.NotModified)
-            {
-                HttpContext.Response.StatusCode = (int)HttpStatusCode.NotModified;
-                return;
-            }
-
-            HttpContext.Response.Headers[Constants.Headers.Etag] = CharExtensions.ToInvariantString(result.ResultEtag);
-
-            long numberOfResults;
             await using (var writer = new AsyncBlittableJsonTextWriter(queryContext.Documents, ResponseBodyStream()))
             {
                 result.Timings = indexQuery.Timings?.ToTimings();
-<<<<<<< HEAD
-                numberOfResults = await writer.WriteDocumentQueryResultAsync(queryContext.Documents, result, metadataOnly, WriteAdditionalData(indexQuery, shouldReturnServerSideQuery), token.Token);
-=======
-                (numberOfResults, totalDocumentsSizeInBytes) = await writer.WriteDocumentQueryResultAsync(context, result, metadataOnly, WriteAdditionalData(indexQuery, shouldReturnServerSideQuery));
-                await writer.OuterFlushAsync();
->>>>>>> a29104ef
+                (numberOfResults, totalDocumentsSizeInBytes) = await writer.WriteDocumentQueryResultAsync(queryContext.Documents, result, metadataOnly, WriteAdditionalData(indexQuery, shouldReturnServerSideQuery), token.Token);
             }
 
             Database.QueryMetadataCache.MaybeAddToCache(indexQuery.Metadata, result.IndexName);
@@ -211,12 +205,7 @@
         private async Task SuggestQuery(IndexQueryServerSide indexQuery, QueryOperationContext queryContext, OperationCancelToken token)
         {
             var existingResultEtag = GetLongFromHeaders("If-None-Match");
-<<<<<<< HEAD
-
             var result = await Database.QueryRunner.ExecuteSuggestionQuery(indexQuery, queryContext, existingResultEtag, token);
-=======
-            var result = await Database.QueryRunner.ExecuteSuggestionQuery(indexQuery, context, existingResultEtag, token);
->>>>>>> a29104ef
             if (result.NotModified)
             {
                 HttpContext.Response.StatusCode = (int)HttpStatusCode.NotModified;
@@ -225,18 +214,11 @@
 
             HttpContext.Response.Headers[Constants.Headers.Etag] = CharExtensions.ToInvariantString(result.ResultEtag);
 
-<<<<<<< HEAD
             long numberOfResults;
+            long totalDocumentsSizeInBytes;
             await using (var writer = new AsyncBlittableJsonTextWriter(queryContext.Documents, ResponseBodyStream()))
             {
-                numberOfResults = await writer.WriteSuggestionQueryResultAsync(queryContext.Documents, result, token.Token);
-=======
-            int numberOfResults;
-            long totalDocumentsSizeInBytes;
-            using (var writer = new BlittableJsonTextWriter(context, ResponseBodyStream()))
-            {
-                writer.WriteSuggestionQueryResult(context, result, numberOfResults: out numberOfResults, out totalDocumentsSizeInBytes);
->>>>>>> a29104ef
+                (numberOfResults, totalDocumentsSizeInBytes) = await writer.WriteSuggestionQueryResultAsync(queryContext.Documents, result, token.Token);
             }
 
             AddPagingPerformanceHint(PagingOperationType.Queries, $"{nameof(SuggestQuery)} ({result.IndexName})", indexQuery.Query, numberOfResults, indexQuery.PageSize, result.DurationInMs, totalDocumentsSizeInBytes);
