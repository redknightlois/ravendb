﻿using System;
using System.Collections.Generic;
using System.Diagnostics;
using System.IO;
using System.IO.Compression;
using System.Linq;
using System.Threading;
using System.Threading.Tasks;
<<<<<<< HEAD
using Raven.Client;
=======
using Microsoft.Extensions.Primitives;
>>>>>>> 7dd0daae
using Raven.Client.Documents.Commands;
using Raven.Client.Documents.Conventions;
using Raven.Client.Exceptions;
using Raven.Client.Http;
using Raven.Client.ServerWide;
using Raven.Client.ServerWide.Commands;
using Raven.Server.Documents.Operations;
using Raven.Server.Json;
using Raven.Server.Routing;
using Raven.Server.ServerWide;
using Raven.Server.ServerWide.Context;
using Raven.Server.Web;
using Sparrow.Exceptions;
using Sparrow.Json;
using Sparrow.Json.Parsing;
using Sparrow.Logging;
using Sparrow.Server.Platform.Posix;

namespace Raven.Server.Documents.Handlers.Debugging
{
    public class ServerWideDebugInfoPackageHandler : RequestHandler
    {
        internal const string _serverWidePrefix = "server-wide";

        internal static readonly string[] FieldsThatShouldBeExposedForDebug = new string[]
        {
            nameof(DatabaseRecord.DatabaseName),
            nameof(DatabaseRecord.Encrypted),
            nameof(DatabaseRecord.Disabled),
            nameof(DatabaseRecord.EtagForBackup),
            nameof(DatabaseRecord.DeletionInProgress),
            nameof(DatabaseRecord.DatabaseState),
            nameof(DatabaseRecord.Topology),
            nameof(DatabaseRecord.ConflictSolverConfig),
            nameof(DatabaseRecord.Sorters),
            nameof(DatabaseRecord.Indexes),
            nameof(DatabaseRecord.IndexesHistory),
            nameof(DatabaseRecord.AutoIndexes),
            nameof(DatabaseRecord.Revisions),
            nameof(DatabaseRecord.RevisionsForConflicts),
            nameof(DatabaseRecord.Expiration),
            nameof(DatabaseRecord.Refresh),
            nameof(DatabaseRecord.Client),
            nameof(DatabaseRecord.Studio),
            nameof(DatabaseRecord.TruncatedClusterTransactionCommandsCount),
            nameof(DatabaseRecord.UnusedDatabaseIds),
            nameof(DatabaseRecord.RollingIndexes),
            nameof(DatabaseRecord.LockMode),
            nameof(DatabaseRecord.DocumentsCompression),
            nameof(DatabaseRecord.Analyzers),
            nameof(DatabaseRecord.TimeSeries),

            nameof(DatabaseRecord.Sharding)
        };

        private readonly Logger _logger = LoggingSource.Instance.GetLogger<ServerWideDebugInfoPackageHandler>("Server");

        [RavenAction("/admin/debug/remote-cluster-info-package", "GET", AuthorizationStatus.Operator)]
        public async Task GetClusterWideInfoPackageForRemote()
        {
            using (ServerStore.ContextPool.AllocateOperationContext(out TransactionOperationContext transactionOperationContext))
            using (ServerStore.ContextPool.AllocateOperationContext(out JsonOperationContext jsonOperationContext))
            using (transactionOperationContext.OpenReadTransaction())
            {
                await using (var ms = new MemoryStream())
                {
                    using (var archive = new ZipArchive(ms, ZipArchiveMode.Create, true))
                    {
                        var localEndpointClient = new LocalEndpointClient(Server);
                        NodeDebugInfoRequestHeader requestHeader;
                        using (var requestHeaderJson =
                               await transactionOperationContext.ReadForMemoryAsync(HttpContext.Request.Body, "remote-cluster-info-package/read request header"))
                        {
                            requestHeader = JsonDeserializationServer.NodeDebugInfoRequestHeader(requestHeaderJson);
                        }

                        await WriteServerInfo(archive, jsonOperationContext, localEndpointClient);
                        foreach (var databaseName in requestHeader.DatabaseNames)
                        {
                            await WriteDatabaseRecord(archive, databaseName, jsonOperationContext, transactionOperationContext);
                            await WriteDatabaseInfo(archive, jsonOperationContext, localEndpointClient, databaseName);
                        }
                    }

                    ms.Position = 0;
                    await ms.CopyToAsync(ResponseBodyStream());
                }
            }
        }

        [RavenAction("/admin/debug/cluster-info-package", "GET", AuthorizationStatus.Operator, IsDebugInformationEndpoint = true)]
        public async Task GetClusterWideInfoPackage()
        {
            var contentDisposition = $"attachment; filename={DateTime.UtcNow:yyyy-MM-dd H-mm-ss} Cluster Wide.zip";
            HttpContext.Response.Headers[Constants.Headers.ContentDisposition] = contentDisposition;
            HttpContext.Response.Headers[Constants.Headers.ContentType] = "application/zip";

            ClusterTopology topology;
            using (ServerStore.ContextPool.AllocateOperationContext(out TransactionOperationContext ctx))
            using (ctx.OpenReadTransaction())
                topology = ServerStore.GetClusterTopology(ctx);

            var timeoutInSecPerNode = GetIntValueQueryString("timeoutInSecPerNode", false) ?? 60;
            var clusterOperationToken = CreateOperationToken();
            var type = GetDebugInfoPackageContentType();
            var databases = GetStringValuesQueryString("database", required: false);
            var operationId = GetLongQueryString("operationId", false) ?? ServerStore.Operations.GetNextOperationId();

<<<<<<< HEAD
            await ServerStore.Operations.AddLocalOperation(
                operationId,
                OperationType.DebugPackage,
                "Created debug package for all cluster nodes",
                detailedDescription: null,
                async _ =>
=======
            await ServerStore.Operations.AddOperation(null, "Created debug package for all cluster nodes", Operations.Operations.OperationType.DebugPackage, async _ =>
>>>>>>> 7dd0daae
            {
                using (ServerStore.ContextPool.AllocateOperationContext(out JsonOperationContext jsonOperationContext))
                await using (var ms = new MemoryStream())
                {
                    using (var archive = new ZipArchive(ms, ZipArchiveMode.Create, true))
                    {
                        foreach (var (tag, url) in topology.AllNodes)
                        {
                            try
                            {
                                await WriteDebugInfoPackageForNodeAsync(jsonOperationContext, archive, tag, url, clusterOperationToken, timeoutInSecPerNode, databases, type);
                            }
                            catch (Exception e)
                            {
                                await DebugInfoPackageUtils.WriteExceptionAsZipEntryAsync(e, archive, $"Node - [{ServerStore.NodeTag}]");
                            }
                        }
                    }

                    ms.Position = 0;
                    await ms.CopyToAsync(ResponseBodyStream());
                }

                return null;
            }, token: clusterOperationToken);
        }

        private async Task WriteDebugInfoPackageForNodeAsync(JsonOperationContext context, ZipArchive archive, string tag, string url, OperationCancelToken clusterOperationToken, int timeoutInSecPerNode, StringValues databases, DebugInfoPackageContentType contentType)
        {
            //note : theoretically GetDebugInfoFromNodeAsync() can throw, error handling is done at the level of WriteDebugInfoPackageForNodeAsync() calls
            using (var requestExecutor = ClusterRequestExecutor.CreateForSingleNode(url, Server.Certificate.Certificate, DocumentConventions.DefaultForServer))
            {
                var nextOperationId = new GetNextServerOperationIdCommand();
                await requestExecutor.ExecuteAsync(nextOperationId, context);

                await using (var responseStream = await GetDebugInfoFromNodeAsync(context, requestExecutor, nextOperationId.Result, clusterOperationToken, timeoutInSecPerNode, databases, contentType))
                {
                    var entry = archive.CreateEntry($"Node - [{tag}].zip");
                    entry.ExternalAttributes = ((int)(FilePermissions.S_IRUSR | FilePermissions.S_IWUSR)) << 16;

                    await using (var entryStream = entry.Open())
                    {
                        await responseStream.CopyToAsync(entryStream);
                        await entryStream.FlushAsync();
                    }
                }
            }
        }

        [RavenAction("/admin/debug/info-package", "GET", AuthorizationStatus.Operator, IsDebugInformationEndpoint = true)]
        public async Task GetInfoPackage()
        {
            var contentDisposition = $"attachment; filename={DateTime.UtcNow:yyyy-MM-dd H-mm-ss} - Node [{ServerStore.NodeTag}].zip";
            HttpContext.Response.Headers[Constants.Headers.ContentDisposition] = contentDisposition;
            HttpContext.Response.Headers[Constants.Headers.ContentType] = "application/zip";

            var debugInfoType = GetDebugInfoPackageContentType();
            var databases = GetStringValuesQueryString("database", required: false);
            var operationId = GetLongQueryString("operationId", false) ?? ServerStore.Operations.GetNextOperationId();
            var token = CreateOperationToken();

            await ServerStore.Operations.AddLocalOperation(
                operationId,
                OperationType.DebugPackage,
                "Created debug package for current server only",
                detailedDescription: null,
                async _ =>
            {
                using (ServerStore.ContextPool.AllocateOperationContext(out JsonOperationContext context))
                await using (var ms = new MemoryStream())
                {
                    using (var archive = new ZipArchive(ms, ZipArchiveMode.Create, true))
                    {
                        try
                        {
                            var localEndpointClient = new LocalEndpointClient(Server);

                            if (debugInfoType.HasFlag(DebugInfoPackageContentType.ServerWide))
                            {
                                await WriteServerInfo(archive, context, localEndpointClient, token.Token);
                            }

                            if (debugInfoType.HasFlag(DebugInfoPackageContentType.Databases))
                            {
                                await WriteForAllLocalDatabases(archive, context, localEndpointClient, databases, token.Token);
                            }

                            if (debugInfoType.HasFlag(DebugInfoPackageContentType.LogFile))
                            {
                                await WriteLogFile(archive, token.Token);
                            }
                        }
                        catch (Exception e)
                        {
                            await DebugInfoPackageUtils.WriteExceptionAsZipEntryAsync(e, archive, $"Node - [{ServerStore.NodeTag}]");
                        }
                    }

                    ms.Position = 0;
                    await ms.CopyToAsync(ResponseBodyStream());
                }

                return null;
            }, token: token);
        }

        private DebugInfoPackageContentType GetDebugInfoPackageContentType()
        {
            var type = GetStringQueryString("type", required: false);
            if (string.IsNullOrEmpty(type))
                return DebugInfoPackageContentType.Default;

            if (Enum.TryParse(type, out DebugInfoPackageContentType debugInfoType) == false)
                throw new ArgumentException($"Query string '{type}' was not recognized as valid type");

            return debugInfoType;
        }

        private static async Task WriteLogFile(ZipArchive archive, CancellationToken token)
        {
            var prefix = $"{_serverWidePrefix}/{DateTime.UtcNow:yyyy-MM-dd H-mm-ss}.log";
            var entry = archive.CreateEntry(prefix, CompressionLevel.Optimal);
            entry.ExternalAttributes = (int)(FilePermissions.S_IRUSR | FilePermissions.S_IWUSR) << 16;
            await using (var entryStream = entry.Open())
            await using (var sw = new StreamWriter(entryStream))
            {
                token.ThrowIfCancellationRequested();

                try
                {
                    LoggingSource.Instance.AttachPipeSink(entryStream);

                    await Task.Delay(15000, token);
                }
                catch (Exception e)
                {
                    await sw.WriteAsync($"{DateTime.UtcNow.Add(new TimeSpan(LoggingSource.LocalToUtcOffsetInTicks)):yyyy-MM-ddTHH:mm:ss.fffffffZ}, {e.Message}");
                }
                finally
                {
                    LoggingSource.Instance.DetachPipeSink();
                    await entryStream.FlushAsync();
                }
            }
        }

        private async Task<Stream> GetDebugInfoFromNodeAsync(JsonOperationContext context, RequestExecutor requestExecutor, long operationId, OperationCancelToken token, int timeoutInSec, StringValues databases, DebugInfoPackageContentType contentType)
        {
            var url = $"/admin/debug/info-package?operationId={operationId}";
            if (contentType != DebugInfoPackageContentType.Default)
                url += $"&type={contentType}";

            if (databases.Count > 0)
            {
                foreach (string database in databases)
                    url += $"&database={Uri.EscapeDataString(database)}";
            }

            var rawStreamCommand = new GetRawStreamResultCommand(url);
            var requestExecutionTask = requestExecutor.ExecuteAsync(rawStreamCommand, context);

            using (var cts = CancellationTokenSource.CreateLinkedTokenSource(token.Token))
            {
                try
                {
                    var delayTask = Task.Delay(TimeSpan.FromSeconds(timeoutInSec), cts.Token);
                    var result = await Task.WhenAny(requestExecutionTask, delayTask);

                    if (result == delayTask)
                    {
                        await KillOperationAsync();
                    }
                    else
                    {
                        cts.Cancel();
                    }
                }
                catch (OperationCanceledException)
                {
                    await KillOperationAsync();
                }
            }

            await requestExecutionTask;

            rawStreamCommand.Result.Position = 0;
            return rawStreamCommand.Result;

            async Task KillOperationAsync()
            {
                using (ServerStore.ContextPool.AllocateOperationContext(out JsonOperationContext ctx))
                {
                    var killOperation = new KillServerOperationCommand(operationId);
                    await requestExecutor.ExecuteAsync(killOperation, ctx);
                }
            }
        }

        private async Task WriteForAllLocalDatabases(ZipArchive archive, JsonOperationContext jsonOperationContext, LocalEndpointClient localEndpointClient, StringValues databases, CancellationToken token)
        {
            using (ServerStore.ContextPool.AllocateOperationContext(out TransactionOperationContext context))
            using (context.OpenReadTransaction())
            {
                foreach (var databaseName in GetDatabases())
                {
                    using (var rawRecord = ServerStore.Cluster.ReadRawDatabaseRecord(context, databaseName))
                    {
                        if (rawRecord == null ||
                            rawRecord.Topology.RelevantFor(ServerStore.NodeTag) == false)
                            continue;

                        await WriteDatabaseRecord(archive, databaseName, jsonOperationContext, context);

                        if (rawRecord.IsDisabled ||
                            rawRecord.DatabaseState == DatabaseStateStatus.RestoreInProgress ||
                            IsDatabaseBeingDeleted(ServerStore.NodeTag, rawRecord))
                            continue;

                        await WriteDatabaseInfo(archive, jsonOperationContext, localEndpointClient, databaseName, token);
                    }
                }

                HashSet<string> GetDatabases()
                {
                    var allDatabases = ServerStore.Cluster.GetDatabaseNames(context);

                    if (databases.Count > 0)
                    {
                        return allDatabases.Intersect(databases).ToHashSet();
                    }

                    return allDatabases.ToHashSet();
                }
            }
        }

        private static bool IsDatabaseBeingDeleted(string tag, RawDatabaseRecord databaseRecord)
        {
            if (databaseRecord == null)
                return false;

            var deletionInProgress = databaseRecord.DeletionInProgress;

            return deletionInProgress != null && deletionInProgress.TryGetValue(tag, out var delInProgress) && delInProgress != DeletionInProgressStatus.No;
        }

        private async Task WriteDatabaseInfo(ZipArchive archive, JsonOperationContext jsonOperationContext, LocalEndpointClient localEndpointClient, string databaseName, CancellationToken token = default)
        {
            var endpointParameters = new Dictionary<string, StringValues>
            {
                { "database", new StringValues(databaseName) }
            };
            await WriteForServerOrDatabase(archive, jsonOperationContext, localEndpointClient, RouteInformation.RouteType.Databases, databaseName, databaseName, endpointParameters, token);
        }

        private async Task WriteServerInfo(ZipArchive archive, JsonOperationContext jsonOperationContext, LocalEndpointClient localEndpointClient, CancellationToken token = default)
        {
            await WriteForServerOrDatabase(archive, jsonOperationContext, localEndpointClient, RouteInformation.RouteType.None, _serverWidePrefix, null, null, token);
        }

        private async Task WriteForServerOrDatabase(ZipArchive archive, JsonOperationContext context, LocalEndpointClient localEndpointClient, RouteInformation.RouteType routeType, string path, string databaseName, Dictionary<string, StringValues> endpointParameters = null, CancellationToken token = default)
        {
            var debugInfoDict = new Dictionary<string, TimeSpan>();

            var routes = DebugInfoPackageUtils.GetAuthorizedRoutes(Server, HttpContext, databaseName).Where(x => x.TypeOfRoute == routeType);

            var id = Guid.NewGuid();
            if (_logger.IsOperationsEnabled)
                _logger.Operations($"Creating Debug Package '{id}' for '{databaseName ?? "Server"}'.");

            foreach (var route in routes)
            {
                if (token.IsCancellationRequested)
                    return;

                Exception ex = null;
                var sw = Stopwatch.StartNew();

                if (_logger.IsOperationsEnabled)
                    _logger.Operations($"Started gathering debug info from '{route.Path}' for Debug Package '{id}'.");

                try
                {
                    await InvokeAndWriteToArchive(archive, context, localEndpointClient, route, path, endpointParameters, token);
                    debugInfoDict[route.Path] = sw.Elapsed;
                }
                catch (Exception e)
                {
                    ex = e;
                    await DebugInfoPackageUtils.WriteExceptionAsZipEntryAsync(e, archive, DebugInfoPackageUtils.GetOutputPathFromRouteInformation(route, path, null));
                }
                finally
                {
                    if (_logger.IsOperationsEnabled)
                        _logger.Operations($"Finished gathering debug info from '{route.Path}' for Debug Package '{id}'. Took: {(int)sw.Elapsed.TotalMilliseconds} ms",
                            ex);
                }
            }

            await DebugInfoPackageUtils.WriteDebugInfoTimesAsZipEntryAsync(debugInfoDict, archive, path);
        }

        internal static async Task InvokeAndWriteToArchive(ZipArchive archive, JsonOperationContext jsonOperationContext,
            LocalEndpointClient localEndpointClient, RouteInformation route, string path, Dictionary<string,
                StringValues> endpointParameters = null, CancellationToken token = default)
        {
            try
            {
                var response = await localEndpointClient.InvokeAsync(route, endpointParameters, token);

                var entryName = DebugInfoPackageUtils.GetOutputPathFromRouteInformation(route, path, response.ContentType == "text/plain" ? "txt" : "json");
                var entry = archive.CreateEntry(entryName);
                entry.ExternalAttributes = (int)(FilePermissions.S_IRUSR | FilePermissions.S_IWUSR) << 16;

                // we have the response at this point, not using the cancel token here on purpose
                await using (var entryStream = entry.Open())
                {
                    if (response.ContentType == "text/plain")
                    {
                        await response.Body.CopyToAsync(entryStream);
                    }
                    else
                    {
                        await using (var writer = new AsyncBlittableJsonTextWriter(jsonOperationContext, entryStream))
                        {
                            var endpointOutput = await jsonOperationContext.ReadForMemoryAsync(response.Body, $"read/local endpoint/{route.Path}");
                            jsonOperationContext.Write(writer, endpointOutput);
                            await writer.FlushAsync();
                        }
                    }

                    await entryStream.FlushAsync();
                }
            }
            catch (Exception e)
            {
                //precaution, ideally this exception should never be thrown
                if (e is InvalidStartOfObjectException)
                    e = new InvalidOperationException(
                        "Expected to find a blittable object as a result of debug endpoint, but found something else (see inner exception for details). This should be investigated as all RavenDB endpoints are supposed to return an object.",
                        e);

                throw;
            }
        }

        private async Task WriteDatabaseRecord(ZipArchive archive, string databaseName, JsonOperationContext jsonOperationContext, TransactionOperationContext transactionCtx)
        {
            var entryName = DebugInfoPackageUtils.GetOutputPathFromRouteInformation("/database-record", databaseName, "json");
            try
            {
                var entry = archive.CreateEntry(entryName);
                entry.ExternalAttributes = ((int)(FilePermissions.S_IRUSR | FilePermissions.S_IWUSR)) << 16;

                await using (var entryStream = entry.Open())
                await using (var writer = new AsyncBlittableJsonTextWriter(jsonOperationContext, entryStream))
                {
                    jsonOperationContext.Write(writer, GetDatabaseRecordForDebugPackage(transactionCtx, databaseName));
                    await writer.FlushAsync();
                    await entryStream.FlushAsync();
                }
            }
            catch (Exception e)
            {
                await DebugInfoPackageUtils.WriteExceptionAsZipEntryAsync(e, archive, entryName);
            }
        }

        public BlittableJsonReaderObject GetDatabaseRecordForDebugPackage(TransactionOperationContext context, string databaseName)
        {
            var databaseRecord = Server.ServerStore.Cluster.ReadRawDatabaseRecord(context, databaseName);

            if (databaseRecord == null)
                throw new RavenException($"Couldn't fetch {nameof(DatabaseRecord)} from server for database '{databaseName}'");

            var djv = new DynamicJsonValue();
            foreach (string fld in FieldsThatShouldBeExposedForDebug)
            {
                if (databaseRecord.Raw.TryGetMember(fld, out var obj))
                {
                    djv[fld] = obj;
                }
            }

            return context.ReadObject(djv, "DatabaseRecord");
        }

        internal class NodeDebugInfoRequestHeader
        {
            public string FromUrl { get; set; }

            public List<string> DatabaseNames { get; set; }
        }

        [Flags]
        public enum DebugInfoPackageContentType
        {
            ServerWide = 0x1,
            Databases = 0x2,
            LogFile = 0x4,

            Default = ServerWide | Databases | LogFile
        }
    }
}<|MERGE_RESOLUTION|>--- conflicted
+++ resolved
@@ -6,11 +6,8 @@
 using System.Linq;
 using System.Threading;
 using System.Threading.Tasks;
-<<<<<<< HEAD
+using Microsoft.Extensions.Primitives;
 using Raven.Client;
-=======
-using Microsoft.Extensions.Primitives;
->>>>>>> 7dd0daae
 using Raven.Client.Documents.Commands;
 using Raven.Client.Documents.Conventions;
 using Raven.Client.Exceptions;
@@ -119,16 +116,12 @@
             var databases = GetStringValuesQueryString("database", required: false);
             var operationId = GetLongQueryString("operationId", false) ?? ServerStore.Operations.GetNextOperationId();
 
-<<<<<<< HEAD
             await ServerStore.Operations.AddLocalOperation(
                 operationId,
                 OperationType.DebugPackage,
                 "Created debug package for all cluster nodes",
                 detailedDescription: null,
                 async _ =>
-=======
-            await ServerStore.Operations.AddOperation(null, "Created debug package for all cluster nodes", Operations.Operations.OperationType.DebugPackage, async _ =>
->>>>>>> 7dd0daae
             {
                 using (ServerStore.ContextPool.AllocateOperationContext(out JsonOperationContext jsonOperationContext))
                 await using (var ms = new MemoryStream())
@@ -208,7 +201,7 @@
 
                             if (debugInfoType.HasFlag(DebugInfoPackageContentType.ServerWide))
                             {
-                                await WriteServerInfo(archive, context, localEndpointClient, token.Token);
+                            await WriteServerInfo(archive, context, localEndpointClient, token.Token);
                             }
 
                             if (debugInfoType.HasFlag(DebugInfoPackageContentType.Databases))
@@ -218,8 +211,8 @@
 
                             if (debugInfoType.HasFlag(DebugInfoPackageContentType.LogFile))
                             {
-                                await WriteLogFile(archive, token.Token);
-                            }
+                            await WriteLogFile(archive, token.Token);
+                        }
                         }
                         catch (Exception e)
                         {
@@ -358,10 +351,10 @@
                     if (databases.Count > 0)
                     {
                         return allDatabases.Intersect(databases).ToHashSet();
-                    }
+            }
 
                     return allDatabases.ToHashSet();
-                }
+        }
             }
         }
 
@@ -431,8 +424,8 @@
             await DebugInfoPackageUtils.WriteDebugInfoTimesAsZipEntryAsync(debugInfoDict, archive, path);
         }
 
-        internal static async Task InvokeAndWriteToArchive(ZipArchive archive, JsonOperationContext jsonOperationContext,
-            LocalEndpointClient localEndpointClient, RouteInformation route, string path, Dictionary<string,
+        internal static async Task InvokeAndWriteToArchive(ZipArchive archive, JsonOperationContext jsonOperationContext, 
+            LocalEndpointClient localEndpointClient, RouteInformation route, string path, Dictionary<string, 
                 StringValues> endpointParameters = null, CancellationToken token = default)
         {
             try
@@ -531,6 +524,6 @@
             LogFile = 0x4,
 
             Default = ServerWide | Databases | LogFile
-        }
     }
+}
 }