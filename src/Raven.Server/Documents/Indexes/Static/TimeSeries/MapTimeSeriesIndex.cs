--- conflicted
+++ resolved
@@ -110,11 +110,7 @@
             return references == null ? HandleReferencesBase.InMemoryReferencesInfo.Default : references.GetReferencesInfo(collection);
         }
 
-<<<<<<< HEAD
-        public override void HandleDelete(Tombstone tombstone, string collection, IndexWriteOperationBase writer, TransactionOperationContext indexContext, IndexingStatsScope stats)
-=======
-        public override void HandleDelete(Tombstone tombstone, string collection, Lazy<IndexWriteOperation> writer, TransactionOperationContext indexContext, IndexingStatsScope stats)
->>>>>>> aa0d5056
+        public override void HandleDelete(Tombstone tombstone, string collection, Lazy<IndexWriteOperationBase> writer, TransactionOperationContext indexContext, IndexingStatsScope stats)
         {
             StaticIndexHelper.HandleDeleteBySourceDocument(_handleReferences, _handleCompareExchangeReferences, tombstone, collection, writer, indexContext, stats);
         }
