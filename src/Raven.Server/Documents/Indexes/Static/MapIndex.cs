--- conflicted
+++ resolved
@@ -146,9 +146,6 @@
             return _compiled.ReferencedCollections;
         }
 
-<<<<<<< HEAD
-        public override IIndexedItemEnumerator GetMapEnumerator(IEnumerable<IndexItem> items, string collection, TransactionOperationContext indexContext, IndexingStatsScope stats, IndexType type)
-=======
         public override bool WorksOnAnyCollection(HashSet<string> collections)
         {
             if (base.WorksOnAnyCollection(collections))
@@ -160,8 +157,7 @@
             return _referencedCollections.Overlaps(collections);
         }
 
-        public override IIndexedDocumentsEnumerator GetMapEnumerator(IEnumerable<Document> documents, string collection, TransactionOperationContext indexContext, IndexingStatsScope stats, IndexType type)
->>>>>>> e321a427
+        public override IIndexedItemEnumerator GetMapEnumerator(IEnumerable<IndexItem> items, string collection, TransactionOperationContext indexContext, IndexingStatsScope stats, IndexType type)
         {
             return new StaticIndexItemEnumerator<DynamicBlittableJson>(items, filter: null, _compiled.Maps[collection], collection, stats, type);
         }
