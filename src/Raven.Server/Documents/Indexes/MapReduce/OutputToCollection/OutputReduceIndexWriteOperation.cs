using System;
using System.Diagnostics;
using System.Threading.Tasks;
using Raven.Client.Documents.Indexes;
using Raven.Server.Documents.Indexes.MapReduce.Static;
using Raven.Server.Documents.Indexes.Persistence.Lucene;
using Raven.Server.Documents.Indexes.Persistence.Lucene.Documents;
using Raven.Server.Exceptions;
using Raven.Server.Indexing;
using Raven.Server.Utils;
using Sparrow.Json;
using Voron.Impl;

namespace Raven.Server.Documents.Indexes.MapReduce.OutputToCollection
{
    public class OutputReduceIndexWriteOperation : IndexWriteOperation
    {
        private readonly OutputReduceToCollectionCommandBatcher _outputReduceToCollectionCommandBatcher;
        private readonly TransactionHolder _txHolder;

        public OutputReduceIndexWriteOperation(MapReduceIndex index, LuceneVoronDirectory directory, LuceneDocumentConverterBase converter, Transaction writeTransaction,
            LuceneIndexPersistence persistence, JsonOperationContext indexContext)
            : base(index, directory, converter, writeTransaction, persistence)
        {
            Debug.Assert(index.OutputReduceToCollection != null);
            _txHolder = new TransactionHolder(writeTransaction);
            _outputReduceToCollectionCommandBatcher = index.OutputReduceToCollection.CreateCommandBatcher(indexContext, _txHolder);
        }

        public override void Commit(IndexingStatsScope stats)
        {
            var enqueue = CommitOutputReduceToCollection();

            using (_txHolder.AcquireTransaction(out _))
            {
                base.Commit(stats);
            }

            try
            {
                using (stats.For(IndexingOperation.Reduce.SaveOutputDocuments))
                {
                    enqueue.GetAwaiter().GetResult();
                }
            }
            catch (Exception e)
            {
                throw new IndexWriteException("Failed to save output reduce documents to disk", e);
            }
        }

<<<<<<< HEAD
        public override void IndexDocument(LazyStringValue key, LazyStringValue sourceDocumentId, object document, IndexingStatsScope stats, JsonOperationContext indexContext)
=======
        private async Task CommitOutputReduceToCollection()
        {
            foreach (var command in _outputReduceToCollectionCommandBatcher.CreateCommands())
                await DocumentDatabase.TxMerger.Enqueue(command);
        }

        public override void IndexDocument(LazyStringValue key, object document, IndexingStatsScope stats, JsonOperationContext indexContext)
>>>>>>> 655dffa7
        {
            base.IndexDocument(key, sourceDocumentId, document, stats, indexContext);

            _outputReduceToCollectionCommandBatcher.AddReduce(key, document, stats);
        }

        public override void Delete(LazyStringValue key, IndexingStatsScope stats)
        {
            throw new NotSupportedException("Deleting index entries by id() field isn't supported by map-reduce indexes");
        }

        public override void DeleteReduceResult(LazyStringValue reduceKeyHash, IndexingStatsScope stats)
        {
            base.DeleteReduceResult(reduceKeyHash, stats);

            _outputReduceToCollectionCommandBatcher.DeleteReduce(reduceKeyHash);
        }

        public override void Dispose()
        {
            base.Dispose();

            _outputReduceToCollectionCommandBatcher.Dispose();
        }
    }
}<|MERGE_RESOLUTION|>--- conflicted
+++ resolved
@@ -49,17 +49,13 @@
             }
         }
 
-<<<<<<< HEAD
-        public override void IndexDocument(LazyStringValue key, LazyStringValue sourceDocumentId, object document, IndexingStatsScope stats, JsonOperationContext indexContext)
-=======
         private async Task CommitOutputReduceToCollection()
         {
             foreach (var command in _outputReduceToCollectionCommandBatcher.CreateCommands())
                 await DocumentDatabase.TxMerger.Enqueue(command);
         }
 
-        public override void IndexDocument(LazyStringValue key, object document, IndexingStatsScope stats, JsonOperationContext indexContext)
->>>>>>> 655dffa7
+        public override void IndexDocument(LazyStringValue key, LazyStringValue sourceDocumentId, object document, IndexingStatsScope stats, JsonOperationContext indexContext)
         {
             base.IndexDocument(key, sourceDocumentId, document, stats, indexContext);
 
