--- conflicted
+++ resolved
@@ -152,13 +152,8 @@
             return false;
         }
 
-<<<<<<< HEAD
         public bool CanContinueBatch(QueryOperationContext queryContext, TransactionOperationContext indexingContext, 
             IndexingStatsScope stats, IndexWriteOperation indexWriteOperation, long currentEtag, long maxEtag, long count)
-=======
-        public bool CanContinueBatch(DocumentsOperationContext documentsContext, TransactionOperationContext indexingContext, 
-            IndexingStatsScope stats, Lazy<IndexWriteOperation> indexWriteOperation, long currentEtag, long maxEtag, int count)
->>>>>>> 25986563
         {
             throw new NotSupportedException();
         }
@@ -209,11 +204,7 @@
 
                 foreach (var output in result.GetOutputs())
                 {
-<<<<<<< HEAD
                     writer.IndexDocument(reduceKeyHash, null, output, stats, indexContext);
-=======
-                    writer.Value.IndexDocument(reduceKeyHash, output, stats, indexContext);
->>>>>>> 25986563
                 }
 
                 _index.ReducesPerSec?.MarkSingleThreaded(numberOfEntriesToReduce);
@@ -321,11 +312,7 @@
 
                                 foreach (var output in result.GetOutputs())
                                 {
-<<<<<<< HEAD
                                     writer.IndexDocument(reduceKeyHash, null, output, stats, indexContext);
-=======
-                                    writer.Value.IndexDocument(reduceKeyHash, output, stats, indexContext);
->>>>>>> 25986563
                                 }
                             }
                             else
@@ -384,11 +371,7 @@
 
                                 foreach (var output in result.GetOutputs())
                                 {
-<<<<<<< HEAD
                                     writer.IndexDocument(reduceKeyHash, null, output, stats, indexContext);
-=======
-                                    writer.Value.IndexDocument(reduceKeyHash, output, stats, indexContext);
->>>>>>> 25986563
                                 }
                             }
                             else
