--- conflicted
+++ resolved
@@ -118,17 +118,15 @@
                 writer.WriteString(field.GroupByArrayBehavior.ToString());
 
                 writer.WriteComma();
-<<<<<<< HEAD
+
+                writer.WritePropertyName(nameof(field.HasQuotedName));
+                writer.WriteBool(field.HasQuotedName);
+
+                writer.WriteComma();
                 
                 writer.WritePropertyName(nameof(field.Id));
                 writer.WriteInteger(field.Id);
                 
-=======
-
-                writer.WritePropertyName(nameof(field.HasQuotedName));
-                writer.WriteBool(field.HasQuotedName);
-
->>>>>>> c783d2d9
                 writer.WriteEndObject();
 
                 first = false;
@@ -214,24 +212,17 @@
 
                 json.TryGet(nameof(AutoIndexField.Name), out string name);
                 json.TryGet(nameof(AutoIndexField.Aggregation), out int aggregationAsInt);
-<<<<<<< HEAD
+                json.TryGet(nameof(AutoIndexField.HasQuotedName), out bool hasQuotedName);
                 json.TryGet(nameof(AutoIndexField.Id), out int id);
                 
-=======
-                json.TryGet(nameof(AutoIndexField.HasQuotedName), out bool hasQuotedName);
-
->>>>>>> c783d2d9
                 var field = new AutoIndexField
                 {
                     Name = name,
                     Storage = FieldStorage.No,
                     Indexing = AutoFieldIndexing.Default,
                     Aggregation = (AggregationOperation)aggregationAsInt,
-<<<<<<< HEAD
+                    HasQuotedName = hasQuotedName,
                     Id = id
-=======
-                    HasQuotedName = hasQuotedName
->>>>>>> c783d2d9
                 };
 
                 mapFields[i] = field;
@@ -249,24 +240,17 @@
                 json.TryGet(nameof(IndexField.Name), out string name);
                 json.TryGet(nameof(IndexField.Indexing), out string indexing);
                 json.TryGet(nameof(AutoIndexField.GroupByArrayBehavior), out string groupByArray);
-<<<<<<< HEAD
+                json.TryGet(nameof(AutoIndexField.HasQuotedName), out bool hasQuotedName);
                 json.TryGet(nameof(IndexField.Id), out int id);
                 
-=======
-                json.TryGet(nameof(AutoIndexField.HasQuotedName), out bool hasQuotedName);
-
->>>>>>> c783d2d9
                 var field = new AutoIndexField
                 {
                     Name = name,
                     Storage = FieldStorage.No,
                     Indexing = (AutoFieldIndexing)Enum.Parse(typeof(AutoFieldIndexing), indexing),
                     GroupByArrayBehavior = (GroupByArrayBehavior)Enum.Parse(typeof(GroupByArrayBehavior), groupByArray),
-<<<<<<< HEAD
+                    HasQuotedName = hasQuotedName,
                     Id = id
-=======
-                    HasQuotedName = hasQuotedName
->>>>>>> c783d2d9
                 };
 
                 groupByFields[i] = field;
