﻿using System;
using System.Collections;
using System.Collections.Generic;
using System.Diagnostics;
using System.Linq;
using System.Runtime.CompilerServices;
using Raven.Client.Documents.Indexes;
using Raven.Server.Config.Categories;
using Raven.Server.Documents.Indexes.Auto;
using Raven.Server.Documents.Indexes.Persistence;
using Raven.Server.Documents.Indexes.Workers;
using Raven.Server.Json;
using Raven.Server.ServerWide.Context;
using Sparrow.Json.Parsing;
using Voron;

namespace Raven.Server.Documents.Indexes.MapReduce.Auto
{
    internal sealed class AutoMapReduceIndex : MapReduceIndexBase<AutoMapReduceIndexDefinition, AutoIndexField>
    {
        private ReduceKeyProcessor _reduceKeyProcessor;
        private BlittableJsonTraverser _blittableJsonTraverser;
        private IndexingStatsScope _statsInstance;
        private readonly MapPhaseStats _stats = new MapPhaseStats();
        private readonly bool _isFanout;

        private readonly List<MapResult> _results = new List<MapResult>();

        private readonly MapOutput _output;

        private AutoMapReduceIndex(AutoMapReduceIndexDefinition definition)
            : base(IndexType.AutoMapReduce, IndexSourceType.Documents, definition)
        {
            _isFanout = definition.GroupByFields.Any(x => x.Value.GroupByArrayBehavior == GroupByArrayBehavior.ByIndividualValues);
            _output = new MapOutput(_isFanout);
<<<<<<< HEAD
            _blittableJsonTraverser = definition.Version >= IndexDefinitionBaseServerSide.IndexVersion.Base60Version
                ? ConverterBase.DefaultWithTimeOnlyDateOnlySupport
                : BlittableJsonTraverser.Default;
=======

            UpdateMapFields();
>>>>>>> d7c8048a
        }

        public static AutoMapReduceIndex CreateNew(AutoMapReduceIndexDefinition definition, DocumentDatabase documentDatabase)
        {
            var instance = new AutoMapReduceIndex(definition);
            instance.Initialize(documentDatabase, documentDatabase.Configuration.Indexing, documentDatabase.Configuration.PerformanceHints);

            return instance;
        }

        public static AutoMapReduceIndex Open(StorageEnvironment environment,
            DocumentDatabase documentDatabase)
        {
            var definition = AutoMapReduceIndexDefinition.Load(environment);
            var instance = new AutoMapReduceIndex(definition);
            instance.Initialize(environment, documentDatabase, documentDatabase.Configuration.Indexing, documentDatabase.Configuration.PerformanceHints);
            definition.DeploymentMode = documentDatabase.Configuration.Indexing.AutoIndexDeploymentMode;

            return instance;
        }

        protected override void OnInitialization()
        {
            base.OnInitialization();

            _reduceKeyProcessor = new ReduceKeyProcessor(Definition.GroupByFields.Count, _unmanagedBuffersPool, Definition.Version);
        }

        protected override IIndexingWork[] CreateIndexWorkExecutors()
        {
            return new IIndexingWork[]
            {
                new CleanupDocuments(this, DocumentDatabase.DocumentsStorage, _indexStorage, Configuration, MapReduceWorkContext),
                new MapDocuments(this, DocumentDatabase.DocumentsStorage, _indexStorage, MapReduceWorkContext, Configuration),
                new ReduceMapResultsOfAutoIndex(this, Definition, _indexStorage, DocumentDatabase.Metrics, MapReduceWorkContext)
            };
        }

        public override IIndexedItemEnumerator GetMapEnumerator(IEnumerable<IndexItem> items, string collection, TransactionOperationContext indexContext, IndexingStatsScope stats, IndexType type)
        {
            return new AutoIndexDocsEnumerator(items, stats);
        }

        public override void Update(IndexDefinitionBaseServerSide definition, IndexingConfiguration configuration)
        {
            bool startIndex = UpdateIndexState(definition, true);
            if (startIndex && Status != IndexRunningStatus.Running)
                Start();
        }

        public override void SetState(IndexState state, bool inMemoryOnly = false, bool ignoreWriteError = false)
        {
            base.SetState(state, inMemoryOnly, ignoreWriteError);
            Definition.State = state;
        }

        public override (ICollection<string> Static, ICollection<string> Dynamic) GetEntriesFields()
        {
            var staticEntries = Definition
                .IndexFields
                .Keys
                .ToHashSet();

            var dynamicEntries = GetDynamicEntriesFields(staticEntries);

            return (staticEntries, dynamicEntries);
        }

        protected override void LoadValues()
        {
            base.LoadValues();
            Definition.State = State;
        }

        public override int HandleMap(IndexItem indexItem, IEnumerable mapResults, Lazy<IndexWriteOperationBase> writer, TransactionOperationContext indexContext, IndexingStatsScope stats)
        {
            EnsureValidStats(stats);

            var document = ((Document[])mapResults)[0];
            Debug.Assert(indexItem.LowerId == document.LowerId);

            try
            {
                using (_stats.BlittableJsonAggregation.Start())
                {
                    DynamicJsonValue singleResult = null;

<<<<<<< HEAD
                    BlittableJsonTraverserHelper.TryRead(_blittableJsonTraverser, document, groupByField.Name, out object result);
=======
                    var groupByFieldsCount = Definition.OrderedGroupByFields.Length;
>>>>>>> d7c8048a

                    for (var i = 0; i < groupByFieldsCount; i++)
                    {
                        var groupByField = Definition.OrderedGroupByFields[i];

                        BlittableJsonTraverserHelper.TryRead(BlittableJsonTraverser.Default, document, groupByField.Name, out object result);

                        if (_isFanout == false)
                        {
                            if (singleResult == null)
                                singleResult = new DynamicJsonValue();

                            singleResult[groupByField.Name] = result;
                            _reduceKeyProcessor.Process(indexContext.Allocator, result);
                        }
                        else
                        {
                            if (result is IEnumerable array && groupByField.GroupByArrayBehavior == GroupByArrayBehavior.ByIndividualValues)
                            {
                                // fanout
                                foreach (var item in array)
                                {
                                    _output.AddGroupByValue(groupByField.Name, item);
                                }
                            }
                            else
                            {
                                _output.AddGroupByValue(groupByField.Name, result);
                            }
                        }
                    }

                    if (_isFanout == false)
                    {
                        _output.Results.Add((singleResult, _reduceKeyProcessor.Hash));
                    }
                    else if (_output.GroupByFields.Count >= Definition.GroupByFields.Count)
                    {
                        for (var i = 0; i < _output.MaxGroupByFieldsCount; i++)
                        {
                            var json = new DynamicJsonValue();

                            foreach (var groupBy in _output.GroupByFields)
                            {
                                var index = Math.Min(i, groupBy.Value.Count - 1);
                                var value = _output.GroupByFields[groupBy.Key][index];

                                json[groupBy.Key] = value;

                                _reduceKeyProcessor.Process(indexContext.Allocator, value);
                            }

                            _output.Results.Add((json, _reduceKeyProcessor.Hash));

                            _reduceKeyProcessor.Reset();
                        }
                    }
                    // else { } - we have fanout index with multiple group by fields and one is collection
                    // if we have empty collection we cannot create composite key then
                    // let's skip putting such map results

                    foreach (var field in Definition.MapFields)
                    {
                        var autoIndexField = field.Value.As<AutoIndexField>();

                        var value = GetFieldValue(autoIndexField, document);

                        if (_isFanout == false)
                            _output.Results[0].Json[autoIndexField.Name] = value;
                        else
                        {
                            var fanoutIndex = 0;

                            if (value is IEnumerable array == false || autoIndexField.SamePathToArrayAsGroupByField == false)
                            {
                                for (; fanoutIndex < _output.Results.Count; fanoutIndex++)
                                {
                                    _output.Results[fanoutIndex].Json[autoIndexField.Name] = value;
                                }
                            }
                            else
                            {
                                foreach (var arrayValue in array)
                                {
                                    Debug.Assert(fanoutIndex < _output.Results.Count);
                                    _output.Results[fanoutIndex++].Json[autoIndexField.Name] = arrayValue;
                                }
                            }
                        }
                    }
                }

                using (_stats.CreateBlittableJson.Start())
                {
                    for (var i = 0; i < _output.Results.Count; i++)
                    {
                        _results.Add(new MapResult
                        {
                            Data = indexContext.ReadObject(_output.Results[i].Json, "map result"),
                            ReduceKeyHash = _output.Results[i].ReduceKeyHash
                        });
                    }
                }

                var resultsCount = PutMapResults(indexItem.LowerId, indexItem.Id, _results, indexContext, stats);

                DocumentDatabase.Metrics.MapReduceIndexes.MappedPerSec.Mark(resultsCount);

                return resultsCount;
            }
            finally
            {
                _results.Clear();
                _reduceKeyProcessor.Reset();
                _output.Reset();
            }
        }

        private void UpdateMapFields()
        {
            if (_isFanout == false)
                return;

            // we have a fanout in the map reduce index, there are 2 options:
            // the reduce result has the same OR a different path as one of the reduce keys.
            // if it's the same path, we need to insert each value separately in the mapped results.
            // if it isn't, we need to calculate the result for each entry in the fanout (will have the same result).
            //
            // Examples:
            //
            // The SUM has the same path as one of the reduce keys
            // from 'Messages'
            // group by Name, Data[].Items[].ProductName
            // select Name, Data[].Items[].ProductName as ProductName, sum(Data[].Items[].TotalPrice) as Total
            // 
            // The SUM has a different path than any of the reduce keys
            // from 'Messages'
            // group by Name, Tries[].ResultMessage
            // select Name, Tries[].ResultMessage as ResultMessage, sum(Data[].Items[].TotalPrice) as Total

            var groupByFieldsPaths = new HashSet<string>(StringComparer.OrdinalIgnoreCase);
            
            foreach ((_, AutoIndexField value) in Definition.GroupByFields)
            {
                if (value.GroupByArrayBehavior != GroupByArrayBehavior.ByIndividualValues)
                    continue;

                var lastIndexOfGroupByField = value.Name.LastIndexOf("[]", StringComparison.OrdinalIgnoreCase);
                if (lastIndexOfGroupByField == -1)
                    continue;

                var groupByFieldPath = value.Name.Substring(0, lastIndexOfGroupByField);
                groupByFieldsPaths.Add(groupByFieldPath);
            }

            Debug.Assert(groupByFieldsPaths.Count > 0);

            foreach ((_, IndexFieldBase field) in Definition.MapFields)
            {
                var autoIndexField = field.As<AutoIndexField>();

                if (autoIndexField.Aggregation != AggregationOperation.Sum)
                    continue;

                var lastIndexOfAutoIndexField = autoIndexField.Name.LastIndexOf("[]", StringComparison.OrdinalIgnoreCase);

                var autoIndexFieldPath = lastIndexOfAutoIndexField == -1 
                    ? autoIndexField.Name 
                    : autoIndexField.Name.Substring(0, lastIndexOfAutoIndexField);

                if (groupByFieldsPaths.Any(x => autoIndexFieldPath.StartsWith(x)))
                {
                    autoIndexField.SamePathToArrayAsGroupByField = true;
                }
            }
        }

        private object GetFieldValue(AutoIndexField autoIndexField, Document document)
        {
            switch (autoIndexField.Aggregation)
            {
                case AggregationOperation.Count:
                    return 1;
                case AggregationOperation.Sum:
                    BlittableJsonTraverserHelper.TryRead(_blittableJsonTraverser, document, autoIndexField.Name, out object fieldValue);

                    var arrayResult = fieldValue as IEnumerable<object>;

                    if (arrayResult == null)
                    {
                        // explicitly adding this even if the value isn't there, as a null
                        return fieldValue;
                    }

                    if (_isFanout == false || autoIndexField.SamePathToArrayAsGroupByField == false)
                    {
                        decimal total = 0;

                        foreach (var item in arrayResult)
                        {
                            if (item == null)
                                continue;

                            switch (BlittableNumber.Parse(item, out double doubleValue, out long longValue))
                            {
                                case NumberParseResult.Double:
                                    total += (decimal)doubleValue;
                                    break;
                                case NumberParseResult.Long:
                                    total += longValue;
                                    break;
                            }
                        }

                        return total;
                    }

                    // if fanout then we need to insert each value separately in map results
                    return arrayResult;
                case AggregationOperation.None:
                    BlittableJsonTraverserHelper.TryRead(_blittableJsonTraverser, document, autoIndexField.Name, out object result);

                    // explicitly adding this even if the value isn't there, as a null
                    return result;
                default:
                    throw new ArgumentOutOfRangeException();
            }
        }

        protected override void DisposeIndex()
        {
            base.DisposeIndex();
            _reduceKeyProcessor?.ReleaseBuffer();
        }

        [MethodImpl(MethodImplOptions.AggressiveInlining)]
        private void EnsureValidStats(IndexingStatsScope stats)
        {
            if (_statsInstance == stats)
                return;

            _statsInstance = stats;

            _stats.BlittableJsonAggregation = stats.For(IndexingOperation.Reduce.BlittableJsonAggregation, start: false);
            _stats.CreateBlittableJson = stats.For(IndexingOperation.Reduce.CreateBlittableJson, start: false);
        }

        private sealed class MapPhaseStats
        {
            public IndexingStatsScope BlittableJsonAggregation;
            public IndexingStatsScope CreateBlittableJson;
        }

        private sealed class MapOutput
        {
            public MapOutput(bool isFanout)
            {
                Results = new List<(DynamicJsonValue Json, ulong ReduceKeyHash)>(isFanout == false ? 1 : 4);

                if (isFanout)
                    GroupByFields = new Dictionary<string, List<object>>();
            }

            public readonly List<(DynamicJsonValue Json, ulong ReduceKeyHash)> Results;

            public readonly Dictionary<string, List<object>> GroupByFields;

            public int MaxGroupByFieldsCount;

            public void AddGroupByValue(string field, object value)
            {
                if (GroupByFields.TryGetValue(field, out var values) == false)
                {
                    values = new List<object>();
                    GroupByFields.Add(field, values);
                }

                values.Add(value);

                MaxGroupByFieldsCount = Math.Max(values.Count, MaxGroupByFieldsCount);
            }

            public void Reset()
            {
                Results.Clear();
                GroupByFields?.Clear();
                MaxGroupByFieldsCount = 0;
            }
        }
    }
}<|MERGE_RESOLUTION|>--- conflicted
+++ resolved
@@ -33,14 +33,11 @@
         {
             _isFanout = definition.GroupByFields.Any(x => x.Value.GroupByArrayBehavior == GroupByArrayBehavior.ByIndividualValues);
             _output = new MapOutput(_isFanout);
-<<<<<<< HEAD
             _blittableJsonTraverser = definition.Version >= IndexDefinitionBaseServerSide.IndexVersion.Base60Version
                 ? ConverterBase.DefaultWithTimeOnlyDateOnlySupport
                 : BlittableJsonTraverser.Default;
-=======
 
             UpdateMapFields();
->>>>>>> d7c8048a
         }
 
         public static AutoMapReduceIndex CreateNew(AutoMapReduceIndexDefinition definition, DocumentDatabase documentDatabase)
@@ -128,17 +125,13 @@
                 {
                     DynamicJsonValue singleResult = null;
 
-<<<<<<< HEAD
+                    var groupByFieldsCount = Definition.OrderedGroupByFields.Length;
+
+                    for (var i = 0; i < groupByFieldsCount; i++)
+                    {
+                        var groupByField = Definition.OrderedGroupByFields[i];
+
                     BlittableJsonTraverserHelper.TryRead(_blittableJsonTraverser, document, groupByField.Name, out object result);
-=======
-                    var groupByFieldsCount = Definition.OrderedGroupByFields.Length;
->>>>>>> d7c8048a
-
-                    for (var i = 0; i < groupByFieldsCount; i++)
-                    {
-                        var groupByField = Definition.OrderedGroupByFields[i];
-
-                        BlittableJsonTraverserHelper.TryRead(BlittableJsonTraverser.Default, document, groupByField.Name, out object result);
 
                         if (_isFanout == false)
                         {
