--- conflicted
+++ resolved
@@ -94,14 +94,10 @@
 
                                 _index.HandleDelete(tombstone, collection, writeOperation, indexContext, collectionStats);
 
-<<<<<<< HEAD
                                 var canContinueBatch = _index.CanContinueBatch(stats, queryContext, indexContext, indexWriter, lastEtag, lastCollectionEtag,
                                     totalProcessedCount, sw, ref maxTimeForDocumentTransactionToRemainOpen);
 
                                 if (canContinueBatch != Index.CanContinueBatchResult.True)
-=======
-                                if (CanContinueBatch(databaseContext, indexContext, collectionStats, writeOperation, lastEtag, lastCollectionEtag, batchCount) == false)
->>>>>>> 25986563
                                 {
                                     keepRunning = canContinueBatch == Index.CanContinueBatchResult.RenewTransaction;
                                     break;
@@ -134,29 +130,5 @@
 
             return moreWorkFound;
         }
-<<<<<<< HEAD
-=======
-
-        public bool CanContinueBatch(
-            DocumentsOperationContext documentsContext,
-            TransactionOperationContext indexingContext,
-            IndexingStatsScope stats,
-            Lazy<IndexWriteOperation> indexWriteOperation,
-            long currentEtag,
-            long maxEtag,
-            int count)
-        {
-            if (stats.Duration >= _configuration.MapTimeout.AsTimeSpan)
-                return false;
-
-            if (currentEtag >= maxEtag && stats.Duration >= _configuration.MapTimeoutAfterEtagReached.AsTimeSpan)
-                return false;
-
-            if (_index.CanContinueBatch(stats, documentsContext, indexingContext, indexWriteOperation, count) == false)
-                return false;
-
-            return true;
-        }
->>>>>>> 25986563
     }
 }