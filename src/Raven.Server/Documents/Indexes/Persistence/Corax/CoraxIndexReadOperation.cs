--- conflicted
+++ resolved
@@ -297,14 +297,9 @@
 
             private bool _isMap;
 
-<<<<<<< HEAD
             private GrowableHashSet<UnmanagedSpan> _alreadySeenDocumentKeysInPreviousPage;
             private GrowableHashSet<ulong> _alreadySeenProjections;
-=======
-            private HashSet<UnmanagedSpan> _alreadySeenDocumentKeysInPreviousPage;
-            private HashSet<ulong> _alreadySeenProjections;
-            public int QueryStart;
->>>>>>> e7578bc7
+            public long QueryStart;
 
             public void Initialize(Index index, IndexQueryServerSide query, IndexSearcher searcher, IndexFieldsMapping fieldsMapping, FieldsToFetch fieldsToFetch, IQueryResultRetriever retriever)
             {
@@ -496,25 +491,20 @@
             identityTracker.Initialize(_index, query, _indexSearcher, _fieldMappings, fieldsToFetch, retriever);
 
             long pageSize = query.PageSize;
-            
+
             if (query.Metadata.HasExplanations)
                 ThrowExplanationsIsNotImplementedInCorax();
-            
-<<<<<<< HEAD
+
             long take = pageSize + query.Start;
-            if (take > _indexSearcher.NumberOfEntries || fieldsToFetch.IsDistinct || query.Metadata.OrderBy != null || take > int.MaxValue)
-=======
-            int take = pageSize + query.Start;
             if (take > _indexSearcher.NumberOfEntries || fieldsToFetch.IsDistinct)
->>>>>>> e7578bc7
                 take = CoraxConstants.IndexSearcher.TakeAll;
-            
+
             bool isDistinctCount = query.PageSize == 0 && typeof(TDistinct) == typeof(HasDistinct);
             if (isDistinctCount)
             {
                 if (pageSize > int.MaxValue)
                     ThrowDistinctOnBiggerCollectionThanInt32();
-                
+
                 pageSize = int.MaxValue;
                 take = CoraxConstants.IndexSearcher.TakeAll;
             }
@@ -586,9 +576,9 @@
                     for (; docsToLoad != 0 && i < read; ++i, --docsToLoad)
                     {
                         token.ThrowIfCancellationRequested();
-                        
+
                         long indexEntryId = ids[i];
-                        
+
                         // If we are going to include no matter what, lets skip everything else.
                         if (willAlwaysIncludeInResults)
                             goto Include;
@@ -604,9 +594,9 @@
                             continue;
                         }
 
-                        // Now we know this is a new candidate document to be return therefore, we are going to be getting the
-                        // actual data and apply the rest of the filters. 
-                        Include:
+                    // Now we know this is a new candidate document to be return therefore, we are going to be getting the
+                    // actual data and apply the rest of the filters. 
+                    Include:
                         var retrieverInput = new RetrieverInput(_indexSearcher, _fieldMappings, _indexSearcher.GetReaderAndIdentifyFor(ids[i], out var key), key,
                             _index.IndexFieldsPersistence);
 
@@ -701,11 +691,11 @@
                     throw new UnsupportedOperationException($"The type {typeof(TQueryFilter)} is not supported.");
             }
         }
-        
+
         protected virtual QueryResult CreateQueryResult<TDistinct, THasProjection, THighlighting>(ref IdentityTracker<TDistinct> tracker, Document document,
             IndexQueryServerSide query, DocumentsOperationContext documentsContext, long indexEntryId, OrderMetadata[] orderByFields, ref THighlighting highlightings,
             Reference<long> skippedResults,
-            ref THasProjection hasProjections, ref bool markedAsSkipped) 
+            ref THasProjection hasProjections, ref bool markedAsSkipped)
             where TDistinct : struct, IHasDistinct
             where THasProjection : struct, IHasProjection
             where THighlighting : struct, ISupportsHighlighting
