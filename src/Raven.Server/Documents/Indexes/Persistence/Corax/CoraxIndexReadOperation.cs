﻿using System;
using System.Buffers;
using System.Collections.Generic;
using System.Threading;
using Corax;
using Corax.Mappings;
using Corax.Queries;
using Raven.Client.Documents.Queries.Explanation;
using Raven.Client.Documents.Queries.MoreLikeThis;
using Raven.Client.Exceptions.Corax;
using Raven.Server.Documents.Indexes.Static.Spatial;
using Raven.Server.Documents.Queries;
using Raven.Server.Documents.Queries.Highlightings;
using Raven.Server.Documents.Queries.MoreLikeThis.Corax;
using Raven.Server.Documents.Queries.Results;
using Raven.Server.Documents.Queries.Timings;
using Raven.Server.Json;
using Raven.Server.ServerWide.Context;
using Raven.Server.Utils;
using Sparrow;
using Sparrow.Json;
using Sparrow.Logging;
using Sparrow.Server;
using Voron.Impl;
using CoraxConstants = Corax.Constants;
using IndexSearcher = Corax.IndexSearcher;

namespace Raven.Server.Documents.Indexes.Persistence.Corax
{
    public class CoraxIndexReadOperation : IndexReadOperationBase
    {
        // PERF: This is a hack in order to deal with RavenDB-19597. The ArrayPool creates contention under high requests environments.
        // There are 2 ways to avoid this contention, one is to avoid using it altogether and the other one is separating the pools from
        // the actual executing thread. While the correct approach would be to amp-up the usage of shared buffers (which would make) this
        // hack irrelevant, the complexity it introduces is much greater than what it make sense to be done at the moment. Therefore, 
        // we are building a quick fix that allow us to avoid the locking convoys and we will defer the real fix to RavenDB-19665. 
        [ThreadStatic] private static ArrayPool<long> _queryPool;

        public static ArrayPool<long> QueryPool
        {
            get
            {
                _queryPool ??= ArrayPool<long>.Create();
                return _queryPool;
            }
        }

        private readonly IndexFieldsMapping _fieldMappings;
        private readonly IndexSearcher _indexSearcher;
        private readonly ByteStringContext _allocator;

        private long _entriesCount = 0;
        
        public CoraxIndexReadOperation(Index index, Logger logger, Transaction readTransaction, QueryBuilderFactories queryBuilderFactories, IndexFieldsMapping fieldsMapping, IndexQueryServerSide query) : base(index, logger, queryBuilderFactories, query)
        {
            _allocator = readTransaction.Allocator;
            _fieldMappings = fieldsMapping;
            _indexSearcher = new IndexSearcher(readTransaction, _fieldMappings);
        }

        public override long EntriesCount() => _entriesCount;
        
        public override IEnumerable<QueryResult> Query(IndexQueryServerSide query, QueryTimingsScope queryTimings, FieldsToFetch fieldsToFetch,
            Reference<long> totalResults, Reference<long> skippedResults,
            Reference<long> scannedDocuments, IQueryResultRetriever retriever, DocumentsOperationContext documentsContext, Func<string, SpatialField> getSpatialField,
            CancellationToken token)
        {
            var pageSize = query.PageSize;
            var isDistinctCount = pageSize == 0 && query.Metadata.IsDistinct;
            if (isDistinctCount)
            {
                if (pageSize > int.MaxValue)
                    ThrowDistinctOnBiggerCollectionThanInt32();
                
                pageSize = int.MaxValue;
            }

            var position = query.Start;

            var take = pageSize + position;

            if (pageSize > int.MaxValue && query.IsStream == false)
                ThrowCollectionTooBigToFetchWithoutStream();

            if (take > _indexSearcher.NumberOfEntries || fieldsToFetch.IsDistinct)
                take = CoraxConstants.IndexSearcher.TakeAll;

            QueryTimingsScope coraxScope = null;
            QueryTimingsScope highlightingScope = null;
            if (queryTimings != null)
            {
                coraxScope = queryTimings.For(nameof(QueryTimingsScope.Names.Corax), start: false);
                highlightingScope = query.Metadata.HasHighlightings
                    ? queryTimings.For(nameof(QueryTimingsScope.Names.Highlightings), start: false)
                    : null;
            }

            IQueryMatch queryMatch;
            Dictionary<string, CoraxHighlightingTermIndex> highlightingTerms = query.Metadata.HasHighlightings ? new() : null;
            bool isBinary;
            using (coraxScope?.Start())
            {
                var builderParameters = new CoraxQueryBuilder.Parameters(_indexSearcher, _allocator, serverContext: null, documentsContext: null, query, _index, query.QueryParameters, QueryBuilderFactories,
                    _fieldMappings, fieldsToFetch, highlightingTerms, (int)take);
                if ((queryMatch = CoraxQueryBuilder.BuildQuery(builderParameters, out isBinary)) is null)
                    yield break;
            }
<<<<<<< HEAD
            
            
            var ids = QueryPool.Rent(CoraxGetPageSize(_indexSearcher, take, query, isBinary ));
            long docsToLoad = pageSize;
            long queryStart = query.Start;
=======


            int coraxPageSize = CoraxGetPageSize(_indexSearcher, take, query, isBinary);
            var ids = QueryPool.Rent(coraxPageSize);
            int docsToLoad = pageSize;
            int queryStart = query.Start;
>>>>>>> 0f5f4458
            bool hasHighlights = query.Metadata.HasHighlightings;
            if (hasHighlights)
            {
                using (highlightingScope?.For(nameof(QueryTimingsScope.Names.Setup)))
                    SetupHighlighter(query, documentsContext, highlightingTerms);
            }


            using var queryScope = new CoraxIndexQueryingScope(_index.Type, query, fieldsToFetch, retriever, _indexSearcher, _fieldMappings);
            using var queryFilter = GetQueryFilter(_index, query, documentsContext, skippedResults, scannedDocuments, retriever, queryTimings);

            while (true)
            {
                token.ThrowIfCancellationRequested();
                int i = queryScope.RecordAlreadyPagedItemsInPreviousPage(ids.AsSpan(), queryMatch, totalResults, out var read, ref queryStart, token);
                for (; docsToLoad != 0 && i < read; ++i, --docsToLoad)
                {
                    token.ThrowIfCancellationRequested();
                    if (queryScope.WillProbablyIncludeInResults(_indexSearcher.GetRawIdentityFor(ids[i])) == false)
                    {
                        docsToLoad++;
                        skippedResults.Value++;
                        continue;
                    }
                    
                    var retrieverInput = new RetrieverInput(_fieldMappings, _indexSearcher.GetReaderAndIdentifyFor(ids[i], out var key), key);

                    var filterResult = queryFilter?.Apply(ref retrieverInput, key);
                    if (filterResult is not null and not FilterResult.Accepted)
                    {
                        docsToLoad++;
                        if (filterResult is FilterResult.Skipped)
                            continue;
                        if (filterResult is FilterResult.LimitReached)
                            break;
                    }

                    bool markedAsSkipped = false;
                    var fetchedDocument = retriever.Get(ref retrieverInput, token);

                    if (fetchedDocument.Document != null)
                    {
                        var qr = GetQueryResult(fetchedDocument.Document, ref markedAsSkipped);
                        if (qr.Result is null)
                        {
                            docsToLoad++;
                            continue;
                        }

                        yield return qr;
                    }
                    else if (fetchedDocument.List != null)
                    {
                        foreach (Document item in fetchedDocument.List)
                        {
                            var qr = GetQueryResult(item, ref markedAsSkipped);
                            if (qr.Result is null)
                            {
                                docsToLoad++;
                                continue;
                            }

                            yield return qr;
                        }
                    }
                }
                
                
                if ((read = queryMatch.Fill(ids)) == 0)
                    break;
                totalResults.Value += read;
            }


            if (isDistinctCount)
                totalResults.Value -= skippedResults.Value;

            QueryResult GetQueryResult(Document document, ref bool markedAsSkipped)
            {
                if (queryScope.TryIncludeInResults(document) == false)
                {
                    document?.Dispose();

                    if (markedAsSkipped == false)
                    {
                        skippedResults.Value++;
                        markedAsSkipped = true;
                    }

                    return default;
                }

                Dictionary<string, Dictionary<string, string[]>> highlightings = null;

                if (isDistinctCount == false)
                {
                    if (query.Metadata.HasHighlightings)
                    {
                        using (highlightingScope?.For(nameof(QueryTimingsScope.Names.Fill)))
                        {
                            highlightings = new();

                            // If we have highlightings then we need to setup the Corax objects that will attach to the evaluator in order
                            // to retrieve the fields and perform the transformations required by Highlightings. 
                            foreach (var current in query.Metadata.Highlightings)
                            {
                                // We get the actual highlight description. 

                                var fieldName = current.Field.Value;
                                if (highlightingTerms.TryGetValue(fieldName, out var fieldDescription) == false)
                                    continue;

                                //We have to get analyzer so dynamic field have priority over normal name
                                // We get the field binding to ensure that we are running the analyzer to find the actual tokens.
                                if (_fieldMappings.TryGetByFieldName(_allocator, fieldDescription.DynamicFieldName ?? fieldDescription.FieldName, out var fieldBinding) == false)
                                    continue;

                                // We will get the actual tokens dictionary for this field. If it exists we get it immediately, if not we create
                                if (!highlightings.TryGetValue(fieldDescription.FieldName, out var tokensDictionary))
                                {
                                    tokensDictionary = new(StringComparer.OrdinalIgnoreCase);
                                    highlightings[fieldDescription.FieldName] = tokensDictionary;
                                }

                                List<string> fragments = new();

                                // We need to get the actual field, not the dynamic field. 
                                int propIdx = document.Data.GetPropertyIndex(fieldDescription.FieldName);
                                BlittableJsonReaderObject.PropertyDetails property = default;
                                document.Data.GetPropertyByIndex(propIdx, ref property);

                                if (property.Token == BlittableJsonToken.String)
                                {
                                    var fieldValue = ((LazyStringValue)property.Value).ToString();
                                    ProcessHighlightings(current, fieldDescription, fieldValue, fragments, current.FragmentCount);
                                }
                                else if (property.Token == BlittableJsonToken.CompressedString)
                                {
                                    var fieldValue = ((LazyCompressedStringValue)property.Value).ToString();
                                    ProcessHighlightings(current, fieldDescription, fieldValue, fragments, current.FragmentCount);
                                }
                                else if ((property.Token & ~BlittableJsonToken.PositionMask) == BlittableJsonToken.StartArray)
                                {
                                    // This is an array, now we need to know if it is compressed or not. 
                                    int maxFragments = current.FragmentCount;
                                    foreach (var item in ((BlittableJsonReaderArray)property.Value).Items)
                                    {
                                        var fieldValue = item.ToString();
                                        maxFragments -= ProcessHighlightings(current, fieldDescription, fieldValue, fragments, maxFragments);
                                    }
                                }
                                else continue;

                                if (fragments.Count > 0)
                                {
                                    string key;
                                    if (string.IsNullOrWhiteSpace(fieldDescription.GroupKey) == false)
                                    {
                                        int groupKey;
                                        if ((groupKey = document.Data.GetPropertyIndex(fieldDescription.GroupKey)) != -1)
                                        {
                                            document.Data.GetPropertyByIndex(groupKey, ref property);

                                            key = property.Token switch
                                            {
                                                BlittableJsonToken.String => ((LazyStringValue)property.Value).ToString(),
                                                BlittableJsonToken.CompressedString => ((LazyCompressedStringValue)property.Value).ToString(),
                                                _ => throw new NotSupportedException($"The token type '{property.Token.ToString()}' is not supported.")
                                            };
                                        }
                                        else
                                        {
                                            key = document.Id;
                                        }
                                    }
                                    else
                                        key = document.Id;

                                    
                                    if (tokensDictionary.TryGetValue(key, out var existingHighlights))
                                        throw new NotSupportedException("Multiple highlightings for the same field and group key are not supported.");

                                    tokensDictionary[key] = fragments.ToArray();

                                }
                            }
                        }
                    }

                    if (query.Metadata.HasExplanations)
                    {
                        throw new NotImplementedException($"{nameof(Corax)} doesn't support {nameof(Explanations)} yet.");
                    }

                    return new QueryResult {Result = document, Highlightings = highlightings, Explanation = null};
                }

                return default;
            }

            QueryPool.Return(ids);
        }

        private static int ProcessHighlightings(HighlightingField current, CoraxHighlightingTermIndex highlightingTerm, ReadOnlySpan<char> fieldFragment, List<string> fragments, int maxFragmentCount)
        {
            int totalFragments = 0;

            // For each potential token we are looking for, and for each token that we need to find... we will test every analyzed token
            // and decide if we create a highlightings fragment for it or not.
            string[] values = (string[])highlightingTerm.Values;
            for (int i = 0; i < values.Length; i++)
            {
                // We have reached the amount of fragments we required.
                if (totalFragments >= maxFragmentCount)
                    break;

                var value = values[i];
                var preTag = highlightingTerm.GetPreTagByIndex(i);
                var postTag = highlightingTerm.GetPostTagByIndex(i);

                int currentIndex = 0;
                while (true)
                {
                    // We have reached the amount of fragments we required.
                    if (totalFragments >= maxFragmentCount)
                        break;

                    // We found an exact match in the property value.
                    var index = fieldFragment.Slice(currentIndex)
                        .IndexOf(value, StringComparison.InvariantCultureIgnoreCase);
                    if (index < 0)
                        break;

                    index += currentIndex; // Adjusting to absolute positioning

                    // We will look for a whitespace before the match to start the token. 
                    int tokenStart = fieldFragment.Slice(0, index)
                        .LastIndexOf(' ');
                    if (tokenStart < 0)
                        tokenStart = 0;

                    // We will look for a whitespace after the match to end the token. 
                    int tokenEnd = fieldFragment.Slice(index)
                        .IndexOf(' ');
                    if (tokenEnd < 0)
                        tokenEnd = fieldFragment.Length - index;

                    tokenEnd += index; // Adjusting to absolute positioning

                    int expectedFragmentRestEnd = Math.Min(current.FragmentLength - tokenEnd, fieldFragment.Length);
                    string fragment;
                    if (expectedFragmentRestEnd < 0)
                    {
                        fragment = $"{preTag}{fieldFragment[tokenStart..tokenEnd]}{postTag}";
                    }
                    else
                    {
                        var fieldFragmentSpan = fieldFragment.Length - tokenEnd < expectedFragmentRestEnd
                                                    ? fieldFragment.Slice(tokenEnd)
                                                    : fieldFragment.Slice(tokenEnd, expectedFragmentRestEnd);

                        int fragmentEnd = fieldFragmentSpan.LastIndexOf(' ');
                        if (fragmentEnd > 0)
                            expectedFragmentRestEnd = tokenEnd + fragmentEnd;
                        else
                            expectedFragmentRestEnd = fieldFragment.Length;

                        fragment = $"{preTag}{fieldFragment[tokenStart..tokenEnd]}{postTag}{fieldFragment[tokenEnd..expectedFragmentRestEnd]}";
                    }
                    
                    fragments.Add(fragment);

                    totalFragments++;
                    currentIndex = tokenEnd;
                }
            }

            return totalFragments;
        }

        private void SetupHighlighter(IndexQueryServerSide query, JsonOperationContext context, Dictionary<string, CoraxHighlightingTermIndex> highlightingTerms)
        {
            foreach(var term in highlightingTerms)
            {
                string[] nls;
                switch (term.Value.Values)
                {
                    case string s:
                        nls = new string[] { s.TrimEnd('*').TrimStart('*') };
                        break;
                    case List<string> ls:
                        nls = new string[ls.Count];
                        for (int i = 0; i < ls.Count; i++)
                            nls[i] = ls[i].TrimEnd('*').TrimStart('*');
                        break;
                    case Tuple<string, string> t2:
                        nls = new string[] { t2.Item1.TrimEnd('*').TrimStart('*'), t2.Item2.TrimEnd('*').TrimStart('*') };
                        break;
                    case string[] as1:
                        continue;
                    default:
                        throw new NotSupportedException($"The type '{term.Value.Values.GetType().FullName}' is not supported.");
                }
                
                term.Value.Values = nls;
                term.Value.PreTags = null;
                term.Value.PostTags = null;
            }

            foreach (var highlighting in query.Metadata.Highlightings)
            {
                var options = highlighting.GetOptions(context, query.QueryParameters);
                if (options == null)
                    continue;

                var numberOfPreTags = options.PreTags?.Length ?? 0;
                var numberOfPostTags = options.PostTags?.Length ?? 0;
                if (numberOfPreTags != numberOfPostTags)
                    throw new InvalidOperationException("Number of pre-tags and post-tags must match.");

                var fieldName = 
                    query.Metadata.IsDynamic 
                        ? AutoIndexField.GetHighlightingAutoIndexFieldName(highlighting.Field.Value)
                        : highlighting.Field.Value;
                
                if (highlightingTerms.TryGetValue(fieldName, out var termIndex) == false)
                {
                    // the case when we have to create MapReduce highlighter
                    termIndex = new();
                    termIndex.FieldName = highlighting.Field.Value;
                    termIndex.DynamicFieldName = AutoIndexField.GetHighlightingAutoIndexFieldName(highlighting.Field.Value);
                    termIndex.GroupKey = options.GroupKey;
                    highlightingTerms.Add(query.Metadata.IsDynamic ? termIndex.DynamicFieldName :  termIndex.FieldName, termIndex);
                }

                if (termIndex is not null)
                    termIndex.GroupKey = options.GroupKey;
                else
                    continue;
                
                if (numberOfPreTags > 0)
                {
                    termIndex.PreTags = options.PreTags;
                    termIndex.PostTags = options.PostTags;
                }
            }
        }

        public override IEnumerable<QueryResult> IntersectQuery(IndexQueryServerSide query, FieldsToFetch fieldsToFetch, Reference<long> totalResults,
            Reference<long> skippedResults, Reference<long> scannedDocuments, IQueryResultRetriever retriever,
            DocumentsOperationContext documentsContext, Func<string, SpatialField> getSpatialField, CancellationToken token)
        {
            throw new NotImplementedException($"{nameof(Corax)} does not support intersect queries.");
        }

        public override SortedSet<string> Terms(string field, string fromValue, long pageSize, CancellationToken token)
        {
            SortedSet<string> results = new();
            
            if (_indexSearcher.TryGetTermsOfField(_indexSearcher.FieldMetadataBuilder(field), out var terms) == false)
                return results;
            
            if (string.IsNullOrEmpty(fromValue) == false)
            {
                Span<byte> fromValueBytes = Encodings.Utf8.GetBytes(fromValue);
                while (terms.GetNextTerm(out var termSlice))
                {
                    token.ThrowIfCancellationRequested();
                    if (termSlice.SequenceEqual(fromValueBytes))
                        break;
                }
            }

            while (pageSize > 0 && terms.GetNextTerm(out var termSlice))
            {
                token.ThrowIfCancellationRequested();
                results.Add(Encodings.Utf8.GetString(termSlice));
                pageSize--;
            }

            return results;
        }

        public override IEnumerable<QueryResult> MoreLikeThis(IndexQueryServerSide query, IQueryResultRetriever retriever, DocumentsOperationContext context,
            CancellationToken token)
        {
            IDisposable releaseServerContext = null;
            IDisposable closeServerTransaction = null;
            TransactionOperationContext serverContext = null;
            MoreLikeThisQuery moreLikeThisQuery;
            var isBinary = false;
            CoraxQueryBuilder.Parameters builderParameters;

            try
            {
                if (query.Metadata.HasCmpXchg)
                {
                    releaseServerContext = context.DocumentDatabase.ServerStore.ContextPool.AllocateOperationContext(out serverContext);
                    closeServerTransaction = serverContext.OpenReadTransaction();
                }

                using (closeServerTransaction)
                {
                    builderParameters = new (_indexSearcher, _allocator, serverContext, context, query, _index, query.QueryParameters, QueryBuilderFactories,
                        _fieldMappings, null, null /* allow highlighting? */, CoraxQueryBuilder.TakeAll, null);
                    moreLikeThisQuery = CoraxQueryBuilder.BuildMoreLikeThisQuery(builderParameters, query.Metadata.Query.Where, out isBinary);
                }
            }
            finally
            {
                releaseServerContext?.Dispose();
            }

            var options = moreLikeThisQuery.Options != null ? JsonDeserializationServer.MoreLikeThisOptions(moreLikeThisQuery.Options) : MoreLikeThisOptions.Default;

            HashSet<string> stopWords = null;
            if (string.IsNullOrWhiteSpace(options.StopWordsDocumentId) == false)
            {
                var stopWordsDoc = context.DocumentDatabase.DocumentsStorage.Get(context, options.StopWordsDocumentId);
                if (stopWordsDoc == null)
                    throw new InvalidOperationException($"Stop words document {options.StopWordsDocumentId} could not be found");

                if (stopWordsDoc.Data.TryGet(nameof(MoreLikeThisStopWords.StopWords), out BlittableJsonReaderArray value) && value != null)
                {
                    stopWords = new HashSet<string>(StringComparer.OrdinalIgnoreCase);
                    for (var i = 0; i < value.Length; i++)
                        stopWords.Add(value.GetStringByIndex(i));
                }
            }

            builderParameters = new (_indexSearcher, _allocator, null, context, query, _index, query.QueryParameters, QueryBuilderFactories,
                _fieldMappings, null, null /* allow highlighting? */, CoraxQueryBuilder.TakeAll, null);
            using var mlt = new RavenRavenMoreLikeThis(builderParameters, options);
            long? baseDocId = null;

            if (moreLikeThisQuery.BaseDocument == null)
            {

                Span<long> docsIds = stackalloc long[16];


                // get the current Lucene docid for the given RavenDB doc ID
                if (moreLikeThisQuery.BaseDocumentQuery.Fill(docsIds) == 0)
                    throw new InvalidOperationException("Given filtering expression did not yield any documents that could be used as a base of comparison");
                
                //What if we've got multiple items?
                baseDocId = docsIds[0];
            }

            if (stopWords != null)
                mlt.SetStopWords(stopWords);

            string[] fieldNames;
            if (options.Fields != null && options.Fields.Length > 0)
                fieldNames = options.Fields;
            else
            {
                fieldNames = new string[_fieldMappings.Count];
                var index = 0;
                foreach (var binding in _fieldMappings)
                {
                    if (binding.FieldNameAsString is Client.Constants.Documents.Indexing.Fields.DocumentIdFieldName or Client.Constants.Documents.Indexing.Fields.SourceDocumentIdFieldName or Client.Constants.Documents.Indexing.Fields.ReduceKeyHashFieldName)
                        continue;
                    fieldNames[index++] = binding.FieldNameAsString;

                }

                if (index < fieldNames.Length)
                    Array.Resize(ref fieldNames, index);
            }

            mlt.SetFieldNames(fieldNames);

            var pageSize = CoraxGetPageSize(_indexSearcher, query.PageSize, query, isBinary);

            IQueryMatch mltQuery;
            if (baseDocId.HasValue)
            {
                mltQuery = mlt.Like(baseDocId.Value);
            }
            else
            {
                using (var blittableJson = ParseJsonStringIntoBlittable(moreLikeThisQuery.BaseDocument, context))
                    mltQuery = mlt.Like(blittableJson);
            }

            if (moreLikeThisQuery.FilterQuery != null && moreLikeThisQuery.FilterQuery is AllEntriesMatch == false)
            {
                mltQuery = _indexSearcher.And(mltQuery, moreLikeThisQuery.FilterQuery);
            }
            


            var ravenIds = new HashSet<string>(StringComparer.OrdinalIgnoreCase);
            long[] ids = QueryPool.Rent(pageSize);
            var read = 0;

            while ((read = mltQuery.Fill(ids.AsSpan())) != 0)
            {
                for (int i = 0; i < read; i++)
                {
                    var hit = ids[i];
                    token.ThrowIfCancellationRequested();

                    if (hit == baseDocId)
                        continue;

                    var reader = _indexSearcher.GetReaderAndIdentifyFor(hit, out string id);

                    if (ravenIds.Add(id) == false)
                        continue;

                    var retrieverInput = new RetrieverInput(_fieldMappings, reader, id);
                    var result = retriever.Get(ref retrieverInput, token);
                    if (result.Document != null)
                    {
                        yield return new QueryResult {Result = result.Document};
                    }
                    else if (result.List != null)
                    {
                        foreach (Document item in result.List)
                        {
                            yield return new QueryResult {Result = item};
                        }
                    }
                }
            }

            QueryPool.Return(ids);
        }

        public override IEnumerable<BlittableJsonReaderObject> IndexEntries(IndexQueryServerSide query, Reference<long> totalResults,
            DocumentsOperationContext documentsContext, Func<string, SpatialField> getSpatialField, bool ignoreLimit, CancellationToken token)
        {
            var pageSize = query.PageSize;
            var position = query.Start;
            
            if (query.Metadata.IsDistinct)
                throw new NotSupportedException("We don't support Distinct in \"Show Raw Entry\" of Index.");
            if (query.Metadata.FilterScript != null)
                throw new NotSupportedException(
                    "Filter isn't supported in Raw Index View.");

            var take = pageSize + position;
            if (take > _indexSearcher.NumberOfEntries)
                take = CoraxConstants.IndexSearcher.TakeAll;

            IQueryMatch queryMatch;
            bool isBinary;
            var builderParameters = new CoraxQueryBuilder.Parameters(_indexSearcher, _allocator, null, null, query, _index, null, null, _fieldMappings, null, null, -1, null);
            if ((queryMatch = CoraxQueryBuilder.BuildQuery(builderParameters, out isBinary)) is null)
                yield break;

            var ids = QueryPool.Rent(CoraxGetPageSize(_indexSearcher, take, query, isBinary));
            int docsToLoad = CoraxGetPageSize(_indexSearcher, pageSize, query, isBinary);
            using var coraxEntryReader = new CoraxIndexedEntriesReader(_indexSearcher, _fieldMappings);
            int read;
            int i = Skip();
            while (true)
            {
                token.ThrowIfCancellationRequested();
                for (; docsToLoad != 0 && i < read; ++i, --docsToLoad)
                {
                    token.ThrowIfCancellationRequested();
                    var reader = _indexSearcher.GetReaderAndIdentifyFor(ids[i], out var id);
                    yield return documentsContext.ReadObject(coraxEntryReader.GetDocument(ref reader), id);
                }

                if ((read = queryMatch.Fill(ids)) == 0)
                    break;
                totalResults.Value += read;
            }

            QueryPool.Return(ids);
            int Skip()
            {
                while (true)
                {
                    token.ThrowIfCancellationRequested();
                    read = queryMatch.Fill(ids);
                    totalResults.Value += read;

                    if (position > read)
                    {
                        position -= read;
                        continue;
                    }

                    if (position == read)
                    {
                        read = queryMatch.Fill(ids);
                        totalResults.Value += read;
                        return 0;
                    }

                    return (int)position;
                }
            }
        }

        public override IEnumerable<string> DynamicEntriesFields(HashSet<string> staticFields)
        {
            var fieldsInIndex = _indexSearcher.GetFields();
            foreach (var field in fieldsInIndex)
            {
                if (staticFields.Contains(field))
                    continue;
                yield return field;
            }
        }

        private static void ThrowDistinctOnBiggerCollectionThanInt32()
        {
            throw new NotSupportedInCoraxException($"Corax doesn't support 'Distinct' operation on collection bigger than int32 ({int.MaxValue}).");
        }

        private static void ThrowCollectionTooBigToFetchWithoutStream()
        {
            throw new NotSupportedInCoraxException($"Fetching over int32 ({int.MaxValue}) entries in one query is available only via stream.");
        }

        public override void Dispose()
        {
            base.Dispose();

            var exceptionAggregator = new ExceptionAggregator($"Could not dispose {nameof(CoraxIndexReadOperation)} of {_index.Name}");
            exceptionAggregator.Execute(() => _indexSearcher?.Dispose());
            exceptionAggregator.ThrowIfNeeded();
        }
    }
}<|MERGE_RESOLUTION|>--- conflicted
+++ resolved
@@ -105,20 +105,12 @@
                 if ((queryMatch = CoraxQueryBuilder.BuildQuery(builderParameters, out isBinary)) is null)
                     yield break;
             }
-<<<<<<< HEAD
             
             
-            var ids = QueryPool.Rent(CoraxGetPageSize(_indexSearcher, take, query, isBinary ));
+            int coraxPageSize = CoraxGetPageSize(_indexSearcher, take, query, isBinary);
+            var ids = QueryPool.Rent(coraxPageSize);
             long docsToLoad = pageSize;
             long queryStart = query.Start;
-=======
-
-
-            int coraxPageSize = CoraxGetPageSize(_indexSearcher, take, query, isBinary);
-            var ids = QueryPool.Rent(coraxPageSize);
-            int docsToLoad = pageSize;
-            int queryStart = query.Start;
->>>>>>> 0f5f4458
             bool hasHighlights = query.Metadata.HasHighlightings;
             if (hasHighlights)
             {
