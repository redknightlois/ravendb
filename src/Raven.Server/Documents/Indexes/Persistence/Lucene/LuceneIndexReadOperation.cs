﻿using System;
using System.Buffers;
using System.Collections.Generic;
using System.Diagnostics;
using System.Diagnostics.CodeAnalysis;
using System.IO;
using System.Linq;
using System.Threading;
using Lucene.Net.Index;
using Lucene.Net.Search;
using Lucene.Net.Search.Vectorhighlight;
using Lucene.Net.Store;
using Raven.Client;
using Raven.Client.Documents.Indexes;
using Raven.Client.Documents.Indexes.Spatial;
using Raven.Client.Documents.Queries.Explanation;
using Raven.Client.Documents.Queries.MoreLikeThis;
using Raven.Client.Exceptions;
using Raven.Server.Documents.Indexes.Persistence.Lucene.Analyzers;
using Raven.Server.Documents.Indexes.Persistence.Lucene.Collectors;
using Raven.Server.Documents.Indexes.Persistence.Lucene.Documents;
using Raven.Server.Documents.Indexes.Persistence.Lucene.Highlightings;
using Raven.Server.Documents.Indexes.Static.Spatial;
using Raven.Server.Documents.Queries;
using Raven.Server.Documents.Queries.AST;
using Raven.Server.Documents.Queries.Explanation;
using Raven.Server.Documents.Queries.MoreLikeThis.Lucene;
using Raven.Server.Documents.Queries.Results;
using Raven.Server.Documents.Queries.Sorting.AlphaNumeric;
using Raven.Server.Documents.Queries.Sorting.Custom;
using Raven.Server.Documents.Queries.Timings;
using Raven.Server.Exceptions;
using Raven.Server.Indexing;
using Raven.Server.Json;
using Raven.Server.ServerWide.Context;
using Raven.Server.Utils;
using Sparrow.Json;
using Sparrow.Logging;
using Spatial4n.Shapes;
using Voron.Impl;
using Query = Lucene.Net.Search.Query;

namespace Raven.Server.Documents.Indexes.Persistence.Lucene
{
    public class LuceneIndexReadOperation : IndexReadOperationBase
    {
        private static readonly Sort SortByFieldScore = new Sort(SortField.FIELD_SCORE);
        private readonly IndexType _indexType;
        private readonly bool _indexHasBoostedFields;

        private readonly LuceneRavenPerFieldAnalyzerWrapper _analyzer;
        private readonly IDisposable _releaseSearcher;
        private readonly IDisposable _releaseReadTransaction;
        private readonly int _maxNumberOfOutputsPerDocument;

        protected readonly IState _state;
        private readonly IDisposable _readLock;

        private FastVectorHighlighter _highlighter;
        private FieldQuery _highlighterQuery;

        protected readonly IndexSearcher _searcher;

        private static readonly LuceneCleaner _luceneCleaner;

        static LuceneIndexReadOperation()
        {
            _luceneCleaner = new LuceneCleaner();
        }

        public LuceneIndexReadOperation(Index index, LuceneVoronDirectory directory, LuceneIndexSearcherHolder searcherHolder, QueryBuilderFactories queryBuilderFactories, Transaction readTransaction, IndexQueryServerSide query)
            : base(index, LoggingSource.Instance.GetLogger<LuceneIndexReadOperation>(index._indexStorage.DocumentDatabase.Name), queryBuilderFactories, query)
        {
            try
            {
                _analyzer = LuceneIndexingHelpers.CreateLuceneAnalyzer(index, index.Definition, forQuerying: true);
            }
            catch (Exception e)
            {
                throw new IndexAnalyzerException(e);
            }

            _maxNumberOfOutputsPerDocument = index.MaxNumberOfOutputsPerDocument;
            _indexType = index.Type;
            _indexHasBoostedFields = index.HasBoostedFields;
            _releaseReadTransaction = directory.SetTransaction(readTransaction, out _state);
            _releaseSearcher = searcherHolder.GetSearcher(readTransaction, _state, out _searcher);
            _readLock = _luceneCleaner.EnterRunningQueryReadLock();
        }

        public override long EntriesCount()
        {
            return Convert.ToInt64(_searcher.IndexReader.NumDocs());
        }

<<<<<<< HEAD
        public override IEnumerable<QueryResult> Query(IndexQueryServerSide query, QueryTimingsScope queryTimings, FieldsToFetch fieldsToFetch, Reference<long> totalResults, Reference<long> skippedResults,
            Reference<long> scannedDocuments, IQueryResultRetriever retriever, DocumentsOperationContext documentsContext, Func<string, SpatialField> getSpatialField, CancellationToken token)
=======
        public override IEnumerable<QueryResult> Query(IndexQueryServerSide query, QueryTimingsScope queryTimings, FieldsToFetch fieldsToFetch, Reference<int> totalResults, Reference<int> skippedResults,
            Reference<int> scannedDocuments, IQueryResultRetriever<QueriedDocument> retriever, DocumentsOperationContext documentsContext, Func<string, SpatialField> getSpatialField, CancellationToken token)
>>>>>>> 55736cc2
        {
            ExplanationOptions explanationOptions = null;

            // The reason why we keep distincts counts here, is because at the Lucene level there is no sorting unique accesse like we have 
            // in Corax with the SortingMatch. We have to know the page size to account for that. 
            var pageSize = query.PageSize;
            var isDistinctCount = pageSize == 0 && query.Metadata.IsDistinct;
            if (isDistinctCount)
                pageSize = int.MaxValue;
            var position = query.Start;

            if (position > int.MaxValue || pageSize > int.MaxValue)
                ThrowQueryWantToExceedsInt32();

            pageSize = LuceneGetPageSize(_searcher, pageSize);
            var docsToGet = pageSize;


            QueryTimingsScope luceneScope = null;
            QueryTimingsScope highlightingScope = null;
            QueryTimingsScope explanationsScope = null;

            if (queryTimings != null)
            {
                luceneScope = queryTimings.For(nameof(QueryTimingsScope.Names.Lucene), start: false);
                highlightingScope = query.Metadata.HasHighlightings
                    ? queryTimings.For(nameof(QueryTimingsScope.Names.Highlightings), start: false)
                    : null;
                explanationsScope = query.Metadata.HasExplanations
                    ? queryTimings.For(nameof(QueryTimingsScope.Names.Explanations), start: false)
                    : null;
            }

            var returnedResults = 0;

            // We are going to get the actual Lucene query evaluator. 
            var luceneQuery = GetLuceneQuery(documentsContext, query.Metadata, query.QueryParameters, _analyzer, QueryBuilderFactories);

            using (var queryFilter = GetQueryFilter(_index, query, documentsContext, skippedResults, scannedDocuments, retriever, queryTimings))
            using (GetSort(query, _index, getSpatialField, documentsContext, out var sort))
            using (var scope = new LuceneIndexQueryingScope(_indexType, query, fieldsToFetch, _searcher, retriever, _state))
            {
                // Most of the housekeeping work to be done at this level is for keeping track of duplicates, sorting and filtering when necesary. 

                if (query.Metadata.HasHighlightings)
                {
                    // If we have highlightings then we need to setup the Lucene objects that will attach to the evaluator in order
                    // to retrieve the fields and perform the transformations required by Highlightings. 
                    using (highlightingScope?.For(nameof(QueryTimingsScope.Names.Setup)))
                        SetupHighlighter(query, luceneQuery, documentsContext);
                }

                while (true)
                {
                    token.ThrowIfCancellationRequested();

                    // We are going to execute the query (EVAL) and the crawl the results in batches and in-order of score.                    
                    TopDocs search;
                    using (luceneScope?.Start())
                        search = ExecuteQuery(luceneQuery, (int)query.Start, (int)docsToGet, sort);

                    totalResults.Value = search.TotalHits;

                    // We need to filter out search results that had already been seen in previous batches.
                    scope.RecordAlreadyPagedItemsInPreviousPage(search, token);

                    for (; position < search.ScoreDocs.Length && pageSize > 0; position++)
                    {
                        token.ThrowIfCancellationRequested();

                        var scoreDoc = search.ScoreDocs[position];

                        // Retrieve the actual index entry from the Lucene index. 
                        global::Lucene.Net.Documents.Document document;
                        using (luceneScope?.Start())
                            document = _searcher.Doc(scoreDoc.Doc, _state);

                        var retrieverInput = new RetrieverInput(document, scoreDoc, _state);
                        if (retriever.TryGetKeyLucene(ref retrieverInput, out string key) && scope.WillProbablyIncludeInResults(key) == false)
                        {
                            // If either there is no valid projection or we have already seen this document before, we are skipping. 
                            skippedResults.Value++;
                            continue;
                        }
                        // We apply a document scan script if required.                       
                        var filterResult = queryFilter?.Apply(ref retrieverInput, key);
                        if (filterResult is not null and not FilterResult.Accepted)
                        {
                            if (filterResult is FilterResult.Skipped)
                                continue;
                            if (filterResult is FilterResult.LimitReached)
                                break;
                        }

                        // We are going to return the documents to the caller in a streaming fashion.
                        bool markedAsSkipped = false;
                        var r = retriever.Get(ref retrieverInput, token);

                        var parameters = new CreateQueryResultParameters(query, luceneQuery, scoreDoc, document, documentsContext, scope, highlightingScope,
                            explanationsScope, explanationOptions, isDistinctCount);

                        if (r.Document != null)
                        {
                            var qr = CreateQueryResult(r.Document, parameters, ref markedAsSkipped, skippedResults, ref returnedResults);

                            if (qr.Result == null)
                                continue;

                            yield return qr;
                        }
                        else if (r.List != null)
                        {
                            int numberOfProjectedResults = 0;
                            foreach (Document item in r.List)
                            {
                                var qr = CreateQueryResult(item, parameters, ref markedAsSkipped, skippedResults, ref returnedResults);

                                if (qr.Result == null)
                                    continue;

                                yield return qr;
                                numberOfProjectedResults++;
                            }

                            if (numberOfProjectedResults > 1)
                            {
                                totalResults.Value += numberOfProjectedResults - 1;
                            }
                        }
                        else
                        {
                            skippedResults.Value++;
                        }

                        if (returnedResults == pageSize)
                            yield break;
                    }

                    if (search.TotalHits == search.ScoreDocs.Length)
                        break;

                    if (returnedResults >= pageSize || scannedDocuments.Value >= query.FilterLimit)
                        break;

                    Debug.Assert(_maxNumberOfOutputsPerDocument > 0);

                    docsToGet += LuceneGetPageSize(_searcher, (long)(pageSize - returnedResults) * _maxNumberOfOutputsPerDocument);
                }

                if (isDistinctCount)
                    totalResults.Value = returnedResults;
            }
        }

        [DoesNotReturn]
        private static void ThrowQueryWantToExceedsInt32()
        {
            throw new InvalidDataException($"Lucene entries limit is int32 documents. ({int.MaxValue}).");
        }

        protected virtual QueryResult CreateQueryResult(Document doc, CreateQueryResultParameters parameters, ref bool markedAsSkipped, Reference<long> skippedResults, ref int returnedResults)
        {
            // We check again if we are going to be including this document.                             
            if (parameters.QueryingScope.TryIncludeInResults(doc) == false)
            {
                doc?.Dispose();

                if (markedAsSkipped == false)
                {
                    skippedResults.Value++;
                    markedAsSkipped = true;
                }

                return default;
            }

            returnedResults++;

            if (parameters.IsDistinctCount == false)
            {
                // If there are highlightings we retrieve them.
                Dictionary<string, Dictionary<string, string[]>> highlightings = null;
                if (parameters.Query.Metadata.HasHighlightings)
                {
                    using (parameters.HighlightingScope?.Start())
                        highlightings = GetHighlighterResults(parameters.Query, _searcher, parameters.ScoreDoc, doc, parameters.LuceneDocument, parameters.DocumentsContext);
                }

                // If we have been asked for explanations, we get them. 
                ExplanationResult explanation = null;
                if (parameters.Query.Metadata.HasExplanations)
                {
                    using (parameters.ExplanationsScope?.Start())
                    {
                        var explanationOptions = parameters.ExplanationOptions;

                        if (explanationOptions == null)
                            explanationOptions = parameters.Query.Metadata.Explanation.GetOptions(parameters.DocumentsContext, parameters.Query.QueryParameters);

                        explanation = GetQueryExplanations(explanationOptions, parameters.LuceneQuery, _searcher, parameters.ScoreDoc, doc, parameters.LuceneDocument);
                    }
                }

                // We return the document to the caller. 
                return new QueryResult { Result = doc, Highlightings = highlightings, Explanation = explanation };
            }

            return default;
        }

        private ExplanationResult GetQueryExplanations(ExplanationOptions options, Query luceneQuery, IndexSearcher searcher, ScoreDoc scoreDoc, Document document, global::Lucene.Net.Documents.Document luceneDocument)
        {
            string key;
            var hasGroupKey = options != null && string.IsNullOrWhiteSpace(options.GroupKey) == false;
            if (_indexType.IsMapReduce())
            {
                if (hasGroupKey)
                {
                    key = luceneDocument.Get(options.GroupKey, _state);
                    if (key == null && document.Data.TryGet(options.GroupKey, out object value))
                        key = value?.ToString();
                }
                else
                    key = luceneDocument.Get(Constants.Documents.Indexing.Fields.ReduceKeyHashFieldName, _state);
            }
            else
            {
                key = hasGroupKey
                    ? luceneDocument.Get(options.GroupKey, _state)
                    : document.Id;
            }

            return new ExplanationResult
            {
                Key = key,
                Explanation = searcher.Explain(luceneQuery, scoreDoc.Doc, _state)
            };
        }

        private Dictionary<string, Dictionary<string, string[]>> GetHighlighterResults(IndexQueryServerSide query, IndexSearcher searcher, ScoreDoc scoreDoc, Document document, global::Lucene.Net.Documents.Document luceneDocument, JsonOperationContext context)
        {
            Debug.Assert(_highlighter != null);
            Debug.Assert(_highlighterQuery != null);

            var results = new Dictionary<string, Dictionary<string, string[]>>();
            foreach (var highlighting in query.Metadata.Highlightings)
            {
                var fieldName = highlighting.Field.Value;
                var indexFieldName = query.Metadata.IsDynamic
                    ? AutoIndexField.GetSearchAutoIndexFieldName(fieldName)
                    : fieldName;

                var fragments = _highlighter.GetBestFragments(
                    _highlighterQuery,
                    searcher.IndexReader,
                    scoreDoc.Doc,
                    indexFieldName,
                    highlighting.FragmentLength,
                    highlighting.FragmentCount,
                    _state);

                if (fragments == null || fragments.Length == 0)
                    continue;

                var options = highlighting.GetOptions(context, query.QueryParameters);

                string key;
                if (options != null && string.IsNullOrWhiteSpace(options.GroupKey) == false)
                {
                    key = luceneDocument.Get(options.GroupKey, _state);
                }
                else
                {
                    key = document.Id ??
                          // map reduce index
                          luceneDocument.Get(Constants.Documents.Indexing.Fields.ReduceKeyValueFieldName, _state) ??
                          // projection? probably shouldn't happen
                          Guid.NewGuid().ToString();
                }

                if (results.TryGetValue(fieldName, out var result) == false)
                    results[fieldName] = result = new Dictionary<string, string[]>();

                if (result.TryGetValue(key, out var innerResult))
                {
                    Array.Resize(ref innerResult, innerResult.Length + fragments.Length);
                    Array.Copy(fragments, 0, innerResult, innerResult.Length, fragments.Length);
                }
                else
                    result[key] = fragments;
            }

            return results;
        }

        private void SetupHighlighter(IndexQueryServerSide query, Query luceneQuery, JsonOperationContext context)
        {
            var fragmentsBuilder = new PerFieldFragmentsBuilder(query, context);
            _highlighter = new FastVectorHighlighter(
                FastVectorHighlighter.DEFAULT_PHRASE_HIGHLIGHT,
                FastVectorHighlighter.DEFAULT_FIELD_MATCH,
                new SimpleFragListBuilder(),
                fragmentsBuilder);

            _highlighterQuery = _highlighter.GetFieldQuery(luceneQuery);
        }


<<<<<<< HEAD
        public override IEnumerable<QueryResult> IntersectQuery(IndexQueryServerSide query, FieldsToFetch fieldsToFetch, Reference<long> totalResults, Reference<long> skippedResults, Reference<long> scannedDocuments, IQueryResultRetriever retriever, DocumentsOperationContext documentsContext, Func<string, SpatialField> getSpatialField, CancellationToken token)
=======
        public override IEnumerable<QueryResult> IntersectQuery(IndexQueryServerSide query, FieldsToFetch fieldsToFetch, Reference<int> totalResults, Reference<int> skippedResults, Reference<int> scannedDocuments, IQueryResultRetriever<QueriedDocument> retriever, DocumentsOperationContext documentsContext, Func<string, SpatialField> getSpatialField, CancellationToken token)
>>>>>>> 55736cc2
        {
            var method = query.Metadata.Query.Where as MethodExpression;
            if (query.Start > int.MaxValue || query.PageSize > int.MaxValue)
                ThrowQueryWantToExceedsInt32();

            if (method == null)
                throw new InvalidQueryException($"Invalid intersect query. WHERE clause must contains just an intersect() method call while it got {query.Metadata.Query.Where.Type} expression", query.Metadata.QueryText, query.QueryParameters);

            var methodName = method.Name;

            if (string.Equals("intersect", methodName.Value, StringComparison.OrdinalIgnoreCase) == false)
                throw new InvalidQueryException($"Invalid intersect query. WHERE clause must contains just a single intersect() method call while it got '{methodName}' method", query.Metadata.QueryText, query.QueryParameters);

            if (method.Arguments.Count <= 1)
                throw new InvalidQueryException("The valid intersect query must have multiple intersect clauses.", query.Metadata.QueryText, query.QueryParameters);

            var subQueries = new Query[method.Arguments.Count];

            for (var i = 0; i < subQueries.Length; i++)
            {
                var whereExpression = method.Arguments[i] as QueryExpression;

                if (whereExpression == null)
                    throw new InvalidQueryException($"Invalid intersect query. The intersect clause at position {i} isn't a valid expression", query.Metadata.QueryText, query.QueryParameters);

                subQueries[i] = GetLuceneQuery(documentsContext, query.Metadata, whereExpression, query.QueryParameters, _analyzer, QueryBuilderFactories);
            }

            //Not sure how to select the page size here??? The problem is that only docs in this search can be part
            //of the final result because we're doing an intersection query (but we might exclude some of them)
            var pageSize = LuceneGetPageSize(_searcher, query.PageSize);
            int pageSizeBestGuess = LuceneGetPageSize(_searcher, ((long)query.Start + query.PageSize) * 2);
            int skippedResultsInCurrentLoop = 0;
            int previousBaseQueryMatches = 0;

            var firstSubDocumentQuery = subQueries[0];

            using (var queryFilter = GetQueryFilter(_index, query, documentsContext, skippedResults, scannedDocuments, retriever, null))
            using (GetSort(query, _index, getSpatialField, documentsContext, out var sort))
            using (var scope = new LuceneIndexQueryingScope(_indexType, query, fieldsToFetch, _searcher, retriever, _state))
            {
                //Do the first sub-query in the normal way, so that sorting, filtering etc is accounted for
                var search = ExecuteQuery(firstSubDocumentQuery, 0, pageSizeBestGuess, sort);
                var currentBaseQueryMatches = search.ScoreDocs.Length;
                var intersectionCollector = new IntersectionCollector(_searcher, search.ScoreDocs, _state);

                int intersectMatches;
                do
                {
                    token.ThrowIfCancellationRequested();
                    if (skippedResultsInCurrentLoop > 0)
                    {
                        // We get here because out first attempt didn't get enough docs (after INTERSECTION was calculated)
                        pageSizeBestGuess = pageSizeBestGuess * 2;

                        search = ExecuteQuery(firstSubDocumentQuery, 0, pageSizeBestGuess, sort);
                        previousBaseQueryMatches = currentBaseQueryMatches;
                        currentBaseQueryMatches = search.ScoreDocs.Length;
                        intersectionCollector = new IntersectionCollector(_searcher, search.ScoreDocs, _state);
                    }

                    for (var i = 1; i < subQueries.Length; i++)
                    {
                        _searcher.Search(subQueries[i], null, intersectionCollector, _state);
                    }

                    var currentIntersectResults = intersectionCollector.DocumentsIdsForCount(subQueries.Length).ToList();
                    intersectMatches = currentIntersectResults.Count;
                    skippedResultsInCurrentLoop = pageSizeBestGuess - intersectMatches;
                } while (intersectMatches < pageSize                      //stop if we've got enough results to satisfy the pageSize
                    && currentBaseQueryMatches < search.TotalHits           //stop if increasing the page size wouldn't make any difference
                    && previousBaseQueryMatches < currentBaseQueryMatches); //stop if increasing the page size didn't result in any more "base query" results

                var intersectResults = intersectionCollector.DocumentsIdsForCount(subQueries.Length).ToList();
                //It's hard to know what to do here, the TotalHits from the base search isn't really the TotalSize,
                //because it's before the INTERSECTION has been applied, so only some of those results make it out.
                //Trying to give an accurate answer is going to be too costly, so we aren't going to try.
                totalResults.Value = search.TotalHits;
                skippedResults.Value = skippedResultsInCurrentLoop;

                //Using the final set of results in the intersectionCollector
                int returnedResults = 0;
                for (int i = (int)query.Start; i < intersectResults.Count && (i - query.Start) < pageSizeBestGuess; i++)
                {
                    var indexResult = intersectResults[i];
                    var document = _searcher.Doc(indexResult.LuceneId, _state);

                    var retrieverInput = new RetrieverInput(document, new ScoreDoc(indexResult.LuceneId, indexResult.Score), _state);
                    if (retriever.TryGetKeyLucene(ref retrieverInput, out string key) && scope.WillProbablyIncludeInResults(key) == false)
                    {
                        skippedResults.Value++;
                        skippedResultsInCurrentLoop++;
                        continue;
                    }

                    var filterResult = queryFilter?.Apply(ref retrieverInput, key);
                    if (filterResult is not null and not FilterResult.Accepted)
                    {
                        if (filterResult is FilterResult.Skipped)
                            continue;
                        if (filterResult is FilterResult.LimitReached)
                            break;
                    }

                    var result = retriever.Get(ref retrieverInput, token);

                    if (result.Document != null)
                    {
                        var qr = CreateQueryResult(result.Document);
                        if (qr.Result == null)
                            continue;

                        yield return qr;
                    }
                    else if (result.List != null)
                    {
                        foreach (Document item in result.List)
                        {
                            var qr = CreateQueryResult(item);
                            if (qr.Result == null)
                                continue;

                            yield return qr;
                        }
                    }

                    QueryResult CreateQueryResult(Document d)
                    {
                        if (scope.TryIncludeInResults(d) == false)
                        {
                            d?.Dispose();

                            skippedResults.Value++;
                            skippedResultsInCurrentLoop++;
                            return default;
                        }

                        returnedResults++;

                        return new QueryResult
                        {
                            Result = d
                        };
                    }

                    if (returnedResults == pageSize)
                        yield break;
                }
            }
        }

        private TopDocs ExecuteQuery(Query documentQuery, int start, int pageSize, Sort sort)
        {
            if (sort == null && _indexHasBoostedFields == false && IsBoostedQuery(documentQuery) == false)
            {
                if (pageSize == int.MaxValue || pageSize >= _searcher.MaxDoc) // we want all docs, no sorting required
                {
                    using (var gatherAllCollector = new GatherAllCollector(Math.Min(pageSize, _searcher.MaxDoc)))
                    {
                        _searcher.Search(documentQuery, gatherAllCollector, _state);
                        return gatherAllCollector.ToTopDocs();
                    }
                }

                using (var noSortingCollector = new NonSortingCollector(Math.Abs(pageSize + start)))
                {
                    _searcher.Search(documentQuery, noSortingCollector, _state);
                    return noSortingCollector.ToTopDocs();
                }
            }

            var minPageSize = LuceneGetPageSize(_searcher, (long)pageSize + start);

            if (sort != null)
            {
                _searcher.SetDefaultFieldSortScoring(true, false);
                try
                {
                    return _searcher.Search(documentQuery, null, minPageSize, sort, _state);
                }
                finally
                {
                    _searcher.SetDefaultFieldSortScoring(false, false);
                }
            }

            if (minPageSize <= 0)
            {
                var result = _searcher.Search(documentQuery, null, 1, _state);
                return new TopDocs(result.TotalHits, Array.Empty<ScoreDoc>(), result.MaxScore);
            }
            return _searcher.Search(documentQuery, null, minPageSize, _state);
        }

        private static bool IsBoostedQuery(Query query)
        {
            if (query.Boost > 1)
                return true;

            if (!(query is BooleanQuery booleanQuery))
                return false;

            foreach (var clause in booleanQuery.Clauses)
            {
                if (clause.Query.Boost > 1)
                    return true;
            }

            return false;
        }

        private IDisposable GetSort(IndexQueryServerSide query, Index index, Func<string, SpatialField> getSpatialField, DocumentsOperationContext documentsContext, out Sort sort)
        {
            sort = null;
            if (query.PageSize == 0) // no need to sort when counting only
                return null;

            var orderByFields = query.Metadata.OrderBy;

            if (orderByFields == null)
            {
                if (index.Configuration.OrderByScoreAutomaticallyWhenBoostingIsInvolved == false || query.Metadata.HasBoost == false && index.HasBoostedFields == false)
                    return null;

                AssertCanOrderByScoreAutomaticallyWhenBoostingIsInvolved();
                sort = SortByFieldScore;
                return null;
            }

            int sortIndex = 0;
            var sortArray = new ArraySegment<SortField>(ArrayPool<SortField>.Shared.Rent(orderByFields.Length), sortIndex, orderByFields.Length);

            foreach (var field in orderByFields)
            {
                if (field.OrderingType == OrderByFieldType.Random)
                {
                    string value = null;
                    if (field.Arguments != null && field.Arguments.Length > 0)
                        value = field.Arguments[0].NameOrValue;

                    sortArray[sortIndex++] = new RandomSortField(value);
                    continue;
                }

                if (field.OrderingType == OrderByFieldType.Score)
                {
                    if (field.Ascending)
                        sortArray[sortIndex++] = SortField.FIELD_SCORE;
                    else
                        sortArray[sortIndex++] = new SortField(null, 0, true);
                    continue;
                }

                if (field.OrderingType == OrderByFieldType.Distance)
                {
                    var spatialField = getSpatialField(field.Name);

                    int lastArgument;
                    IPoint point;
                    switch (field.Method)
                    {
                        case MethodType.Spatial_Circle:
                            var cLatitude = field.Arguments[1].GetDouble(query.QueryParameters);
                            var cLongitude = field.Arguments[2].GetDouble(query.QueryParameters);
                            lastArgument = 2;
                            point = spatialField.ReadPoint(cLatitude, cLongitude).Center;
                            break;
                        case MethodType.Spatial_Wkt:
                            var wkt = field.Arguments[0].GetString(query.QueryParameters);
                            SpatialUnits? spatialUnits = null;
                            lastArgument = 1;
                            if (field.Arguments.Length > 1)
                            {
                                spatialUnits = Enum.Parse<SpatialUnits>(field.Arguments[1].GetString(query.QueryParameters), ignoreCase: true);
                                lastArgument = 2;
                            }

                            point = spatialField.ReadShape(wkt, spatialUnits).Center;
                            break;
                        case MethodType.Spatial_Point:
                            var pLatitude = field.Arguments[0].GetDouble(query.QueryParameters);
                            var pLongitude = field.Arguments[1].GetDouble(query.QueryParameters);
                            lastArgument = 2;
                            point = spatialField.ReadPoint(pLatitude, pLongitude).Center;
                            break;
                        default:
                            throw new ArgumentOutOfRangeException();
                    }

                    var roundTo = field.Arguments.Length > lastArgument ?
                        field.Arguments[lastArgument].GetDouble(query.QueryParameters)
                        : 0;

                    var dsort = new SpatialDistanceFieldComparatorSource(spatialField, point, query, roundTo);
                    sortArray[sortIndex++] = new SortField(field.Name, dsort, field.Ascending == false);
                    continue;
                }

                var fieldName = field.Name.Value;
                var sortOptions = SortField.STRING;

                switch (field.OrderingType)
                {
                    case OrderByFieldType.Custom:
                        var cName = field.Arguments[0].NameOrValue;
                        var cSort = new CustomComparatorSource(cName, _index.DocumentDatabase.Name, query);
                        sortArray[sortIndex++] = new SortField(fieldName, cSort, field.Ascending == false);
                        continue;
                    case OrderByFieldType.AlphaNumeric:
                        var anSort = new AlphaNumericComparatorSource(documentsContext);
                        sortArray[sortIndex++] = new SortField(fieldName, anSort, field.Ascending == false);
                        continue;
                    case OrderByFieldType.Long:
                        sortOptions = SortField.LONG;
                        fieldName += Constants.Documents.Indexing.Fields.RangeFieldSuffixLong;
                        break;
                    case OrderByFieldType.Double:
                        sortOptions = SortField.DOUBLE;
                        fieldName += Constants.Documents.Indexing.Fields.RangeFieldSuffixDouble;
                        break;
                    case OrderByFieldType.Implicit:
                        if (index.Configuration.OrderByTicksAutomaticallyWhenDatesAreInvolved && index.IndexFieldsPersistence.HasTimeValues(fieldName))
                        {
                            sortOptions = SortField.LONG;
                            fieldName += Constants.Documents.Indexing.Fields.TimeFieldSuffix;
                        }
                        break;
                }

                sortArray[sortIndex++] = new SortField(fieldName, sortOptions, field.Ascending == false);
            }

            sort = new Sort(sortArray);
            return new ReturnSort(sortArray);
        }

        private readonly struct ReturnSort : IDisposable
        {
            private readonly ArraySegment<SortField> _sortArray;

            public ReturnSort(ArraySegment<SortField> sortArray)
            {
                _sortArray = sortArray;
            }

            public void Dispose()
            {
                ArrayPool<SortField>.Shared.Return(_sortArray.Array, clearArray: true);
            }
        }

        public override SortedSet<string> Terms(string field, string fromValue, long pageSize, CancellationToken token)
        {
            var results = new SortedSet<string>(StringComparer.Ordinal);
            using (var termDocs = _searcher.IndexReader.HasDeletions ? _searcher.IndexReader.TermDocs(_state) : null)
            using (var termEnum = _searcher.IndexReader.Terms(new Term(field, fromValue ?? string.Empty), _state))
            {
                if (string.IsNullOrEmpty(fromValue) == false) // need to skip this value
                {
                    while (termEnum.Term == null || fromValue.Equals(termEnum.Term.Text))
                    {
                        token.ThrowIfCancellationRequested();

                        if (termEnum.Next(_state) == false)
                            return results;
                    }
                }
                while (termEnum.Term == null ||
                    field.Equals(termEnum.Term.Field))
                {
                    token.ThrowIfCancellationRequested();

                    if (termEnum.Term != null)
                    {
                        var canAdd = true;
                        if (termDocs != null)
                        {
                            // if we have deletions we need to check
                            // if there are any documents with that term left
                            termDocs.Seek(termEnum.Term, _state);
                            canAdd = termDocs.Next(_state);
                        }

                        if (canAdd)
                            results.Add(termEnum.Term.Text);
                    }

                    if (results.Count >= pageSize)
                        break;

                    if (termEnum.Next(_state) == false)
                        break;
                }
            }

            return results;
        }

        public override IEnumerable<QueryResult> MoreLikeThis(
            IndexQueryServerSide query,
            IQueryResultRetriever<QueriedDocument> retriever,
            DocumentsOperationContext context,
            CancellationToken token)
        {
            IDisposable releaseServerContext = null;
            IDisposable closeServerTransaction = null;
            TransactionOperationContext serverContext = null;
            MoreLikeThisQuery moreLikeThisQuery;

            try
            {
                if (query.Metadata.HasCmpXchg)
                {
                    releaseServerContext = context.DocumentDatabase.ServerStore.ContextPool.AllocateOperationContext(out serverContext);
                    closeServerTransaction = serverContext.OpenReadTransaction();
                }

                using (closeServerTransaction)
                    moreLikeThisQuery = LuceneQueryBuilder.BuildMoreLikeThisQuery(serverContext, context, query.Metadata, _index, query.Metadata.Query.Where, query.QueryParameters, _analyzer, QueryBuilderFactories);
            }
            finally
            {
                releaseServerContext?.Dispose();
            }

            var options = moreLikeThisQuery.Options != null ? JsonDeserializationServer.MoreLikeThisOptions(moreLikeThisQuery.Options) : MoreLikeThisOptions.Default;

            HashSet<string> stopWords = null;
            if (string.IsNullOrWhiteSpace(options.StopWordsDocumentId) == false)
            {
                var stopWordsDoc = context.DocumentDatabase.DocumentsStorage.Get(context, options.StopWordsDocumentId);
                if (stopWordsDoc == null)
                    throw new InvalidOperationException($"Stop words document {options.StopWordsDocumentId} could not be found");

                if (stopWordsDoc.Data.TryGet(nameof(MoreLikeThisStopWords.StopWords), out BlittableJsonReaderArray value) && value != null)
                {
                    stopWords = new HashSet<string>(StringComparer.OrdinalIgnoreCase);
                    for (var i = 0; i < value.Length; i++)
                        stopWords.Add(value.GetStringByIndex(i));
                }
            }

            var ir = _searcher.IndexReader;
            var mlt = new RavenMoreLikeThis(ir, options, _state);

            int? baseDocId = null;

            if (moreLikeThisQuery.BaseDocument == null)
            {
                var td = _searcher.Search(moreLikeThisQuery.BaseDocumentQuery, 1, _state);

                // get the current Lucene docid for the given RavenDB doc ID
                if (td.ScoreDocs.Length == 0)
                    throw new InvalidOperationException($"Given filtering expression '{query.Query}' did not yield any documents that could be used as a base of comparison");

                baseDocId = td.ScoreDocs[0].Doc;
            }

            if (stopWords != null)
                mlt.SetStopWords(stopWords);

            string[] fieldNames;
            if (options.Fields != null && options.Fields.Length > 0)
                fieldNames = options.Fields;
            else
                fieldNames = ir.GetFieldNames(IndexReader.FieldOption.INDEXED)
                    .Where(x => x != Constants.Documents.Indexing.Fields.DocumentIdFieldName && x != Constants.Documents.Indexing.Fields.SourceDocumentIdFieldName && x != Constants.Documents.Indexing.Fields.ReduceKeyHashFieldName)
                    .ToArray();

            mlt.SetFieldNames(fieldNames);
            mlt.Analyzer = _analyzer;

            var pageSize = LuceneGetPageSize(_searcher, query.PageSize);

            Query mltQuery;
            if (baseDocId.HasValue)
            {
                mltQuery = mlt.Like(baseDocId.Value);
            }
            else
            {
                using (var blittableJson = ParseJsonStringIntoBlittable(moreLikeThisQuery.BaseDocument, context))
                    mltQuery = mlt.Like(blittableJson);
            }

            var tsdc = TopScoreDocCollector.Create(pageSize, true);

            if (moreLikeThisQuery.FilterQuery != null && moreLikeThisQuery.FilterQuery is MatchAllDocsQuery == false)
            {
                mltQuery = new BooleanQuery
                {
                    {mltQuery, Occur.MUST},
                    {moreLikeThisQuery.FilterQuery, Occur.MUST}
                };
            }

            _searcher.Search(mltQuery, tsdc, _state);
            var hits = tsdc.TopDocs().ScoreDocs;

            var ids = new HashSet<string>(StringComparer.OrdinalIgnoreCase);

            for (int i = 0; i < hits.Length; i++)
            {
                var hit = hits[i];
                token.ThrowIfCancellationRequested();

                if (hit.Doc == baseDocId)
                    continue;

                var doc = _searcher.Doc(hit.Doc, _state);
                var id = doc.Get(Constants.Documents.Indexing.Fields.DocumentIdFieldName, _state) ?? doc.Get(Constants.Documents.Indexing.Fields.ReduceKeyHashFieldName, _state);
                if (id == null)
                    continue;

                if (ids.Add(id) == false)
                    continue;

                var retrieverInput = new RetrieverInput(doc, hit, _state);
                var result = retriever.Get(ref retrieverInput, token);
                if (result.Document != null)
                {
                    yield return new QueryResult
                    {
                        Result = result.Document
                    };
                }
                else if (result.List != null)
                {
                    foreach (Document item in result.List)
                    {
                        yield return new QueryResult
                        {
                            Result = item
                        };
                    }
                }
            }
        }

        public override IEnumerable<BlittableJsonReaderObject> IndexEntries(IndexQueryServerSide query, Reference<long> totalResults, DocumentsOperationContext documentsContext, Func<string, SpatialField> getSpatialField, bool ignoreLimit, CancellationToken token)
        {
            if (query.PageSize > int.MaxValue || query.Start > int.MaxValue)
                ThrowQueryWantToExceedsInt32();

            var docsToGet = LuceneGetPageSize(_searcher, query.PageSize);
            var position = query.Start;

            var luceneQuery = GetLuceneQuery(documentsContext, query.Metadata, query.QueryParameters, _analyzer, QueryBuilderFactories);
            using (GetSort(query, _index, getSpatialField, documentsContext, out var sort))
            {
                var search = ExecuteQuery(luceneQuery, (int)query.Start, docsToGet, sort);
                var termsDocs = IndexedTerms.ReadAllEntriesFromIndex(_searcher.IndexReader, documentsContext, ignoreLimit, _state);

                totalResults.Value = search.TotalHits;

                for (var index = position; index < search.ScoreDocs.Length; index++)
                {
                    token.ThrowIfCancellationRequested();

                    var scoreDoc = search.ScoreDocs[index];
                    var document = termsDocs[scoreDoc.Doc];

                    yield return document;
                }
            }
        }

        public override IEnumerable<string> DynamicEntriesFields(HashSet<string> staticFields)
        {
            foreach (var fieldName in _searcher
                .IndexReader
                .GetFieldNames(IndexReader.FieldOption.ALL))
            {
                if (staticFields.Contains(fieldName))
                    continue;

                if (fieldName == Constants.Documents.Indexing.Fields.ReduceKeyHashFieldName
                    || fieldName == Constants.Documents.Indexing.Fields.ReduceKeyValueFieldName
                    || fieldName == Constants.Documents.Indexing.Fields.ValueFieldName
                    || fieldName == Constants.Documents.Indexing.Fields.DocumentIdFieldName
                    || fieldName == Constants.Documents.Indexing.Fields.SourceDocumentIdFieldName)
                    continue;

                if (fieldName.EndsWith(LuceneDocumentConverterBase.ConvertToJsonSuffix) ||
                    fieldName.EndsWith(LuceneDocumentConverterBase.IsArrayFieldSuffix) ||
                    fieldName.EndsWith(Constants.Documents.Indexing.Fields.RangeFieldSuffix) ||
                    fieldName.EndsWith(Constants.Documents.Indexing.Fields.TimeFieldSuffix))
                    continue;

                yield return fieldName;
            }
        }

        public override void Dispose()
        {
            using (_readLock)
            {
                base.Dispose();
                _analyzer?.Dispose();
                _releaseSearcher?.Dispose();
                _releaseReadTransaction?.Dispose();
            }
        }

        protected readonly struct CreateQueryResultParameters
        {
            public readonly IndexQueryServerSide Query;
            public readonly Query LuceneQuery;
            public readonly ScoreDoc ScoreDoc;
            public readonly global::Lucene.Net.Documents.Document LuceneDocument;
            public readonly DocumentsOperationContext DocumentsContext;
            public readonly LuceneIndexQueryingScope QueryingScope;
            public readonly QueryTimingsScope HighlightingScope;
            public readonly QueryTimingsScope ExplanationsScope;
            public readonly ExplanationOptions ExplanationOptions;
            public readonly bool IsDistinctCount;

            public CreateQueryResultParameters(IndexQueryServerSide query, Query luceneQuery, ScoreDoc scoreDoc,
                global::Lucene.Net.Documents.Document luceneDocument, DocumentsOperationContext documentsContext,
                LuceneIndexQueryingScope queryingScope, QueryTimingsScope highlightingScope, QueryTimingsScope explanationsScope, ExplanationOptions explanationOptions,
                bool isDistinctCount)
            {
                Query = query;
                LuceneQuery = luceneQuery;
                ScoreDoc = scoreDoc;
                LuceneDocument = luceneDocument;
                DocumentsContext = documentsContext;
                QueryingScope = queryingScope;
                HighlightingScope = highlightingScope;
                ExplanationsScope = explanationsScope;
                ExplanationOptions = explanationOptions;
                IsDistinctCount = isDistinctCount;
            }
        }
    }
}<|MERGE_RESOLUTION|>--- conflicted
+++ resolved
@@ -93,13 +93,8 @@
             return Convert.ToInt64(_searcher.IndexReader.NumDocs());
         }
 
-<<<<<<< HEAD
         public override IEnumerable<QueryResult> Query(IndexQueryServerSide query, QueryTimingsScope queryTimings, FieldsToFetch fieldsToFetch, Reference<long> totalResults, Reference<long> skippedResults,
-            Reference<long> scannedDocuments, IQueryResultRetriever retriever, DocumentsOperationContext documentsContext, Func<string, SpatialField> getSpatialField, CancellationToken token)
-=======
-        public override IEnumerable<QueryResult> Query(IndexQueryServerSide query, QueryTimingsScope queryTimings, FieldsToFetch fieldsToFetch, Reference<int> totalResults, Reference<int> skippedResults,
-            Reference<int> scannedDocuments, IQueryResultRetriever<QueriedDocument> retriever, DocumentsOperationContext documentsContext, Func<string, SpatialField> getSpatialField, CancellationToken token)
->>>>>>> 55736cc2
+            Reference<long> scannedDocuments, IQueryResultRetriever<QueriedDocument> retriever, DocumentsOperationContext documentsContext, Func<string, SpatialField> getSpatialField, CancellationToken token)
         {
             ExplanationOptions explanationOptions = null;
 
@@ -408,11 +403,7 @@
         }
 
 
-<<<<<<< HEAD
-        public override IEnumerable<QueryResult> IntersectQuery(IndexQueryServerSide query, FieldsToFetch fieldsToFetch, Reference<long> totalResults, Reference<long> skippedResults, Reference<long> scannedDocuments, IQueryResultRetriever retriever, DocumentsOperationContext documentsContext, Func<string, SpatialField> getSpatialField, CancellationToken token)
-=======
-        public override IEnumerable<QueryResult> IntersectQuery(IndexQueryServerSide query, FieldsToFetch fieldsToFetch, Reference<int> totalResults, Reference<int> skippedResults, Reference<int> scannedDocuments, IQueryResultRetriever<QueriedDocument> retriever, DocumentsOperationContext documentsContext, Func<string, SpatialField> getSpatialField, CancellationToken token)
->>>>>>> 55736cc2
+        public override IEnumerable<QueryResult> IntersectQuery(IndexQueryServerSide query, FieldsToFetch fieldsToFetch, Reference<long> totalResults, Reference<long> skippedResults, Reference<long> scannedDocuments, IQueryResultRetriever<QueriedDocument> retriever, DocumentsOperationContext documentsContext, Func<string, SpatialField> getSpatialField, CancellationToken token)
         {
             var method = query.Metadata.Query.Where as MethodExpression;
             if (query.Start > int.MaxValue || query.PageSize > int.MaxValue)
