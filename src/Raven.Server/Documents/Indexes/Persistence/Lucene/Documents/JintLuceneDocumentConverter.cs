--- conflicted
+++ resolved
@@ -1,10 +1,7 @@
 ﻿using System;
 using System.Collections.Generic;
 using System.Linq;
-<<<<<<< HEAD
-=======
 using System.Runtime.InteropServices;
->>>>>>> dd9ea1ef
 using Jint;
 using Jint.Native;
 using Jint.Native.Object;
@@ -107,7 +104,7 @@
                 float? propertyBoost;
                 int numberOfCreatedFields = 0;
                 JsValue actualValue;
-                
+
                 if (isDynamicFieldEnumerable)
                 {
                     do
@@ -243,7 +240,7 @@
                     context: indexContext);
                 return GetRegularFields(instance, field, CreateValueForIndexing(value, propertyBoost), indexContext, sourceDocument, out _);
             }
-            
+
             bool IsDynamicFieldEnumerable(JsValue propertyDescriptorValue, string propertyAsString, IndexField field, out IEnumerator<JsValue> iterator)
             {
                 iterator = Enumerable.Empty<JsValue>().GetEnumerator();
@@ -259,8 +256,8 @@
 
                 return TryDetectDynamicFieldCreation(propertyAsString, valueAsObject, field) is not null
                        || valueAsObject.HasOwnProperty(SpatialPropertyName);
-            }
-            
+                }
+
             static bool IsObject(JsValue value)
             {
                 return value.IsObject() && value.IsArray() == false;
@@ -287,7 +284,7 @@
                 }
             }
         }
-        
+
         private static bool TryGetBoostedValue(ObjectInstance valueToCheck, out JsValue value, out float? boost)
         {
             value = JsValue.Undefined;
