--- conflicted
+++ resolved
@@ -32,13 +32,8 @@
 
         public static IPropertyAccessor Create(Type type, object instance)
         {
-<<<<<<< HEAD
             if (type == typeof(JsObject))
-                return new JintPropertyAccessor(null);
-=======
-            if (type == typeof(ObjectInstance))
                 return new JintPropertyAccessor(null, null);
->>>>>>> 962278b7
 
             if (instance is Dictionary<string, object> dict)
                 return DictionaryAccessor.Create(dict);
@@ -166,13 +161,8 @@
 
         internal static IPropertyAccessor CreateMapReduceOutputAccessor(Type type, object instance, List<IndexFieldBase> orderedMapFields, Dictionary<string, CompiledIndexField> groupByFields, bool isObjectInstance = false)
         {
-<<<<<<< HEAD
             if (isObjectInstance || type == typeof(JsObject) || type.IsSubclassOf(typeof(ObjectInstance)))
-                return new JintPropertyAccessor(groupByFields);
-=======
-            if (isObjectInstance || type == typeof(ObjectInstance) || type.IsSubclassOf(typeof(ObjectInstance)))
                 return new JintPropertyAccessor(orderedMapFields, groupByFields);
->>>>>>> 962278b7
 
             if (instance is Dictionary<string, object> dict)
                 return DictionaryAccessor.Create(dict, orderedMapFields, groupByFields);
