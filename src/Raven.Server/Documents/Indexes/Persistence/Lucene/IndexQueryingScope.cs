--- conflicted
+++ resolved
@@ -94,11 +94,7 @@
             for (; _alreadyScannedForDuplicates < _query.Start; _alreadyScannedForDuplicates++)
             {
                 var scoreDoc = search.ScoreDocs[_alreadyScannedForDuplicates];
-<<<<<<< HEAD
-                var result = _retriever.Get(_searcher.Doc(scoreDoc.Doc, _state), scoreDoc, _state);
-=======
-                var document = _retriever.Get(_searcher.Doc(scoreDoc.Doc, _state), scoreDoc, _state, token);
->>>>>>> b3f1dcb0
+                var result = _retriever.Get(_searcher.Doc(scoreDoc.Doc, _state), scoreDoc, _state, token);
 
                 if (result.Document != null)
                 {
