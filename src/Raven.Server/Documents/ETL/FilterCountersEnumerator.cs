--- conflicted
+++ resolved
@@ -14,12 +14,7 @@
         private readonly DocumentsOperationContext _context;
         private readonly long _lastProcessedDocEtagInBatch;
 
-<<<<<<< HEAD
-        public FilterCountersEnumerator(IEnumerator<CounterGroupDetail> counters, EtlStatsScope stats, DocumentsStorage docsStorage, DocumentsOperationContext context)
-=======
-        public FilterCountersEnumerator(IEnumerator<CounterDetail> counters, EtlStatsScope stats, DocumentsStorage docsStorage, DocumentsOperationContext context,
-            long lastProcessedDocEtagInBatch)
->>>>>>> 577eab11
+        public FilterCountersEnumerator(IEnumerator<CounterGroupDetail> counters, EtlStatsScope stats, DocumentsStorage docsStorage, DocumentsOperationContext context, long lastProcessedDocEtagInBatch)
         {
             _counters = counters;
             _stats = stats;
