﻿using System;
using System.Collections.Concurrent;
using System.Collections.Generic;
using System.Diagnostics;
using System.Linq;
using System.Text;
using System.Threading;
using Raven.Client.Documents.Changes;
using Raven.Client.Documents.Operations.ConnectionStrings;
using Raven.Client.Documents.Operations.Counters;
using Raven.Client.Documents.Operations.ETL;
using Raven.Client.Documents.Operations.ETL.SQL;
using Raven.Client.Documents.Operations.OngoingTasks;
using Raven.Client.Exceptions.Documents.Patching;
using Raven.Client.Json.Serialization;
using Raven.Client.ServerWide;
using Raven.Client.Util;
using Raven.Server.Documents.ETL.Metrics;
using Raven.Server.Documents.ETL.Providers.Raven;
using Raven.Server.Documents.ETL.Providers.Raven.Test;
using Raven.Server.Documents.ETL.Providers.SQL;
using Raven.Server.Documents.ETL.Providers.SQL.RelationalWriters;
using Raven.Server.Documents.ETL.Stats;
using Raven.Server.Documents.ETL.Test;
using Raven.Server.Documents.Replication.ReplicationItems;
using Raven.Server.Documents.TimeSeries;
using Raven.Server.NotificationCenter.Notifications;
using Raven.Server.NotificationCenter.Notifications.Details;
using Raven.Server.ServerWide;
using Raven.Server.ServerWide.Commands.ETL;
using Raven.Server.ServerWide.Context;
using Raven.Server.ServerWide.Memory;
using Raven.Server.Utils;
using Sparrow;
using Sparrow.Logging;
using Sparrow.LowMemory;
using Sparrow.Threading;
using Sparrow.Utils;
using Size = Sparrow.Size;

namespace Raven.Server.Documents.ETL
{
    public abstract class EtlProcess : IDisposable
    {
        public string Tag { get; protected set; }

        public abstract EtlType EtlType { get; }
        
        public abstract long TaskId { get; }

        public EtlProcessStatistics Statistics { get; protected set; }

        public EtlMetricsCountersManager Metrics { get; protected set; }

        public string Name { get; protected set; }

        public string ConfigurationName { get; protected set; }

        public string TransformationName { get; protected set; }

        public TimeSpan? FallbackTime { get; protected set; }

        public abstract void Start();

        public abstract void Stop(string reason);

        public abstract void Dispose();

        public abstract void Reset();

        public abstract void NotifyAboutWork(DatabaseChange change);

        public abstract bool ShouldTrackCounters();
        
        public abstract bool ShouldTrackTimeSeries();

        public abstract EtlPerformanceStats[] GetPerformanceStats();

        public abstract EtlStatsAggregator GetLatestPerformanceStats();

        public abstract OngoingTaskConnectionStatus GetConnectionStatus();

        public abstract EtlProcessProgress GetProgress(DocumentsOperationContext documentsContext);

        public static EtlProcessState GetProcessState(DocumentDatabase database, string configurationName, string transformationName)
        {
            using (database.ServerStore.ContextPool.AllocateOperationContext(out TransactionOperationContext context))
            using (context.OpenReadTransaction())
            {
                var stateBlittable = database.ServerStore.Cluster.Read(context, EtlProcessState.GenerateItemName(database.Name, configurationName, transformationName));

                if (stateBlittable != null)
                {
                    return JsonDeserializationClient.EtlProcessState(stateBlittable);
                }

                return new EtlProcessState();
            }
        }
    }

    public abstract class EtlProcess<TExtracted, TTransformed, TConfiguration, TConnectionString> : EtlProcess, ILowMemoryHandler where TExtracted : ExtractedItem
        where TConfiguration : EtlConfiguration<TConnectionString>
        where TConnectionString : ConnectionString
    {
        private static readonly Size DefaultMaximumMemoryAllocation = new Size(32, SizeUnit.Megabytes);
        internal const int MinBatchSize = 64;

        private readonly ManualResetEventSlim _waitForChanges = new ManualResetEventSlim();
        private CancellationTokenSource _cts;
        private readonly HashSet<string> _collections;

        private readonly ConcurrentQueue<EtlStatsAggregator> _lastEtlStats =
            new ConcurrentQueue<EtlStatsAggregator>();

        private Size _currentMaximumAllowedMemory = DefaultMaximumMemoryAllocation;
        private NativeMemory.ThreadStats _threadAllocations;
        private PoolOfThreads.LongRunningWork _longRunningWork;
        private readonly MultipleUseFlag _lowMemoryFlag = new MultipleUseFlag();
        private EtlStatsAggregator _lastStats;
        private EtlProcessState _lastProcessState;
        private int _statsId;

        private TestMode _testMode;

        protected readonly Transformation Transformation;
        protected readonly Logger Logger;
        protected readonly DocumentDatabase Database;
        private readonly ServerStore _serverStore;

        public readonly TConfiguration Configuration;

        protected EtlProcess(Transformation transformation, TConfiguration configuration, DocumentDatabase database, ServerStore serverStore, string tag)
        {
            Transformation = transformation;
            Configuration = configuration;
            _cts = CancellationTokenSource.CreateLinkedTokenSource(database.DatabaseShutdown);
            Tag = tag;
            ConfigurationName = Configuration.Name;
            TransformationName = Transformation.Name;
            Name = $"{Configuration.Name}/{Transformation.Name}";
            Logger = LoggingSource.Instance.GetLogger(database.Name, GetType().FullName);
            Database = database;
            _serverStore = serverStore;
            Statistics = new EtlProcessStatistics(Tag, Name, Database.NotificationCenter);

            if (transformation.ApplyToAllDocuments == false)
                _collections = new HashSet<string>(Transformation.Collections, StringComparer.OrdinalIgnoreCase);

            _lastProcessState = GetProcessState(Database, Configuration.Name, Transformation.Name);
        }

        protected CancellationToken CancellationToken => _cts.Token;

        protected abstract IEnumerator<TExtracted> ConvertDocsEnumerator(DocumentsOperationContext context, IEnumerator<Document> docs, string collection);

        protected abstract IEnumerator<TExtracted> ConvertTombstonesEnumerator(DocumentsOperationContext context, IEnumerator<Tombstone> tombstones, string collection, bool trackAttachments);

        protected abstract IEnumerator<TExtracted> ConvertAttachmentTombstonesEnumerator(DocumentsOperationContext context, IEnumerator<Tombstone> tombstones, List<string> collections);

        protected abstract IEnumerator<TExtracted> ConvertCountersEnumerator(DocumentsOperationContext context, IEnumerator<CounterGroupDetail> counters, string collection);
        
        protected abstract IEnumerator<TExtracted> ConvertTimeSeriesEnumerator(DocumentsOperationContext context, IEnumerator<TimeSeriesSegmentEntry> timeSeries, string collection);
        
        protected abstract IEnumerator<TExtracted> ConvertTimeSeriesDeletedRangeEnumerator(DocumentsOperationContext context, IEnumerator<TimeSeriesDeletedRangeItem> timeSeries, string collection);

        protected abstract bool ShouldTrackAttachmentTombstones();
        
        public override long TaskId => Configuration.TaskId;

        private void Extract(DocumentsOperationContext context, ExtractedItemsEnumerator<TExtracted> merged, long fromEtag, EtlItemType type, EtlStatsScope stats, DisposableScope scope)
        {
            switch (type)
            {
                case EtlItemType.Document:
                    ExtractDocuments(context, merged, fromEtag, stats, scope);
                    break;
                case EtlItemType.CounterGroup:
                    ExtractCounters(context, merged, fromEtag, stats, scope);
                    break;
                case EtlItemType.TimeSeries:
                    ExtractTimeSeries(context, merged, fromEtag, stats, scope);
                    break;
                default:
                    throw new NotSupportedException($"Invalid ETL item type: {type}");
            }
        }
        
        private void ExtractDocuments(
            DocumentsOperationContext context, 
            ExtractedItemsEnumerator<TExtracted> merged, 
            long fromEtag, 
            EtlStatsScope stats,
            DisposableScope scope)
        {

            if (Transformation.ApplyToAllDocuments)
            {
                var docs = Database.DocumentsStorage.GetDocumentsFrom(context, fromEtag, 0, long.MaxValue).GetEnumerator();
                scope.EnsureDispose(docs);
                merged.AddEnumerator(ConvertDocsEnumerator(context, docs, null));

                // when collection isn't specified this will get the tombstones for docs, attachments & revisions in a single enumerator
                // otherwise we will handle attachment and documents in a dedicated enumerator

                var tombstones = Database.DocumentsStorage.GetTombstonesFrom(context, fromEtag, 0, long.MaxValue).GetEnumerator();
                scope.EnsureDispose(tombstones);
                merged.AddEnumerator(ConvertTombstonesEnumerator(context, tombstones, null, trackAttachments: ShouldTrackAttachmentTombstones()));
            }
            else
            {
                foreach (var collection in Transformation.Collections)
                {
                    var docs = Database.DocumentsStorage.GetDocumentsFrom(context, collection, fromEtag, 0, long.MaxValue).GetEnumerator();
                    scope.EnsureDispose(docs);
                    merged.AddEnumerator(ConvertDocsEnumerator(context, docs, collection));

                    var tombstones = Database.DocumentsStorage.GetTombstonesFrom(context, collection, fromEtag, 0, long.MaxValue).GetEnumerator();
                    scope.EnsureDispose(tombstones);
                    merged.AddEnumerator(ConvertTombstonesEnumerator(context, tombstones, collection, trackAttachments: false));
                }

                if (ShouldTrackAttachmentTombstones())
                {
                    var attachmentTombstones = Database.DocumentsStorage.GetAttachmentTombstonesFrom(context, fromEtag, 0, long.MaxValue).GetEnumerator();
                    scope.EnsureDispose(attachmentTombstones);
                    merged.AddEnumerator(ConvertAttachmentTombstonesEnumerator(context, attachmentTombstones, Transformation.Collections));
                }
            }
        }
                
        private void ExtractCounters(DocumentsOperationContext context,
            ExtractedItemsEnumerator<TExtracted> merged,
            long fromEtag,
            EtlStatsScope stats,
            DisposableScope scope)
        {
            if (Transformation.ApplyToAllDocuments)
            {
                var counters = Database.DocumentsStorage.CountersStorage.GetCountersFrom(context, fromEtag, 0, long.MaxValue).GetEnumerator();
                scope.EnsureDispose(counters);
                merged.AddEnumerator(ConvertCountersEnumerator(context, counters, null));
            }
            else
            {
                foreach (var collection in Transformation.Collections)
                {
                    var counters = Database.DocumentsStorage.CountersStorage.GetCountersFrom(context, collection, fromEtag, 0, long.MaxValue).GetEnumerator();
                    scope.EnsureDispose(counters);
                    merged.AddEnumerator(ConvertCountersEnumerator(context, counters, collection));
                }
            }
        }
        
        private void ExtractTimeSeries(DocumentsOperationContext context,
            ExtractedItemsEnumerator<TExtracted> merged,
            long fromEtag,
            EtlStatsScope stats,
            DisposableScope scope)
        {
            if (Transformation.ApplyToAllDocuments)
            {
                var timeSeries = Database.DocumentsStorage.TimeSeriesStorage.GetTimeSeriesFrom(context, fromEtag, long.MaxValue).GetEnumerator();
                scope.EnsureDispose(timeSeries);
                merged.AddEnumerator(ConvertTimeSeriesEnumerator(context, timeSeries, null));
                
                var deletedRanges = Database.DocumentsStorage.TimeSeriesStorage.GetDeletedRangesFrom(context, fromEtag).GetEnumerator();
                scope.EnsureDispose(deletedRanges);
                merged.AddEnumerator(ConvertTimeSeriesDeletedRangeEnumerator(context, deletedRanges, null));
            }
            else
            {
                foreach (var collection in Transformation.Collections)
                {
                    var timeSeries = Database.DocumentsStorage.TimeSeriesStorage.GetTimeSeriesFrom(context, collection, fromEtag, long.MaxValue).GetEnumerator();
                    scope.EnsureDispose(timeSeries);
                    merged.AddEnumerator(ConvertTimeSeriesEnumerator(context, timeSeries, collection));
                    
                    var deletedRanges = Database.DocumentsStorage.TimeSeriesStorage.GetDeletedRangesFrom(context, collection, fromEtag).GetEnumerator();
                    scope.EnsureDispose(deletedRanges);
                    merged.AddEnumerator(ConvertTimeSeriesDeletedRangeEnumerator(context, deletedRanges, collection));
                }
            }
        }

        protected abstract EtlTransformer<TExtracted, TTransformed> GetTransformer(DocumentsOperationContext context);

        public List<TTransformed> Transform(IEnumerable<TExtracted> items, DocumentsOperationContext context, EtlStatsScope stats, EtlProcessState state)
        {
            using (var transformer = GetTransformer(context))
            {
                transformer.Initialize(debugMode: _testMode != null);

                var batchSize = 0;

                var batchStopped = false;

                foreach (var item in items)
                {
                    if (item.Filtered)
                    {
                        stats.RecordChangeVector(item.ChangeVector);
                        stats.RecordLastFilteredOutEtag(item.Etag, item.Type);
                        continue;
                    }

                    stats.RecordLastExtractedEtag(item.Etag, item.Type);

                    CancellationToken.ThrowIfCancellationRequested();

                    if (CanContinueBatch(stats, item, batchSize, context) == false)
                    {
                        batchStopped = true;
                        break;
                    }

                    if (AlreadyLoadedByDifferentNode(item, state))
                    {
                        stats.RecordChangeVector(item.ChangeVector);
                        stats.RecordLastFilteredOutEtag(item.Etag, item.Type);

                        continue;
                    }

                    if (Transformation.ApplyToAllDocuments &&
                        item.Type == EtlItemType.Document &&
                        CollectionName.IsHiLoCollection(item.CollectionFromMetadata) &&
                        ShouldFilterOutHiLoDocument())
                    {
                        stats.RecordChangeVector(item.ChangeVector);
                        stats.RecordLastFilteredOutEtag(item.Etag, item.Type);

                        continue;
                    }

                    using (stats.For(EtlOperations.Transform))
                    {
                        try
                        {
<<<<<<< HEAD
                            if (CanContinueBatch(stats, item, batchSize, context) == false)
                            {
                                batchStopped = true;
                                break;
                            }

                            transformer.Transform(item, stats, state);
=======
                            transformer.Transform(item, stats);
>>>>>>> 8ec62811

                            Statistics.TransformationSuccess();

                            stats.RecordTransformedItem(item.Type, item.IsDelete);
                            stats.RecordLastTransformedEtag(item.Etag, item.Type);
                            stats.RecordChangeVector(item.ChangeVector);

                            batchSize++;
                            
                        }
                        catch (JavaScriptParseException e)
                        {
                            var message = $"[{Name}] Could not parse transformation script. Stopping ETL process.";

                            if (Logger.IsOperationsEnabled)
                                Logger.Operations(message, e);

                            var alert = AlertRaised.Create(
                                Database.Name,
                                Tag,
                                message,
                                AlertType.Etl_InvalidScript,
                                NotificationSeverity.Error,
                                key: Name,
                                details: new ExceptionDetails(e));

                            Database.NotificationCenter.Add(alert);

                            stats.RecordBatchCompleteReason(message);

                            Stop(reason: message);

                            break;
                        }
                        catch (Exception e)
                        {
                            Statistics.RecordTransformationError(e, item.DocumentId);

                            stats.RecordTransformationError();

                            if (Logger.IsOperationsEnabled)
                                Logger.Operations($"Could not process SQL ETL script for '{Name}', skipping document: {item.DocumentId}", e);
                        }
                    }
                }

                if (batchStopped == false && stats.HasBatchCompleteReason() == false)
                    stats.RecordBatchCompleteReason("No more items to process");

                _testMode?.DebugOutput.AddRange(transformer.GetDebugOutput());

                return transformer.GetTransformedResults();
            }
        }

        public bool Load(IEnumerable<TTransformed> items, DocumentsOperationContext context, EtlStatsScope stats)
        {
            using (stats.For(EtlOperations.Load))
            {
                try
                {
                    var count = LoadInternal(items, context);

                    stats.RecordLastLoadedEtag(stats.LastTransformedEtags.Values.Max());

                    Statistics.LoadSuccess(count);

                    stats.RecordLoadSuccess(count);

                    return true;
                }
                catch (Exception e)
                {
                    if (CancellationToken.IsCancellationRequested == false)
                    {
                        if (Logger.IsOperationsEnabled)
                            Logger.Operations($"Failed to load transformed data for '{Name}'", e);

                        stats.RecordLoadFailure();

                        EnterFallbackMode();

                        Statistics.RecordLoadError(e.ToString(), documentId: null, count: stats.NumberOfExtractedItems.Sum(x => x.Value));
                    }

                    return false;
                }
            }
        }

        private void EnterFallbackMode()
        {
            if (Statistics.LastLoadErrorTime == null)
                FallbackTime = TimeSpan.FromSeconds(5);
            else
            {
                // double the fallback time (but don't cross Etl.MaxFallbackTime)
                var secondsSinceLastError = (Database.Time.GetUtcNow() - Statistics.LastLoadErrorTime.Value).TotalSeconds;

                FallbackTime = TimeSpan.FromSeconds(Math.Min(Database.Configuration.Etl.MaxFallbackTime.AsTimeSpan.TotalSeconds, Math.Max(5, secondsSinceLastError * 2)));
            }
        }

        protected abstract int LoadInternal(IEnumerable<TTransformed> items, DocumentsOperationContext context);

        private bool CanContinueBatch(EtlStatsScope stats, TExtracted currentItem, int batchSize, DocumentsOperationContext ctx)
        {
            if (_serverStore.Server.CpuCreditsBalance.BackgroundTasksAlertRaised.IsRaised())
            {
                var reason = $"Stopping the batch after {stats.Duration} because the CPU credits balance is almost completely used";

                if (Logger.IsInfoEnabled)
                    Logger.Info($"[{Name}] {reason}");

                stats.RecordBatchCompleteReason(reason);

                return false;
            }

            if (stats.NumberOfExtractedItems[EtlItemType.Document] > Database.Configuration.Etl.MaxNumberOfExtractedDocuments ||
                stats.NumberOfExtractedItems.Sum(x => x.Value) > Database.Configuration.Etl.MaxNumberOfExtractedItems)
            {
                var reason = $"Stopping the batch because it has already processed max number of items ({string.Join(',', stats.NumberOfExtractedItems.Select(x => $"{x.Key} - {x.Value:#,#;;0}"))})";

                if (Logger.IsInfoEnabled)
                    Logger.Info($"[{Name}] {reason}");

                stats.RecordBatchCompleteReason(reason);

                return false;
            }

            if (stats.Duration >= Database.Configuration.Etl.ExtractAndTransformTimeout.AsTimeSpan)
            {
                var reason = $"Stopping the batch after {stats.Duration} due to extract and transform processing timeout";

                if (Logger.IsInfoEnabled)
                    Logger.Info($"[{Name}] {reason}");

                stats.RecordBatchCompleteReason(reason);

                return false;
            }

            if (_lowMemoryFlag.IsRaised() && batchSize >= MinBatchSize)
            {
                var reason = $"The batch was stopped after processing {batchSize:#,#;;0} items because of low memory";

                if (Logger.IsInfoEnabled)
                    Logger.Info($"[{Name}] {reason}");

                stats.RecordBatchCompleteReason(reason);
                return false;
            }

            var totalAllocated = new Size(_threadAllocations.TotalAllocated + ctx.Transaction.InnerTransaction.LowLevelTransaction.AdditionalMemoryUsageSize.GetValue(SizeUnit.Bytes), SizeUnit.Bytes);
            _threadAllocations.CurrentlyAllocatedForProcessing = totalAllocated.GetValue(SizeUnit.Bytes);

            stats.RecordCurrentlyAllocated(totalAllocated.GetValue(SizeUnit.Bytes) + GC.GetAllocatedBytesForCurrentThread());

            if (totalAllocated > _currentMaximumAllowedMemory)
            {
                if (MemoryUsageGuard.TryIncreasingMemoryUsageForThread(_threadAllocations, ref _currentMaximumAllowedMemory,
                        totalAllocated,
                        Database.DocumentsStorage.Environment.Options.RunningOn32Bits, Logger, out var memoryUsage) == false)
                {
                    var reason = $"Stopping the batch because cannot budget additional memory. Current budget: {totalAllocated}.";
                    if (memoryUsage != null)
                    {
                        reason += " Current memory usage: " +
                                   $"{nameof(memoryUsage.WorkingSet)} = {memoryUsage.WorkingSet}," +
                                   $"{nameof(memoryUsage.PrivateMemory)} = {memoryUsage.PrivateMemory}";
                    }

                    if (Logger.IsInfoEnabled)
                        Logger.Info($"[{Name}] {reason}");

                    stats.RecordBatchCompleteReason(reason);

                    ctx.DoNotReuse = true;

                    return false;
                }
            }

            var maxBatchSize = Database.Configuration.Etl.MaxBatchSize;

            if (maxBatchSize != null && stats.BatchSize >= maxBatchSize)
            {
                var reason = $"Stopping the batch because maximum batch size limit was reached ({stats.BatchSize})";

                if (Logger.IsInfoEnabled)
                    Logger.Info($"[{Name}] {reason}");

                stats.RecordBatchCompleteReason(reason);

                return false;
            }

            return true;
        }

        protected void UpdateMetrics(DateTime startTime, EtlStatsScope stats)
        {
            var batchSize = stats.NumberOfExtractedItems.Sum(x => x.Value);

            Metrics.BatchSizeMeter.MarkSingleThreaded(batchSize);
            Metrics.UpdateProcessedPerSecondRate(batchSize, stats.Duration);
        }

        public override void Reset()
        {
            Statistics.Reset();

            if (_longRunningWork == null)
                return;

            _waitForChanges.Set();
        }

        public override void NotifyAboutWork(DatabaseChange change)
        {
            bool shouldNotify = change switch
            {
                DocumentChange documentChange => Transformation.ApplyToAllDocuments || _collections.Contains(documentChange.CollectionName),
                CounterChange _ => ShouldTrackCounters(),
                TimeSeriesChange _ => ShouldTrackTimeSeries(),
                _ => throw new InvalidOperationException($"Notify about {change.GetType()} is not supported")
            };
            if(shouldNotify)
                _waitForChanges.Set();
        }

        public override void Start()
        {
            if (_longRunningWork != null)
                return;

            if (Transformation.Disabled || Configuration.Disabled)
                return;

            _cts = CancellationTokenSource.CreateLinkedTokenSource(Database.DatabaseShutdown);

            var threadName = $"{Tag} process: {Name}";
            _longRunningWork = PoolOfThreads.GlobalRavenThreadPool.LongRunning(x =>
            {
                try
                {
                    // This has lower priority than request processing, so we let the OS
                    // schedule this appropriately
                    Thread.CurrentThread.Priority = ThreadPriority.BelowNormal;
                    NativeMemory.EnsureRegistered();
                    Run();
                }
                catch (Exception e)
                {
                    if (Logger.IsOperationsEnabled)
                        Logger.Operations($"Failed to run ETL {Name}", e);
                }
            }, null, threadName);

            if (Logger.IsOperationsEnabled)
                Logger.Operations($"Starting {Tag} process: '{Name}'.");

        }

        public override void Stop(string reason)
        {
            if (_longRunningWork == null)
                return;

            if (Logger.IsOperationsEnabled)
                Logger.Operations($"Stopping {Tag} process: '{Name}'. Reason: {reason}");

            _cts.Cancel();

            var longRunningWork = _longRunningWork;
            _longRunningWork = null;

            if (longRunningWork != PoolOfThreads.LongRunningWork.Current) // prevent a deadlock
                longRunningWork.Join(int.MaxValue);
        }

        public void Run()
        {
            while (true)
            {
                try
                {
                    if (CancellationToken.IsCancellationRequested)
                        return;
                }
                catch (ObjectDisposedException)
                {
                    return;
                }

                try
                {
                    _waitForChanges.Reset();

                    var startTime = Database.Time.GetUtcNow();

                    var didWork = false;

                    var state  = _lastProcessState = GetProcessState(Database, Configuration.Name, Transformation.Name);

                    var loadLastProcessedEtag = state.GetLastProcessedEtag(Database.DbBase64Id, _serverStore.NodeTag);

                    using (Statistics.NewBatch())
                    using (Database.DocumentsStorage.ContextPool.AllocateOperationContext(out DocumentsOperationContext context))
                    {
                        var statsAggregator = _lastStats = new EtlStatsAggregator(Interlocked.Increment(ref _statsId), _lastStats);
                        AddPerformanceStats(statsAggregator);

                        using (var stats = statsAggregator.CreateScope())
                        {
                            try
                            {
                                EnsureThreadAllocationStats();

                                using (context.OpenReadTransaction())
                                using (var scope = new DisposableScope())
                                using (var merged = new ExtractedItemsEnumerator<TExtracted>(stats))
                                {
                                    var nextEtag = loadLastProcessedEtag + 1;

                                    Extract(context, merged, nextEtag, EtlItemType.Document, stats, scope);

                                    if (ShouldTrackCounters())
                                        Extract(context, merged, nextEtag, EtlItemType.CounterGroup, stats, scope);
                                    
                                    if (ShouldTrackTimeSeries())
                                        Extract(context, merged, nextEtag, EtlItemType.TimeSeries, stats, scope);

                                    var transformations = Transform(merged, context, stats, state);

                                    var noFailures = Load(transformations, context, stats);
<<<<<<< HEAD

=======
>>>>>>> 8ec62811
                                    var lastProcessed = Math.Max(stats.LastLoadedEtag, stats.LastFilteredOutEtags.Values.Max());

                                    if (lastProcessed > Statistics.LastProcessedEtag && noFailures)
                                    {
                                        didWork = true;
                                        
                                        Statistics.LastProcessedEtag = lastProcessed;
                                        Statistics.LastChangeVector = stats.ChangeVector;
                                    
                                        UpdateMetrics(startTime, stats);

                                        if (Logger.IsInfoEnabled)
                                            LogSuccessfulBatchInfo(stats);
                                    }
                                }
                            }
                            catch (OperationCanceledException)
                            {
                                return;
                            }
                            catch (Exception e)
                            {
                                var message = $"Exception in ETL process '{Name}'";

                                if (Logger.IsOperationsEnabled)
                                    Logger.Operations($"{Tag} {message}", e);
                            }
                        }

                        statsAggregator.Complete();
                    }

                    if (didWork)
                    {
                        var command = new UpdateEtlProcessStateCommand(Database.Name, Configuration.Name, Transformation.Name, Statistics.LastProcessedEtag,
                            ChangeVectorUtils.MergeVectors(Statistics.LastChangeVector, state.ChangeVector), _serverStore.NodeTag,
                            _serverStore.LicenseManager.HasHighlyAvailableTasks(), Database.DbBase64Id, RaftIdGenerator.NewId(), state.SkippedTimeSeriesDocs);

                        try
                        {
                            var sendToLeaderTask = _serverStore.SendToLeaderAsync(command);

                            sendToLeaderTask.Wait(CancellationToken);
                            var (etag, _) = sendToLeaderTask.Result;

                            Database.RachisLogIndexNotifications.WaitForIndexNotification(etag, _serverStore.Engine.OperationTimeout).Wait(CancellationToken);
                        }
                        catch (OperationCanceledException)
                        {
                            return;
                        }

                        if (CancellationToken.IsCancellationRequested == false)
                        {
                            Database.EtlLoader.OnBatchCompleted(ConfigurationName, TransformationName, Statistics);
                        }

                        continue;
                    }

                    try
                    {
                        PauseIfCpuCreditsBalanceIsTooLow();

                        if (FallbackTime == null)
                        {
                            _waitForChanges.Wait(CancellationToken);
                        }
                        else
                        {
                            var sp = Stopwatch.StartNew();

                            if (_waitForChanges.Wait(FallbackTime.Value, CancellationToken))
                            {
                                // we are in the fallback mode but got new docs to process
                                // let's wait full time and retry the process then

                                var timeLeftToWait = FallbackTime.Value - sp.Elapsed;

                                if (timeLeftToWait > TimeSpan.Zero)
                                {
                                    Thread.Sleep(timeLeftToWait);
                                }
                            }

                            FallbackTime = null;
                        }
                    }
                    catch (ObjectDisposedException)
                    {
                        return;
                    }
                    catch (OperationCanceledException)
                    {
                        return;
                    }
                }
                catch (Exception e)
                {
                    if (Logger.IsOperationsEnabled)
                        Logger.Operations($"Unexpected error in {Tag} process: '{Name}'", e);
                }
                finally
                {
                    _threadAllocations.CurrentlyAllocatedForProcessing = 0;
                    _currentMaximumAllowedMemory = new Size(32, SizeUnit.Megabytes);
                }
            }
        }

        private void PauseIfCpuCreditsBalanceIsTooLow()
        {
            AlertRaised alert = null;
            int numberOfTimesSlept = 0;
            while (_serverStore.Server.CpuCreditsBalance.BackgroundTasksAlertRaised.IsRaised() &&
                Database.DatabaseShutdown.IsCancellationRequested == false)
            {
                // give us a bit more than a measuring cycle to gain more CPU credits
                Thread.Sleep(1250);
                if (alert == null && numberOfTimesSlept++ > 5)
                {
                    alert = AlertRaised.Create(
                       Database.Name,
                       Tag,
                       "Etl process paused because the CPU credits balance is almost completely used, will be resumed when there are enough CPU credits to use.",
                       AlertType.Throttling_CpuCreditsBalance,
                       NotificationSeverity.Warning,
                       key: Name);
                    Database.NotificationCenter.Add(alert);
                }
            }
            if (alert != null)
            {
                Database.NotificationCenter.Dismiss(alert.Id);
            }
        }

        protected abstract bool ShouldFilterOutHiLoDocument();

        private static bool AlreadyLoadedByDifferentNode(ExtractedItem item, EtlProcessState state)
        {
            var conflictStatus = ChangeVectorUtils.GetConflictStatus(
                remoteAsString: item.ChangeVector,
                localAsString: state.ChangeVector);

            return conflictStatus == ConflictStatus.AlreadyMerged;
        }

        protected void EnsureThreadAllocationStats()
        {
            _threadAllocations = NativeMemory.CurrentThreadStats;
        }

        private void AddPerformanceStats(EtlStatsAggregator stats)
        {
            _lastEtlStats.Enqueue(stats);

            while (_lastEtlStats.Count > 25)
                _lastEtlStats.TryDequeue(out stats);
        }

        public override EtlPerformanceStats[] GetPerformanceStats()
        {
            var lastStats = _lastStats;

            return _lastEtlStats
                .Select(x => x == lastStats ? x.ToPerformanceLiveStatsWithDetails() : x.ToPerformanceStats())
                .ToArray();
        }

        public override EtlStatsAggregator GetLatestPerformanceStats()
        {
            return _lastStats;
        }

        private void LogSuccessfulBatchInfo(EtlStatsScope stats)
        {
            var message = new StringBuilder();

            message.Append(
                $"{Tag} process '{Name}' processed the following number of items: ");

            foreach (var extracted in stats.NumberOfExtractedItems)
            {
                if (extracted.Value > 0)
                    message.Append($"{extracted.Key} - {extracted.Value} items, last transformed etag: {stats.LastTransformedEtags[extracted.Key]}");

                if (stats.LastFilteredOutEtags[extracted.Key] > 0)
                    message.Append($", last filtered etag: {stats.LastFilteredOutEtags[extracted.Key]}");
            }

            message.Append($" in {stats.Duration} (last loaded etag: {stats.LastLoadedEtag})");

            if (stats.BatchCompleteReason != null)
                message.Append($" Batch completion reason: {stats.BatchCompleteReason}");

            Logger.Info(message.ToString());
        }

        public override OngoingTaskConnectionStatus GetConnectionStatus()
        {
            if (Configuration.Disabled || _cts.IsCancellationRequested)
                return OngoingTaskConnectionStatus.NotActive;

            if (FallbackTime != null)
                return OngoingTaskConnectionStatus.Reconnect;

            if (Statistics.WasLatestLoadSuccessful || Statistics.LoadErrors == 0)
                return OngoingTaskConnectionStatus.Active;

            return OngoingTaskConnectionStatus.NotActive;
        }

        public static TestEtlScriptResult TestScript(TestEtlScript<TConfiguration, TConnectionString> testScript, DocumentDatabase database, ServerStore serverStore,
            DocumentsOperationContext context)
        {
            using (testScript.IsDelete ? context.OpenWriteTransaction() : context.OpenReadTransaction()) // we open write tx to test deletion but we won't commit it
            {
                var document = database.DocumentsStorage.Get(context, testScript.DocumentId);

                if (document == null)
                    throw new InvalidOperationException($"Document {testScript.DocumentId} does not exist");

                TConnectionString connection = null;

                var sqlTestScript = testScript as TestSqlEtlScript;

                if (sqlTestScript != null)
                {
                    // we need to have connection string when testing SQL ETL because we need to have the factory name
                    // and if PerformRolledBackTransaction = true is specified then we need make a connection to SQL

                    var csErrors = new List<string>();

                    if (sqlTestScript.Connection != null)
                    {
                        if (sqlTestScript.Connection.Validate(ref csErrors) == false)
                            throw new InvalidOperationException($"Invalid connection string due to {string.Join(";", csErrors)}");

                        connection = sqlTestScript.Connection as TConnectionString;
                    }
                    else
                    {
                        Dictionary<string, SqlConnectionString> sqlConnectionStrings;
                        using (serverStore.ContextPool.AllocateOperationContext(out TransactionOperationContext ctx))
                        using (ctx.OpenReadTransaction())
                        using (var rawRecord = serverStore.Cluster.ReadRawDatabaseRecord(ctx, database.Name))
                        {
                            sqlConnectionStrings = rawRecord.SqlConnectionStrings;
                            if (sqlConnectionStrings == null)
                                throw new InvalidOperationException($"{nameof(DatabaseRecord.SqlConnectionStrings)} was not found in the database record");
                        }

                        if (sqlConnectionStrings.TryGetValue(testScript.Configuration.ConnectionStringName, out var sqlConnection) == false)
                        {
                            throw new InvalidOperationException(
                                $"Connection string named '{testScript.Configuration.ConnectionStringName}' was not found in the database record");
                        }

                        if (sqlConnection.Validate(ref csErrors) == false)
                            throw new InvalidOperationException(
                                $"Invalid '{testScript.Configuration.ConnectionStringName}' connection string due to {string.Join(";", csErrors)}");

                        connection = sqlConnection as TConnectionString;
                    }
                }

                testScript.Configuration.Initialize(connection);

                testScript.Configuration.TestMode = true;

                if (testScript.Configuration.Validate(out List<string> errors) == false)
                {
                    throw new InvalidOperationException($"Invalid ETL configuration for '{testScript.Configuration.Name}'. " +
                                                        $"Reason{(errors.Count > 1 ? "s" : string.Empty)}: {string.Join(";", errors)}.");
                }

                if (testScript.Configuration.Transforms.Count != 1)
                {
                    throw new InvalidOperationException($"Invalid number of transformations. You have provided {testScript.Configuration.Transforms.Count} " +
                                                        "while ETL test expects to get exactly 1 transformation script");
                }

                var docCollection = database.DocumentsStorage.ExtractCollectionName(context, document.Data).Name;

                if (testScript.Configuration.Transforms[0].ApplyToAllDocuments == false &&
                    testScript.Configuration.Transforms[0].Collections.Contains(docCollection, StringComparer.OrdinalIgnoreCase) == false)
                {
                    throw new InvalidOperationException($"Document '{document.Id}' belongs to {docCollection} collection " +
                                                        $"while tested ETL script works on the following collections: {string.Join(", ", testScript.Configuration.Transforms[0].Collections)}");
                }

                if (testScript.Configuration.Transforms[0].ApplyToAllDocuments)
                {
                    // when ETL script has ApplyToAllDocuments then it extracts docs without
                    // providing collection name to ExtractedItem
                    // it is retrieved from metadata then
                    // let's do the same to ensure we have the same behavior in test mode

                    docCollection = null;
                }

                Tombstone tombstone = null;

                if (testScript.IsDelete)
                {
                    var deleteResult = database.DocumentsStorage.Delete(context, testScript.DocumentId, null);

                    tombstone = database.DocumentsStorage.GetTombstoneByEtag(context, deleteResult.Value.Etag);
                }

                List<string> debugOutput;

                switch (testScript.Configuration.EtlType)
                {
                    case EtlType.Sql:
                        using (var sqlEtl = new SqlEtl(testScript.Configuration.Transforms[0], testScript.Configuration as SqlEtlConfiguration, database, database.ServerStore))
                        using (sqlEtl.EnterTestMode(out debugOutput))
                        {
                            sqlEtl.EnsureThreadAllocationStats();

                            var sqlItem = testScript.IsDelete ? new ToSqlItem(tombstone, docCollection) : new ToSqlItem(document, docCollection);

                            var transformed = sqlEtl.Transform(new[] {sqlItem}, context, new EtlStatsScope(new EtlRunStats()),
                                new EtlProcessState());

                            Debug.Assert(sqlTestScript != null);

                            var result = sqlEtl.RunTest(context, transformed, sqlTestScript.PerformRolledBackTransaction);
                            result.DebugOutput = debugOutput;

                            return result;
                        }
                    case EtlType.Raven:
                        using (var ravenEtl = new RavenEtl(testScript.Configuration.Transforms[0], testScript.Configuration as RavenEtlConfiguration, database, database.ServerStore))
                        using (ravenEtl.EnterTestMode(out debugOutput))
                        {
                            ravenEtl.EnsureThreadAllocationStats();

                            var ravenEtlItem = testScript.IsDelete ? new RavenEtlItem(tombstone, docCollection, EtlItemType.Document) : new RavenEtlItem(document, docCollection);

                            var results = ravenEtl.Transform(new[] {ravenEtlItem}, context, new EtlStatsScope(new EtlRunStats()),
                                new EtlProcessState{SkippedTimeSeriesDocs = new HashSet<string> {testScript.DocumentId}});

                            return new RavenEtlTestScriptResult
                            {
                                TransformationErrors = ravenEtl.Statistics.TransformationErrorsInCurrentBatch.Errors.ToList(),
                                Commands = results.ToList(),
                                DebugOutput = debugOutput
                            };
                        }
                    default:
                        throw new NotSupportedException($"Unknown ETL type in script test: {testScript.Configuration.EtlType}");
                }
            }
        }

        private IDisposable EnterTestMode(out List<string> debugOutput)
        {
            _testMode = new TestMode();
            var disableAlerts = Statistics.PreventFromAddingAlertsToNotificationCenter();

            debugOutput = _testMode.DebugOutput;

            return new DisposableAction(() =>
            {
                _testMode = null;
                disableAlerts.Dispose();
            });
        }

        public override EtlProcessProgress GetProgress(DocumentsOperationContext documentsContext)
        {
            var result = new EtlProcessProgress
            {
                TransformationName = TransformationName,
                Disabled = Transformation.Disabled || Configuration.Disabled,
                AverageProcessedPerSecond = Metrics.GetProcessedPerSecondRate() ?? 0.0
            };

            var collections = Transformation.ApplyToAllDocuments 
                ? Database.DocumentsStorage.GetCollections(documentsContext).Select(x => x.Name).ToList() 
                : Transformation.Collections;

            var lastProcessedEtag = _lastProcessState.GetLastProcessedEtag(Database.DbBase64Id, Database.ServerStore.NodeTag);

            foreach (var collection in collections)
            {
                result.NumberOfDocumentsToProcess += Database.DocumentsStorage.GetNumberOfDocumentsToProcess(documentsContext, collection, lastProcessedEtag, out var total);
                result.TotalNumberOfDocuments += total;

                result.NumberOfDocumentTombstonesToProcess += Database.DocumentsStorage.GetNumberOfTombstonesToProcess(documentsContext, collection, lastProcessedEtag, out total);
                result.TotalNumberOfDocumentTombstones += total;

                if (ShouldTrackCounters())
                {
                    result.NumberOfCounterGroupsToProcess += Database.DocumentsStorage.CountersStorage.GetNumberOfCounterGroupsToProcess(documentsContext, collection, lastProcessedEtag, out total);
                    result.TotalNumberOfCounterGroups += total;
                }
                
                if (ShouldTrackTimeSeries())
                {
                    result.NumberOfTimeSeriesSegmentsToProcess += Database.DocumentsStorage.TimeSeriesStorage.GetNumberOfTimeSeriesSegmentsToProcess(documentsContext, collection, lastProcessedEtag, out total);
                    result.TotalNumberOfTimeSeriesSegments += total;
                    
                    result.NumberOfTimeSeriesDeletedRangesToProcess += Database.DocumentsStorage.TimeSeriesStorage.GetNumberOfTimeSeriesDeletedRangesToProcess(documentsContext, collection, lastProcessedEtag, out total);
                    result.TotalNumberOfTimeSeriesDeletedRanges += total;
                }
            }

            result.Completed = (result.NumberOfDocumentsToProcess > 0 
                                && result.NumberOfDocumentTombstonesToProcess > 0 
                                && result.NumberOfCounterGroupsToProcess > 0 
                                && result.NumberOfTimeSeriesSegmentsToProcess > 0 
                                && result.NumberOfTimeSeriesDeletedRangesToProcess > 0) == false;

            var performance = _lastStats?.ToPerformanceLiveStats();

            if (performance != null && performance.DurationInMs > 0 &&
                performance.SuccessfullyLoaded != false && FallbackTime != null)
            {
                var processedPerSecondInCurrentBatch = performance.NumberOfExtractedItems.Sum(x => x.Value) / (performance.DurationInMs / 1000);

                result.AverageProcessedPerSecond = (result.AverageProcessedPerSecond + processedPerSecondInCurrentBatch) / 2;

                if (result.NumberOfDocumentsToProcess > 0)
                    result.NumberOfDocumentsToProcess -= performance.NumberOfTransformedItems[EtlItemType.Document];

                if (result.NumberOfDocumentTombstonesToProcess > 0)
                    result.NumberOfDocumentTombstonesToProcess -= performance.NumberOfTransformedTombstones[EtlItemType.Document];

                if (result.NumberOfCounterGroupsToProcess > 0)
                    result.NumberOfCounterGroupsToProcess -= performance.NumberOfTransformedItems[EtlItemType.CounterGroup];
                
                if (result.NumberOfTimeSeriesSegmentsToProcess > 0)
                    result.NumberOfTimeSeriesSegmentsToProcess -= performance.NumberOfTransformedItems[EtlItemType.TimeSeries];

                if (result.NumberOfTimeSeriesDeletedRangesToProcess > 0)
                    result.NumberOfTimeSeriesDeletedRangesToProcess -= performance.NumberOfTransformedTombstones[EtlItemType.TimeSeries];
                
                result.Completed = (result.NumberOfDocumentsToProcess > 0 
                                   && result.NumberOfDocumentTombstonesToProcess > 0 
                                   && result.NumberOfCounterGroupsToProcess > 0 
                                   && result.NumberOfTimeSeriesSegmentsToProcess > 0 
                                   && result.NumberOfTimeSeriesDeletedRangesToProcess > 0) == false;

                if (result.Completed && performance.Completed == null)
                {
                    // note the above calculations of items to process subtract _transformed_ items in current batch, they aren't loaded yet
                    // in order to indicate that load phase is still in progress we're marking that it isn't completed yet

                    result.Completed = performance.SuccessfullyLoaded ?? false;
                }
            }

            return result;
        }

        public override void Dispose()
        {
            if (CancellationToken.IsCancellationRequested)
                return;

            var exceptionAggregator = new ExceptionAggregator(Logger, $"Could not dispose {GetType().Name}: '{Name}'");

            exceptionAggregator.Execute(() => Stop("Dispose"));

            exceptionAggregator.Execute(() => _cts.Dispose());
            exceptionAggregator.Execute(() => _waitForChanges.Dispose());

            exceptionAggregator.ThrowIfNeeded();
        }

        private class TestMode
        {
            public readonly List<string> DebugOutput = new List<string>();
        }

        public void LowMemory(LowMemorySeverity lowMemorySeverity)
        {
            _currentMaximumAllowedMemory = DefaultMaximumMemoryAllocation;
            _lowMemoryFlag.Raise();
        }

        public void LowMemoryOver()
        {
            _lowMemoryFlag.Lower();
        }
    }
}<|MERGE_RESOLUTION|>--- conflicted
+++ resolved
@@ -337,17 +337,7 @@
                     {
                         try
                         {
-<<<<<<< HEAD
-                            if (CanContinueBatch(stats, item, batchSize, context) == false)
-                            {
-                                batchStopped = true;
-                                break;
-                            }
-
                             transformer.Transform(item, stats, state);
-=======
-                            transformer.Transform(item, stats);
->>>>>>> 8ec62811
 
                             Statistics.TransformationSuccess();
 
@@ -686,10 +676,7 @@
                                     var transformations = Transform(merged, context, stats, state);
 
                                     var noFailures = Load(transformations, context, stats);
-<<<<<<< HEAD
-
-=======
->>>>>>> 8ec62811
+
                                     var lastProcessed = Math.Max(stats.LastLoadedEtag, stats.LastFilteredOutEtags.Values.Max());
 
                                     if (lastProcessed > Statistics.LastProcessedEtag && noFailures)
