--- conflicted
+++ resolved
@@ -221,13 +221,9 @@
 
             public long NumberOfTombstonesDeleted { get; private set; }
 
-<<<<<<< HEAD
+            public override bool UpdateAccessTime => false;
+
             public DeleteTombstonesCommand(Dictionary<string, StateHolder> tombstones, long minAllDocsEtag, long minAllTimeSeriesEtag, long numberOfTombstonesToDeleteInBatch, DocumentDatabase database, Logger logger)
-=======
-            public override bool UpdateAccessTime => false;
-
-            public DeleteTombstonesCommand(Dictionary<string, (string Component, long Value)> tombstones, long minAllDocsEtag, long numberOfTombstonesToDeleteInBatch, DocumentDatabase database, Logger logger)
->>>>>>> c9ead97a
             {
                 _tombstones = tombstones ?? throw new ArgumentNullException(nameof(tombstones));
                 _minAllDocsEtag = minAllDocsEtag;
