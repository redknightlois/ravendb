﻿using System;
using System.Diagnostics;
using System.IO;
using System.Runtime.CompilerServices;
using Raven.Client.Documents.Smuggler;
using Raven.Server.Utils;
using Sparrow;
using Sparrow.Collections;
using Sparrow.Json;
using Sparrow.Json.Parsing;
using Sparrow.Server;
using Constants = Raven.Client.Constants;

namespace Raven.Server.Documents
{
    public sealed class BlittableMetadataModifier : IDisposable, IBlittableDocumentModifier
    {
        private bool _readingMetadataObject;
        private int _depth;
        private State _state = State.None;
        private bool _verifyStartArray;

        public BlittableMetadataModifier(JsonOperationContext context)
        {
            _ctx = context;
        }

        public BlittableMetadataModifier(JsonOperationContext context, bool legacyImport, bool readLegacyEtag, DatabaseItemType operateOnTypes)
        {
            _ctx = context;
            ReadFirstEtagOfLegacyRevision = legacyImport;
            ReadLegacyEtag = readLegacyEtag;
            OperateOnTypes = operateOnTypes;
        }

        public LazyStringValue Id;
        public string ChangeVector;
        public DocumentFlags Flags;
        public NonPersistentDocumentFlags NonPersistentFlags;
        public DateTime? LastModified;

        // Change vector is null when importing from v3.5.
        // We'll generate a new change vector in this format: "RV:{revisionsCount}-{firstEtagOfLegacyRevision}"
        public bool ReadFirstEtagOfLegacyRevision;
        public bool ReadLegacyEtag;
        public DatabaseItemType OperateOnTypes;
        public string LegacyEtag { get; private set; }
        public string FirstEtagOfLegacyRevision;
        public long LegacyRevisionsCount;

        public bool SeenCounters;
        public bool SeenAttachments;
        public bool SeenTimeSeries;

        private JsonOperationContext _ctx;
        private LazyStringValue _metadataCollections;
        private LazyStringValue _metadataExpires;

        private readonly FastList<AllocatedMemoryData> _allocations = new FastList<AllocatedMemoryData>();

        private const string LegacyLastModified = "Raven-Last-Modified";
        private const string LegacyRevisionState = "Historical";
        private const string LegacyHasRevisionsDocumentState = "Current";

        private DocumentFlags ReadFlags(JsonParserState state)
        {
            var split = CreateLazyStringValueFromParserState(state).Split(',');
            var flags = DocumentFlags.None;
            for (var i = 0; i < split.Length; i++)
            {
                if (Enum.TryParse(split[i], true, out DocumentFlags flag) == false)
                    continue;
                flags |= flag;
            }
            return flags;
        }

        private unsafe DateTime ReadDateTime(JsonParserState jsonParserState, IJsonParser reader, State state)
        {
            var str = CreateLazyStringValueFromParserState(jsonParserState);

            var result = LazyStringParser.TryParseDateTime(str.Buffer, str.Size, out DateTime dt, out DateTimeOffset _);
            if (result != LazyStringParser.Result.DateTime)
                ThrowInvalidLastModifiedProperty(state, str, reader);

            return dt;
        }

        private unsafe LazyStringValue CreateLazyStringValueFromParserState(JsonParserState state)
        {
            int escapePositionsCount = state.EscapePositions.Count;

            var maxSizeOfEscapePos = escapePositionsCount * 5 // max size of var int
                                     + JsonParserState.VariableSizeIntSize(escapePositionsCount);

            var mem = _ctx.GetMemory(maxSizeOfEscapePos + state.StringSize);
            _allocations.Add(mem);
            Memory.Copy(mem.Address, state.StringBuffer, state.StringSize);
            var lazyStringValueFromParserState = _ctx.AllocateStringValue(null, mem.Address, state.StringSize);
            if (escapePositionsCount > 0)
            {
                lazyStringValueFromParserState.EscapePositions = state.EscapePositions.ToArray();
            }
            else
            {
                lazyStringValueFromParserState.EscapePositions = Array.Empty<int>();
            }

            return lazyStringValueFromParserState;
        }

        private enum State
        {
            None,
            ReadingId,
            ReadingFlags,
            ReadingLastModified,
            ReadingLegacyLastModified,
            ReadingLegacyDeleteMarker,
            ReadingChangeVector,
            ReadingFirstEtagOfLegacyRevision,
            ReadingEtag,
            IgnoreProperty,
            IgnoreArray,
            IgnoreRevisionStatusProperty
        }

        [MethodImpl(MethodImplOptions.AggressiveInlining)]
        public void StartObject()
        {
            if (_readingMetadataObject == false)
                return;

            _depth++;
        }

        [MethodImpl(MethodImplOptions.AggressiveInlining)]
        public void EndObject()
        {
            if (_readingMetadataObject == false)
                return;

            _depth--;

            Debug.Assert(_depth >= 0);
            if (_depth == 0)
                _readingMetadataObject = false;
        }

        [MethodImpl(MethodImplOptions.AggressiveInlining)]
        public bool AboutToReadPropertyName(IJsonParser reader, JsonParserState state)
        {
            if (reader is UnmanagedJsonParser)
                return AboutToReadPropertyNameInternal((UnmanagedJsonParser)reader, state);
            if (reader is ObjectJsonParser)
                return AboutToReadPropertyNameInternal((ObjectJsonParser)reader, state);

            return AboutToReadPropertyNameInternal(reader, state);
        }

        private unsafe bool AboutToReadPropertyNameInternal(UnmanagedJsonParser reader, JsonParserState state)
        {
            if (_state != State.None)
            {
                if (!AboutToReadWithStateUnlikely(reader, state))
                    return false;
            }

            _state = State.None;

            while (true)
            {
                if (reader.Read() == false)
                    return false;

                if (state.CurrentTokenType != JsonParserToken.String)
                    return true; // let the caller handle that

                if (_readingMetadataObject == false)
                {
                    if (state.StringSize == 9 && state.StringBuffer[0] == (byte)'@' && *(long*)(state.StringBuffer + 1) == 7022344802737087853)
                        _readingMetadataObject = true;

                    return true;
                }

                if (AboutToReadPropertyNameInMetadataUnlikely(reader, state, out bool aboutToReadPropertyName))
                    return aboutToReadPropertyName;
            }
        }

        private unsafe bool AboutToReadPropertyNameInternal(ObjectJsonParser reader, JsonParserState state)
        {
            if (_state != State.None)
            {
                if (!AboutToReadWithStateUnlikely(reader, state))
                    return false;
            }

            _state = State.None;

            while (true)
            {
                if (reader.Read() == false)
                    return false;

                if (state.CurrentTokenType != JsonParserToken.String)
                    return true; // let the caller handle that

                if (_readingMetadataObject == false)
                {
                    if (state.StringSize == 9 && state.StringBuffer[0] == (byte)'@' && *(long*)(state.StringBuffer + 1) == 7022344802737087853)
                        _readingMetadataObject = true;

                    return true;
                }

                if (AboutToReadPropertyNameInMetadataUnlikely(reader, state, out bool aboutToReadPropertyName))
                    return aboutToReadPropertyName;
            }
        }

        private unsafe bool AboutToReadPropertyNameInternal(IJsonParser reader, JsonParserState state)
        {
            if (_state != State.None)
            {
                if (!AboutToReadWithStateUnlikely(reader, state))
                    return false;
            }

            _state = State.None;

            while (true)
            {
                if (reader.Read() == false)
                    return false;

                if (state.CurrentTokenType != JsonParserToken.String)
                    return true; // let the caller handle that

                if (_readingMetadataObject == false)
                {
                    if (state.StringSize == 9 && state.StringBuffer[0] == (byte)'@' && *(long*)(state.StringBuffer + 1) == 7022344802737087853)
                        _readingMetadataObject = true;

                    return true;
                }

                if (AboutToReadPropertyNameInMetadataUnlikely(reader, state, out bool aboutToReadPropertyName))
                    return aboutToReadPropertyName;
            }
        }

        private unsafe bool AboutToReadPropertyNameInMetadataUnlikely(IJsonParser reader, JsonParserState state, out bool aboutToReadPropertyName)
        {
            aboutToReadPropertyName = true;

            switch (state.StringSize)
            {
                default: // accept this property
                    {
                        return true;
                    }
                case -2: // IgnoreArrayProperty
                    {
                        if (state.CurrentTokenType != JsonParserToken.StartArray)
                            ThrowInvalidArrayType(state, reader);

                        while (state.CurrentTokenType != JsonParserToken.EndArray)
                        {
                            if (reader.Read() == false)
                            {
                                _state = State.IgnoreArray;
                                aboutToReadPropertyName = false;
                                return true;
                            }
                        }
                        break;
                    }
                case -1: // IgnoreProperty
                    {
                        if (reader.Read() == false)
                        {
                            _state = State.IgnoreProperty;
                            aboutToReadPropertyName = false;
                            return true;
                        }
                        if (state.CurrentTokenType == JsonParserToken.StartArray ||
                            state.CurrentTokenType == JsonParserToken.StartObject)
                            ThrowInvalidMetadataProperty(state, reader);
                        break;
                    }

                case 3: // @id
                    if (state.StringBuffer[0] != (byte)'@' ||
                        *(short*)(state.StringBuffer + 1) != 25705)
                    {
                        aboutToReadPropertyName = true;
                        return true;
                    }

                    if (reader.Read() == false)
                    {
                        _state = State.ReadingId;
                        aboutToReadPropertyName = false;
                        return true;
                    }
                    if (state.CurrentTokenType != JsonParserToken.String)
                        ThrowExpectedFieldTypeOfString(Constants.Documents.Metadata.Id, state, reader);
                    Id = CreateLazyStringValueFromParserState(state);
                    break;
                case 5: // @etag
                    if (state.StringBuffer[0] != (byte)'@' ||
                        *(int*)(state.StringBuffer + 1) != 1734440037)
                    {
                        aboutToReadPropertyName = true;
                        return true;
                    }

                    if (ReadFirstEtagOfLegacyRevision &&
                        (NonPersistentFlags & NonPersistentDocumentFlags.LegacyRevision) == NonPersistentDocumentFlags.LegacyRevision)
                    {
                        if (FirstEtagOfLegacyRevision == null)
                        {
                            if (reader.Read() == false)
                            {
                                _state = State.ReadingFirstEtagOfLegacyRevision;
                                aboutToReadPropertyName = false;
                                return true;
                            }
                            if (state.CurrentTokenType != JsonParserToken.String)
                                ThrowExpectedFieldTypeOfString("@etag", state, reader);
                            FirstEtagOfLegacyRevision = LegacyEtag = CreateLazyStringValueFromParserState(state);
                            ChangeVector = ChangeVectorUtils.NewChangeVector("RV", ++LegacyRevisionsCount, new Guid(FirstEtagOfLegacyRevision).ToBase64Unpadded());
                            break;
                        }

                        ChangeVector = ChangeVectorUtils.NewChangeVector("RV", ++LegacyRevisionsCount, new Guid(FirstEtagOfLegacyRevision).ToBase64Unpadded());
                    }

                    if (ReadLegacyEtag)
                    {
                        if (reader.Read() == false)
                        {
                            _state = State.ReadingEtag;
                            aboutToReadPropertyName = false;
                            return true;
                        }

                        if (state.CurrentTokenType != JsonParserToken.String)
                            ThrowExpectedFieldTypeOfString("@etag", state, reader);
                        LegacyEtag = CreateLazyStringValueFromParserState(state);
                        break;
                    }

                    goto case -1;
                case 6: // @flags
                    if (state.StringBuffer[0] != (byte)'@' ||
                        *(int*)(state.StringBuffer + 1) != 1734437990 ||
                        state.StringBuffer[1 + sizeof(int)] != (byte)'s')
                    {
                        aboutToReadPropertyName = true;
                        return true;
                    }

                    if (reader.Read() == false)
                    {
                        _state = State.ReadingFlags;
                        aboutToReadPropertyName = false;
                        return true;
                    }
                    if (state.CurrentTokenType != JsonParserToken.String)
                        ThrowExpectedFieldTypeOfString(Constants.Documents.Metadata.Flags, state, reader);
                    Flags = ReadFlags(state);
                    break;

                case 9: // @counters
                    // always remove the @counters metadata
                    // not doing so might cause us to have counter on the document but not in the storage.
                    // the counters will be updated when we import the counters themselves
                    if (state.StringBuffer[0] != (byte)'@' ||
                        *(long*)(state.StringBuffer + 1) != 8318823012450529123)
                    {
                        aboutToReadPropertyName = true;
                        return true;
                    }

                    SeenCounters = true;
<<<<<<< HEAD

                    if (reader.Read() == false)
                    {
                        _verifyStartArray = true;
                        _state = State.IgnoreArray;
                        aboutToReadPropertyName = false;
                        return true;
                    }
                    goto case -2;
                case 11: // @timeseries
                    // always remove the @timeseries metadata
                    if (state.StringBuffer[0] != (byte)'@' ||
                        *(long*)(state.StringBuffer + 1) != 7598247067624761716)
                    {
                        aboutToReadPropertyName = true;
                        return true;
                    }

                    // remove timeseries names from metadata

                    SeenTimeSeries = true;

=======
>>>>>>> fe3fcdef
                    if (reader.Read() == false)
                    {
                        _verifyStartArray = true;
                        _state = State.IgnoreArray;
                        aboutToReadPropertyName = false;
                        return true;
                    }
                    goto case -2;

                case 12: // @index-score OR @attachments

                    if (state.StringBuffer[0] == (byte)'@')
                    {   // @index-score
                        if (*(long*)(state.StringBuffer + 1) == 7166121427196997225 &&
                            *(short*)(state.StringBuffer + 1 + sizeof(long)) == 29295 &&
                            state.StringBuffer[1 + sizeof(long) + sizeof(short)] == (byte)'e')
                        {
                            goto case -1;
                        }

                        // @attachments
                        SeenAttachments = true;
                        if (OperateOnTypes.HasFlag(DatabaseItemType.Attachments) == false &&
                            *(long*)(state.StringBuffer + 1) == 7308612546338255969 &&
                            *(short*)(state.StringBuffer + 1 + sizeof(long)) == 29806 &&
                            state.StringBuffer[1 + sizeof(long) + sizeof(short)] == (byte)'s')
                        {
                            if (reader.Read() == false)
                            {
                                _verifyStartArray = true;
                                _state = State.IgnoreArray;
                                aboutToReadPropertyName = false;
                                return true;
                            }
                            goto case -2;
                        }
                    }

                    aboutToReadPropertyName = true;
                    return true;
                case 13: //Last-Modified
                    if (*(long*)state.StringBuffer != 7237087983830262092 ||
                        *(int*)(state.StringBuffer + sizeof(long)) != 1701406313 ||
                        state.StringBuffer[12] != (byte)'d')
                    {
                        aboutToReadPropertyName = true;
                        return true;
                    }

                    goto case -1;

                case 14:
                    if (state.StringBuffer[0] == (byte)'@')
                    {
                        // @change-vector
                        if (*(long*)(state.StringBuffer + 1) == 8515573965335390307 &&
                            *(int*)(state.StringBuffer + 1 + sizeof(long)) == 1869898597 &&
                            state.StringBuffer[1 + sizeof(long) + sizeof(int)] == (byte)'r')
                        {
                            if (reader.Read() == false)
                            {
                                _state = State.ReadingChangeVector;
                                aboutToReadPropertyName = false;
                                return true;
                            }
                            if (state.CurrentTokenType != JsonParserToken.String)
                                ThrowExpectedFieldTypeOfString(Constants.Documents.Metadata.ChangeVector, state, reader);
                            ChangeVector = CreateLazyStringValueFromParserState(state);
                            break;
                        }

                        // @last-modified
                        if (*(long*)(state.StringBuffer + 1) == 7237123168202350956 &&
                            *(int*)(state.StringBuffer + 1 + sizeof(long)) == 1701406313 &&
                            state.StringBuffer[1 + sizeof(long) + sizeof(int)] == (byte)'d')
                        {
                            if (reader.Read() == false)
                            {
                                _state = State.ReadingLastModified;
                                aboutToReadPropertyName = false;
                                return true;
                            }
                            if (state.CurrentTokenType != JsonParserToken.String)
                                ThrowExpectedFieldTypeOfString(Constants.Documents.Metadata.LastModified, state, reader);
                            LastModified = ReadDateTime(state, reader, State.ReadingLastModified);
                            break;
                        }
                    }

                    aboutToReadPropertyName = true;
                    return true;
                case 15: //Raven-Read-Only
                    if (*(long*)state.StringBuffer != 7300947898092904786 ||
                        *(int*)(state.StringBuffer + sizeof(long)) != 1328374881 ||
                        *(short*)(state.StringBuffer + sizeof(long) + sizeof(int)) != 27758 ||
                        state.StringBuffer[14] != (byte)'y')
                    {
                        aboutToReadPropertyName = true;
                        return true;
                    }

                    goto case -1;

                case 17: //Raven-Entity-Name --> @collection
                    if (*(long*)state.StringBuffer != 7945807069737017682 ||
                        *(long*)(state.StringBuffer + sizeof(long)) != 7881666780093245812 ||
                        state.StringBuffer[16] != (byte)'e')
                    {
                        aboutToReadPropertyName = true;
                        return true;
                    }

                    var collection = _metadataCollections;
                    state.StringBuffer = collection.AllocatedMemoryData.Address;
                    state.StringSize = collection.Size;
                    aboutToReadPropertyName = true;
                    return true;
                case 19: //Raven-Last-Modified or Raven-Delete-Marker
                    if (*(int*)state.StringBuffer != 1702256978 ||
                        *(short*)(state.StringBuffer + sizeof(int)) != 11630)
                    {
                        aboutToReadPropertyName = true;
                        return true;
                    }

                    var longValue = *(long*)(state.StringBuffer + sizeof(int) + sizeof(short));
                    var intValue = *(int*)(state.StringBuffer + sizeof(int) + sizeof(short) + sizeof(long));
                    if ((longValue != 7237087983830262092 || intValue != 1701406313) && // long: Last-Mod, int: ifie
                        (longValue != 5561212665464644932 || intValue != 1701540449))   // long: Delete-M, int: arke
                    {
                        aboutToReadPropertyName = true;
                        return true;
                    }

                    var lb = state.StringBuffer[18];
                    if (lb != (byte)'d' && lb != (byte)'r')
                    {
                        aboutToReadPropertyName = true;
                        return true;
                    }

                    var isLegacyLastModified = lb == (byte)'d';
                    if (reader.Read() == false)
                    {
                        _state = isLegacyLastModified ? State.ReadingLegacyLastModified : State.ReadingLegacyDeleteMarker;
                        aboutToReadPropertyName = false;
                        return true;
                    }

                    if (isLegacyLastModified)
                    {
                        if (state.CurrentTokenType != JsonParserToken.String)
                            ThrowExpectedFieldTypeOfString(LegacyLastModified, state, reader);

                        LastModified = ReadDateTime(state, reader, State.ReadingLegacyLastModified);
                    }
                    else
                    {
                        if (state.CurrentTokenType == JsonParserToken.True)
                            NonPersistentFlags |= NonPersistentDocumentFlags.LegacyDeleteMarker;
                    }

                    break;
                case 21: //Raven-Expiration-Date
                    if (*(long*)state.StringBuffer != 8666383010116297042 ||
                        *(long*)(state.StringBuffer + sizeof(long)) != 7957695015158966640 ||
                        *(short*)(state.StringBuffer + sizeof(long) + sizeof(long)) != 17453 ||
                        state.StringBuffer[20] != (byte)'e')
                    {
                        aboutToReadPropertyName = true;
                        return true;
                    }

                    var expires = _metadataExpires;
                    state.StringBuffer = expires.AllocatedMemoryData.Address;
                    state.StringSize = expires.Size;
                    aboutToReadPropertyName = true;
                    return true;
                case 23: //Raven-Document-Revision
                    if (*(long*)state.StringBuffer != 8017583188798234962 ||
                        *(long*)(state.StringBuffer + sizeof(long)) != 5921517102558967139 ||
                        *(int*)(state.StringBuffer + sizeof(long) + sizeof(long)) != 1936291429 ||
                        *(short*)(state.StringBuffer + sizeof(long) + sizeof(long) + sizeof(int)) != 28521 ||
                        state.StringBuffer[22] != (byte)'n')
                    {
                        aboutToReadPropertyName = true;
                        return true;
                    }

                    goto case -1;
                case 24: //Raven-Replication-Source
                    if (*(long*)state.StringBuffer != 7300947898092904786 ||
                        *(long*)(state.StringBuffer + sizeof(long)) != 8028075772393122928 ||
                        *(long*)(state.StringBuffer + sizeof(long) + sizeof(long)) != 7305808869229538670)
                    {
                        aboutToReadPropertyName = true;
                        return true;
                    }

                    goto case -1;
                case 25: //Raven-Replication-Version OR Raven-Replication-History
                    if (*(long*)state.StringBuffer != 7300947898092904786 ||
                        *(long*)(state.StringBuffer + sizeof(long)) != 8028075772393122928)
                    {
                        aboutToReadPropertyName = true;
                        return true;
                    }

                    var value = *(long*)(state.StringBuffer + sizeof(long) + sizeof(long));
                    var lastByte = state.StringBuffer[24];
                    if ((value != 8028074745928232302 || lastByte != (byte)'n') &&
                        (value != 8245937481775066478 || lastByte != (byte)'y'))
                    {
                        aboutToReadPropertyName = true;
                        return true;
                    }

                    var isReplicationHistory = lastByte == (byte)'y';
                    if (reader.Read() == false)
                    {
                        _verifyStartArray = isReplicationHistory;
                        _state = isReplicationHistory ? State.IgnoreArray : State.IgnoreProperty;
                        aboutToReadPropertyName = false;
                        return true;
                    }

                    // Raven-Replication-History is an array
                    if (isReplicationHistory)
                    {
                        goto case -2;
                    }
                    else if (state.CurrentTokenType == JsonParserToken.StartArray ||
                             state.CurrentTokenType == JsonParserToken.StartObject)
                        ThrowInvalidMetadataProperty(state, reader);
                    break;
                case 29: //Non-Authoritative-Information
                    if (*(long*)state.StringBuffer != 7526769800038477646 ||
                        *(long*)(state.StringBuffer + sizeof(long)) != 8532478930943832687 ||
                        *(long*)(state.StringBuffer + sizeof(long) + sizeof(long)) != 7886488383206796645 ||
                        *(int*)(state.StringBuffer + sizeof(long) + sizeof(long) + sizeof(long)) != 1869182049 ||
                        state.StringBuffer[28] != (byte)'n')
                    {
                        aboutToReadPropertyName = true;
                        return true;
                    }

                    goto case -1;

                case 30: //Raven-Document-Parent-Revision OR Raven-Document-Revision-Status
                    if (*(long*)state.StringBuffer != 8017583188798234962)
                    {
                        aboutToReadPropertyName = true;
                        return true;
                    }

                    if ((*(long*)(state.StringBuffer + sizeof(long)) != 5777401914483111267 ||
                         *(long*)(state.StringBuffer + sizeof(long) + sizeof(long)) != 7300947924012593761 ||
                         *(int*)(state.StringBuffer + sizeof(long) + sizeof(long) + sizeof(long)) != 1769171318 ||
                         *(short*)(state.StringBuffer + sizeof(long) + sizeof(long) + sizeof(long) + sizeof(int)) != 28271) &&
                        (*(long*)(state.StringBuffer + sizeof(long)) != 5921517102558967139 ||
                         *(long*)(state.StringBuffer + sizeof(long) + sizeof(long)) != 3273676477843469925 ||
                         *(int*)(state.StringBuffer + sizeof(long) + sizeof(long) + sizeof(long)) != 1952543827 ||
                         *(short*)(state.StringBuffer + sizeof(long) + sizeof(long) + sizeof(long) + sizeof(int)) != 29557))
                    {
                        aboutToReadPropertyName = true;
                        return true;
                    }

                    var isRevisionStatusProperty = state.StringBuffer[29] == 's';
                    if (reader.Read() == false)
                    {
                        _state = isRevisionStatusProperty ? State.IgnoreRevisionStatusProperty : State.IgnoreProperty;
                        aboutToReadPropertyName = false;
                        return true;
                    }

                    if (state.CurrentTokenType == JsonParserToken.StartArray ||
                        state.CurrentTokenType == JsonParserToken.StartObject)
                        ThrowInvalidMetadataProperty(state, reader);

                    if (isRevisionStatusProperty)
                    {
                        switch (CreateLazyStringValueFromParserState(state))
                        {
                            case LegacyHasRevisionsDocumentState:
                                NonPersistentFlags |= NonPersistentDocumentFlags.LegacyHasRevisions;
                                break;
                            case LegacyRevisionState:
                                NonPersistentFlags |= NonPersistentDocumentFlags.LegacyRevision;
                                break;
                        }
                    }

                    break;
                case 32: //Raven-Replication-Merged-History
                    if (*(long*)state.StringBuffer != 7300947898092904786 ||
                        *(long*)(state.StringBuffer + sizeof(long)) != 8028075772393122928 ||
                        *(long*)(state.StringBuffer + sizeof(long) + sizeof(long)) != 7234302117464059246 ||
                        *(long*)(state.StringBuffer + sizeof(long) + sizeof(long) + sizeof(long)) != 8751179571877464109)
                    {
                        aboutToReadPropertyName = true;
                        return true;
                    }

                    goto case -1;
            }
            return false;
        }

        private bool AboutToReadWithStateUnlikely(IJsonParser reader, JsonParserState state)
        {
            switch (_state)
            {
                case State.None:
                    break;
                case State.IgnoreProperty:
                    if (reader.Read() == false)
                        return false;

                    if (state.CurrentTokenType == JsonParserToken.StartArray ||
                        state.CurrentTokenType == JsonParserToken.StartObject)
                        ThrowInvalidMetadataProperty(state, reader);
                    break;
                case State.IgnoreArray:
                    if (_verifyStartArray)
                    {
                        if (reader.Read() == false)
                            return false;

                        _verifyStartArray = false;

                        if (state.CurrentTokenType != JsonParserToken.StartArray)
                            ThrowInvalidReplicationHistoryType(state, reader);
                    }
                    while (state.CurrentTokenType != JsonParserToken.EndArray)
                    {
                        if (reader.Read() == false)
                            return false;
                    }
                    break;
                case State.IgnoreRevisionStatusProperty:
                    if (reader.Read() == false)
                        return false;

                    if (state.CurrentTokenType != JsonParserToken.String &&
                        state.CurrentTokenType != JsonParserToken.Integer)
                        ThrowInvalidEtagType(state, reader);

                    switch (CreateLazyStringValueFromParserState(state))
                    {
                        case LegacyHasRevisionsDocumentState:
                            NonPersistentFlags |= NonPersistentDocumentFlags.LegacyHasRevisions;
                            break;
                        case LegacyRevisionState:
                            NonPersistentFlags |= NonPersistentDocumentFlags.LegacyRevision;
                            break;
                    }
                    break;
                case State.ReadingId:
                    if (reader.Read() == false)
                        return false;

                    if (state.CurrentTokenType != JsonParserToken.String)
                        ThrowExpectedFieldTypeOfString(Constants.Documents.Metadata.Id, state, reader);
                    Id = CreateLazyStringValueFromParserState(state);
                    break;
                case State.ReadingFlags:
                    if (reader.Read() == false)
                        return false;

                    if (state.CurrentTokenType != JsonParserToken.String)
                        ThrowExpectedFieldTypeOfString(Constants.Documents.Metadata.Flags, state, reader);
                    Flags = ReadFlags(state);
                    break;
                case State.ReadingLastModified:
                case State.ReadingLegacyLastModified:
                    if (reader.Read() == false)
                        return false;

                    if (state.CurrentTokenType != JsonParserToken.String)
                        ThrowExpectedFieldTypeOfString(Constants.Documents.Metadata.LastModified, state, reader);
                    LastModified = ReadDateTime(state, reader, _state);
                    break;
                case State.ReadingLegacyDeleteMarker:
                    if (reader.Read() == false)
                        return false;

                    if (state.CurrentTokenType == JsonParserToken.True)
                        NonPersistentFlags |= NonPersistentDocumentFlags.LegacyDeleteMarker;

                    break;
                case State.ReadingChangeVector:
                    if (reader.Read() == false)
                        return false;

                    if (state.CurrentTokenType != JsonParserToken.String)
                        ThrowExpectedFieldTypeOfString(Constants.Documents.Metadata.ChangeVector, state, reader);
                    ChangeVector = CreateLazyStringValueFromParserState(state);

                    break;
                case State.ReadingFirstEtagOfLegacyRevision:
                    if (reader.Read() == false)
                        return false;

                    if (state.CurrentTokenType != JsonParserToken.String)
                        ThrowExpectedFieldTypeOfString("@etag", state, reader);
                    FirstEtagOfLegacyRevision = LegacyEtag = CreateLazyStringValueFromParserState(state);
                    ChangeVector = ChangeVectorUtils.NewChangeVector("RV", ++LegacyRevisionsCount, new Guid(FirstEtagOfLegacyRevision).ToBase64Unpadded());
                    break;
                case State.ReadingEtag:
                    if (reader.Read() == false)
                        return false;

                    if (state.CurrentTokenType != JsonParserToken.String)
                        ThrowExpectedFieldTypeOfString("@etag", state, reader);
                    LegacyEtag = CreateLazyStringValueFromParserState(state);

                    break;
            }
            return true;
        }

        private void ThrowInvalidMetadataProperty(JsonParserState state, IJsonParser reader)
        {
            throw new InvalidDataException($"Expected property @metadata to be a simple type, but was {state.CurrentTokenType}. Id: '{Id ?? "N/A"}'. Around {reader.GenerateErrorState()}");
        }

        private void ThrowExpectedFieldTypeOfString(string field, JsonParserState state, IJsonParser reader)
        {
            throw new InvalidDataException($"Expected property @metadata.{field} to have string type, but was: {state.CurrentTokenType}. Id: '{Id ?? "N/A"}'. Around: {reader.GenerateErrorState()}");
        }

        private void ThrowInvalidLastModifiedProperty(State state, LazyStringValue str, IJsonParser reader)
        {
            var field = state == State.ReadingLastModified ? Constants.Documents.Metadata.LastModified : LegacyLastModified;
            throw new InvalidDataException($"Cannot parse the value of property @metadata.{field}: {str}. Id: '{Id ?? "N/A"}'. Around: {reader.GenerateErrorState()}");
        }

        private void ThrowInvalidEtagType(JsonParserState state, IJsonParser reader)
        {
            throw new InvalidDataException($"Expected property @metadata.@etag to have string or long type, but was: {state.CurrentTokenType}. Id: '{Id ?? "N/A"}'. Around: {reader.GenerateErrorState()}");
        }

        private void ThrowInvalidReplicationHistoryType(JsonParserState state, IJsonParser reader)
        {
            throw new InvalidDataException($"Expected property @metadata.Raven-Replication-History to have array type, but was: {state.CurrentTokenType}. Id: '{Id ?? "N/A"}'. Around: {reader.GenerateErrorState()}");
        }

        private void ThrowInvalidArrayType(JsonParserState state, IJsonParser reader)
        {
            throw new InvalidDataException($"Expected property to have array type, but was: {state.CurrentTokenType}. Id: '{Id ?? "N/A"}'. Around: {reader.GenerateErrorState()}");
        }

        public void Dispose()
        {
            for (int i = _allocations.Count - 1; i >= 0; i--)
            {
                _ctx.ReturnMemory(_allocations[i]);
            }
            _allocations.Clear();
        }

        public void Reset(JsonOperationContext ctx)
        {
            if (_ctx == null) // should never happen
            {
                _ctx = ctx;
                _metadataCollections = _ctx.GetLazyStringForFieldWithCaching(CollectionName.MetadataCollectionSegment);
                _metadataExpires = _ctx.GetLazyStringForFieldWithCaching(Constants.Documents.Metadata.Expires);
                return;
            }
            Id = null;
            ChangeVector = null;
            Flags = DocumentFlags.None;
            NonPersistentFlags = NonPersistentDocumentFlags.None;
            SeenAttachments = false;
            SeenCounters = false;
            SeenTimeSeries = false;
            _depth = 0;
            _state = State.None;
            _readingMetadataObject = false;
            _ctx = ctx;
            _metadataCollections = _ctx.GetLazyStringForFieldWithCaching(CollectionName.MetadataCollectionSegment);
            _metadataExpires = _ctx.GetLazyStringForFieldWithCaching(Constants.Documents.Metadata.Expires);
        }
    }
}<|MERGE_RESOLUTION|>--- conflicted
+++ resolved
@@ -386,7 +386,6 @@
                     }
 
                     SeenCounters = true;
-<<<<<<< HEAD
 
                     if (reader.Read() == false)
                     {
@@ -409,8 +408,6 @@
 
                     SeenTimeSeries = true;
 
-=======
->>>>>>> fe3fcdef
                     if (reader.Read() == false)
                     {
                         _verifyStartArray = true;
@@ -562,10 +559,10 @@
 
                     if (isLegacyLastModified)
                     {
-                        if (state.CurrentTokenType != JsonParserToken.String)
-                            ThrowExpectedFieldTypeOfString(LegacyLastModified, state, reader);
-
-                        LastModified = ReadDateTime(state, reader, State.ReadingLegacyLastModified);
+                    if (state.CurrentTokenType != JsonParserToken.String)
+                        ThrowExpectedFieldTypeOfString(LegacyLastModified, state, reader);
+
+                    LastModified = ReadDateTime(state, reader, State.ReadingLegacyLastModified);
                     }
                     else
                     {
