﻿using System;
using System.Collections.Generic;
using System.Diagnostics;
using System.IO;
using System.IO.Compression;
using System.Linq;
using System.Threading;
using System.Threading.Tasks;
using Raven.Client.Documents.Operations.Backups;
using Raven.Client.Documents.Operations.Configuration;
using Raven.Client.Documents.Smuggler;
using Raven.Client.Exceptions.Commercial;
using Raven.Client.Exceptions.Database;
using Raven.Client.Extensions;
using Raven.Client.ServerWide;
using Raven.Client.ServerWide.Operations;
using Raven.Client.Util;
using Raven.Server.Commercial;
using Raven.Server.Config;
using Raven.Server.Documents.ETL;
using Raven.Server.Documents.Expiration;
using Raven.Server.Documents.Handlers;
using Raven.Server.Documents.Indexes;
using Raven.Server.Documents.Patch;
using Raven.Server.Documents.PeriodicBackup;
using Raven.Server.Documents.PeriodicBackup.Restore;
using Raven.Server.Documents.Queries;
using Raven.Server.Documents.Replication;
using Raven.Server.Documents.Subscriptions;
using Raven.Server.Documents.TcpHandlers;
using Raven.Server.Documents.TimeSeries;
using Raven.Server.Json;
using Raven.Server.NotificationCenter.Notifications;
using Raven.Server.NotificationCenter.Notifications.Details;
using Raven.Server.Routing;
using Raven.Server.ServerWide;
using Raven.Server.ServerWide.Commands;
using Raven.Server.ServerWide.Context;
using Raven.Server.Smuggler.Documents;
using Raven.Server.Smuggler.Documents.Data;
using Raven.Server.Utils;
using Raven.Server.Utils.IoMetrics;
using Sparrow;
using Sparrow.Collections;
using Sparrow.Json;
using Sparrow.Json.Parsing;
using Sparrow.Logging;
using Sparrow.Platform;
using Sparrow.Server;
using Sparrow.Server.Json.Sync;
using Sparrow.Server.Meters;
using Sparrow.Server.Utils;
using Sparrow.Threading;
using Sparrow.Utils;
using Voron;
using Voron.Exceptions;
using Voron.Impl.Backup;
using Constants = Raven.Client.Constants;
using DatabaseInfo = Raven.Client.ServerWide.Operations.DatabaseInfo;
using DatabaseSmuggler = Raven.Server.Smuggler.Documents.DatabaseSmuggler;
using Size = Raven.Client.Util.Size;

namespace Raven.Server.Documents
{
    public class DocumentDatabase : IDisposable
    {
        private readonly ServerStore _serverStore;
        private readonly Action<string> _addToInitLog;
        private readonly Logger _logger;
        private readonly DisposeOnce<SingleAttempt> _disposeOnce;
        internal TestingStuff ForTestingPurposes;

        private readonly CancellationTokenSource _databaseShutdown = new CancellationTokenSource();

        private readonly object _idleLocker = new object();

        private readonly object _clusterLocker = new object();

        /// <summary>
        /// The current lock, used to make sure indexes have a unique names
        /// </summary>
        private Task _indexStoreTask;

        private long _usages;
        private readonly ManualResetEventSlim _waitForUsagesOnDisposal = new ManualResetEventSlim(false);
        private long _lastIdleTicks = DateTime.UtcNow.Ticks;
        private DateTime _nextIoMetricsCleanupTime;
        private long _lastTopologyIndex = -1;
        private long _preventUnloadCounter;

        public string DatabaseGroupId;

        public readonly ClusterTransactionWaiter ClusterTransactionWaiter;

        public void ResetIdleTime()
        {
            _lastIdleTicks = DateTime.MinValue.Ticks;
        }

        public DocumentDatabase(string name, RavenConfiguration configuration, ServerStore serverStore, Action<string> addToInitLog)
        {
            Name = name;
            _logger = LoggingSource.Instance.GetLogger<DocumentDatabase>(Name);
            _serverStore = serverStore;
            _addToInitLog = addToInitLog;
            StartTime = Time.GetUtcNow();
            LastAccessTime = Time.GetUtcNow();
            Configuration = configuration;
            _nextIoMetricsCleanupTime = DateTime.UtcNow.Add(Configuration.Storage.IoMetricsCleanupInterval.AsTimeSpan);
            Scripts = new ScriptRunnerCache(this, Configuration);

            Is32Bits = PlatformDetails.Is32Bits || Configuration.Storage.ForceUsing32BitsPager;

            _disposeOnce = new DisposeOnce<SingleAttempt>(DisposeInternal);
            try
            {
                if (configuration.Initialized == false)
                    throw new InvalidOperationException("Cannot create a new document database instance without initialized configuration");

                if (Configuration.Core.RunInMemory == false)
                {
                    _addToInitLog("Creating db.lock file");
                    _fileLocker = new FileLocker(Configuration.Core.DataDirectory.Combine("db.lock").FullPath);
                    _fileLocker.TryAcquireWriteLock(_logger);
                }

                using (_serverStore.ContextPool.AllocateOperationContext(out TransactionOperationContext ctx))
                using (ctx.OpenReadTransaction())
                {
                    MasterKey = serverStore.GetSecretKey(ctx, Name);

                    using (var rawRecord = _serverStore.Cluster.ReadRawDatabaseRecord(ctx, Name))
                    {
                        if (rawRecord != null)
                        {
                            var isEncrypted = rawRecord.IsEncrypted;
                            // can happen when we are in the process of restoring a database
                            if (isEncrypted && MasterKey == null)
                                throw new InvalidOperationException($"Attempt to create encrypted db {Name} without supplying the secret key");
                            if (isEncrypted == false && MasterKey != null)
                                throw new InvalidOperationException($"Attempt to create a non-encrypted db {Name}, but a secret key exists for this db.");
                        }
                    }
                }

                ClusterTransactionWaiter = new ClusterTransactionWaiter(this);
                QueryMetadataCache = new QueryMetadataCache();
                IoChanges = new IoChangesNotifications
                {
                    DisableIoMetrics = configuration.Storage.EnableIoMetrics == false
                };
                Changes = new DocumentsChanges();
                TombstoneCleaner = new TombstoneCleaner(this);
                DocumentsStorage = new DocumentsStorage(this, addToInitLog);
                IndexStore = new IndexStore(this, serverStore);
                QueryRunner = new QueryRunner(this);
                EtlLoader = new EtlLoader(this, serverStore);
                ReplicationLoader = new ReplicationLoader(this, serverStore);
                SubscriptionStorage = new SubscriptionStorage(this, serverStore);
                Metrics = new MetricCounters();
                MetricCacher = new DatabaseMetricCacher(this);
                TxMerger = new TransactionOperationsMerger(this, DatabaseShutdown);
                ConfigurationStorage = new ConfigurationStorage(this);
                NotificationCenter = new NotificationCenter.NotificationCenter(ConfigurationStorage.NotificationsStorage, Name, DatabaseShutdown, configuration);
                HugeDocuments = new HugeDocuments(NotificationCenter, ConfigurationStorage.NotificationsStorage, Name, configuration.PerformanceHints.HugeDocumentsCollectionSize,
                    configuration.PerformanceHints.HugeDocumentSize.GetValue(SizeUnit.Bytes));
                Operations = new Operations.Operations(Name, ConfigurationStorage.OperationsStorage, NotificationCenter, Changes,
                    Is32Bits ? TimeSpan.FromHours(12) : TimeSpan.FromDays(2));
                DatabaseInfoCache = serverStore.DatabaseInfoCache;
                RachisLogIndexNotifications = new RachisLogIndexNotifications(DatabaseShutdown);
                CatastrophicFailureNotification = new CatastrophicFailureNotification((environmentId, environmentPath, e, stacktrace) =>
                {
                    serverStore.DatabasesLandlord.CatastrophicFailureHandler.Execute(name, e, environmentId, environmentPath, stacktrace);
                });
                _hasClusterTransaction = new AsyncManualResetEvent(DatabaseShutdown);
                IdentityPartsSeparator = '/';
            }
            catch (Exception)
            {
                Dispose();
                throw;
            }
        }

        public ServerStore ServerStore => _serverStore;

        public DateTime LastIdleTime => new DateTime(_lastIdleTicks);

        public DateTime LastAccessTime;

        public DatabaseInfoCache DatabaseInfoCache { get; set; }

        public readonly SystemTime Time = new SystemTime();

        public ScriptRunnerCache Scripts;
        public readonly TransactionOperationsMerger TxMerger;

        public SubscriptionStorage SubscriptionStorage { get; }

        public string Name { get; }

        public Guid DbId => DocumentsStorage.Environment?.DbId ?? Guid.Empty;

        public string DbBase64Id => DocumentsStorage.Environment?.Base64Id ?? "";

        public RavenConfiguration Configuration { get; }

        public QueryRunner QueryRunner { get; }

        public CancellationToken DatabaseShutdown => _databaseShutdown.Token;

        public AsyncManualResetEvent DatabaseShutdownCompleted { get; } = new AsyncManualResetEvent();

        public DocumentsStorage DocumentsStorage { get; private set; }

        public ExpiredDocumentsCleaner ExpiredDocumentsCleaner { get; private set; }

        public TimeSeriesPolicyRunner TimeSeriesPolicyRunner { get; private set; }

        public PeriodicBackupRunner PeriodicBackupRunner { get; private set; }

        public TombstoneCleaner TombstoneCleaner { get; private set; }

        public DocumentsChanges Changes { get; }

        public IoChangesNotifications IoChanges { get; }

        public CatastrophicFailureNotification CatastrophicFailureNotification { get; }

        public NotificationCenter.NotificationCenter NotificationCenter { get; private set; }

        public Operations.Operations Operations { get; private set; }

        public HugeDocuments HugeDocuments { get; }

        public MetricCounters Metrics { get; }

        public IndexStore IndexStore { get; private set; }

        public ConfigurationStorage ConfigurationStorage { get; }

        public ReplicationLoader ReplicationLoader { get; private set; }

        public EtlLoader EtlLoader { get; private set; }

        public readonly ConcurrentSet<TcpConnectionOptions> RunningTcpConnections = new ConcurrentSet<TcpConnectionOptions>();

        public readonly DateTime StartTime;

        public readonly RachisLogIndexNotifications RachisLogIndexNotifications;

        public readonly byte[] MasterKey;

        public char IdentityPartsSeparator { get; private set; }

        public ClientConfiguration ClientConfiguration { get; private set; }

        public StudioConfiguration StudioConfiguration { get; private set; }

        public bool Is32Bits { get; }

        private long _lastDatabaseRecordChangeIndex;

        public long LastDatabaseRecordChangeIndex
        {
            get => Volatile.Read(ref _lastDatabaseRecordChangeIndex);
            private set => _lastDatabaseRecordChangeIndex = value; // we write this always under lock
        }

        private long _lastValueChangeIndex;

        public long LastValueChangeIndex
        {
            get => Volatile.Read(ref _lastValueChangeIndex);
            private set => _lastValueChangeIndex = value; // we write this always under lock
        }

        public bool CanUnload => Interlocked.Read(ref _preventUnloadCounter) == 0;

        public readonly QueryMetadataCache QueryMetadataCache;

        public long LastTransactionId => DocumentsStorage.Environment.CurrentReadTransactionId;

        public void Initialize(InitializeOptions options = InitializeOptions.None, DateTime? wakeup = null)
        {
            try
            {
                Configuration.CheckDirectoryPermissions();

                _addToInitLog("Initializing NotificationCenter");
                NotificationCenter.Initialize(this);

                _addToInitLog("Initializing DocumentStorage");
                DocumentsStorage.Initialize((options & InitializeOptions.GenerateNewDatabaseId) == InitializeOptions.GenerateNewDatabaseId);
                _addToInitLog("Starting Transaction Merger");
                TxMerger.Start();
                _addToInitLog("Initializing ConfigurationStorage");
                ConfigurationStorage.Initialize();

                if ((options & InitializeOptions.SkipLoadingDatabaseRecord) == InitializeOptions.SkipLoadingDatabaseRecord)
                    return;

                _addToInitLog("Loading Database");

                MetricCacher.Initialize();

                long index;
                DatabaseRecord record;
                using (_serverStore.ContextPool.AllocateOperationContext(out TransactionOperationContext context))
                using (context.OpenReadTransaction())
                    record = _serverStore.Cluster.ReadDatabase(context, Name, out index);

                if (record == null)
                    DatabaseDoesNotExistException.Throw(Name);

                PeriodicBackupRunner = new PeriodicBackupRunner(this, _serverStore, wakeup);

                _addToInitLog("Initializing IndexStore (async)");
                _indexStoreTask = IndexStore.InitializeAsync(record, index, _addToInitLog);
                _addToInitLog("Initializing Replication");
                ReplicationLoader?.Initialize(record);
                _addToInitLog("Initializing ETL");
                EtlLoader.Initialize(record);

                TombstoneCleaner.Start();

                try
                {
                    // we need to wait here for the task to complete
                    // if we will not do that the process will continue
                    // and we will be left with opened files
                    // we are checking cancellation token before each index initialization
                    // so in worst case we will have to wait for 1 index to be opened
                    // if the cancellation is requested during index store initialization
                    _indexStoreTask.Wait();
                }
                finally
                {
                    _indexStoreTask = null;
                }

                DatabaseShutdown.ThrowIfCancellationRequested();

                SubscriptionStorage.Initialize();
                _addToInitLog("Initializing SubscriptionStorage completed");

                _serverStore.StorageSpaceMonitor.Subscribe(this);

                ThreadPool.QueueUserWorkItem(_ =>
               {
                   try
                   {
                       NotifyFeaturesAboutStateChange(record, index);
                       RachisLogIndexNotifications.NotifyListenersAbout(index, null);
                   }
                   catch (Exception e)
                   {
                       RachisLogIndexNotifications.NotifyListenersAbout(index, e);
                   }
               }, null);

                Task.Run(async () =>
                {
                    try
                    {
                        _hasClusterTransaction.Set();
                        await ExecuteClusterTransactionTask();
                    }
                    catch (OperationCanceledException)
                    {
                        // database shutdown
                    }
                    catch (Exception e)
                    {
                        if (_logger.IsInfoEnabled)
                        {
                            _logger.Info("An unhandled exception closed the cluster transaction task", e);
                        }
                    }
                }, DatabaseShutdown);
                _serverStore.LicenseManager.LicenseChanged += LoadTimeSeriesPolicyRunnerConfigurations;
            }
            catch (Exception)
            {
                Dispose();
                throw;
            }
        }

        public IDisposable PreventFromUnloading()
        {
            Interlocked.Increment(ref _preventUnloadCounter);

            return new DisposableAction(() => Interlocked.Decrement(ref _preventUnloadCounter));
        }

        public DatabaseUsage DatabaseInUse(bool skipUsagesCount)
        {
            return new DatabaseUsage(this, skipUsagesCount);
        }

        internal void ThrowDatabaseShutdown(Exception e = null)
        {
            throw CreateDatabaseShutdownException(e);
        }

        internal DatabaseDisabledException CreateDatabaseShutdownException(Exception e = null)
        {
            return new DatabaseDisabledException("The database " + Name + " is shutting down", e);
        }

        private readonly AsyncManualResetEvent _hasClusterTransaction;
        public readonly DatabaseMetricCacher MetricCacher;

        public void NotifyOnPendingClusterTransaction(long index, DatabasesLandlord.ClusterDatabaseChangeType changeType)
        {
            if (changeType == DatabasesLandlord.ClusterDatabaseChangeType.ClusterTransactionCompleted)
            {
                RachisLogIndexNotifications.NotifyListenersAbout(index, null);
                return;
            }

            _hasClusterTransaction.Set();
        }

        private long? _nextClusterCommand;
        private long _lastCompletedClusterTransaction;
        public long LastCompletedClusterTransaction => _lastCompletedClusterTransaction;
        public bool IsEncrypted => MasterKey != null;

        private int _clusterTransactionDelayOnFailure = 1000;
        private FileLocker _fileLocker;

        private async Task ExecuteClusterTransactionTask()
        {
            while (DatabaseShutdown.IsCancellationRequested == false)
            {
                var topology = ServerStore.LoadDatabaseTopology(Name);
                if (topology.Promotables.Contains(ServerStore.NodeTag))
                {
                    await Task.Delay(1000, DatabaseShutdown);
                    continue;
                }

                await _hasClusterTransaction.WaitAsync(DatabaseShutdown);
                if (DatabaseShutdown.IsCancellationRequested)
                    return;

                _hasClusterTransaction.Reset();

                using (ServerStore.ContextPool.AllocateOperationContext(out TransactionOperationContext context))
                using (context.OpenReadTransaction())
                {
                    try
                    {
                        var batch = new List<ClusterTransactionCommand.SingleClusterDatabaseCommand>(
                            ClusterTransactionCommand.ReadCommandsBatch(context, Name, fromCount: _nextClusterCommand, take: 256));

                        if (batch.Count == 0)
                        {
                            continue;
                        }

                        var mergedCommands = new BatchHandler.ClusterTransactionMergedCommand(this, batch);
                        try
                        {
                            //If we get a database shutdown while we process a cluster tx command this
                            //will cause us to stop running and disposing the context while its memory is still been used by the merger execution
                            await TxMerger.Enqueue(mergedCommands);
                        }
                        catch (Exception e)
                        {
                            if (_logger.IsInfoEnabled)
                            {
                                _logger.Info($"Failed to execute cluster transaction batch (count: {batch.Count}), will retry them one-by-one.", e);
                            }
                            await ExecuteClusterTransactionOneByOne(batch);
                            continue;
                        }
                        foreach (var command in batch)
                        {
                            OnClusterTransactionCompletion(command, mergedCommands);
                        }
                    }
                    catch (Exception e)
                    {
                        if (_logger.IsInfoEnabled)
                        {
                            _logger.Info($"Can't perform cluster transaction on database '{Name}'.", e);
                        }
                    }
                }
            }
        }

        private async Task ExecuteClusterTransactionOneByOne(List<ClusterTransactionCommand.SingleClusterDatabaseCommand> batch)
        {
            foreach (var command in batch)
            {
                var singleCommand = new List<ClusterTransactionCommand.SingleClusterDatabaseCommand>
                {
                    command
                };
                var mergedCommand = new BatchHandler.ClusterTransactionMergedCommand(this, singleCommand);
                try
                {
                    await TxMerger.Enqueue(mergedCommand);
                    OnClusterTransactionCompletion(command, mergedCommand);

                    _clusterTransactionDelayOnFailure = 1000;
                }
                catch (Exception e)
                {
                    OnClusterTransactionCompletion(command, mergedCommand, exception: e);
                    NotificationCenter.Add(AlertRaised.Create(
                        Name,
                        "Cluster transaction failed to execute",
                        $"Failed to execute cluster transactions with raft index: {command.Index}. {Environment.NewLine}" +
                        $"With the following document ids involved: {string.Join(", ", command.Commands.Select(item => JsonDeserializationServer.ClusterTransactionDataCommand((BlittableJsonReaderObject)item).Id))} {Environment.NewLine}" +
                        "Performing cluster transactions on this database will be stopped until the issue is resolved.",
                        AlertType.ClusterTransactionFailure,
                        NotificationSeverity.Error,
                        $"{Name}/ClusterTransaction",
                        new ExceptionDetails(e)));

                    await Task.Delay(_clusterTransactionDelayOnFailure, DatabaseShutdown);
                    _clusterTransactionDelayOnFailure = Math.Min(_clusterTransactionDelayOnFailure * 2, 15000);

                    return;
                }
            }
        }

        private void OnClusterTransactionCompletion(ClusterTransactionCommand.SingleClusterDatabaseCommand command,
            BatchHandler.ClusterTransactionMergedCommand mergedCommands, Exception exception = null)
        {
            try
            {
                var index = command.Index;
                var options = mergedCommands.Options[index];
                if (exception == null)
                {
                    Task indexTask = null;
                    if (options.WaitForIndexesTimeout != null)
                    {
                        indexTask = BatchHandler.WaitForIndexesAsync(DocumentsStorage.ContextPool, this, options.WaitForIndexesTimeout.Value,
                            options.SpecifiedIndexesQueryString, options.WaitForIndexThrow,
                            mergedCommands.LastChangeVector, mergedCommands.LastTombstoneEtag, mergedCommands.ModifiedCollections);
                    }

                    var result = new BatchHandler.ClusterTransactionCompletionResult
                    {
                        Array = mergedCommands.Replies[index],
                        IndexTask = indexTask,
                    };
                    ClusterTransactionWaiter.SetResult(options.TaskId, index, result);
                    _nextClusterCommand = command.PreviousCount + command.Commands.Length;
                    _lastCompletedClusterTransaction = _nextClusterCommand.Value - 1;
                    return;
                }

                ClusterTransactionWaiter.SetException(options.TaskId, index, exception);
            }
            catch (Exception e)
            {
                // nothing we can do
                if (_logger.IsInfoEnabled)
                {
                    _logger.Info($"Failed to notify about transaction completion for database '{Name}'.", e);
                }
            }
        }

        public struct DatabaseUsage : IDisposable
        {
            private readonly DocumentDatabase _parent;
            private readonly bool _skipUsagesCount;

            public DatabaseUsage(DocumentDatabase parent, bool skipUsagesCount)
            {
                _parent = parent;
                _skipUsagesCount = skipUsagesCount;

                if (_skipUsagesCount == false)
                    Interlocked.Increment(ref _parent._usages);

                if (_parent.DatabaseShutdown.IsCancellationRequested)
                {
                    Dispose();
                    _parent.ThrowDatabaseShutdown();
                }
            }

            public void Dispose()
            {
                if (_skipUsagesCount)
                    return;

                var currentUsagesCount = Interlocked.Decrement(ref _parent._usages);

                if (_parent._databaseShutdown.IsCancellationRequested && currentUsagesCount == 0)
                    _parent._waitForUsagesOnDisposal.Set();
            }
        }

        public void Dispose()
        {
            _disposeOnce.Dispose();
        }

        private unsafe void DisposeInternal()
        {
            _forTestingPurposes?.DisposeLog?.Invoke(Name, "Starting dispose");

            _databaseShutdown.Cancel();

            ForTestingPurposes?.ActionToCallDuringDocumentDatabaseInternalDispose?.Invoke();

            //before we dispose of the database we take its latest info to be displayed in the studio
            try
            {
                _forTestingPurposes?.DisposeLog?.Invoke(Name, "Generating offline database info");

                var databaseInfo = GenerateOfflineDatabaseInfo();
                if (databaseInfo != null)
                {
                    _forTestingPurposes?.DisposeLog?.Invoke(Name, "Inserting offline database info");
                    DatabaseInfoCache?.InsertDatabaseInfo(databaseInfo, Name);
                }
            }
            catch (Exception e)
            {
                _forTestingPurposes?.DisposeLog?.Invoke(Name, $"Generating offline database info failed: {e}");
                // if we encountered a catastrophic failure we might not be able to retrieve database info

                if (_logger.IsInfoEnabled)
                    _logger.Info("Failed to generate and store database info", e);
            }

            if (ForTestingPurposes == null || ForTestingPurposes.SkipDrainAllRequests == false)
            {
                _forTestingPurposes?.DisposeLog?.Invoke(Name, "Draining all requests");

                // we'll wait for 1 minute to drain all the requests
                // from the database
                var sp = Stopwatch.StartNew();
                while (sp.ElapsedMilliseconds < 60 * 1000)
                {
                    if (Interlocked.Read(ref _usages) == 0)
                        break;

                    if (_waitForUsagesOnDisposal.Wait(1000))
                        _waitForUsagesOnDisposal.Reset();
                }

                _forTestingPurposes?.DisposeLog?.Invoke(Name, $"Drained all requests. Took: {sp.Elapsed}");
            }

            var exceptionAggregator = new ExceptionAggregator(_logger, $"Could not dispose {nameof(DocumentDatabase)} {Name}");

            _forTestingPurposes?.DisposeLog?.Invoke(Name, "Acquiring cluster lock");

            var lockTaken = false;
            Monitor.TryEnter(_clusterLocker, TimeSpan.FromSeconds(5), ref lockTaken);

            _forTestingPurposes?.DisposeLog?.Invoke(Name, $"Acquired cluster lock. Taken: {lockTaken}");

            if (lockTaken == false && _logger.IsOperationsEnabled)
                _logger.Operations("Failed to acquire lock during database dispose for cluster notifications. Will dispose rudely...");

            _forTestingPurposes?.DisposeLog?.Invoke(Name, "Unsubscribing from storage space monitor");
            exceptionAggregator.Execute(() =>
            {
                _serverStore.StorageSpaceMonitor.Unsubscribe(this);
            });
            _forTestingPurposes?.DisposeLog?.Invoke(Name, "Unsubscribed from storage space monitor");

            _forTestingPurposes?.DisposeLog?.Invoke(Name, "Disposing all running TCP connections");
            foreach (var connection in RunningTcpConnections)
            {
                exceptionAggregator.Execute(() =>
                {
                    connection.Dispose();
                });
            }
            _forTestingPurposes?.DisposeLog?.Invoke(Name, "Disposed all running TCP connections");

            _forTestingPurposes?.DisposeLog?.Invoke(Name, "Disposing TxMerger");
            exceptionAggregator.Execute(() =>
            {
                TxMerger?.Dispose();
            });
            _forTestingPurposes?.DisposeLog?.Invoke(Name, "Disposed TxMerger");

            // must acquire the lock in order to prevent concurrent access to index files
            if (lockTaken == false)
            {
                _forTestingPurposes?.DisposeLog?.Invoke(Name, "Acquiring cluster lock");
                Monitor.Enter(_clusterLocker);
                _forTestingPurposes?.DisposeLog?.Invoke(Name, "Acquired cluster lock");
            }

            var indexStoreTask = _indexStoreTask;
            if (indexStoreTask != null)
            {
                _forTestingPurposes?.DisposeLog?.Invoke(Name, "Waiting for index store task to complete");
                exceptionAggregator.Execute(() =>
                {
                    // we need to wait here for the task to complete
                    // if we will not do that the process will continue
                    // and we will be left with opened files
                    // we are checking cancellation token before each index initialization
                    // so in worst case we will have to wait for 1 index to be opened
                    // if the cancellation is requested during index store initialization
                    indexStoreTask.Wait();
                });
                _forTestingPurposes?.DisposeLog?.Invoke(Name, "Finished waiting for index store task to complete");
            }

            _forTestingPurposes?.DisposeLog?.Invoke(Name, "Disposing IndexStore");
            exceptionAggregator.Execute(() =>
            {
                IndexStore?.Dispose();
            });
            _forTestingPurposes?.DisposeLog?.Invoke(Name, "Disposed IndexStore");

            _forTestingPurposes?.DisposeLog?.Invoke(Name, "Disposing ExpiredDocumentsCleaner");
            exceptionAggregator.Execute(() =>
            {
                ExpiredDocumentsCleaner?.Dispose();
            });
            _forTestingPurposes?.DisposeLog?.Invoke(Name, "Disposed ExpiredDocumentsCleaner");

            _forTestingPurposes?.DisposeLog?.Invoke(Name, "Disposing PeriodicBackupRunner");
            exceptionAggregator.Execute(() =>
            {
                PeriodicBackupRunner?.Dispose();
            });
            _forTestingPurposes?.DisposeLog?.Invoke(Name, "Disposed PeriodicBackupRunner");

            _forTestingPurposes?.DisposeLog?.Invoke(Name, "Disposing TombstoneCleaner");
            exceptionAggregator.Execute(() =>
            {
                TombstoneCleaner?.Dispose();
            });
            _forTestingPurposes?.DisposeLog?.Invoke(Name, "Disposed TombstoneCleaner");

            _forTestingPurposes?.DisposeLog?.Invoke(Name, "Disposing ReplicationLoader");
            exceptionAggregator.Execute(() =>
            {
                ReplicationLoader?.Dispose();
            });
            _forTestingPurposes?.DisposeLog?.Invoke(Name, "Disposed ReplicationLoader");

            _forTestingPurposes?.DisposeLog?.Invoke(Name, "Disposing EtlLoader");
            exceptionAggregator.Execute(() =>
            {
                EtlLoader?.Dispose();
            });
            _forTestingPurposes?.DisposeLog?.Invoke(Name, "Disposed EtlLoader");

            _forTestingPurposes?.DisposeLog?.Invoke(Name, "Disposing Operations");
            exceptionAggregator.Execute(() =>
            {
                Operations?.Dispose(exceptionAggregator);
            });
            _forTestingPurposes?.DisposeLog?.Invoke(Name, "Disposed Operations");

            _forTestingPurposes?.DisposeLog?.Invoke(Name, "Disposing HugeDocuments");
            exceptionAggregator.Execute(() =>
            {
                HugeDocuments?.Dispose();
            });
            _forTestingPurposes?.DisposeLog?.Invoke(Name, "Disposed HugeDocuments");

            _forTestingPurposes?.DisposeLog?.Invoke(Name, "Disposing NotificationCenter");
            exceptionAggregator.Execute(() =>
            {
                NotificationCenter?.Dispose();
            });
            _forTestingPurposes?.DisposeLog?.Invoke(Name, "Disposed NotificationCenter");

            _forTestingPurposes?.DisposeLog?.Invoke(Name, "Disposing SubscriptionStorage");
            exceptionAggregator.Execute(() =>
            {
                SubscriptionStorage?.Dispose();
            });
            _forTestingPurposes?.DisposeLog?.Invoke(Name, "Disposed SubscriptionStorage");

            _forTestingPurposes?.DisposeLog?.Invoke(Name, "Disposing ConfigurationStorage");
            exceptionAggregator.Execute(() =>
            {
                ConfigurationStorage?.Dispose();
            });
            _forTestingPurposes?.DisposeLog?.Invoke(Name, "Disposed ConfigurationStorage");

            _forTestingPurposes?.DisposeLog?.Invoke(Name, "Disposing DocumentsStorage");
            exceptionAggregator.Execute(() =>
            {
                DocumentsStorage?.Dispose();
            });
            _forTestingPurposes?.DisposeLog?.Invoke(Name, "Disposed DocumentsStorage");

            _forTestingPurposes?.DisposeLog?.Invoke(Name, "Disposing _databaseShutdown");
            exceptionAggregator.Execute(() =>
            {
                _databaseShutdown.Dispose();
            });
<<<<<<< HEAD
            
            exceptionAggregator.Execute(() =>
            {
                _serverStore.LicenseManager.LicenseChanged -= LoadTimeSeriesPolicyRunnerConfigurations;
            });
=======
            _forTestingPurposes?.DisposeLog?.Invoke(Name, "Disposed _databaseShutdown");
>>>>>>> c30e2708

            _forTestingPurposes?.DisposeLog?.Invoke(Name, "Disposing MasterKey");
            exceptionAggregator.Execute(() =>
            {
                if (MasterKey == null)
                    return;
                fixed (byte* pKey = MasterKey)
                {
                    Sodium.sodium_memzero(pKey, (UIntPtr)MasterKey.Length);
                }
            });
            _forTestingPurposes?.DisposeLog?.Invoke(Name, "Disposed MasterKey");

<<<<<<< HEAD
            exceptionAggregator.Execute(() => _fileLocker.Dispose());
=======
            _forTestingPurposes?.DisposeLog?.Invoke(Name, "Disposing _writeLockFile");
            exceptionAggregator.Execute(() =>
            {
                if (_writeLockFile != null)
                {
                    try
                    {
                        _writeLockFile.Unlock(0, 1);
                    }
                    catch (PlatformNotSupportedException)
                    {
                        // Unlock isn't supported on macOS
                    }

                    _writeLockFile.Dispose();

                    try
                    {
                        if (File.Exists(_lockFile))
                            File.Delete(_lockFile);
                    }
                    catch (IOException)
                    {
                    }
                }
            });
            _forTestingPurposes?.DisposeLog?.Invoke(Name, "Disposed ExpiredDocumentsCleaner");
>>>>>>> c30e2708

            _forTestingPurposes?.DisposeLog?.Invoke(Name, "Disposing RachisLogIndexNotifications");
            exceptionAggregator.Execute(RachisLogIndexNotifications);
            _forTestingPurposes?.DisposeLog?.Invoke(Name, "Disposed RachisLogIndexNotifications");

            _forTestingPurposes?.DisposeLog?.Invoke(Name, "Disposing _hasClusterTransaction");
            exceptionAggregator.Execute(_hasClusterTransaction);
            _forTestingPurposes?.DisposeLog?.Invoke(Name, "Disposed _hasClusterTransaction");

            _forTestingPurposes?.DisposeLog?.Invoke(Name, "Finished dispose");

            exceptionAggregator.ThrowIfNeeded();
        }

        public DynamicJsonValue GenerateOfflineDatabaseInfo()
        {
            var envs = GetAllStoragesEnvironment().ToList();
            if (envs.Count == 0 || envs.Any(x => x.Environment == null))
                return null;

            _forTestingPurposes?.DisposeLog?.Invoke(Name, "Generating offline database info: sizeOnDisk.");
            var sizeOnDisk = GetSizeOnDisk();

            _forTestingPurposes?.DisposeLog?.Invoke(Name, "Generating offline database info: indexingErrors.");
            var indexingErrors = IndexStore.GetIndexes().Sum(index => index.GetErrorCount());

            _forTestingPurposes?.DisposeLog?.Invoke(Name, "Generating offline database info: alertCount.");
            var alertCount = NotificationCenter.GetAlertCount();

            _forTestingPurposes?.DisposeLog?.Invoke(Name, "Generating offline database info: performanceHints.");
            var performanceHints = NotificationCenter.GetPerformanceHintCount();

            _forTestingPurposes?.DisposeLog?.Invoke(Name, "Generating offline database info: backupInfo.");
            var backupInfo = PeriodicBackupRunner?.GetBackupInfo();

            _forTestingPurposes?.DisposeLog?.Invoke(Name, "Generating offline database info: mountPointsUsage.");
            var mountPointsUsage = GetMountPointsUsage(includeTempBuffers: false)
                .Select(x => x.ToJson())
                .ToList();

            _forTestingPurposes?.DisposeLog?.Invoke(Name, "Generating offline database info: documentsCount.");
            var documentsCount = DocumentsStorage.GetNumberOfDocuments();

            _forTestingPurposes?.DisposeLog?.Invoke(Name, "Generating offline database info: indexesCount.");
            var indexesCount = IndexStore.GetIndexes().Count();

            _forTestingPurposes?.DisposeLog?.Invoke(Name, "Generating offline database info: indexesStatus.");
            var indexesStatus = IndexStore.Status.ToString();

            var databaseInfo = new DynamicJsonValue
            {
                [nameof(DatabaseInfo.HasRevisionsConfiguration)] = DocumentsStorage.RevisionsStorage.Configuration != null,
                [nameof(DatabaseInfo.HasExpirationConfiguration)] = (ExpiredDocumentsCleaner?.ExpirationConfiguration?.Disabled ?? true) == false,
                [nameof(DatabaseInfo.HasRefreshConfiguration)] = (ExpiredDocumentsCleaner?.RefreshConfiguration?.Disabled ?? true) == false,
                [nameof(DatabaseInfo.IsAdmin)] = true, //TODO: implement me!
                [nameof(DatabaseInfo.IsEncrypted)] = DocumentsStorage.Environment.Options.Encryption.IsEnabled,
                [nameof(DatabaseInfo.Name)] = Name,
                [nameof(DatabaseInfo.Disabled)] = false, //TODO: this value should be overwritten by the studio since it is cached
                [nameof(DatabaseInfo.TotalSize)] = new DynamicJsonValue
                {
                    [nameof(Size.HumaneSize)] = sizeOnDisk.Data.HumaneSize,
                    [nameof(Size.SizeInBytes)] = sizeOnDisk.Data.SizeInBytes
                },
                [nameof(DatabaseInfo.TempBuffersSize)] = new DynamicJsonValue
                {
                    [nameof(Size.HumaneSize)] = "0 Bytes",
                    [nameof(Size.SizeInBytes)] = 0
                },
                [nameof(DatabaseInfo.IndexingErrors)] = indexingErrors,
                [nameof(DatabaseInfo.Alerts)] = alertCount,
                [nameof(DatabaseInfo.PerformanceHints)] = performanceHints,
                [nameof(DatabaseInfo.UpTime)] = null, //it is shutting down
                [nameof(DatabaseInfo.BackupInfo)] = backupInfo,
                [nameof(DatabaseInfo.MountPointsUsage)] = new DynamicJsonArray(mountPointsUsage),
                [nameof(DatabaseInfo.DocumentsCount)] = documentsCount,
                [nameof(DatabaseInfo.IndexesCount)] = indexesCount,
                [nameof(DatabaseInfo.RejectClients)] = false, //TODO: implement me!
                [nameof(DatabaseInfo.IndexingStatus)] = indexesStatus,
                ["CachedDatabaseInfo"] = true
            };
            return databaseInfo;
        }

        public DatabaseSummary GetDatabaseSummary()
        {
            using (DocumentsStorage.ContextPool.AllocateOperationContext(out DocumentsOperationContext documentsContext))
            using (ServerStore.ContextPool.AllocateOperationContext(out TransactionOperationContext transactionContext))
            using (documentsContext.OpenReadTransaction())
            using (transactionContext.OpenReadTransaction())
            {
                return new DatabaseSummary
                {
                    DocumentsCount = DocumentsStorage.GetNumberOfDocuments(documentsContext),
                    AttachmentsCount = DocumentsStorage.AttachmentsStorage.GetNumberOfAttachments(documentsContext).AttachmentCount,
                    RevisionsCount = DocumentsStorage.RevisionsStorage.GetNumberOfRevisionDocuments(documentsContext),
                    ConflictsCount = DocumentsStorage.ConflictsStorage.GetNumberOfConflicts(documentsContext),
                    CounterEntriesCount = DocumentsStorage.CountersStorage.GetNumberOfCounterEntries(documentsContext),
                    CompareExchangeCount = ServerStore.Cluster.GetNumberOfCompareExchange(transactionContext, DocumentsStorage.DocumentDatabase.Name),
                    CompareExchangeTombstonesCount = ServerStore.Cluster.GetNumberOfCompareExchangeTombstones(transactionContext, DocumentsStorage.DocumentDatabase.Name),
                    IdentitiesCount = ServerStore.Cluster.GetNumberOfIdentities(transactionContext, DocumentsStorage.DocumentDatabase.Name),
                    TimeSeriesSegmentsCount = DocumentsStorage.TimeSeriesStorage.GetNumberOfTimeSeriesSegments(documentsContext)
                };
            }
        }

        public long ReadLastEtag()
        {
            using (DocumentsStorage.ContextPool.AllocateOperationContext(out DocumentsOperationContext documentsContext))
            using (var tx = documentsContext.OpenReadTransaction())
            {
                return DocumentsStorage.ReadLastEtag(tx.InnerTransaction);
            }
        }

        public (long Etag, string ChangeVector) ReadLastEtagAndChangeVector()
        {
            using (DocumentsStorage.ContextPool.AllocateOperationContext(out DocumentsOperationContext documentsContext))
            using (var tx = documentsContext.OpenReadTransaction())
            {
                return (DocumentsStorage.ReadLastEtag(tx.InnerTransaction), DocumentsStorage.GetDatabaseChangeVector(tx.InnerTransaction));
            }
        }

        public void SetChangeVector(string changeVector)
        {
            using (DocumentsStorage.ContextPool.AllocateOperationContext(out DocumentsOperationContext documentsContext))
            using (var tx = documentsContext.OpenWriteTransaction())
            {
                DocumentsStorage.SetDatabaseChangeVector(documentsContext, changeVector);
                tx.Commit();
            }
        }

        public void RunIdleOperations(DatabaseCleanupMode mode = DatabaseCleanupMode.Regular)
        {
            Debug.Assert(mode != DatabaseCleanupMode.None, "mode != CleanupMode.None");
            if (mode == DatabaseCleanupMode.None)
                return;

            if (Monitor.TryEnter(_idleLocker) == false)
                return;

            try
            {
                var sp = Stopwatch.StartNew();
                var utcNow = DateTime.UtcNow;

                _lastIdleTicks = utcNow.Ticks;
                IndexStore?.RunIdleOperations(mode);
                Operations?.CleanupOperations();
                SubscriptionStorage?.CleanupSubscriptions();

                Scripts?.RunIdleOperations();
                DocumentsStorage.Environment.Cleanup();
                ConfigurationStorage.Environment.Cleanup();

                if (utcNow >= _nextIoMetricsCleanupTime)
                {
                    IoMetricsUtil.CleanIoMetrics(GetAllStoragesEnvironment(), _nextIoMetricsCleanupTime.Ticks);
                    _nextIoMetricsCleanupTime = utcNow.Add(Configuration.Storage.IoMetricsCleanupInterval.AsTimeSpan);
                }

                if (_logger.IsInfoEnabled)
                    _logger.Info($"Ran idle operations for database '{Name}', took: {sp.ElapsedMilliseconds}ms");
            }
            finally
            {
                Monitor.Exit(_idleLocker);
            }
        }

        public IEnumerable<StorageEnvironmentWithType> GetAllStoragesEnvironment()
        {
            // TODO :: more storage environments ?
            var documentsStorage = DocumentsStorage;
            if (documentsStorage != null)
                yield return
                    new StorageEnvironmentWithType(Name, StorageEnvironmentWithType.StorageEnvironmentType.Documents,
                        documentsStorage.Environment);
            var configurationStorage = ConfigurationStorage;
            if (configurationStorage != null)
                yield return
                    new StorageEnvironmentWithType("Configuration",
                        StorageEnvironmentWithType.StorageEnvironmentType.Configuration, configurationStorage.Environment);

            //check for null to prevent NRE when disposing the DocumentDatabase
            foreach (var index in (IndexStore?.GetIndexes()).EmptyIfNull())
            {
                var env = index?._indexStorage?.Environment();
                if (env != null)
                    yield return
                        new StorageEnvironmentWithType(index.Name,
                            StorageEnvironmentWithType.StorageEnvironmentType.Index, env)
                        {
                            LastIndexQueryTime = index.GetLastQueryingTime()
                        };
            }
        }

        private IEnumerable<FullBackup.StorageEnvironmentInformation> GetAllStoragesForBackup()
        {
            foreach (var storageEnvironmentWithType in GetAllStoragesEnvironment())
            {
                switch (storageEnvironmentWithType.Type)
                {
                    case StorageEnvironmentWithType.StorageEnvironmentType.Documents:
                        yield return new FullBackup.StorageEnvironmentInformation
                        {
                            Name = string.Empty,
                            Folder = Constants.Documents.PeriodicBackup.Folders.Documents,
                            Env = storageEnvironmentWithType.Environment
                        };
                        break;

                    case StorageEnvironmentWithType.StorageEnvironmentType.Index:
                        yield return new FullBackup.StorageEnvironmentInformation
                        {
                            Name = IndexDefinitionBase.GetIndexNameSafeForFileSystem(storageEnvironmentWithType.Name),
                            Folder = Constants.Documents.PeriodicBackup.Folders.Indexes,
                            Env = storageEnvironmentWithType.Environment
                        };
                        break;

                    case StorageEnvironmentWithType.StorageEnvironmentType.Configuration:
                        yield return new FullBackup.StorageEnvironmentInformation
                        {
                            Name = string.Empty,
                            Folder = Constants.Documents.PeriodicBackup.Folders.Configuration,
                            Env = storageEnvironmentWithType.Environment
                        };
                        break;

                    default:
                        throw new ArgumentOutOfRangeException();
                }
            }
        }

        public SmugglerResult FullBackupTo(string backupPath, CompressionLevel compressionLevel = CompressionLevel.Optimal,
            Action<(string Message, int FilesCount)> infoNotify = null, CancellationToken cancellationToken = default)
        {
            SmugglerResult smugglerResult;

            using (var file = SafeFileStream.Create(backupPath, FileMode.Create))
            using (var package = new ZipArchive(file, ZipArchiveMode.Create, leaveOpen: true))
            {
                using (_serverStore.ContextPool.AllocateOperationContext(out TransactionOperationContext serverContext))
                {
                    var zipArchiveEntry = package.CreateEntry(RestoreSettings.SmugglerValuesFileName, compressionLevel);
                    using (var zipStream = zipArchiveEntry.Open())
                    using (var outputStream = GetOutputStream(zipStream))
                    {
                        var smugglerSource = new DatabaseSource(this, 0, 0, _logger);
                        using (DocumentsStorage.ContextPool.AllocateOperationContext(out DocumentsOperationContext documentsContext))
                        {
                            var smugglerDestination = new StreamDestination(outputStream, documentsContext, smugglerSource);
                            var databaseSmugglerOptionsServerSide = new DatabaseSmugglerOptionsServerSide
                            {
                                AuthorizationStatus = AuthorizationStatus.DatabaseAdmin,
                                OperateOnTypes = DatabaseItemType.CompareExchange | DatabaseItemType.Identities
                            };
                            var smuggler = new DatabaseSmuggler(this,
                                smugglerSource,
                                smugglerDestination,
                                Time,
                                options: databaseSmugglerOptionsServerSide,
                                token: cancellationToken);

                            smugglerResult = smuggler.ExecuteAsync().Result;
                        }

                        outputStream.Flush();
                    }

                    infoNotify?.Invoke(("Backed up Database Record", 1));

                    zipArchiveEntry = package.CreateEntry(RestoreSettings.SettingsFileName, compressionLevel);
                    using (var zipStream = zipArchiveEntry.Open())
                    using (var outputStream = GetOutputStream(zipStream))
                    using (var writer = new BlittableJsonTextWriter(serverContext, outputStream))
                    {
                        writer.WriteStartObject();

                        // read and save the database record
                        writer.WritePropertyName(nameof(RestoreSettings.DatabaseRecord));
                        using (serverContext.OpenReadTransaction())
                        using (var databaseRecord = _serverStore.Cluster.ReadRawDatabaseRecord(serverContext, Name, out _))
                        {
                            serverContext.Write(writer, databaseRecord.Raw);
                        }

                        // save the database values (subscriptions, periodic backups statuses, etl states...)
                        writer.WriteComma();
                        writer.WritePropertyName(nameof(RestoreSettings.DatabaseValues));
                        writer.WriteStartObject();

                        var first = true;
                        var prefix = Helpers.ClusterStateMachineValuesPrefix(Name);

                        using (serverContext.OpenReadTransaction())
                        {
                            foreach (var keyValue in ClusterStateMachine.ReadValuesStartingWith(serverContext, prefix))
                            {
                                cancellationToken.ThrowIfCancellationRequested();

                                if (first == false)
                                    writer.WriteComma();

                                first = false;

                                var key = keyValue.Key.ToString().Substring(prefix.Length);
                                writer.WritePropertyName(key);
                                serverContext.Write(writer, keyValue.Value);
                            }
                        }

                        writer.WriteEndObject();
                        // end of values

                        writer.WriteEndObject();
                        writer.Flush();
                        outputStream.Flush();
                    }
                }

                infoNotify?.Invoke(("Backed up database values", 1));

                BackupMethods.Full.ToFile(GetAllStoragesForBackup(), package, compressionLevel,
                    infoNotify: infoNotify, cancellationToken: cancellationToken);

                file.Flush(true); // make sure that we fully flushed to disk
            }

            return smugglerResult;
        }

        public Stream GetOutputStream(Stream fileStream)
        {
            return MasterKey == null ? fileStream : new EncryptingXChaCha20Poly1305Stream(fileStream, MasterKey);
        }

        /// <summary>
        /// this event is intended for entities that are not singletons
        /// per database and still need to be informed on changes to the database record.
        /// </summary>
        public event Action<DatabaseRecord> DatabaseRecordChanged;

        public void ValueChanged(long index)
        {
            try
            {
                if (_databaseShutdown.IsCancellationRequested)
                    ThrowDatabaseShutdown();

                DatabaseRecord record;
                using (_serverStore.ContextPool.AllocateOperationContext(out TransactionOperationContext context))
                using (context.OpenReadTransaction())
                {
                    record = _serverStore.Cluster.ReadDatabase(context, Name);
                }

                NotifyFeaturesAboutValueChange(record, index);
                RachisLogIndexNotifications.NotifyListenersAbout(index, null);
            }
            catch (Exception e)
            {
                RachisLogIndexNotifications.NotifyListenersAbout(index, e);

                if (_databaseShutdown.IsCancellationRequested)
                    ThrowDatabaseShutdown();

                throw;
            }
        }

        public void StateChanged(long index)
        {
            try
            {
                if (_databaseShutdown.IsCancellationRequested)
                    ThrowDatabaseShutdown();

                DatabaseRecord record;
                using (_serverStore.ContextPool.AllocateOperationContext(out TransactionOperationContext context))
                using (context.OpenReadTransaction())
                {
                    record = _serverStore.Cluster.ReadDatabase(context, Name);
                }

                if (_lastTopologyIndex < record.Topology.Stamp.Index)
                    _lastTopologyIndex = record.Topology.Stamp.Index;

                ClientConfiguration = record.Client;
                IdentityPartsSeparator = record.Client?.IdentityPartsSeparator ?? '/';

                StudioConfiguration = record.Studio;

                NotifyFeaturesAboutStateChange(record, index);
                RachisLogIndexNotifications.NotifyListenersAbout(index, null);
            }
            catch (Exception e)
            {
                DatabaseDisabledException throwShutDown = null;

                if (_databaseShutdown.IsCancellationRequested && e is DatabaseDisabledException == false)
                    e = throwShutDown = CreateDatabaseShutdownException(e);

                RachisLogIndexNotifications.NotifyListenersAbout(index, e);

                if (_logger.IsInfoEnabled)
                    _logger.Info($"Got exception during StateChanged({index}).", e);

                if (throwShutDown != null)
                    throw throwShutDown;

                throw;
            }
        }

        private void NotifyFeaturesAboutStateChange(DatabaseRecord record, long index)
        {
            if (CanSkipDatabaseRecordChange(record.DatabaseName, index))
                return;

            var taken = false;
            while (taken == false)
            {
                Monitor.TryEnter(_clusterLocker, TimeSpan.FromSeconds(5), ref taken);

                try
                {
                    if (CanSkipDatabaseRecordChange(record.DatabaseName, index))
                        return;

                    if (DatabaseShutdown.IsCancellationRequested)
                        return;

                    if (taken == false)
                        continue;

                    Debug.Assert(string.Equals(Name, record.DatabaseName, StringComparison.OrdinalIgnoreCase),
                        $"{Name} != {record.DatabaseName}");

                    if (_logger.IsInfoEnabled)
                        _logger.Info($"Starting to process record {index} (current {LastDatabaseRecordChangeIndex}) for {record.DatabaseName}.");

                    try
                    {
                        DatabaseGroupId = record.Topology.DatabaseTopologyIdBase64;

                        SetUnusedDatabaseIds(record);
                        InitializeFromDatabaseRecord(record);
                        IndexStore.HandleDatabaseRecordChange(record, index);
                        ReplicationLoader?.HandleDatabaseRecordChange(record);
                        EtlLoader?.HandleDatabaseRecordChange(record);
                        SubscriptionStorage?.HandleDatabaseRecordChange(record);

                        OnDatabaseRecordChanged(record);

                        LastDatabaseRecordChangeIndex = index;

                        if (_logger.IsInfoEnabled)
                            _logger.Info($"Finish to process record {index} for {record.DatabaseName}.");
                    }
                    catch (Exception e)
                    {
                        if (_logger.IsInfoEnabled)
                            _logger.Info($"Encounter an error while processing record {index} for {record.DatabaseName}.", e);
                        throw;
                    }
                }
                finally
                {
                    if (taken)
                        Monitor.Exit(_clusterLocker);
                }
            }
        }

        private void SetUnusedDatabaseIds(DatabaseRecord record)
        {
            if (record.UnusedDatabaseIds == null && DocumentsStorage.UnusedDatabaseIds == null)
                return;

            if (record.UnusedDatabaseIds == null || DocumentsStorage.UnusedDatabaseIds == null)
            {
                Interlocked.Exchange(ref DocumentsStorage.UnusedDatabaseIds, record.UnusedDatabaseIds);
                return;
            }

            if (DocumentsStorage.UnusedDatabaseIds.SetEquals(record.UnusedDatabaseIds) == false)
            {
                Interlocked.Exchange(ref DocumentsStorage.UnusedDatabaseIds, record.UnusedDatabaseIds);
            }
        }

        private bool CanSkipDatabaseRecordChange(string database, long index)
        {
            if (LastDatabaseRecordChangeIndex > index)
            {
                // index and LastDatabaseRecordIndex could have equal values when we transit from/to passive and want to update the tasks.
                if (_logger.IsInfoEnabled)
                    _logger.Info($"Skipping record {index} (current {LastDatabaseRecordChangeIndex}) for {database} because it was already precessed.");
                return true;
            }

            return false;
        }

        private bool CanSkipValueChange(string database, long index)
        {
            if (LastValueChangeIndex > index)
            {
                // index and LastDatabaseRecordIndex could have equal values when we transit from/to passive and want to update the tasks.
                if (_logger.IsInfoEnabled)
                    _logger.Info($"Skipping value change for index {index} (current {LastValueChangeIndex}) for {database} because it was already precessed.");
                return true;
            }

            return false;
        }

        private void NotifyFeaturesAboutValueChange(DatabaseRecord record, long index)
        {
            if (CanSkipValueChange(record.DatabaseName, index))
                return;

            var taken = false;
            while (taken == false)
            {
                Monitor.TryEnter(_clusterLocker, TimeSpan.FromSeconds(5), ref taken);

                try
                {
                    if (CanSkipValueChange(record.DatabaseName, index))
                        return;

                    if (DatabaseShutdown.IsCancellationRequested)
                        return;

                    if (taken == false)
                        continue;

                    DatabaseShutdown.ThrowIfCancellationRequested();
                    SubscriptionStorage?.HandleDatabaseRecordChange(record);
                    EtlLoader?.HandleDatabaseValueChanged(record);

                    LastValueChangeIndex = index;
                }
                finally
                {
                    if (taken)
                        Monitor.Exit(_clusterLocker);
                }
            }
        }

        public void RefreshFeatures()
        {
            if (_databaseShutdown.IsCancellationRequested)
                ThrowDatabaseShutdown();

            DatabaseRecord record;
            long index;
            using (_serverStore.ContextPool.AllocateOperationContext(out TransactionOperationContext context))
            using (context.OpenReadTransaction())
            {
                record = _serverStore.Cluster.ReadDatabase(context, Name, out index);
            }
            NotifyFeaturesAboutStateChange(record, index);
        }

        private void InitializeFromDatabaseRecord(DatabaseRecord record)
        {
            if (record == null || DocumentsStorage == null)
                return;

            ClientConfiguration = record.Client;
            StudioConfiguration = record.Studio;
            DocumentsStorage.RevisionsStorage.InitializeFromDatabaseRecord(record);
            DocumentsStorage.DocumentPut.InitializeFromDatabaseRecord(record);
            ExpiredDocumentsCleaner = ExpiredDocumentsCleaner.LoadConfigurations(this, record, ExpiredDocumentsCleaner);
            TimeSeriesPolicyRunner = TimeSeriesPolicyRunner.LoadConfigurations(this, record, TimeSeriesPolicyRunner);
            PeriodicBackupRunner.UpdateConfigurations(record);
        }

        private void LoadTimeSeriesPolicyRunnerConfigurations()
        {
            LicenseLimitWarning.DismissLicenseLimitNotification(_serverStore.NotificationCenter, LimitType.TimeSeriesRollupsAndRetention);

            using (_serverStore.ContextPool.AllocateOperationContext(out TransactionOperationContext context))
            using (context.OpenReadTransaction())
            {
                var record = _serverStore.Cluster.ReadDatabase(context, Name, out _);
                TimeSeriesPolicyRunner = TimeSeriesPolicyRunner.LoadConfigurations(this, record, TimeSeriesPolicyRunner);
            }
        }

        public string WhoseTaskIsIt(
            DatabaseTopology databaseTopology,
            IDatabaseTask configuration,
            IDatabaseTaskStatus taskStatus,
            bool keepTaskOnOriginalMemberNode = false)
        {
            var whoseTaskIsIt = databaseTopology.WhoseTaskIsIt(
                ServerStore.Engine.CurrentState, configuration,
                getLastResponsibleNode:
                () =>
                {
                    var lastResponsibleNode = taskStatus?.NodeTag;
                    if (lastResponsibleNode == null)
                    {
                        // first time this task is assigned
                        return null;
                    }

                    if (databaseTopology.AllNodes.Contains(lastResponsibleNode) == false)
                    {
                        // the topology doesn't include the last responsible node anymore
                        // we'll choose a different one
                        return null;
                    }

                    if (taskStatus is PeriodicBackupStatus)
                    {
                        if (databaseTopology.Rehabs.Contains(lastResponsibleNode) &&
                            databaseTopology.PromotablesStatus.TryGetValue(lastResponsibleNode, out var status) &&
                            (status == DatabasePromotionStatus.OutOfCpuCredits ||
                             status == DatabasePromotionStatus.EarlyOutOfMemory ||
                             status == DatabasePromotionStatus.HighDirtyMemory))
                        {
                            // avoid moving backup tasks when the machine is out of CPU credit
                            return lastResponsibleNode;
                        }
                    }

                    if (ServerStore.LicenseManager.HasHighlyAvailableTasks() == false)
                    {
                        // can't redistribute, keep it on the original node
                        RaiseAlertIfNecessary(databaseTopology, configuration, lastResponsibleNode);
                        return lastResponsibleNode;
                    }

                    if (keepTaskOnOriginalMemberNode &&
                        databaseTopology.Members.Contains(lastResponsibleNode))
                    {
                        // keep the task on the original node
                        return lastResponsibleNode;
                    }

                    return null;
                });

            if (whoseTaskIsIt == null && taskStatus is PeriodicBackupStatus)
                return taskStatus.NodeTag; // we don't want to stop backup process

            return whoseTaskIsIt;
        }

        private void RaiseAlertIfNecessary(DatabaseTopology databaseTopology, IDatabaseTask configuration, string lastResponsibleNode)
        {
            // raise alert if redistribution is necessary
            if (databaseTopology.Count > 1 &&
                ServerStore.NodeTag != lastResponsibleNode &&
                databaseTopology.Members.Contains(lastResponsibleNode) == false)
            {
                var alert = LicenseManager.CreateHighlyAvailableTasksAlert(databaseTopology, configuration, lastResponsibleNode);
                NotificationCenter.Add(alert);
            }
        }

        public IEnumerable<DatabasePerformanceMetrics> GetAllPerformanceMetrics()
        {
            yield return TxMerger.GeneralWaitPerformanceMetrics;
            yield return TxMerger.TransactionPerformanceMetrics;
        }

        private void OnDatabaseRecordChanged(DatabaseRecord record)
        {
            DatabaseRecordChanged?.Invoke(record);
        }

        public bool HasTopologyChanged(long index)
        {
            // only if have a newer topology index
            return _lastTopologyIndex > index;
        }

        public bool HasClientConfigurationChanged(long index)
        {
            var serverIndex = GetClientConfigurationEtag();
            return index < serverIndex;
        }

        public long GetClientConfigurationEtag()
        {
            return ClientConfiguration == null || ClientConfiguration.Disabled && ServerStore.LastClientConfigurationIndex > ClientConfiguration.Etag
                ? ServerStore.LastClientConfigurationIndex
                : ClientConfiguration.Etag;
        }

        public (Size Data, Size TempBuffers) GetSizeOnDisk()
        {
            var storageEnvironments = GetAllStoragesEnvironment();
            if (storageEnvironments == null)
                return (new Size(0), new Size(0));

            long dataInBytes = 0;
            long tempBuffersInBytes = 0;
            foreach (var environment in storageEnvironments)
            {
                if (environment == null)
                    continue;

                var sizeOnDisk = environment.Environment.GenerateSizeReport(includeTempBuffers: true);
                dataInBytes += sizeOnDisk.DataFileInBytes + sizeOnDisk.JournalsInBytes;
                tempBuffersInBytes += sizeOnDisk.TempBuffersInBytes + sizeOnDisk.TempRecyclableJournalsInBytes;
            }

            return (new Size(dataInBytes), new Size(tempBuffersInBytes));
        }

        public IEnumerable<MountPointUsage> GetMountPointsUsage(bool includeTempBuffers)
        {
            var storageEnvironments = GetAllStoragesEnvironment();
            if (storageEnvironments == null)
                yield break;

            foreach (var environment in storageEnvironments)
            {
                foreach (var mountPoint in ServerStore.GetMountPointUsageDetailsFor(environment, includeTempBuffers: includeTempBuffers))
                {
                    yield return mountPoint;
                }
            }
        }

        public DatabaseRecord ReadDatabaseRecord()
        {
            using (ServerStore.ContextPool.AllocateOperationContext(out TransactionOperationContext context))
            using (context.OpenReadTransaction())
            {
                return ServerStore.Cluster.ReadDatabase(context, Name);
            }
        }

        internal void HandleNonDurableFileSystemError(object sender, NonDurabilitySupportEventArgs e)
        {
            _serverStore?.NotificationCenter.Add(AlertRaised.Create(
                Name,
                $"Non Durable File System - {Name ?? "Unknown Database"}",
                e.Message,
                AlertType.NonDurableFileSystem,
                NotificationSeverity.Warning,
                Name,
                details: new MessageDetails { Message = e.Details }));
        }

        internal void HandleOnDatabaseRecoveryError(object sender, RecoveryErrorEventArgs e)
        {
            HandleOnRecoveryError(StorageEnvironmentWithType.StorageEnvironmentType.Documents, Name, sender, e);
        }

        internal void HandleOnConfigurationRecoveryError(object sender, RecoveryErrorEventArgs e)
        {
            HandleOnRecoveryError(StorageEnvironmentWithType.StorageEnvironmentType.Configuration, Name, sender, e);
        }

        internal void HandleOnIndexRecoveryError(string indexName, object sender, RecoveryErrorEventArgs e)
        {
            HandleOnRecoveryError(StorageEnvironmentWithType.StorageEnvironmentType.Index, indexName, sender, e);
        }

        private void HandleOnRecoveryError(StorageEnvironmentWithType.StorageEnvironmentType type, string resourceName, object environment, RecoveryErrorEventArgs e)
        {
            NotificationCenter.NotificationCenter nc;
            string title;

            switch (type)
            {
                case StorageEnvironmentWithType.StorageEnvironmentType.Configuration:
                case StorageEnvironmentWithType.StorageEnvironmentType.Documents:
                    nc = _serverStore?.NotificationCenter;
                    title = $"Database Recovery Error - {resourceName ?? "Unknown Database"}";

                    if (type == StorageEnvironmentWithType.StorageEnvironmentType.Configuration)
                        title += " (configuration storage)";
                    break;

                case StorageEnvironmentWithType.StorageEnvironmentType.Index:
                    nc = NotificationCenter;
                    title = $"Index Recovery Error - {resourceName ?? "Unknown Index"}";
                    break;

                default:
                    throw new ArgumentOutOfRangeException(nameof(type), type.ToString());
            }

            nc?.Add(AlertRaised.Create(Name,
                title,
                $"{e.Message}{Environment.NewLine}{Environment.NewLine}Environment: {environment}",
                AlertType.RecoveryError,
                NotificationSeverity.Error,
                key: resourceName));
        }

        internal void HandleOnDatabaseIntegrityErrorOfAlreadySyncedData(object sender, DataIntegrityErrorEventArgs e)
        {
            HandleOnIntegrityErrorOfAlreadySyncedData(StorageEnvironmentWithType.StorageEnvironmentType.Documents, Name, sender, e);
        }

        internal void HandleOnConfigurationIntegrityErrorOfAlreadySyncedData(object sender, DataIntegrityErrorEventArgs e)
        {
            HandleOnIntegrityErrorOfAlreadySyncedData(StorageEnvironmentWithType.StorageEnvironmentType.Configuration, Name, sender, e);
        }

        internal void HandleOnIndexIntegrityErrorOfAlreadySyncedData(string indexName, object sender, DataIntegrityErrorEventArgs e)
        {
            HandleOnIntegrityErrorOfAlreadySyncedData(StorageEnvironmentWithType.StorageEnvironmentType.Index, indexName, sender, e);
        }

        private void HandleOnIntegrityErrorOfAlreadySyncedData(StorageEnvironmentWithType.StorageEnvironmentType type, string resourceName, object environment, DataIntegrityErrorEventArgs e)
        {
            NotificationCenter.NotificationCenter nc;
            string title;

            switch (type)
            {
                case StorageEnvironmentWithType.StorageEnvironmentType.Configuration:
                case StorageEnvironmentWithType.StorageEnvironmentType.Documents:
                    nc = _serverStore?.NotificationCenter;
                    title = $"Integrity error of already synced data - {resourceName ?? "Unknown Database"}";

                    if (type == StorageEnvironmentWithType.StorageEnvironmentType.Configuration)
                        title += " (configuration storage)";
                    break;

                case StorageEnvironmentWithType.StorageEnvironmentType.Index:
                    nc = NotificationCenter;
                    title = $"Integrity error of already synced index data - {resourceName ?? "Unknown Index"}";
                    break;

                default:
                    throw new ArgumentOutOfRangeException(nameof(type), type.ToString());
            }

            nc?.Add(AlertRaised.Create(Name,
                title,
                $"{e.Message}{Environment.NewLine}{Environment.NewLine}Environment: {environment}",
                AlertType.IntegrityErrorOfAlreadySyncedData,
                NotificationSeverity.Warning,
                key: resourceName));
        }

        internal void HandleRecoverableFailure(object sender, RecoverableFailureEventArgs e)
        {
            var title = $"Recoverable Voron error in '{Name}' database";
            var message = $"Failure {e.FailureMessage} in the following environment: {e.EnvironmentPath}";

            try
            {
                _serverStore.NotificationCenter.Add(AlertRaised.Create(
                    Name,
                    title,
                    message,
                    AlertType.RecoverableVoronFailure,
                    NotificationSeverity.Warning,
                    key: e.EnvironmentId.ToString(),
                    details: new ExceptionDetails(e.Exception)));
            }
            catch (Exception)
            {
                // exception in raising an alert can't prevent us from unloading a database
            }

            if (_logger.IsOperationsEnabled)
                _logger.Operations($"{title}. {message}", e.Exception);
        }

        public long GetEnvironmentsHash()
        {
            long hash = 0;
            foreach (var env in GetAllStoragesEnvironment())
            {
                hash = Hashing.Combine(hash, env.Environment.CurrentReadTransactionId);
                if (env.LastIndexQueryTime.HasValue)
                {
                    // 2 ** 27 = 134217728, Ticks is 10 mill per sec, so about 13.4 seconds
                    // are the rounding point here
                    var aboutEvery13Seconds = env.LastIndexQueryTime.Value.Ticks >> 27;
                    hash = Hashing.Combine(hash, aboutEvery13Seconds);
                }
            }

            return hash;
        }

        internal TestingStuff ForTestingPurposesOnly()
        {
            if (ForTestingPurposes != null)
                return ForTestingPurposes;

            return ForTestingPurposes = new TestingStuff();
        }

        internal class TestingStuff
        {
            internal Action ActionToCallDuringDocumentDatabaseInternalDispose;

            internal Action CollectionRunnerBeforeOpenReadTransaction;

            internal bool SkipDrainAllRequests = false;

            internal Action<string, string> DisposeLog;

            internal IDisposable CallDuringDocumentDatabaseInternalDispose(Action action)
            {
                ActionToCallDuringDocumentDatabaseInternalDispose = action;

                return new DisposableAction(() => ActionToCallDuringDocumentDatabaseInternalDispose = null);
            }
        }
    }

    public enum DatabaseCleanupMode
    {
        None,
        Regular,
        Deep
    }
}<|MERGE_RESOLUTION|>--- conflicted
+++ resolved
@@ -610,7 +610,7 @@
 
         private unsafe void DisposeInternal()
         {
-            _forTestingPurposes?.DisposeLog?.Invoke(Name, "Starting dispose");
+            ForTestingPurposes?.DisposeLog?.Invoke(Name, "Starting dispose");
 
             _databaseShutdown.Cancel();
 
@@ -619,18 +619,18 @@
             //before we dispose of the database we take its latest info to be displayed in the studio
             try
             {
-                _forTestingPurposes?.DisposeLog?.Invoke(Name, "Generating offline database info");
+                ForTestingPurposes?.DisposeLog?.Invoke(Name, "Generating offline database info");
 
                 var databaseInfo = GenerateOfflineDatabaseInfo();
                 if (databaseInfo != null)
                 {
-                    _forTestingPurposes?.DisposeLog?.Invoke(Name, "Inserting offline database info");
+                    ForTestingPurposes?.DisposeLog?.Invoke(Name, "Inserting offline database info");
                     DatabaseInfoCache?.InsertDatabaseInfo(databaseInfo, Name);
                 }
             }
             catch (Exception e)
             {
-                _forTestingPurposes?.DisposeLog?.Invoke(Name, $"Generating offline database info failed: {e}");
+                ForTestingPurposes?.DisposeLog?.Invoke(Name, $"Generating offline database info failed: {e}");
                 // if we encountered a catastrophic failure we might not be able to retrieve database info
 
                 if (_logger.IsInfoEnabled)
@@ -639,7 +639,7 @@
 
             if (ForTestingPurposes == null || ForTestingPurposes.SkipDrainAllRequests == false)
             {
-                _forTestingPurposes?.DisposeLog?.Invoke(Name, "Draining all requests");
+                ForTestingPurposes?.DisposeLog?.Invoke(Name, "Draining all requests");
 
                 // we'll wait for 1 minute to drain all the requests
                 // from the database
@@ -653,29 +653,29 @@
                         _waitForUsagesOnDisposal.Reset();
                 }
 
-                _forTestingPurposes?.DisposeLog?.Invoke(Name, $"Drained all requests. Took: {sp.Elapsed}");
+                ForTestingPurposes?.DisposeLog?.Invoke(Name, $"Drained all requests. Took: {sp.Elapsed}");
             }
 
             var exceptionAggregator = new ExceptionAggregator(_logger, $"Could not dispose {nameof(DocumentDatabase)} {Name}");
 
-            _forTestingPurposes?.DisposeLog?.Invoke(Name, "Acquiring cluster lock");
+            ForTestingPurposes?.DisposeLog?.Invoke(Name, "Acquiring cluster lock");
 
             var lockTaken = false;
             Monitor.TryEnter(_clusterLocker, TimeSpan.FromSeconds(5), ref lockTaken);
 
-            _forTestingPurposes?.DisposeLog?.Invoke(Name, $"Acquired cluster lock. Taken: {lockTaken}");
+            ForTestingPurposes?.DisposeLog?.Invoke(Name, $"Acquired cluster lock. Taken: {lockTaken}");
 
             if (lockTaken == false && _logger.IsOperationsEnabled)
                 _logger.Operations("Failed to acquire lock during database dispose for cluster notifications. Will dispose rudely...");
 
-            _forTestingPurposes?.DisposeLog?.Invoke(Name, "Unsubscribing from storage space monitor");
+            ForTestingPurposes?.DisposeLog?.Invoke(Name, "Unsubscribing from storage space monitor");
             exceptionAggregator.Execute(() =>
             {
                 _serverStore.StorageSpaceMonitor.Unsubscribe(this);
             });
-            _forTestingPurposes?.DisposeLog?.Invoke(Name, "Unsubscribed from storage space monitor");
-
-            _forTestingPurposes?.DisposeLog?.Invoke(Name, "Disposing all running TCP connections");
+            ForTestingPurposes?.DisposeLog?.Invoke(Name, "Unsubscribed from storage space monitor");
+
+            ForTestingPurposes?.DisposeLog?.Invoke(Name, "Disposing all running TCP connections");
             foreach (var connection in RunningTcpConnections)
             {
                 exceptionAggregator.Execute(() =>
@@ -683,27 +683,27 @@
                     connection.Dispose();
                 });
             }
-            _forTestingPurposes?.DisposeLog?.Invoke(Name, "Disposed all running TCP connections");
-
-            _forTestingPurposes?.DisposeLog?.Invoke(Name, "Disposing TxMerger");
+            ForTestingPurposes?.DisposeLog?.Invoke(Name, "Disposed all running TCP connections");
+
+            ForTestingPurposes?.DisposeLog?.Invoke(Name, "Disposing TxMerger");
             exceptionAggregator.Execute(() =>
             {
                 TxMerger?.Dispose();
             });
-            _forTestingPurposes?.DisposeLog?.Invoke(Name, "Disposed TxMerger");
+            ForTestingPurposes?.DisposeLog?.Invoke(Name, "Disposed TxMerger");
 
             // must acquire the lock in order to prevent concurrent access to index files
             if (lockTaken == false)
             {
-                _forTestingPurposes?.DisposeLog?.Invoke(Name, "Acquiring cluster lock");
+                ForTestingPurposes?.DisposeLog?.Invoke(Name, "Acquiring cluster lock");
                 Monitor.Enter(_clusterLocker);
-                _forTestingPurposes?.DisposeLog?.Invoke(Name, "Acquired cluster lock");
+                ForTestingPurposes?.DisposeLog?.Invoke(Name, "Acquired cluster lock");
             }
 
             var indexStoreTask = _indexStoreTask;
             if (indexStoreTask != null)
             {
-                _forTestingPurposes?.DisposeLog?.Invoke(Name, "Waiting for index store task to complete");
+                ForTestingPurposes?.DisposeLog?.Invoke(Name, "Waiting for index store task to complete");
                 exceptionAggregator.Execute(() =>
                 {
                     // we need to wait here for the task to complete
@@ -714,109 +714,106 @@
                     // if the cancellation is requested during index store initialization
                     indexStoreTask.Wait();
                 });
-                _forTestingPurposes?.DisposeLog?.Invoke(Name, "Finished waiting for index store task to complete");
-            }
-
-            _forTestingPurposes?.DisposeLog?.Invoke(Name, "Disposing IndexStore");
+                ForTestingPurposes?.DisposeLog?.Invoke(Name, "Finished waiting for index store task to complete");
+            }
+
+            ForTestingPurposes?.DisposeLog?.Invoke(Name, "Disposing IndexStore");
             exceptionAggregator.Execute(() =>
             {
                 IndexStore?.Dispose();
             });
-            _forTestingPurposes?.DisposeLog?.Invoke(Name, "Disposed IndexStore");
-
-            _forTestingPurposes?.DisposeLog?.Invoke(Name, "Disposing ExpiredDocumentsCleaner");
+            ForTestingPurposes?.DisposeLog?.Invoke(Name, "Disposed IndexStore");
+
+            ForTestingPurposes?.DisposeLog?.Invoke(Name, "Disposing ExpiredDocumentsCleaner");
             exceptionAggregator.Execute(() =>
             {
                 ExpiredDocumentsCleaner?.Dispose();
             });
-            _forTestingPurposes?.DisposeLog?.Invoke(Name, "Disposed ExpiredDocumentsCleaner");
-
-            _forTestingPurposes?.DisposeLog?.Invoke(Name, "Disposing PeriodicBackupRunner");
+            ForTestingPurposes?.DisposeLog?.Invoke(Name, "Disposed ExpiredDocumentsCleaner");
+
+            ForTestingPurposes?.DisposeLog?.Invoke(Name, "Disposing PeriodicBackupRunner");
             exceptionAggregator.Execute(() =>
             {
                 PeriodicBackupRunner?.Dispose();
             });
-            _forTestingPurposes?.DisposeLog?.Invoke(Name, "Disposed PeriodicBackupRunner");
-
-            _forTestingPurposes?.DisposeLog?.Invoke(Name, "Disposing TombstoneCleaner");
+            ForTestingPurposes?.DisposeLog?.Invoke(Name, "Disposed PeriodicBackupRunner");
+
+            ForTestingPurposes?.DisposeLog?.Invoke(Name, "Disposing TombstoneCleaner");
             exceptionAggregator.Execute(() =>
             {
                 TombstoneCleaner?.Dispose();
             });
-            _forTestingPurposes?.DisposeLog?.Invoke(Name, "Disposed TombstoneCleaner");
-
-            _forTestingPurposes?.DisposeLog?.Invoke(Name, "Disposing ReplicationLoader");
+            ForTestingPurposes?.DisposeLog?.Invoke(Name, "Disposed TombstoneCleaner");
+
+            ForTestingPurposes?.DisposeLog?.Invoke(Name, "Disposing ReplicationLoader");
             exceptionAggregator.Execute(() =>
             {
                 ReplicationLoader?.Dispose();
             });
-            _forTestingPurposes?.DisposeLog?.Invoke(Name, "Disposed ReplicationLoader");
-
-            _forTestingPurposes?.DisposeLog?.Invoke(Name, "Disposing EtlLoader");
+            ForTestingPurposes?.DisposeLog?.Invoke(Name, "Disposed ReplicationLoader");
+
+            ForTestingPurposes?.DisposeLog?.Invoke(Name, "Disposing EtlLoader");
             exceptionAggregator.Execute(() =>
             {
                 EtlLoader?.Dispose();
             });
-            _forTestingPurposes?.DisposeLog?.Invoke(Name, "Disposed EtlLoader");
-
-            _forTestingPurposes?.DisposeLog?.Invoke(Name, "Disposing Operations");
+            ForTestingPurposes?.DisposeLog?.Invoke(Name, "Disposed EtlLoader");
+
+            ForTestingPurposes?.DisposeLog?.Invoke(Name, "Disposing Operations");
             exceptionAggregator.Execute(() =>
             {
                 Operations?.Dispose(exceptionAggregator);
             });
-            _forTestingPurposes?.DisposeLog?.Invoke(Name, "Disposed Operations");
-
-            _forTestingPurposes?.DisposeLog?.Invoke(Name, "Disposing HugeDocuments");
+            ForTestingPurposes?.DisposeLog?.Invoke(Name, "Disposed Operations");
+
+            ForTestingPurposes?.DisposeLog?.Invoke(Name, "Disposing HugeDocuments");
             exceptionAggregator.Execute(() =>
             {
                 HugeDocuments?.Dispose();
             });
-            _forTestingPurposes?.DisposeLog?.Invoke(Name, "Disposed HugeDocuments");
-
-            _forTestingPurposes?.DisposeLog?.Invoke(Name, "Disposing NotificationCenter");
+            ForTestingPurposes?.DisposeLog?.Invoke(Name, "Disposed HugeDocuments");
+
+            ForTestingPurposes?.DisposeLog?.Invoke(Name, "Disposing NotificationCenter");
             exceptionAggregator.Execute(() =>
             {
                 NotificationCenter?.Dispose();
             });
-            _forTestingPurposes?.DisposeLog?.Invoke(Name, "Disposed NotificationCenter");
-
-            _forTestingPurposes?.DisposeLog?.Invoke(Name, "Disposing SubscriptionStorage");
+            ForTestingPurposes?.DisposeLog?.Invoke(Name, "Disposed NotificationCenter");
+
+            ForTestingPurposes?.DisposeLog?.Invoke(Name, "Disposing SubscriptionStorage");
             exceptionAggregator.Execute(() =>
             {
                 SubscriptionStorage?.Dispose();
             });
-            _forTestingPurposes?.DisposeLog?.Invoke(Name, "Disposed SubscriptionStorage");
-
-            _forTestingPurposes?.DisposeLog?.Invoke(Name, "Disposing ConfigurationStorage");
+            ForTestingPurposes?.DisposeLog?.Invoke(Name, "Disposed SubscriptionStorage");
+
+            ForTestingPurposes?.DisposeLog?.Invoke(Name, "Disposing ConfigurationStorage");
             exceptionAggregator.Execute(() =>
             {
                 ConfigurationStorage?.Dispose();
             });
-            _forTestingPurposes?.DisposeLog?.Invoke(Name, "Disposed ConfigurationStorage");
-
-            _forTestingPurposes?.DisposeLog?.Invoke(Name, "Disposing DocumentsStorage");
+            ForTestingPurposes?.DisposeLog?.Invoke(Name, "Disposed ConfigurationStorage");
+
+            ForTestingPurposes?.DisposeLog?.Invoke(Name, "Disposing DocumentsStorage");
             exceptionAggregator.Execute(() =>
             {
                 DocumentsStorage?.Dispose();
             });
-            _forTestingPurposes?.DisposeLog?.Invoke(Name, "Disposed DocumentsStorage");
-
-            _forTestingPurposes?.DisposeLog?.Invoke(Name, "Disposing _databaseShutdown");
+            ForTestingPurposes?.DisposeLog?.Invoke(Name, "Disposed DocumentsStorage");
+
+            ForTestingPurposes?.DisposeLog?.Invoke(Name, "Disposing _databaseShutdown");
             exceptionAggregator.Execute(() =>
             {
                 _databaseShutdown.Dispose();
             });
-<<<<<<< HEAD
-            
+            ForTestingPurposes?.DisposeLog?.Invoke(Name, "Disposed _databaseShutdown");
+
             exceptionAggregator.Execute(() =>
             {
                 _serverStore.LicenseManager.LicenseChanged -= LoadTimeSeriesPolicyRunnerConfigurations;
             });
-=======
-            _forTestingPurposes?.DisposeLog?.Invoke(Name, "Disposed _databaseShutdown");
->>>>>>> c30e2708
-
-            _forTestingPurposes?.DisposeLog?.Invoke(Name, "Disposing MasterKey");
+
+            ForTestingPurposes?.DisposeLog?.Invoke(Name, "Disposing MasterKey");
             exceptionAggregator.Execute(() =>
             {
                 if (MasterKey == null)
@@ -826,49 +823,21 @@
                     Sodium.sodium_memzero(pKey, (UIntPtr)MasterKey.Length);
                 }
             });
-            _forTestingPurposes?.DisposeLog?.Invoke(Name, "Disposed MasterKey");
-
-<<<<<<< HEAD
+            ForTestingPurposes?.DisposeLog?.Invoke(Name, "Disposed MasterKey");
+
+            ForTestingPurposes?.DisposeLog?.Invoke(Name, "Disposing _fileLocker");
             exceptionAggregator.Execute(() => _fileLocker.Dispose());
-=======
-            _forTestingPurposes?.DisposeLog?.Invoke(Name, "Disposing _writeLockFile");
-            exceptionAggregator.Execute(() =>
-            {
-                if (_writeLockFile != null)
-                {
-                    try
-                    {
-                        _writeLockFile.Unlock(0, 1);
-                    }
-                    catch (PlatformNotSupportedException)
-                    {
-                        // Unlock isn't supported on macOS
-                    }
-
-                    _writeLockFile.Dispose();
-
-                    try
-                    {
-                        if (File.Exists(_lockFile))
-                            File.Delete(_lockFile);
-                    }
-                    catch (IOException)
-                    {
-                    }
-                }
-            });
-            _forTestingPurposes?.DisposeLog?.Invoke(Name, "Disposed ExpiredDocumentsCleaner");
->>>>>>> c30e2708
-
-            _forTestingPurposes?.DisposeLog?.Invoke(Name, "Disposing RachisLogIndexNotifications");
+            ForTestingPurposes?.DisposeLog?.Invoke(Name, "Disposed _fileLocker");
+
+            ForTestingPurposes?.DisposeLog?.Invoke(Name, "Disposing RachisLogIndexNotifications");
             exceptionAggregator.Execute(RachisLogIndexNotifications);
-            _forTestingPurposes?.DisposeLog?.Invoke(Name, "Disposed RachisLogIndexNotifications");
-
-            _forTestingPurposes?.DisposeLog?.Invoke(Name, "Disposing _hasClusterTransaction");
+            ForTestingPurposes?.DisposeLog?.Invoke(Name, "Disposed RachisLogIndexNotifications");
+
+            ForTestingPurposes?.DisposeLog?.Invoke(Name, "Disposing _hasClusterTransaction");
             exceptionAggregator.Execute(_hasClusterTransaction);
-            _forTestingPurposes?.DisposeLog?.Invoke(Name, "Disposed _hasClusterTransaction");
-
-            _forTestingPurposes?.DisposeLog?.Invoke(Name, "Finished dispose");
+            ForTestingPurposes?.DisposeLog?.Invoke(Name, "Disposed _hasClusterTransaction");
+
+            ForTestingPurposes?.DisposeLog?.Invoke(Name, "Finished dispose");
 
             exceptionAggregator.ThrowIfNeeded();
         }
@@ -879,33 +848,33 @@
             if (envs.Count == 0 || envs.Any(x => x.Environment == null))
                 return null;
 
-            _forTestingPurposes?.DisposeLog?.Invoke(Name, "Generating offline database info: sizeOnDisk.");
+            ForTestingPurposes?.DisposeLog?.Invoke(Name, "Generating offline database info: sizeOnDisk.");
             var sizeOnDisk = GetSizeOnDisk();
 
-            _forTestingPurposes?.DisposeLog?.Invoke(Name, "Generating offline database info: indexingErrors.");
+            ForTestingPurposes?.DisposeLog?.Invoke(Name, "Generating offline database info: indexingErrors.");
             var indexingErrors = IndexStore.GetIndexes().Sum(index => index.GetErrorCount());
 
-            _forTestingPurposes?.DisposeLog?.Invoke(Name, "Generating offline database info: alertCount.");
+            ForTestingPurposes?.DisposeLog?.Invoke(Name, "Generating offline database info: alertCount.");
             var alertCount = NotificationCenter.GetAlertCount();
 
-            _forTestingPurposes?.DisposeLog?.Invoke(Name, "Generating offline database info: performanceHints.");
+            ForTestingPurposes?.DisposeLog?.Invoke(Name, "Generating offline database info: performanceHints.");
             var performanceHints = NotificationCenter.GetPerformanceHintCount();
 
-            _forTestingPurposes?.DisposeLog?.Invoke(Name, "Generating offline database info: backupInfo.");
+            ForTestingPurposes?.DisposeLog?.Invoke(Name, "Generating offline database info: backupInfo.");
             var backupInfo = PeriodicBackupRunner?.GetBackupInfo();
 
-            _forTestingPurposes?.DisposeLog?.Invoke(Name, "Generating offline database info: mountPointsUsage.");
+            ForTestingPurposes?.DisposeLog?.Invoke(Name, "Generating offline database info: mountPointsUsage.");
             var mountPointsUsage = GetMountPointsUsage(includeTempBuffers: false)
                 .Select(x => x.ToJson())
                 .ToList();
 
-            _forTestingPurposes?.DisposeLog?.Invoke(Name, "Generating offline database info: documentsCount.");
+            ForTestingPurposes?.DisposeLog?.Invoke(Name, "Generating offline database info: documentsCount.");
             var documentsCount = DocumentsStorage.GetNumberOfDocuments();
 
-            _forTestingPurposes?.DisposeLog?.Invoke(Name, "Generating offline database info: indexesCount.");
+            ForTestingPurposes?.DisposeLog?.Invoke(Name, "Generating offline database info: indexesCount.");
             var indexesCount = IndexStore.GetIndexes().Count();
 
-            _forTestingPurposes?.DisposeLog?.Invoke(Name, "Generating offline database info: indexesStatus.");
+            ForTestingPurposes?.DisposeLog?.Invoke(Name, "Generating offline database info: indexesStatus.");
             var indexesStatus = IndexStore.Status.ToString();
 
             var databaseInfo = new DynamicJsonValue
