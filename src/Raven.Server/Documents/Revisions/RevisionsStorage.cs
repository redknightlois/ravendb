--- conflicted
+++ resolved
@@ -33,32 +33,9 @@
 {
     public partial class RevisionsStorage
     {
-<<<<<<< HEAD
         public static readonly TableSchema RevisionsSchema = Schemas.Revisions.Current;
         public static readonly TableSchema CompressedRevisionsSchema = Schemas.Revisions.CurrentCompressed;
-=======
-        private static readonly Slice IdAndEtagSlice;
-        public static readonly Slice DeleteRevisionEtagSlice;
-        public static readonly Slice AllRevisionsEtagsSlice;
-        public static readonly Slice CollectionRevisionsEtagsSlice;
-        private static readonly Slice RevisionsCountSlice;
-        private static readonly Slice RevisionsTombstonesSlice;
-        private static readonly Slice RevisionsPrefix;
-        public static Slice ResolvedFlagByEtagSlice;
-        public long SizeLimitInBytes = (new Size(PlatformDetails.Is32Bits == false ? 32 : 2, SizeUnit.Megabytes)).GetValue(SizeUnit.Bytes);
-
-        public static readonly string RevisionsTombstones = "Revisions.Tombstones";
-
-        public static readonly TableSchema RevisionsSchema = new TableSchema()
-        {
-            TableType = (byte)TableType.Revisions,
-        };
-
-        public static readonly TableSchema CompressedRevisionsSchema = new TableSchema()
-        {
-            TableType = (byte)TableType.Revisions,
-        };
->>>>>>> 86c68272
+        public long SizeLimitInBytes = new Size(PlatformDetails.Is32Bits == false ? 32 : 2, SizeUnit.Megabytes).GetValue(SizeUnit.Bytes);
 
         public RevisionsConfiguration ConflictConfiguration;
         public const long NotDeletedRevisionMarker = 0;
