using System;
using System.Collections.Generic;
using System.Diagnostics;
using System.Linq;
using System.Runtime.CompilerServices;
using System.Threading;
using System.Threading.Tasks;
using Raven.Client.Documents.Operations;
using Raven.Client.Documents.Operations.Revisions;
using Raven.Client.ServerWide;
using Raven.Server.NotificationCenter.Notifications;
using Raven.Server.NotificationCenter.Notifications.Details;
using Raven.Server.ServerWide;
using Raven.Server.ServerWide.Context;
using Raven.Server.Utils;
using Sparrow;
using Sparrow.Binary;
using Sparrow.Json;
using Sparrow.Json.Parsing;
using Sparrow.Logging;
using Sparrow.Server;
using Sparrow.Server.Utils;
using Voron;
using Voron.Data.Tables;
using Voron.Impl;
using static Raven.Server.Documents.DocumentsStorage;
using Constants = Raven.Client.Constants;

namespace Raven.Server.Documents.Revisions
{
    public class RevisionsStorage
    {
        private static readonly Slice IdAndEtagSlice;
        public static readonly Slice DeleteRevisionEtagSlice;
        public static readonly Slice AllRevisionsEtagsSlice;
        public static readonly Slice CollectionRevisionsEtagsSlice;
        private static readonly Slice RevisionsCountSlice;
        private static readonly Slice RevisionsTombstonesSlice;
        private static readonly Slice RevisionsPrefix;
        public static Slice ResolvedFlagByEtagSlice;

        public static readonly string RevisionsTombstones = "Revisions.Tombstones";

        public static readonly TableSchema RevisionsSchema = new TableSchema()
        {
            TableType = (byte)TableType.Revisions,
        };

        public static readonly TableSchema CompressedRevisionsSchema = new TableSchema()
        {
            TableType = (byte)TableType.Revisions,
        };

        public RevisionsConfiguration ConflictConfiguration;

        private readonly DocumentDatabase _database;
        private readonly DocumentsStorage _documentsStorage;
        public RevisionsConfiguration Configuration { get; private set; }
        public readonly RevisionsOperations Operations;
        private HashSet<string> _tableCreated = new HashSet<string>(StringComparer.OrdinalIgnoreCase);
        private readonly Logger _logger;

        private static readonly TimeSpan MaxEnforceConfigurationSingleBatchTime = TimeSpan.FromSeconds(30);

        public enum RevisionsTable
        {
            /* ChangeVector is the table's key as it's unique and will avoid conflicts (by replication) */
            ChangeVector = 0,
            LowerId = 1,
            /* We are you using the record separator in order to avoid loading another documents that has the same ID prefix,
                e.g. fitz(record-separator)01234567 and fitz0(record-separator)01234567, without the record separator we would have to load also fitz0 and filter it. */
            RecordSeparator = 2,
            Etag = 3, // etag to keep the insertion order
            Id = 4,
            Document = 5,
            Flags = 6,
            DeletedEtag = 7,
            LastModified = 8,
            TransactionMarker = 9,

            // Field for finding the resolved conflicts
            Resolved = 10,

            SwappedLastModified = 11,
        }

        public const long NotDeletedRevisionMarker = 0;

        private readonly RevisionsCollectionConfiguration _emptyConfiguration = new RevisionsCollectionConfiguration { Disabled = true };

        public RevisionsStorage(DocumentDatabase database, Transaction tx)
        {
            _database = database;
            _documentsStorage = _database.DocumentsStorage;
            _logger = LoggingSource.Instance.GetLogger<RevisionsStorage>(database.Name);
            Operations = new RevisionsOperations(_database);
            ConflictConfiguration = new RevisionsConfiguration
            {
                Default = new RevisionsCollectionConfiguration
                {
                    MinimumRevisionAgeToKeep = TimeSpan.FromDays(45),
                    Disabled = false
                }
            };
            CreateTrees(tx);
        }

        public Table EnsureRevisionTableCreated(Transaction tx, CollectionName collection)
        {
            var tableName = collection.GetTableName(CollectionTableType.Revisions);

            if (_tableCreated.Contains(collection.Name) == false)
            {
                // RavenDB-11705: It is possible that this will revert if the transaction
                // aborts, so we must record this only after the transaction has been committed
                // note that calling the Create() method multiple times is a noop
                RevisionsSchema.Create(tx, tableName, 16);
                tx.LowLevelTransaction.OnDispose += _ =>
                 {
                     if (tx.LowLevelTransaction.Committed == false)
                         return;

                     // not sure if we can _rely_ on the tx write lock here, so let's be safe and create
                     // a new instance, just in case
                     _tableCreated = new HashSet<string>(_tableCreated, StringComparer.OrdinalIgnoreCase)
                     {
                         collection.Name
                     };
                 };
            }

            var revisionsSchema = _documentsStorage.DocumentPut.DocumentsCompression.CompressRevisions ? 
                CompressedRevisionsSchema : 
                RevisionsSchema;

            return tx.OpenTable(revisionsSchema, tableName);
        }

        static RevisionsStorage()
        {
            using (StorageEnvironment.GetStaticContext(out var ctx))
            {
                Slice.From(ctx, "RevisionsChangeVector", ByteStringType.Immutable, out var changeVectorSlice);
                Slice.From(ctx, "RevisionsIdAndEtag", ByteStringType.Immutable, out IdAndEtagSlice);
                Slice.From(ctx, "DeleteRevisionEtag", ByteStringType.Immutable, out DeleteRevisionEtagSlice);
                Slice.From(ctx, "AllRevisionsEtags", ByteStringType.Immutable, out AllRevisionsEtagsSlice);
                Slice.From(ctx, "CollectionRevisionsEtags", ByteStringType.Immutable, out CollectionRevisionsEtagsSlice);
                Slice.From(ctx, "RevisionsCount", ByteStringType.Immutable, out RevisionsCountSlice);
                Slice.From(ctx, nameof(ResolvedFlagByEtagSlice), ByteStringType.Immutable, out ResolvedFlagByEtagSlice);
                Slice.From(ctx, RevisionsTombstones, ByteStringType.Immutable, out RevisionsTombstonesSlice);
                Slice.From(ctx, CollectionName.GetTablePrefix(CollectionTableType.Revisions), ByteStringType.Immutable, out RevisionsPrefix);
                
                AddRevisionIndexes(RevisionsSchema, changeVectorSlice);
                AddRevisionIndexes(CompressedRevisionsSchema, changeVectorSlice);

                RevisionsSchema.CompressValues(
                    RevisionsSchema.FixedSizeIndexes[CollectionRevisionsEtagsSlice], compress: false);
                CompressedRevisionsSchema.CompressValues(
                    RevisionsSchema.FixedSizeIndexes[CollectionRevisionsEtagsSlice], compress: true);
            }
        }

        private static void AddRevisionIndexes(TableSchema revisionsSchema, Slice changeVectorSlice)
        {
            revisionsSchema.DefineKey(new TableSchema.SchemaIndexDef
            {
                StartIndex = (int)RevisionsTable.ChangeVector, 
                Count = 1,
                Name = changeVectorSlice, 
                IsGlobal = true
            });
            revisionsSchema.DefineIndex(new TableSchema.SchemaIndexDef
            {
                StartIndex = (int)RevisionsTable.LowerId, 
                Count = 3,
                Name = IdAndEtagSlice, 
                IsGlobal = true
            });
            revisionsSchema.DefineFixedSizeIndex(new TableSchema.FixedSizeSchemaIndexDef
            {
                StartIndex = (int)RevisionsTable.Etag,
                Name = AllRevisionsEtagsSlice, 
                IsGlobal = true
            });
            revisionsSchema.DefineFixedSizeIndex(new TableSchema.FixedSizeSchemaIndexDef
            {
                StartIndex = (int)RevisionsTable.Etag, 
                Name = CollectionRevisionsEtagsSlice
            });
            revisionsSchema.DefineIndex(new TableSchema.SchemaIndexDef
            {
                StartIndex = (int)RevisionsTable.DeletedEtag,
                Count = 1,
                Name = DeleteRevisionEtagSlice, 
                IsGlobal = true
            });
            revisionsSchema.DefineIndex(new TableSchema.SchemaIndexDef
            {
                StartIndex = (int)RevisionsTable.Resolved,
                Count = 2, 
                Name = ResolvedFlagByEtagSlice, 
                IsGlobal = true
            });
        }

        public void InitializeFromDatabaseRecord(DatabaseRecord dbRecord)
        {
            try
            {
                if (dbRecord.RevisionsForConflicts != null)
                    ConflictConfiguration.Default = dbRecord.RevisionsForConflicts;

                var revisions = dbRecord.Revisions;
                if (revisions == null ||
                    (revisions.Default == null && revisions.Collections.Count == 0))
                {
                    Configuration = null;
                    return;
                }

                if (revisions.Equals(Configuration))
                    return;

                Configuration = revisions;

                if (_logger.IsInfoEnabled)
                    _logger.Info("Revisions configuration changed");
            }
            catch (Exception e)
            {
                const string message = "Failed to enable revisions for documents as the revisions configuration " +
                          "in the database record is missing or not valid.";

                _database.NotificationCenter.Add(AlertRaised.Create(
                    _database.Name,
                    $"Revisions error in {_database.Name}", message,
                    AlertType.RevisionsConfigurationNotValid,
                    NotificationSeverity.Error,
                    _database.Name,
                    details: new ExceptionDetails(e)));

                if (_logger.IsOperationsEnabled)
                    _logger.Operations(message, e);
            }
        }

        private static void CreateTrees(Transaction tx)
        {
            tx.CreateTree(RevisionsCountSlice);
            TombstonesSchema.Create(tx, RevisionsTombstonesSlice, 16);
        }

        public RevisionsCollectionConfiguration GetRevisionsConfiguration(string collection, DocumentFlags flags = DocumentFlags.None)
        {
            if (Configuration == null)
                return ConflictConfiguration.Default;

            if (Configuration.Collections != null &&
                Configuration.Collections.TryGetValue(collection, out RevisionsCollectionConfiguration configuration))
                return configuration;

            if (flags.Contain(DocumentFlags.Resolved) || flags.Contain(DocumentFlags.Conflicted))
            {
                return ConflictConfiguration.Default;
            }
            return Configuration.Default ?? _emptyConfiguration;
        }

        public bool ShouldVersionDocument(CollectionName collectionName, NonPersistentDocumentFlags nonPersistentFlags,
            BlittableJsonReaderObject existingDocument, BlittableJsonReaderObject document,
            DocumentsOperationContext context, string id,
            long? lastModifiedTicks,
            ref DocumentFlags documentFlags, out RevisionsCollectionConfiguration configuration)
        {
            configuration = GetRevisionsConfiguration(collectionName.Name);

            if (nonPersistentFlags.Contain(NonPersistentDocumentFlags.SkipRevisionCreation))
                return false;

            if (nonPersistentFlags.Contain(NonPersistentDocumentFlags.FromSmuggler))
            {
                if (nonPersistentFlags.Contain(NonPersistentDocumentFlags.ByCountersUpdate))
                    return false;

                if (nonPersistentFlags.Contain(NonPersistentDocumentFlags.ByAttachmentUpdate))
                    return false;

                if (configuration == ConflictConfiguration.Default || configuration.Disabled)
                    return false;
            }

            if (nonPersistentFlags.Contain(NonPersistentDocumentFlags.Resolved))
                return true;

            if (Configuration == null)
                return false;

            if (configuration.Disabled)
                return false;

            if (configuration.MinimumRevisionsToKeep == 0)
            {
                DeleteRevisionsFor(context, id);
                documentFlags = documentFlags.Strip(DocumentFlags.HasRevisions);
                return false;
            }

            if (configuration.MinimumRevisionAgeToKeep.HasValue && lastModifiedTicks.HasValue)
            {
                if (_database.Time.GetUtcNow().Ticks - lastModifiedTicks.Value > configuration.MinimumRevisionAgeToKeep.Value.Ticks)
                {
                    DeleteRevisionsFor(context, id);
                    documentFlags = documentFlags.Strip(DocumentFlags.HasRevisions);
                    return false;
                }
            }

            if (existingDocument == null)
            {
                if (nonPersistentFlags.Contain(NonPersistentDocumentFlags.SkipRevisionCreationForSmuggler))
                {
                    // Smuggler is configured to avoid creating new revisions during import
                    return false;
                }

                // we are not going to create a revision if it's an import from v3
                // (since this import is going to import revisions as well)
                if (nonPersistentFlags.Contain(NonPersistentDocumentFlags.LegacyHasRevisions))
                {
                    documentFlags |= DocumentFlags.HasRevisions;
                    return false;
                }

                return true;
            }

            if (documentFlags.Contain(DocumentFlags.Reverted))
                return true; // we always want to create a new version for a reverted document

            // compare the contents of the existing and the new document
            if (DocumentCompare.IsEqualTo(existingDocument, document, DocumentCompare.DocumentCompareOptions.Default) != DocumentCompareResult.NotEqual)
            {
                // no need to create a new revision, both documents have identical content
                return false;
            }

            return true;
        }

        public bool ShouldVersionOldDocument(DocumentFlags flags, BlittableJsonReaderObject oldDoc)
        {
            if (oldDoc == null)
                return false; // no document to version

            if (flags.Contain(DocumentFlags.HasRevisions))
                return false; // version already exists

            if (flags.Contain(DocumentFlags.Resolved))
                return false; // we already versioned it with the a conflicted flag

            return true;
        }

        public unsafe bool Put(DocumentsOperationContext context, string id, BlittableJsonReaderObject document,
            DocumentFlags flags, NonPersistentDocumentFlags nonPersistentFlags, string changeVector, long lastModifiedTicks,
            RevisionsCollectionConfiguration configuration = null, CollectionName collectionName = null)
        {
            Debug.Assert(changeVector != null, "Change vector must be set");
            Debug.Assert(lastModifiedTicks != DateTime.MinValue.Ticks, "last modified ticks must be set");

            BlittableJsonReaderObject.AssertNoModifications(document, id, assertChildren: true);

            if (collectionName == null)
                collectionName = _database.DocumentsStorage.ExtractCollectionName(context, document);
            if (configuration == null)
                configuration = GetRevisionsConfiguration(collectionName.Name);

            if (configuration.Disabled && 
                nonPersistentFlags.Contain(NonPersistentDocumentFlags.FromReplication) == false)
                return false;

            using (DocumentIdWorker.GetLowerIdSliceAndStorageKey(context, id, out Slice lowerId, out Slice idSlice))
            using (Slice.From(context.Allocator, changeVector, out Slice changeVectorSlice))
            {
                var table = EnsureRevisionTableCreated(context.Transaction.InnerTransaction, collectionName);
                var revisionExists = table.ReadByKey(changeVectorSlice, out var tvr);

                if (revisionExists)
                {
                    MarkRevisionsAsConflictedIfNeeded(context, lowerId, idSlice, flags, tvr, table, changeVectorSlice);
                    return false;
                }

                // We want the revision's attachments to have a lower etag than the revision itself
                if (flags.Contain(DocumentFlags.HasAttachments) &&
                    flags.Contain(DocumentFlags.Revision) == false)
                {
                    _documentsStorage.AttachmentsStorage.RevisionAttachments(context, lowerId, changeVectorSlice);
                }

                document = AddCounterAndTimeSeriesSnapshotsIfNeeded(context, id, document);

                PutFromRevisionIfChangeVectorIsGreater(context, document, id, changeVector, lastModifiedTicks, flags, nonPersistentFlags);

                if (table.VerifyKeyExists(changeVectorSlice)) // we might create
                    return true; 

                flags |= DocumentFlags.Revision;
                var etag = _database.DocumentsStorage.GenerateNextEtag();
                var newEtagSwapBytes = Bits.SwapBytes(etag);

                using (table.Allocate(out TableValueBuilder tvb))
                {
                    tvb.Add(changeVectorSlice.Content.Ptr, changeVectorSlice.Size);
                    tvb.Add(lowerId);
                    tvb.Add(SpecialChars.RecordSeparator);
                    tvb.Add(newEtagSwapBytes);
                    tvb.Add(idSlice);
                    tvb.Add(document.BasePointer, document.Size);
                    tvb.Add((int)flags);
                    tvb.Add(NotDeletedRevisionMarker);
                    tvb.Add(lastModifiedTicks);
                    tvb.Add(context.GetTransactionMarker());
                    if (flags.Contain(DocumentFlags.Resolved))
                    {
                        tvb.Add((int)DocumentFlags.Resolved);
                    }
                    else
                    {
                        tvb.Add(0);
                    }
                    tvb.Add(Bits.SwapBytes(lastModifiedTicks));
                    table.Insert(tvb);
                }

                DeleteOldRevisions(context, table, lowerId, collectionName, configuration, nonPersistentFlags, changeVector, lastModifiedTicks);
            }

            return true;
        }

        private BlittableJsonReaderObject AddCounterAndTimeSeriesSnapshotsIfNeeded(DocumentsOperationContext context, string id, BlittableJsonReaderObject document)
        {
            if (document.TryGet(Constants.Documents.Metadata.Key, out BlittableJsonReaderObject metadata) == false)
                return document;

            if (metadata.TryGet(Constants.Documents.Metadata.Counters, out BlittableJsonReaderArray counterNames))
            {
                var dvj = new DynamicJsonValue();
                for (var i = 0; i < counterNames.Length; i++)
                {
                    var counter = counterNames[i].ToString();
                    var val = _documentsStorage.CountersStorage.GetCounterValue(context, id, counter, capOnOverflow: true)?.Value;
                    if (val == null)
                        continue;
                    dvj[counter] = val.Value;
                }

                metadata.Modifications = new DynamicJsonValue(metadata)
                {
                    [Constants.Documents.Metadata.RevisionCounters] = dvj
                };

                metadata.Modifications.Remove(Constants.Documents.Metadata.Counters);
            }

            if (metadata.TryGet(Constants.Documents.Metadata.TimeSeries, out BlittableJsonReaderArray timeSeriesNames))
            {
                var dvj = new DynamicJsonValue();
                for (var i = 0; i < timeSeriesNames.Length; i++)
                {
                    var name = timeSeriesNames[i].ToString();
                    var (count, start, end) = _documentsStorage.TimeSeriesStorage.Stats.GetStats(context, id, name);

                    dvj[name] = new DynamicJsonValue
                    {
                        ["Count"] = count, 
                        ["Start"] = start, 
                        ["End"] = end
                    };
                }

                metadata.Modifications ??= new DynamicJsonValue(metadata);

                metadata.Modifications[Constants.Documents.Metadata.RevisionTimeSeries] = dvj;

                metadata.Modifications.Remove(Constants.Documents.Metadata.TimeSeries);
            }

            if (metadata.Modifications != null)
            {
                document.Modifications = new DynamicJsonValue(document)
                {
                    [Constants.Documents.Metadata.Key] = metadata
                };

                document = context.ReadObject(document, id, BlittableJsonDocumentBuilder.UsageMode.ToDisk);
            }

            return document;
        }

        private void PutFromRevisionIfChangeVectorIsGreater(
            DocumentsOperationContext context,
            BlittableJsonReaderObject document,
            string id,
            string changeVector,
            long lastModifiedTicks,
            DocumentFlags flags,
            NonPersistentDocumentFlags nonPersistentFlags,
            CollectionName collectionName = null)
        {
            if (nonPersistentFlags.Contain(NonPersistentDocumentFlags.FromReplication) == false)
                return;

            if ((flags.Contain(DocumentFlags.Revision) || flags.Contain(DocumentFlags.DeleteRevision)) == false)
                return; // only revision can overwrite the document

            if (flags.Contain(DocumentFlags.Conflicted))
                return; // but, conflicted revision can't

            using (DocumentIdWorker.GetLowerIdSliceAndStorageKey(context, id, out var lowerId, out _))
            {
                var conflictStatus = ConflictsStorage.GetConflictStatusForDocument(context, id, changeVector, out _);
                if (conflictStatus != ConflictStatus.Update)
                    return; // Do not modify the document.

                if (flags.Contain(DocumentFlags.Resolved))
                {
                    _database.ReplicationLoader.ConflictResolver.SaveLocalAsRevision(context, id);
                }

                nonPersistentFlags |= NonPersistentDocumentFlags.SkipRevisionCreation;
                flags = flags.Strip(DocumentFlags.Revision);

                if (document == null)
                {
                    _documentsStorage.Delete(context, lowerId, id, null, lastModifiedTicks, changeVector, collectionName,
                        nonPersistentFlags, flags);
                    return;
                }
                _documentsStorage.Put(context, id, null, document, lastModifiedTicks, changeVector,
<<<<<<< HEAD
                    flags.Strip(DocumentFlags.Revision | DocumentFlags.HasCounters | DocumentFlags.HasTimeSeries ) | DocumentFlags.HasRevisions, 
                    nonPersistentFlags | NonPersistentDocumentFlags.SkipRevisionCreation);
=======
                    flags, nonPersistentFlags);
>>>>>>> 03efa55c
            }
        }

        [MethodImpl(MethodImplOptions.AggressiveInlining)]
        private void DeleteOldRevisions(DocumentsOperationContext context, Table table, Slice lowerId, CollectionName collectionName,
            RevisionsCollectionConfiguration configuration, NonPersistentDocumentFlags nonPersistentFlags, string changeVector, long lastModifiedTicks)
        {
            using (GetKeyPrefix(context, lowerId, out Slice prefixSlice))
            {
                // We delete the old revisions after we put the current one,
                // because in case that MinimumRevisionsToKeep is 3 or lower we may get a revision document from replication
                // which is old. But because we put it first, we make sure to clean this document, because of the order to the revisions.
                var revisionsCount = IncrementCountOfRevisions(context, prefixSlice, 1);
                DeleteOldRevisions(context, table, prefixSlice, collectionName, configuration, revisionsCount, nonPersistentFlags, changeVector, lastModifiedTicks);
            }
        }

        private void DeleteOldRevisions(DocumentsOperationContext context, Table table, Slice prefixSlice, CollectionName collectionName,
            RevisionsCollectionConfiguration configuration, long revisionsCount, NonPersistentDocumentFlags nonPersistentFlags, string changeVector, long lastModifiedTicks)
        {
            if ((nonPersistentFlags & NonPersistentDocumentFlags.FromSmuggler) == NonPersistentDocumentFlags.FromSmuggler)
                return;

            if (configuration.MinimumRevisionsToKeep.HasValue == false &&
                configuration.MinimumRevisionAgeToKeep.HasValue == false)
                return;

            long numberOfRevisionsToDelete;
            if (configuration.MinimumRevisionsToKeep.HasValue)
            {
                numberOfRevisionsToDelete = revisionsCount - configuration.MinimumRevisionsToKeep.Value;
                if (numberOfRevisionsToDelete <= 0)
                    return;
            }
            else
            {
                // delete all revisions which age has passed
                numberOfRevisionsToDelete = long.MaxValue;
            }

            var deletedRevisionsCount = DeleteRevisions(context, table, prefixSlice, collectionName, numberOfRevisionsToDelete, configuration.MinimumRevisionAgeToKeep, changeVector, lastModifiedTicks);
            Debug.Assert(numberOfRevisionsToDelete >= deletedRevisionsCount);
            IncrementCountOfRevisions(context, prefixSlice, -deletedRevisionsCount);
        }

        public void DeleteRevisionsFor(DocumentsOperationContext context, string id)
        {
            using (DocumentIdWorker.GetSliceFromId(context, id, out Slice lowerId))
            using (GetKeyPrefix(context, lowerId, out Slice prefixSlice))
            {
                var collectionName = GetCollectionFor(context, prefixSlice);
                if (collectionName == null)
                {
                    if (_logger.IsInfoEnabled)
                        _logger.Info($"Tried to delete all revisions for '{id}' but no revisions found.");
                    return;
                }

                var table = EnsureRevisionTableCreated(context.Transaction.InnerTransaction, collectionName);
                var newEtag = _documentsStorage.GenerateNextEtag();
                var changeVector = _documentsStorage.GetNewChangeVector(context, newEtag);
                context.LastDatabaseChangeVector = changeVector;
                var lastModifiedTicks = _database.Time.GetUtcNow().Ticks;
                DeleteRevisions(context, table, prefixSlice, collectionName, long.MaxValue, null, changeVector, lastModifiedTicks);
                DeleteCountOfRevisions(context, prefixSlice);
            }
        }

        public void DeleteRevisionsBefore(DocumentsOperationContext context, string collection, DateTime time)
        {
            var collectionName = new CollectionName(collection);
            var table = EnsureRevisionTableCreated(context.Transaction.InnerTransaction, collectionName);
            table.DeleteByPrimaryKey(Slices.BeforeAllKeys, deleted =>
            {
                var lastModified = TableValueToDateTime((int)RevisionsTable.LastModified, ref deleted.Reader);
                if (lastModified >= time)
                    return false;

                // We won't create tombstones here as it might create LOTS of tombstones
                // with the same transaction marker and the same change vector.

                using (TableValueToSlice(context, (int)RevisionsTable.LowerId, ref deleted.Reader, out Slice lowerId))
                using (GetKeyPrefix(context, lowerId, out Slice prefixSlice))
                {
                    IncrementCountOfRevisions(context, prefixSlice, -1);
                }

                return true;
            });
        }

        private unsafe CollectionName GetCollectionFor(DocumentsOperationContext context, Slice prefixSlice)
        {
            var table = new Table(RevisionsSchema, context.Transaction.InnerTransaction);
            var tvr = table.SeekOneForwardFromPrefix(RevisionsSchema.Indexes[IdAndEtagSlice], prefixSlice);
            if (tvr == null)
                return null;

            var ptr = tvr.Reader.Read((int)RevisionsTable.Document, out int size);
            var data = new BlittableJsonReaderObject(ptr, size, context);

            return _documentsStorage.ExtractCollectionName(context, data);
        }

        public IEnumerable<string> GetCollections(Transaction transaction)
        {
            using (var it = transaction.LowLevelTransaction.RootObjects.Iterate(false))
            {
                it.SetRequiredPrefix(RevisionsPrefix);

                if (it.Seek(RevisionsPrefix) == false)
                    yield break;

                do
                {
                    var collection = it.CurrentKey.ToString();
                    yield return collection.Substring(RevisionsPrefix.Size);
                }
                while (it.MoveNext());
            }
        }

        private long DeleteRevisions(DocumentsOperationContext context, Table table, Slice prefixSlice, CollectionName collectionName,
            long numberOfRevisionsToDelete, TimeSpan? minimumTimeToKeep, string changeVector, long lastModifiedTicks)
        {
            long maxEtagDeleted = 0;
            Table writeTable = null;
            string currentCollection = null;
            var deletedRevisionsCount = 0;

            while (true)
            {
                var hasValue = false;

                foreach (var read in table.SeekForwardFrom(RevisionsSchema.Indexes[IdAndEtagSlice], prefixSlice, skip: 0, startsWith: true))
                {
                    if (numberOfRevisionsToDelete <= deletedRevisionsCount)
                        break;

                    var tvr = read.Result.Reader;
                    using (var revision = TableValueToRevision(context, ref tvr))
                    {
                        if (minimumTimeToKeep.HasValue &&
                            _database.Time.GetUtcNow() - revision.LastModified <= minimumTimeToKeep.Value)
                            return deletedRevisionsCount;

                        hasValue = true;

                        using (Slice.From(context.Allocator, revision.ChangeVector, out var keySlice))
                        {
                            CreateTombstone(context, keySlice, revision.Etag, collectionName, changeVector, lastModifiedTicks);

                            maxEtagDeleted = Math.Max(maxEtagDeleted, revision.Etag);
                            if ((revision.Flags & DocumentFlags.HasAttachments) == DocumentFlags.HasAttachments)
                            {
                                _documentsStorage.AttachmentsStorage.DeleteRevisionAttachments(context, revision, changeVector, lastModifiedTicks);
                            }

                            var docCollection = CollectionName.GetCollectionName(revision.Data);
                            if (writeTable == null || docCollection != currentCollection)
                            {
                                currentCollection = docCollection;
                                writeTable = EnsureRevisionTableCreated(context.Transaction.InnerTransaction, new CollectionName(docCollection));
                            }

                            writeTable.DeleteByKey(keySlice);
                        }
                    }

                    deletedRevisionsCount++;
                    break;
                }

                if (hasValue == false)
                    break;
            }

            _database.DocumentsStorage.EnsureLastEtagIsPersisted(context, maxEtagDeleted);
            return deletedRevisionsCount;
        }

        public void DeleteRevision(DocumentsOperationContext context, Slice key, string collection, string changeVector, long lastModifiedTicks)
        {
            var collectionName = new CollectionName(collection);
            var table = EnsureRevisionTableCreated(context.Transaction.InnerTransaction, collectionName);

            long revisionEtag;
            if (table.ReadByKey(key, out TableValueReader tvr))
            {
                using (TableValueToSlice(context, (int)RevisionsTable.LowerId, ref tvr, out Slice lowerId))
                using (GetKeyPrefix(context, lowerId, out Slice prefixSlice))
                {
                    IncrementCountOfRevisions(context, prefixSlice, -1);
                }

                revisionEtag = TableValueToEtag((int)RevisionsTable.Etag, ref tvr);
                table.Delete(tvr.Id);
            }
            else
            {
                var tombstoneTable = context.Transaction.InnerTransaction.OpenTable(TombstonesSchema, RevisionsTombstonesSlice);
                if (tombstoneTable.VerifyKeyExists(key))
                    return;

                // we need to generate a unique etag if we got a tombstone revisions from replication,
                // but we don't want to mess up the order of events so the delete revision etag we use is negative
                revisionEtag = _documentsStorage.GenerateNextEtagForReplicatedTombstoneMissingDocument(context);
            }
            CreateTombstone(context, key, revisionEtag, collectionName, changeVector, lastModifiedTicks);
        }

        private unsafe void CreateTombstone(DocumentsOperationContext context, Slice keySlice, long revisionEtag,
            CollectionName collectionName, string changeVector, long lastModifiedTicks)
        {
            var newEtag = _documentsStorage.GenerateNextEtag();

            var table = context.Transaction.InnerTransaction.OpenTable(TombstonesSchema, RevisionsTombstonesSlice);
            if (table.VerifyKeyExists(keySlice))
                return; // revisions (and revisions tombstones) are immutable, we can safely ignore this

            using (DocumentIdWorker.GetStringPreserveCase(context, collectionName.Name, out Slice collectionSlice))
            using (Slice.From(context.Allocator, changeVector, out var cv))
            using (table.Allocate(out TableValueBuilder tvb))
            {
                tvb.Add(keySlice.Content.Ptr, keySlice.Size);
                tvb.Add(Bits.SwapBytes(newEtag));
                tvb.Add(Bits.SwapBytes(revisionEtag));
                tvb.Add(context.GetTransactionMarker());
                tvb.Add((byte)Tombstone.TombstoneType.Revision);
                tvb.Add(collectionSlice);
                tvb.Add((int)DocumentFlags.None);
                tvb.Add(cv.Content.Ptr, cv.Size);
                tvb.Add(lastModifiedTicks);
                table.Set(tvb);
            }
        }

        private static long IncrementCountOfRevisions(DocumentsOperationContext context, Slice prefixedLowerId, long delta)
        {
            var numbers = context.Transaction.InnerTransaction.ReadTree(RevisionsCountSlice);
            return numbers.Increment(prefixedLowerId, delta);
        }

        private static void DeleteCountOfRevisions(DocumentsOperationContext context, Slice prefixedLowerId)
        {
            var numbers = context.Transaction.InnerTransaction.ReadTree(RevisionsCountSlice);
            numbers.Delete(prefixedLowerId);
        }

        public void Delete(DocumentsOperationContext context, string id, Slice lowerId, CollectionName collectionName, string changeVector,
            long lastModifiedTicks, NonPersistentDocumentFlags nonPersistentFlags, DocumentFlags flags)
        {
            using (DocumentIdWorker.GetStringPreserveCase(context, id, out Slice idPtr))
            {
                var deleteRevisionDocument = context.ReadObject(new DynamicJsonValue
                {
                    [Constants.Documents.Metadata.Key] = new DynamicJsonValue
                    {
                        [Constants.Documents.Metadata.Collection] = collectionName.Name
                    }
                }, "RevisionsBin");
                Delete(context, lowerId, idPtr, id, collectionName, deleteRevisionDocument, changeVector, lastModifiedTicks, nonPersistentFlags, flags);
            }
        }

        public void Delete(DocumentsOperationContext context, string id, BlittableJsonReaderObject deleteRevisionDocument,
            DocumentFlags flags, NonPersistentDocumentFlags nonPersistentFlags, string changeVector, long lastModifiedTicks)
        {
            BlittableJsonReaderObject.AssertNoModifications(deleteRevisionDocument, id, assertChildren: true);

            using (DocumentIdWorker.GetLowerIdSliceAndStorageKey(context, id, out Slice lowerId, out Slice idPtr))
            {
                var collectionName = _documentsStorage.ExtractCollectionName(context, deleteRevisionDocument);
                Delete(context, lowerId, idPtr, id, collectionName, deleteRevisionDocument, changeVector, lastModifiedTicks, nonPersistentFlags, flags);
            }
        }

        private unsafe void Delete(DocumentsOperationContext context, Slice lowerId, Slice idSlice, string id, CollectionName collectionName,
            BlittableJsonReaderObject deleteRevisionDocument, string changeVector,
            long lastModifiedTicks, NonPersistentDocumentFlags nonPersistentFlags, DocumentFlags flags)
        {
            if (nonPersistentFlags.Contain(NonPersistentDocumentFlags.SkipRevisionCreation))
                return;

            Debug.Assert(changeVector != null, "Change vector must be set");

            flags.Strip(DocumentFlags.HasAttachments);
            flags |= DocumentFlags.HasRevisions;

            var fromReplication = nonPersistentFlags.Contain(NonPersistentDocumentFlags.FromReplication);

            var configuration = GetRevisionsConfiguration(collectionName.Name, flags);
            if (configuration.Disabled && fromReplication == false)
                return;

            var table = EnsureRevisionTableCreated(context.Transaction.InnerTransaction, collectionName);

            using (Slice.From(context.Allocator, changeVector, out var changeVectorSlice))
            {
                var revisionExists = table.ReadByKey(changeVectorSlice, out var tvr);
                if (revisionExists)
                {
                    MarkRevisionsAsConflictedIfNeeded(context, lowerId, idSlice, flags, tvr, table, changeVectorSlice);
                    return;
                }

                if (configuration.Disabled == false && configuration.PurgeOnDelete)
                {
                    using (GetKeyPrefix(context, lowerId, out var prefixSlice))
                    {
                        DeleteRevisions(context, table, prefixSlice, collectionName, long.MaxValue, null, changeVector, lastModifiedTicks);
                        DeleteCountOfRevisions(context, prefixSlice);
                    }
                    return;
                }

                PutFromRevisionIfChangeVectorIsGreater(context, null, id, changeVector, lastModifiedTicks, flags, nonPersistentFlags, collectionName);

                var newEtag = _database.DocumentsStorage.GenerateNextEtag();
                var newEtagSwapBytes = Bits.SwapBytes(newEtag);

                using (table.Allocate(out TableValueBuilder tvb))
                {
                    tvb.Add(changeVectorSlice.Content.Ptr, changeVectorSlice.Size);
                    tvb.Add(lowerId);
                    tvb.Add(SpecialChars.RecordSeparator);
                    tvb.Add(newEtagSwapBytes);
                    tvb.Add(idSlice);
                    tvb.Add(deleteRevisionDocument.BasePointer, deleteRevisionDocument.Size);
                    tvb.Add((int)(DocumentFlags.DeleteRevision | flags));
                    tvb.Add(newEtagSwapBytes);
                    tvb.Add(lastModifiedTicks);
                    tvb.Add(context.GetTransactionMarker());
                    if (flags.Contain(DocumentFlags.Resolved))
                    {
                        tvb.Add((int)DocumentFlags.Resolved);
                    }
                    else
                    {
                        tvb.Add(0);
                    }
                    tvb.Add(Bits.SwapBytes(lastModifiedTicks));
                    table.Insert(tvb);
                }

                DeleteOldRevisions(context, table, lowerId, collectionName, configuration, nonPersistentFlags, changeVector, lastModifiedTicks);
            }
        }

        private void MarkRevisionsAsConflictedIfNeeded(DocumentsOperationContext context, Slice lowerId, Slice idSlice, DocumentFlags flags, TableValueReader tvr, Table table,
            Slice changeVectorSlice)
        {
            // Revisions are immutable, but if there was a conflict we need to update the flags accordingly with the `Conflicted` flag.
            if (flags.Contain(DocumentFlags.Conflicted))
            {
                var currentFlags = TableValueToFlags((int)RevisionsTable.Flags, ref tvr);
                if (currentFlags.Contain(DocumentFlags.Conflicted) == false)
                {
                    MarkRevisionAsConflicted(context, tvr, table, changeVectorSlice, lowerId, idSlice);
                }
            }
        }

        private unsafe void MarkRevisionAsConflicted(DocumentsOperationContext context, TableValueReader tvr, Table table, Slice changeVectorSlice, Slice lowerId, Slice idSlice)
        {
            var revisionCopy = context.GetMemory(tvr.Size);
            // we have to copy it to the side because we might do a defrag during update, and that
            // can cause corruption if we read from the old value (which we just deleted)
            Memory.Copy(revisionCopy.Address, tvr.Pointer, tvr.Size);
            var copyTvr = new TableValueReader(revisionCopy.Address, tvr.Size);

            var revision = TableValueToRevision(context, ref copyTvr);
            var flags = revision.Flags | DocumentFlags.Conflicted;
            var newEtag = _database.DocumentsStorage.GenerateNextEtag();
            var deletedEtag = TableValueToEtag((int)RevisionsTable.DeletedEtag, ref tvr);
            var resolvedFlag = TableValueToFlags((int)RevisionsTable.Resolved, ref tvr);

            using (table.Allocate(out TableValueBuilder tvb))
            {
                tvb.Add(changeVectorSlice.Content.Ptr, changeVectorSlice.Size);
                tvb.Add(lowerId);
                tvb.Add(SpecialChars.RecordSeparator);
                tvb.Add(Bits.SwapBytes(newEtag));
                tvb.Add(idSlice);
                tvb.Add(revision.Data.BasePointer, revision.Data.Size);
                tvb.Add((int)flags);
                tvb.Add(deletedEtag);
                tvb.Add(revision.LastModified.Ticks);
                tvb.Add(context.GetTransactionMarker());
                tvb.Add((int)resolvedFlag);
                tvb.Add(Bits.SwapBytes(revision.LastModified.Ticks));
                table.Set(tvb);
            }
        }

        [MethodImpl(MethodImplOptions.AggressiveInlining)]
        private unsafe ByteStringContext.InternalScope GetKeyPrefix(DocumentsOperationContext context, Slice lowerId, out Slice prefixSlice)
        {
            return GetKeyPrefix(context, lowerId.Content.Ptr, lowerId.Size, out prefixSlice);
        }

        [MethodImpl(MethodImplOptions.AggressiveInlining)]
        private static unsafe ByteStringContext.InternalScope GetKeyPrefix(DocumentsOperationContext context, byte* lowerId, int lowerIdSize, out Slice prefixSlice)
        {
            var scope = context.Allocator.Allocate(lowerIdSize + 1, out ByteString keyMem);

            Memory.Copy(keyMem.Ptr, lowerId, lowerIdSize);
            keyMem.Ptr[lowerIdSize] = SpecialChars.RecordSeparator;

            prefixSlice = new Slice(SliceOptions.Key, keyMem);
            return scope;
        }

        private static ByteStringContext.InternalScope GetLastKey(DocumentsOperationContext context, Slice lowerId, out Slice prefixSlice)
        {
            return GetKeyWithEtag(context, lowerId, long.MaxValue, out prefixSlice);
        }

        [MethodImpl(MethodImplOptions.AggressiveInlining)]
        private static unsafe ByteStringContext<ByteStringMemoryCache>.InternalScope GetKeyWithEtag(DocumentsOperationContext context, Slice lowerId, long etag, out Slice prefixSlice)
        {
            var scope = context.Allocator.Allocate(lowerId.Size + 1 + sizeof(long), out ByteString keyMem);

            Memory.Copy(keyMem.Ptr, lowerId.Content.Ptr, lowerId.Size);
            keyMem.Ptr[lowerId.Size] = SpecialChars.RecordSeparator;

            var maxValue = Bits.SwapBytes(etag);
            Memory.Copy(keyMem.Ptr + lowerId.Size + 1, (byte*)&maxValue, sizeof(long));

            prefixSlice = new Slice(SliceOptions.Key, keyMem);
            return scope;
        }

        private static long CountOfRevisions(DocumentsOperationContext context, Slice prefix)
        {
            var numbers = context.Transaction.InnerTransaction.ReadTree(RevisionsCountSlice);
            return numbers.Read(prefix)?.Reader.ReadLittleEndianInt64() ?? 0;
        }

        public Document GetRevisionBefore(DocumentsOperationContext context, string id, DateTime max)
        {
            using (DocumentIdWorker.GetSliceFromId(context, id, out Slice lowerId))
            using (GetKeyPrefix(context, lowerId, out Slice prefixSlice))
            using (GetLastKey(context, lowerId, out Slice lastKey))
            {
                // Here we assume a reasonable number of revisions and scan the entire history
                // This is because we want to handle out of order revisions from multiple nodes so the local etag
                // order is different than the last modified order
                Document result = null;
                var table = new Table(RevisionsSchema, context.Transaction.InnerTransaction);
                foreach (var tvr in table.SeekBackwardFrom(RevisionsSchema.Indexes[IdAndEtagSlice], prefixSlice, lastKey, 0))
                {
                    var lastModified = TableValueToDateTime((int)RevisionsTable.LastModified, ref tvr.Result.Reader);
                    if (lastModified > max)
                        continue;

                    if (result == null ||
                        result.LastModified < lastModified)
                    {
                        result = TableValueToRevision(context, ref tvr.Result.Reader);
                    }
                }
                return result;
            }
        }

        private unsafe Document GetRevisionBefore(DocumentsOperationContext context,
            Parameters parameters,
            string id,
            RevertResult progressResult)
        {
            var foundAfter = false;

            using (DocumentIdWorker.GetSliceFromId(context, id, out Slice lowerId))
            using (GetKeyPrefix(context, lowerId, out Slice prefixSlice))
            using (GetLastKey(context, lowerId, out Slice lastKey))
            {
                // Here we assume a reasonable number of revisions and scan the entire history
                // This is because we want to handle out of order revisions from multiple nodes so the local etag
                // order is different than the last modified order
                Document result = null;
                Document prev = null;
                string collection = null;

                var table = new Table(RevisionsSchema, context.Transaction.InnerTransaction);
                foreach (var tvr in table.SeekBackwardFrom(RevisionsSchema.Indexes[IdAndEtagSlice], prefixSlice, lastKey, 0))
                {
                    if (collection == null)
                    {
                        var ptr = tvr.Result.Reader.Read((int)RevisionsTable.Document, out var size);
                        var data = new BlittableJsonReaderObject(ptr, size, context);
                        collection = _documentsStorage.ExtractCollectionName(context, data).Name;
                    }

                    var etag = TableValueToEtag((int)RevisionsTable.Etag, ref tvr.Result.Reader);
                    if (etag > parameters.EtagBarrier)
                    {
                        progressResult.Warn(id, "This document wouldn't be reverted, because it changed after the revert progress started.");
                        return null;
                    }

                    var lastModified = TableValueToDateTime((int)RevisionsTable.LastModified, ref tvr.Result.Reader);
                    if (lastModified > parameters.Before)
                    {
                        foundAfter = true;
                        continue;
                    }

                    if (lastModified < parameters.MinimalDate)
                    {
                        // this is a very old revision, and we should stop here
                        if (result == null)
                        {
                            // we will take this old revision if no other was found
                            result = TableValueToRevision(context, ref tvr.Result.Reader);
                            prev = result;
                        }
                        break;
                    }

                    if (result == null)
                    {
                        result = TableValueToRevision(context, ref tvr.Result.Reader);
                        prev = result;
                        continue;
                    }

                    if (result.LastModified < lastModified)
                    {
                        prev = result;
                        result = TableValueToRevision(context, ref tvr.Result.Reader);
                        continue;
                    }

                    if (prev.LastModified < lastModified)
                    {
                        prev = TableValueToRevision(context, ref tvr.Result.Reader);
                    }
                }

                if (prev != result)
                {
                    // put at 8:50
                    // conflict at 9:10
                    // resolved at 9:30

                    // revert to 9:00 should work
                    // revert to 9:20 should fail

                    if (prev.Flags.Contain(DocumentFlags.Conflicted) && result.Flags.Contain(DocumentFlags.Conflicted))
                    {
                        // found two successive conflicted revisions, which means we were in a conflicted state.
                        progressResult.Warn(id, $"Skip revert, since the document was conflicted during '{parameters.Before}'.");
                        return null;
                    }
                }

                if (foundAfter == false)
                    return null; // nothing do to, no changes were found

                if (result == null) // no revision before POT was found
                {
                    var count = CountOfRevisions(context, prefixSlice);
                    var revisionsToKeep = GetRevisionsConfiguration(collection).MinimumRevisionsToKeep;
                    if (revisionsToKeep == null || count < revisionsToKeep)
                    {
                        var copy = lowerId.Clone(context.Allocator);

                        // document was created after POT so we need to delete it.
                        return new Document
                        {
                            Flags = DocumentFlags.DeleteRevision,
                            LowerId = context.AllocateStringValue(null, copy.Content.Ptr, copy.Size),
                            Id = context.GetLazyString(id)
                        };
                    }

                    var first = table.SeekOneForwardFromPrefix(RevisionsSchema.Indexes[IdAndEtagSlice], prefixSlice);
                    if (first == null)
                        return null;

                    // document reached max number of revisions. So we take the oldest.
                    progressResult.Warn(id,
                        $"Reverted to oldest revision, since no revision prior to '{parameters.Before}' was found and you reached the maximum number of revisions ({count}).");
                    return TableValueToRevision(context, ref first.Reader);
                }

                return result;
            }
        }

        public async Task<IOperationResult> EnforceConfiguration(Action<IOperationProgress> onProgress, OperationCancelToken token)
        {
            var parameters = new Parameters
            {
                Before = DateTime.MinValue,
                MinimalDate = DateTime.MinValue,
                EtagBarrier = _documentsStorage.GenerateNextEtag(),
                OnProgress = onProgress
            };

            parameters.LastScannedEtag = parameters.EtagBarrier;

            var result = new EnforceConfigurationResult();
            var ids = new List<string>();
            var sw = Stopwatch.StartNew();

            // send initial progress
            parameters.OnProgress?.Invoke(result);

            var hasMore = true;
            while (hasMore)
            {
                hasMore = false;
                ids.Clear();
                token.Delay();
                sw.Restart();

                using (_database.DocumentsStorage.ContextPool.AllocateOperationContext(out DocumentsOperationContext ctx))
                {
                    using (ctx.OpenReadTransaction())
                    {
                        var revisions = new Table(RevisionsSchema, ctx.Transaction.InnerTransaction);
                        foreach (var tvr in revisions.SeekBackwardFrom(RevisionsSchema.FixedSizeIndexes[AllRevisionsEtagsSlice],
                            parameters.LastScannedEtag))
                        {
                            token.ThrowIfCancellationRequested();

                            var state = ShouldProcessNextRevisionId(ctx, ref tvr.Reader, parameters, result, out var id);
                            if (state == NextRevisionIdResult.Break)
                                break;
                            if (state == NextRevisionIdResult.Continue)
                            {
                                if (CanContinueBatch(ids, sw.Elapsed, ctx) == false)
                                {
                                    hasMore = true;
                                    break;
                                }
                                else
                                    continue;
                            }

                            ids.Add(id);

                            if (CanContinueBatch(ids, sw.Elapsed, ctx) == false)
                            {
                                hasMore = true;
                                break;
                            }
                        }
                    }

                    token.Delay();

                    await _database.TxMerger.Enqueue(new EnforceRevisionConfigurationCommand(this, ids, result, token));
                }
            }

            return result;

            bool CanContinueBatch(List<string> idsToCheck, TimeSpan elapsed, JsonOperationContext context)
            {
                if (idsToCheck.Count > 1024)
                    return false;

                if (elapsed > MaxEnforceConfigurationSingleBatchTime)
                    return false;

                if (context.AllocatedMemory > SizeLimit)
                    return false;

                return true;
            }
        }

        private static readonly RevisionsCollectionConfiguration ZeroConfiguration = new RevisionsCollectionConfiguration
        {
            MinimumRevisionsToKeep = 0
        };

        private long EnforceConfigurationFor(DocumentsOperationContext context, string id)
        {
            using (DocumentIdWorker.GetSliceFromId(context, id, out var lowerId))
            using (GetKeyPrefix(context, lowerId, out var prefixSlice))
            {
                var collectionName = GetCollectionFor(context, prefixSlice);
                if (collectionName == null)
                {
                    if (_logger.IsInfoEnabled)
                        _logger.Info($"Tried to delete revisions for '{id}' but no revisions found.");
                    return 0;
                }

                var table = EnsureRevisionTableCreated(context.Transaction.InnerTransaction, collectionName);
                var newEtag = _documentsStorage.GenerateNextEtag();
                var changeVector = _documentsStorage.GetNewChangeVector(context, newEtag);
                context.LastDatabaseChangeVector = changeVector;
                var lastModifiedTicks = _database.Time.GetUtcNow().Ticks;

                var prevRevisionsCount = GetRevisionsCount(context, id);
                var configuration = GetRevisionsConfiguration(collectionName.Name);

                if (configuration == ConflictConfiguration.Default || configuration == _emptyConfiguration)
                {
                    configuration = ZeroConfiguration;
                }

                DeleteOldRevisions(context, table, prefixSlice, collectionName, configuration, prevRevisionsCount,
                    NonPersistentDocumentFlags.None,
                    changeVector, lastModifiedTicks);

                var currentRevisionsCount = GetRevisionsCount(context, id);

                if (currentRevisionsCount == 0)
                {
                    // need to strip the HasRevisions flag from the document
                    var document = _documentsStorage.Get(context, id);

                    if (document != null)
                        _documentsStorage.Put(context, id, null, document.Data.Clone(context),
                            nonPersistentFlags: NonPersistentDocumentFlags.ByEnforceRevisionConfiguration);
                }

                return prevRevisionsCount - currentRevisionsCount;
            }
        }

        private class EnforceRevisionConfigurationCommand : TransactionOperationsMerger.MergedTransactionCommand
        {
            private readonly RevisionsStorage _revisionsStorage;
            private readonly List<string> _ids;
            private readonly EnforceConfigurationResult _result;
            private readonly OperationCancelToken _token;

            public EnforceRevisionConfigurationCommand(
                RevisionsStorage revisionsStorage,
                List<string> ids,
                EnforceConfigurationResult result,
                OperationCancelToken token)
            {
                _revisionsStorage = revisionsStorage;
                _ids = ids;
                _result = result;
                _token = token;
            }

            protected override long ExecuteCmd(DocumentsOperationContext context)
            {
                foreach (var id in _ids)
                {
                    _token.ThrowIfCancellationRequested();
                    _result.RemovedRevisions += (int)_revisionsStorage.EnforceConfigurationFor(context, id);
                }

                return _ids.Count;
            }

            public override TransactionOperationsMerger.IReplayableCommandDto<TransactionOperationsMerger.MergedTransactionCommand> ToDto(JsonOperationContext context)
            {
                return new EnforceRevisionConfigurationCommandDto(_revisionsStorage, _ids);
            }

            private class EnforceRevisionConfigurationCommandDto : TransactionOperationsMerger.IReplayableCommandDto<EnforceRevisionConfigurationCommand>
            {
                private readonly RevisionsStorage _revisionsStorage;
                private readonly List<string> _ids;

                public EnforceRevisionConfigurationCommandDto(RevisionsStorage revisionsStorage, List<string> ids)
                {
                    _revisionsStorage = revisionsStorage;
                    _ids = ids;
                }

                public EnforceRevisionConfigurationCommand ToCommand(DocumentsOperationContext context, DocumentDatabase database)
                {
                    return new EnforceRevisionConfigurationCommand(_revisionsStorage, _ids, new EnforceConfigurationResult(), OperationCancelToken.None);
                }
            }
        }

        private const long SizeLimit = 32 * 1_024 * 1_024;

        private class Parameters
        {
            public DateTime Before;
            public DateTime MinimalDate;
            public long EtagBarrier;
            public long LastScannedEtag;
            public readonly HashSet<string> ScannedIds = new HashSet<string>();
            public Action<IOperationProgress> OnProgress;
        }

        public async Task<IOperationResult> RevertRevisions(DateTime before, TimeSpan window, Action<IOperationProgress> onProgress, OperationCancelToken token)
        {
            var list = new List<Document>();
            var result = new RevertResult();

            var parameters = new Parameters
            {
                Before = before,
                MinimalDate = before.Add(-window), // since the documents/revisions are not sorted by date, stop searching if we reached this date.
                EtagBarrier = _documentsStorage.GenerateNextEtag(), // every change after this etag, will _not_ be reverted.
                OnProgress = onProgress
            };
            parameters.LastScannedEtag = parameters.EtagBarrier;

            // send initial progress
            parameters.OnProgress?.Invoke(result);

            var hasMore = true;
            while (hasMore)
            {
                token.Delay();

                using (_database.DocumentsStorage.ContextPool.AllocateOperationContext(out DocumentsOperationContext writeCtx))
                {
                    hasMore = PrepareRevertedRevisions(writeCtx, parameters, result, list, token);
                    await WriteRevertedRevisions(list, token);
                }
            }

            return result;
        }

        private async Task WriteRevertedRevisions(List<Document> list, OperationCancelToken token)
        {
            if (list.Count == 0)
                return;

            await _database.TxMerger.Enqueue(new RevertDocumentsCommand(list, token));

            list.Clear();
        }

        private bool PrepareRevertedRevisions(DocumentsOperationContext writeCtx, Parameters parameters, RevertResult result, List<Document> list, OperationCancelToken token)
        {
            using (_database.DocumentsStorage.ContextPool.AllocateOperationContext(out DocumentsOperationContext readCtx))
            using (readCtx.OpenReadTransaction())
            {
                var revisions = new Table(RevisionsSchema, readCtx.Transaction.InnerTransaction);
                foreach (var tvr in revisions.SeekBackwardFrom(RevisionsSchema.FixedSizeIndexes[AllRevisionsEtagsSlice],
                    parameters.LastScannedEtag))
                {
                    token.ThrowIfCancellationRequested();

                    var state = ShouldProcessNextRevisionId(readCtx, ref tvr.Reader, parameters, result, out var id);
                    if (state == NextRevisionIdResult.Break)
                        break;
                    if (state == NextRevisionIdResult.Continue)
                        continue;

                    RestoreRevision(readCtx, writeCtx, parameters, id, result, list);

                    if (readCtx.AllocatedMemory + writeCtx.AllocatedMemory > SizeLimit)
                    {
                        return true;
                    }
                }

                return false;
            }
        }

        private enum NextRevisionIdResult
        {
            Break,
            Continue,
            Found
        }

        private NextRevisionIdResult ShouldProcessNextRevisionId(DocumentsOperationContext context, ref TableValueReader reader, Parameters parameters, OperationResult result, out LazyStringValue id)
        {
            result.ScannedRevisions++;

            id = TableValueToId(context, (int)RevisionsTable.Id, ref reader);
            var etag = TableValueToEtag((int)RevisionsTable.Etag, ref reader);
            parameters.LastScannedEtag = etag;

            if (parameters.ScannedIds.Add(id) == false)
                return NextRevisionIdResult.Continue;

            result.ScannedDocuments++;

            if (etag > parameters.EtagBarrier)
            {
                result.Warn(id, "This document wouldn't be processed, because it changed after the process started.");
                return NextRevisionIdResult.Continue;
            }

            if (_documentsStorage.ConflictsStorage.HasConflictsFor(context, id))
            {
                result.Warn(id, "The document is conflicted and wouldn't be processed.");
                return NextRevisionIdResult.Continue;
            }

            var date = TableValueToDateTime((int)RevisionsTable.LastModified, ref reader);
            if (date < parameters.MinimalDate)
                return NextRevisionIdResult.Break;

            if (result.ScannedDocuments % 1024 == 0)
                parameters.OnProgress?.Invoke(result);

            return NextRevisionIdResult.Found;
        }

        private void RestoreRevision(DocumentsOperationContext readCtx,
            DocumentsOperationContext writeCtx,
            Parameters parameters,
            LazyStringValue id,
            RevertResult result,
            List<Document> list)
        {
            var revision = GetRevisionBefore(readCtx, parameters, id, result);
            if (revision == null)
                return;

            result.RevertedDocuments++;

            revision.Data = revision.Flags.Contain(DocumentFlags.DeleteRevision) ? null : revision.Data?.Clone(writeCtx);
            revision.LowerId = writeCtx.GetLazyString(revision.LowerId);
            revision.Id = writeCtx.GetLazyString(revision.Id);

            list.Add(revision);
        }

        internal class RevertDocumentsCommand : TransactionOperationsMerger.MergedTransactionCommand
        {
            private readonly List<Document> _list;
            private readonly CancellationToken _token;

            public RevertDocumentsCommand(List<Document> list, OperationCancelToken token)
            {
                _list = list;
                _token = token.Token;
            }

            protected override long ExecuteCmd(DocumentsOperationContext context)
            {
                var documentsStorage = context.DocumentDatabase.DocumentsStorage;
                foreach (var document in _list)
                {
                    _token.ThrowIfCancellationRequested();

                    if (document.Data != null)
                    {
                        documentsStorage.Put(context, document.Id, null, document.Data, flags: DocumentFlags.Reverted);
                    }
                    else
                    {
                        using (DocumentIdWorker.GetSliceFromId(context, document.Id, out Slice lowerId))
                        {
                            var etag = documentsStorage.GenerateNextEtag();
                            var changeVector = documentsStorage.ConflictsStorage.GetMergedConflictChangeVectorsAndDeleteConflicts(context, lowerId, etag);
                            documentsStorage.Delete(context, lowerId, document.Id, null, changeVector: changeVector, documentFlags: DocumentFlags.Reverted);
                        }
                    }
                }

                return _list.Count;
            }

            public override TransactionOperationsMerger.IReplayableCommandDto<TransactionOperationsMerger.MergedTransactionCommand> ToDto(JsonOperationContext context)
            {
                return new RevertDocumentsCommandDto(_list);
            }
        }

        internal class RevertDocumentsCommandDto : TransactionOperationsMerger.IReplayableCommandDto<RevertDocumentsCommand>
        {
            public readonly List<Document> List;

            public RevertDocumentsCommandDto(List<Document> list)
            {
                List = list;
            }

            public RevertDocumentsCommand ToCommand(DocumentsOperationContext context, DocumentDatabase database)
            {
                return new RevertDocumentsCommand(List, OperationCancelToken.None);
            }
        }

        public long GetRevisionsCount(DocumentsOperationContext context, string id)
        {
            using (DocumentIdWorker.GetSliceFromId(context, id, out Slice lowerId))
            using (GetKeyPrefix(context, lowerId, out Slice prefixSlice))
            {
                var count = CountOfRevisions(context, prefixSlice);
                return count;
            }
        }

        public (Document[] Revisions, long Count) GetRevisions(DocumentsOperationContext context, string id, long start, long take)
        {
            using (DocumentIdWorker.GetSliceFromId(context, id, out Slice lowerId))
            using (GetKeyPrefix(context, lowerId, out Slice prefixSlice))
            using (GetLastKey(context, lowerId, out Slice lastKey))
            {
                var revisions = GetRevisions(context, prefixSlice, lastKey, start, take).ToArray();
                var count = CountOfRevisions(context, prefixSlice);
                return (revisions, count);
            }
        }

        private IEnumerable<Document> GetRevisions(DocumentsOperationContext context, Slice prefixSlice, Slice lastKey, long start, long take)
        {
            var table = new Table(RevisionsSchema, context.Transaction.InnerTransaction);
            foreach (var tvr in table.SeekBackwardFrom(RevisionsSchema.Indexes[IdAndEtagSlice], prefixSlice, lastKey, start))
            {
                if (take-- <= 0)
                    yield break;

                var document = TableValueToRevision(context, ref tvr.Result.Reader);
                yield return document;
            }
        }

        public void GetLatestRevisionsBinEntryEtag(DocumentsOperationContext context, long startEtag, out string latestChangeVector)
        {
            latestChangeVector = null;
            foreach (var entry in GetRevisionsBinEntries(context, startEtag, 1))
            {
                latestChangeVector = entry.ChangeVector;
            }
        }

        public IEnumerable<Document> GetRevisionsBinEntries(DocumentsOperationContext context, long startEtag, long take)
        {
            var table = new Table(RevisionsSchema, context.Transaction.InnerTransaction);
            using (GetEtagAsSlice(context, startEtag, out var slice))
            {
                foreach (var tvr in table.SeekBackwardFrom(RevisionsSchema.Indexes[DeleteRevisionEtagSlice], slice))
                {
                    if (take-- <= 0)
                        yield break;

                    var etag = TableValueToEtag((int)RevisionsTable.DeletedEtag, ref tvr.Result.Reader);
                    if (etag == NotDeletedRevisionMarker)
                        yield break;

                    using (TableValueToSlice(context, (int)RevisionsTable.LowerId, ref tvr.Result.Reader, out Slice lowerId))
                    {
                        if (IsRevisionsBinEntry(context, table, lowerId, etag) == false)
                            continue;
                    }

                    yield return TableValueToRevision(context, ref tvr.Result.Reader);
                }
            }
        }

        private bool IsRevisionsBinEntry(DocumentsOperationContext context, Table table, Slice lowerId, long revisionsBinEntryEtag)
        {
            using (GetKeyPrefix(context, lowerId, out Slice prefixSlice))
            using (GetLastKey(context, lowerId, out Slice lastKey))
            {
                var tvr = table.SeekOneBackwardFrom(RevisionsSchema.Indexes[IdAndEtagSlice], prefixSlice, lastKey);
                if (tvr == null)
                {
                    Debug.Assert(false, "Cannot happen.");
                    return true;
                }

                var etag = TableValueToEtag((int)RevisionsTable.Etag, ref tvr.Reader);
                var flags = TableValueToFlags((int)RevisionsTable.Flags, ref tvr.Reader);
                Debug.Assert(revisionsBinEntryEtag <= etag, "Revisions bin entry etag candidate cannot meet a bigger etag.");
                return (flags & DocumentFlags.DeleteRevision) == DocumentFlags.DeleteRevision && revisionsBinEntryEtag >= etag;
            }
        }

        public Document GetRevision(DocumentsOperationContext context, string changeVector)
        {
            var table = new Table(RevisionsSchema, context.Transaction.InnerTransaction);

            using (Slice.From(context.Allocator, changeVector, out var cv))
            {
                if (table.ReadByKey(cv, out TableValueReader tvr) == false)
                    return null;
                return TableValueToRevision(context, ref tvr);
            }
        }

        public IEnumerable<Document> GetRevisionsFrom(DocumentsOperationContext context, long etag, long take)
        {
            var table = new Table(RevisionsSchema, context.Transaction.InnerTransaction);

            foreach (var tvr in table.SeekForwardFrom(RevisionsSchema.FixedSizeIndexes[AllRevisionsEtagsSlice], etag, 0))
            {
                var document = TableValueToRevision(context, ref tvr.Reader);
                yield return document;

                if (take-- <= 0)
                    yield break;
            }
        }

        public IEnumerable<(Document previous, Document current)> GetRevisionsFrom(DocumentsOperationContext context, long etag, long start, long take)
        {
            var table = new Table(RevisionsSchema, context.Transaction.InnerTransaction);

            var iterator = table?.SeekForwardFrom(RevisionsSchema.FixedSizeIndexes[AllRevisionsEtagsSlice], etag, start);

            return GetCurrentAndPreviousRevisionsFrom(context, iterator, table, take);
        }

        public IEnumerable<Document> GetRevisionsFrom(DocumentsOperationContext context, List<string> collections, long etag, long take)
        {
            foreach (var collection in collections)
            {
                if (take <= 0)
                    yield break;

                var collectionName = _documentsStorage.GetCollection(collection, throwIfDoesNotExist: false);
                if (collectionName == null)
                    continue;

                foreach (var document in GetRevisionsFrom(context, collectionName, etag, long.MaxValue))
                {
                    if (take-- <= 0)
                        yield break;

                    yield return document.current;
                }
            }
        }

        public long GetLastRevisionEtag(DocumentsOperationContext context, string collection)
        {
            Table.TableValueHolder result = null;
            if (LastRevision(context, collection, ref result) == false)
                return 0;

            return TableValueToEtag((int)RevisionsTable.Etag, ref result.Reader);
        }

        private bool LastRevision(DocumentsOperationContext context, string collection, ref Table.TableValueHolder result)
        {
            var collectionName = _documentsStorage.GetCollection(collection, throwIfDoesNotExist: false);
            if (collectionName == null)
                return false;

            var tableName = collectionName.GetTableName(CollectionTableType.Revisions);
            var table = context.Transaction.InnerTransaction.OpenTable(RevisionsSchema, tableName);
            // ReSharper disable once UseNullPropagation
            if (table == null)
                return false;

            result = table.ReadLast(RevisionsSchema.FixedSizeIndexes[CollectionRevisionsEtagsSlice]);
            if (result == null)
                return false;

            return true;
        }

        public IEnumerable<(Document previous, Document current)> GetRevisionsFrom(DocumentsOperationContext context, CollectionName collectionName, long etag, long take)
        {
            var tableName = collectionName.GetTableName(CollectionTableType.Revisions);
            var table = context.Transaction.InnerTransaction.OpenTable(RevisionsSchema, tableName);

            var iterator = table?.SeekForwardFrom(RevisionsSchema.FixedSizeIndexes[CollectionRevisionsEtagsSlice], etag, 0);

            return GetCurrentAndPreviousRevisionsFrom(context, iterator, table, take);
        }

        private IEnumerable<(Document previous, Document current)> GetCurrentAndPreviousRevisionsFrom(DocumentsOperationContext context, IEnumerable<Table.TableValueHolder> iterator, Table table, long take)
        {
            if (table == null)
                yield break;

            if (iterator == null)
                yield break;

            var docsSchemaIndex = RevisionsSchema.Indexes[IdAndEtagSlice];

            foreach (var tvr in iterator)
            {
                if (take-- <= 0)
                    break;
                var current = TableValueToRevision(context, ref tvr.Reader);

                using (docsSchemaIndex.GetSlice(context.Allocator, ref tvr.Reader, out var idAndEtag))
                using (Slice.External(context.Allocator, idAndEtag, idAndEtag.Size - sizeof(long), out var prefix))
                {
                    bool hasPrevious = false;
                    foreach (var prevTvr in table.SeekBackwardFrom(docsSchemaIndex, prefix, idAndEtag, 1))
                    {
                        var previous = TableValueToRevision(context, ref prevTvr.Result.Reader);
                        yield return (previous, current);
                        hasPrevious = true;
                        break;
                    }
                    if (hasPrevious)
                        continue;
                }

                yield return (null, current);
            }
        }

        private static unsafe Document TableValueToRevision(JsonOperationContext context, ref TableValueReader tvr)
        {
            var result = new Document
            {
                StorageId = tvr.Id,
                LowerId = TableValueToString(context, (int)RevisionsTable.LowerId, ref tvr),
                Id = TableValueToId(context, (int)RevisionsTable.Id, ref tvr),
                Etag = TableValueToEtag((int)RevisionsTable.Etag, ref tvr),
                LastModified = TableValueToDateTime((int)RevisionsTable.LastModified, ref tvr),
                Flags = TableValueToFlags((int)RevisionsTable.Flags, ref tvr),
                TransactionMarker = *(short*)tvr.Read((int)RevisionsTable.TransactionMarker, out int size),
                ChangeVector = TableValueToChangeVector(context, (int)RevisionsTable.ChangeVector, ref tvr),
                Data = TableValueToData(context, ref tvr)
            };

            return result;
        }

        private static unsafe BlittableJsonReaderObject TableValueToData(JsonOperationContext context, ref TableValueReader tvr)
        {
            var ptr = tvr.Read((int)RevisionsTable.Document, out var size);
            return new BlittableJsonReaderObject(ptr, size, context);
        }

        public static unsafe Document ParseRawDataSectionRevisionWithValidation(JsonOperationContext context, ref TableValueReader tvr, int expectedSize, out long etag)
        {
            var ptr = tvr.Read((int)RevisionsTable.Document, out var size);
            if (size > expectedSize || size <= 0)
                throw new ArgumentException("Data size is invalid, possible corruption when parsing BlittableJsonReaderObject", nameof(size));

            var result = new Document
            {
                StorageId = tvr.Id,
                LowerId = TableValueToString(context, (int)RevisionsTable.LowerId, ref tvr),
                Id = TableValueToId(context, (int)RevisionsTable.Id, ref tvr),
                Etag = etag = TableValueToEtag((int)RevisionsTable.Etag, ref tvr),
                Data = new BlittableJsonReaderObject(ptr, size, context),
                LastModified = TableValueToDateTime((int)RevisionsTable.LastModified, ref tvr),
                Flags = TableValueToFlags((int)RevisionsTable.Flags, ref tvr),
                TransactionMarker = *(short*)tvr.Read((int)RevisionsTable.TransactionMarker, out size),
                ChangeVector = TableValueToChangeVector(context, (int)RevisionsTable.ChangeVector, ref tvr)
            };

            if (size != sizeof(short))
                throw new ArgumentException("TransactionMarker size is invalid, possible corruption when parsing BlittableJsonReaderObject", nameof(size));

            return result;
        }

        private unsafe ByteStringContext.ExternalScope GetResolvedSlice(DocumentsOperationContext context, DateTime date, out Slice slice)
        {
            var size = sizeof(int) + sizeof(long);
            var mem = context.GetMemory(size);
            var flag = (int)DocumentFlags.Resolved;
            Memory.Copy(mem.Address, (byte*)&flag, sizeof(int));
            var ticks = Bits.SwapBytes(date.Ticks);
            Memory.Copy(mem.Address + sizeof(int), (byte*)&ticks, sizeof(long));
            return Slice.External(context.Allocator, mem.Address, size, out slice);
        }

        public IEnumerable<Document> GetResolvedDocumentsSince(DocumentsOperationContext context, DateTime since, long take = 1024)
        {
            var table = new Table(RevisionsSchema, context.Transaction.InnerTransaction);
            using (GetResolvedSlice(context, since, out var slice))
            {
                foreach (var item in table.SeekForwardFrom(RevisionsSchema.Indexes[ResolvedFlagByEtagSlice], slice, 0))
                {
                    if (take == 0)
                    {
                        yield break;
                    }
                    take--;
                    yield return TableValueToRevision(context, ref item.Result.Reader);
                }
            }
        }

        public long GetNumberOfRevisionDocuments(DocumentsOperationContext context)
        {
            var table = new Table(RevisionsSchema, context.Transaction.InnerTransaction);
            return table.GetNumberOfEntriesFor(RevisionsSchema.FixedSizeIndexes[AllRevisionsEtagsSlice]);
        }
    }
}<|MERGE_RESOLUTION|>--- conflicted
+++ resolved
@@ -531,7 +531,7 @@
                 }
 
                 nonPersistentFlags |= NonPersistentDocumentFlags.SkipRevisionCreation;
-                flags = flags.Strip(DocumentFlags.Revision);
+                flags = flags.Strip(DocumentFlags.Revision | DocumentFlags.HasCounters | DocumentFlags.HasTimeSeries) | DocumentFlags.HasRevisions;
 
                 if (document == null)
                 {
@@ -540,12 +540,7 @@
                     return;
                 }
                 _documentsStorage.Put(context, id, null, document, lastModifiedTicks, changeVector,
-<<<<<<< HEAD
-                    flags.Strip(DocumentFlags.Revision | DocumentFlags.HasCounters | DocumentFlags.HasTimeSeries ) | DocumentFlags.HasRevisions, 
-                    nonPersistentFlags | NonPersistentDocumentFlags.SkipRevisionCreation);
-=======
                     flags, nonPersistentFlags);
->>>>>>> 03efa55c
             }
         }
 
