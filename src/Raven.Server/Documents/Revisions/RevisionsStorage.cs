--- conflicted
+++ resolved
@@ -1599,36 +1599,8 @@
                 documentsStorage.AttachmentsStorage.PutAttachmentRevert(context, document, out bool has);
                 RevertCounters(context, documentsStorage, document, collectionName);
 
-<<<<<<< HEAD
-                ChangeSnapshotFlag(context, document, Constants.Documents.Metadata.RevisionCounters, Constants.Documents.Metadata.Counters);
-                ChangeSnapshotFlag(context, document, Constants.Documents.Metadata.RevisionTimeSeries, Constants.Documents.Metadata.TimeSeries);
-            }
-
-            private static void ChangeSnapshotFlag(DocumentsOperationContext context, Document document, string snapshotFlag, string flag)
-            {
-                if (document.TryGetMetadata(out BlittableJsonReaderObject metadata) &&
-                    metadata.TryGet(snapshotFlag, out BlittableJsonReaderObject bjro))
-                {
-                    var names = bjro.GetPropertyNames();
-
-                    metadata.Modifications = new DynamicJsonValue(metadata);
-                    metadata.Modifications.Remove(snapshotFlag);
-                    var arr = new DynamicJsonArray();
-                    foreach (var name in names)
-                    {
-                        arr.Add(name);
-                    }
-
-                    metadata.Modifications[flag] = arr;
-                    document.Data.Modifications ??= new DynamicJsonValue();
-                    document.Data.Modifications[Constants.Documents.Metadata.Key] = metadata;
-
-                    using (var old = document.Data)
-                        document.Data = context.ReadObject(document.Data, document.Id, BlittableJsonDocumentBuilder.UsageMode.ToDisk);
-                }
-=======
                 document.Data = ChangeSnapshotFlag(context, document.Data, document.Id, Constants.Documents.Metadata.RevisionCounters, Constants.Documents.Metadata.Counters);
->>>>>>> 0c604e38
+                document.Data = ChangeSnapshotFlag(context, document.Data, document.Id, Constants.Documents.Metadata.RevisionTimeSeries, Constants.Documents.Metadata.TimeSeries);
             }
 
             private static void RevertCounters(DocumentsOperationContext context, DocumentsStorage documentsStorage, Document document, CollectionName collectionName)
