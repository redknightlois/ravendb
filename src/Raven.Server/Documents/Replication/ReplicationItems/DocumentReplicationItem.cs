--- conflicted
+++ resolved
@@ -1,13 +1,8 @@
 ﻿using System;
 using System.Globalization;
 using System.IO;
-<<<<<<< HEAD
-using Raven.Client;
 using Raven.Server.Documents.Replication.Stats;
-=======
-using Raven.Client.Util;
 using Raven.Server.ServerWide.Context;
->>>>>>> 9abee1e5
 using Sparrow;
 using Sparrow.Json;
 using Sparrow.Json.Parsing;
@@ -216,12 +211,12 @@
             Collection?.Dispose();
         }
 
-<<<<<<< HEAD
         public override string ToString()
         {
             var type = Data == null ? "Tombstone" : "Document";
             return $"{Id} : {ChangeVector} ({type})";
-=======
+        }
+
         private class ForgetAboutDecompressionBuffer : IDisposable
         {
             private readonly Document _doc;
@@ -237,7 +232,6 @@
             {
                 _context.Transaction.ForgetAbout(_doc);
             }
->>>>>>> 9abee1e5
         }
     }
 }