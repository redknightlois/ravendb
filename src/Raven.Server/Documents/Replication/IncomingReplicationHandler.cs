--- conflicted
+++ resolved
@@ -981,7 +981,6 @@
                         LazyStringValue docId;
                         LazyStringValue name;
 
-<<<<<<< HEAD
                         switch (item)
                         {
                             case AttachmentReplicationItem attachment:
@@ -997,7 +996,7 @@
                                         handledAttachmentStreams.Add(attachment.Base64Hash);
                                     }
 
-                                    continue;
+                                    handledAttachmentStreams.Add(item.Base64Hash);
                                 }
 
                                 toDispose.Add(DocumentIdWorker.GetLowerIdSliceAndStorageKey(context, attachment.Name, out _, out Slice attachmentName));
@@ -1007,59 +1006,15 @@
                                     attachment.ChangeVector);
 
                                 if (_replicationInfo.ReplicatedAttachmentStreams.TryGetValue(attachment.Base64Hash, out attachmentWithStream))
-=======
-                            context.LastDatabaseChangeVector = ChangeVectorUtils.MergeVectors(item.ChangeVector, context.LastDatabaseChangeVector);
-                            if (item.Type == ReplicationBatchItem.ReplicationItemType.Attachment)
-                            {
-                                var local = database.DocumentsStorage.AttachmentsStorage.GetAttachmentByKey(context, item.Key);
-
-                                if (_replicationInfo.ReplicatedAttachmentStreams.TryGetValue(item.Base64Hash, out ReplicationAttachmentStream attachmentStream))
->>>>>>> 3ffdd80d
                                 {
                                     Debug.Assert(SliceComparer.Compare(attachmentWithStream.Base64Hash, attachment.Base64Hash) == 0);
                                     if (database.DocumentsStorage.AttachmentsStorage.AttachmentExists(context, attachment.Base64Hash) == false)
                                     {
-<<<<<<< HEAD
                                         database.DocumentsStorage.AttachmentsStorage.PutAttachmentStream(context, attachment.Key, attachmentWithStream.Base64Hash, attachmentWithStream.Stream);
-=======
-                                        Debug.Assert(local == null || AttachmentsStorage.GetAttachmentTypeByKey(item.Key) != AttachmentType.Revision,
-                                            "the stream should have been written when the revision was added by the document");
-                                        database.DocumentsStorage.AttachmentsStorage.PutAttachmentStream(context, item.Key, attachmentStream.Base64Hash, attachmentStream.Stream);
->>>>>>> 3ffdd80d
                                     }
 
                                     handledAttachmentStreams.Add(attachment.Base64Hash);
                                 }
-<<<<<<< HEAD
-=======
-
-                                if (local == null || ChangeVectorUtils.GetConflictStatus(item.ChangeVector, local.ChangeVector) != ConflictStatus.AlreadyMerged)
-                                {
-                                    database.DocumentsStorage.AttachmentsStorage.PutDirect(context, item.Key, item.Name,
-                                        item.ContentType, item.Base64Hash, item.ChangeVector);
-                                }
-                            }
-                            else if (item.Type == ReplicationBatchItem.ReplicationItemType.AttachmentTombstone)
-                            {
-                                var tombstone = AttachmentsStorage.GetAttachmentTombstoneByKey(context, item.Key);
-                                if (tombstone != null && ChangeVectorUtils.GetConflictStatus(item.ChangeVector, tombstone.ChangeVector) == ConflictStatus.AlreadyMerged)
-                                    continue;
-
-                                database.DocumentsStorage.AttachmentsStorage.DeleteAttachmentDirect(context, item.Key, false, "$fromReplication", null, rcvdChangeVector,
-                                    item.LastModifiedTicks);
-                            }
-                            else if (item.Type == ReplicationBatchItem.ReplicationItemType.RevisionTombstone)
-                            {
-                                database.DocumentsStorage.RevisionsStorage.DeleteRevision(context, item.Key, item.Collection, rcvdChangeVector, item.LastModifiedTicks);
-                            }
-                            else if (item.Type == ReplicationBatchItem.ReplicationItemType.CounterGroup)
-                            {
-                                database.DocumentsStorage.CountersStorage.PutCounters(context, item.Id, item.Collection, item.ChangeVector, item.CounterValues);
-                            }
-                            else
-                            {
-                                BlittableJsonReaderObject document = null;
->>>>>>> 3ffdd80d
 
                                 break;
                             case AttachmentTombstoneReplicationItem attachmentTombstone:
@@ -1367,21 +1322,6 @@
                 }
             }
 
-<<<<<<< HEAD
-            private static IEnumerable<BlittableJsonReaderObject> GetAttachmentsFromDocumentMetadata(BlittableJsonReaderObject document)
-            {
-                if (document.TryGet(Raven.Client.Constants.Documents.Metadata.Key, out BlittableJsonReaderObject metadata) &&
-                    metadata.TryGet(Raven.Client.Constants.Documents.Metadata.Attachments, out BlittableJsonReaderArray attachments))
-                {
-                    foreach (BlittableJsonReaderObject attachment in attachments)
-                    {
-                        yield return attachment;
-                    }
-                }
-            }
-
-=======
->>>>>>> 3ffdd80d
             public override TransactionOperationsMerger.IReplayableCommandDto<TransactionOperationsMerger.MergedTransactionCommand> ToDto(JsonOperationContext context)
             {
                 var replicatedAttachmentStreams = _replicationInfo.ReplicatedAttachmentStreams?
