--- conflicted
+++ resolved
@@ -106,11 +106,7 @@
             var returnContext = _contextPool.AllocateOperationContext(out DocumentsOperationContext context);
             try
             {
-<<<<<<< HEAD
-                var jsonReaderObject = await context.ParseToMemoryAsync(_stream, debugTag, BlittableJsonDocumentBuilder.UsageMode.None, buffer, token: token);
-=======
-                var json = await context.ParseToMemoryAsync(_stream, debugTag, BlittableJsonDocumentBuilder.UsageMode.None, buffer, token);
->>>>>>> 0cc17320
+                var json = await context.ParseToMemoryAsync(_stream, debugTag, BlittableJsonDocumentBuilder.UsageMode.None, buffer, token: token);
                 return new Result
                 {
                     Document = json,
@@ -139,17 +135,14 @@
 
             static void SafelyDispose(IDisposable toDispose)
             {
-                try
-                {
-<<<<<<< HEAD
-=======
+            try
+            {
                     toDispose?.Dispose();
                 }
                 catch
-                {
-                    // explicitly ignoring this
->>>>>>> 0cc17320
-                }
+            {
+                // explicitly ignoring this
+            }
             }
         }
     }
