--- conflicted
+++ resolved
@@ -382,21 +382,7 @@
             {
                 foreach (var failure in _reconnectQueue)
                 {
-<<<<<<< HEAD
-                    if (failure.RetryOn > DateTime.UtcNow)
-                        continue;
-
-                    if (_reconnectQueue.TryRemove(failure) == false)
-                        continue;
-
-                    AddAndStartOutgoingReplication(failure.Node, failure.External);
-                }
-                catch (Exception e)
-                {
-                    if (_log.IsInfoEnabled)
-=======
                     try
->>>>>>> bb5a0bc4
                     {
                         if (_reconnectQueue.TryRemove(failure) == false)
                             continue;
