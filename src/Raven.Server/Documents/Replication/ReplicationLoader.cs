﻿using System;
using System.Collections.Concurrent;
using System.Collections.Generic;
using System.Diagnostics;
using System.Linq;
using System.Security.Cryptography.X509Certificates;
using System.Threading;
using System.Threading.Tasks;
using Raven.Client;
using Raven.Client.Documents.Commands;
using Raven.Client.Documents.Conventions;
using Raven.Client.Documents.Operations.ETL;
using Raven.Client.Documents.Operations.OngoingTasks;
using Raven.Client.Documents.Operations.Replication;
using Raven.Client.Documents.Replication;
using Raven.Client.Documents.Replication.Messages;
using Raven.Client.Exceptions.Database;
using Raven.Client.Exceptions.Security;
using Raven.Client.Http;
using Raven.Client.Json.Serialization;
using Raven.Client.ServerWide;
using Raven.Client.ServerWide.Commands;
using Raven.Client.ServerWide.Tcp;
using Raven.Client.Util;
using Raven.Server.Config.Settings;
using Raven.Server.Documents.TcpHandlers;
using Raven.Server.Extensions;
using Raven.Server.Json;
using Raven.Server.NotificationCenter.Notifications;
using Raven.Server.ServerWide;
using Raven.Server.ServerWide.Commands;
using Raven.Server.ServerWide.Context;
using Raven.Server.Utils;
using Sparrow.Collections;
using Sparrow.Json;
using Sparrow.Json.Parsing;
using Sparrow.Logging;
using Sparrow.Server.Json.Sync;
using Sparrow.Server.Utils;
using Sparrow.Threading;
using Sparrow.Utils;

namespace Raven.Server.Documents.Replication
{
    public class ReplicationLoader : IDisposable, ITombstoneAware
    {
        private readonly ReaderWriterLockSlim _locker = new ReaderWriterLockSlim();

        public event Action<IncomingReplicationHandler> IncomingReplicationAdded;

        public event Action<IncomingReplicationHandler> IncomingReplicationRemoved;

        public event Action<OutgoingReplicationHandler> OutgoingReplicationAdded;

        public event Action<OutgoingReplicationHandler> OutgoingReplicationRemoved;

        internal ManualResetEventSlim DebugWaitAndRunReplicationOnce;

        public DocumentDatabase Database;
        private SingleUseFlag _isInitialized = new SingleUseFlag();

        private readonly Timer _reconnectAttemptTimer;
        internal readonly int MinimalHeartbeatInterval;

        public ResolveConflictOnReplicationConfigurationChange ConflictResolver;

        private readonly ConcurrentSet<OutgoingReplicationHandler> _outgoing =
            new ConcurrentSet<OutgoingReplicationHandler>();

        private readonly ConcurrentDictionary<ReplicationNode, ConnectionShutdownInfo> _outgoingFailureInfo =
            new ConcurrentDictionary<ReplicationNode, ConnectionShutdownInfo>();

        private readonly ConcurrentDictionary<string, IncomingReplicationHandler> _incoming =
            new ConcurrentDictionary<string, IncomingReplicationHandler>();

        private readonly ConcurrentDictionary<IncomingConnectionInfo, DateTime> _incomingLastActivityTime =
            new ConcurrentDictionary<IncomingConnectionInfo, DateTime>();

        private readonly ConcurrentDictionary<IncomingConnectionInfo, ConcurrentQueue<IncomingConnectionRejectionInfo>>
            _incomingRejectionStats =
                new ConcurrentDictionary<IncomingConnectionInfo, ConcurrentQueue<IncomingConnectionRejectionInfo>>();

        private readonly ConcurrentSet<ConnectionShutdownInfo> _reconnectQueue =
            new ConcurrentSet<ConnectionShutdownInfo>();

        private readonly ConcurrentBag<ReplicationNode> _internalDestinations = new ConcurrentBag<ReplicationNode>();
        private readonly HashSet<ExternalReplicationBase> _externalDestinations = new HashSet<ExternalReplicationBase>();

        private HubInfoForCleaner _hubInfoForCleaner;

        private class HubInfoForCleaner
        {
            public long LastEtag;
            public DateTime LastCleanup;
        }

        private class LastEtagPerDestination
        {
            public long LastEtag;
        }

        private int _replicationStatsId;

        private readonly ConcurrentDictionary<ReplicationNode, LastEtagPerDestination> _lastSendEtagPerDestination =
            new ConcurrentDictionary<ReplicationNode, LastEtagPerDestination>();

        public long GetMinimalEtagForReplication()
        {
            var replicationNodes = Destinations?.ToList();
            if (replicationNodes == null || replicationNodes.Count == 0)
                return long.MaxValue;

            long minEtag = long.MaxValue;

            foreach (var lastEtagPerDestination in _lastSendEtagPerDestination)
            {
                replicationNodes.Remove(lastEtagPerDestination.Key);
                minEtag = Math.Min(lastEtagPerDestination.Value.LastEtag, minEtag);
            }
            if (replicationNodes.Count > 0)
            {
                // if we don't have information from all our destinations, we don't know what tombstones
                // we can remove. Note that this explicitly _includes_ disabled destinations, which prevents
                // us from doing any tombstone cleanup.
                return 0;
            }

            using (_server.ContextPool.AllocateOperationContext(out TransactionOperationContext ctx))
            using (ctx.OpenReadTransaction())
            {
                var externals = _server.Cluster.ReadRawDatabaseRecord(ctx, Database.Name).ExternalReplications;
                if (externals != null)
                {
                    foreach (var external in externals)
                    {
                        var state = GetExternalReplicationState(_server, Database.Name, external.TaskId, ctx);
                        var myEtag = ChangeVectorUtils.GetEtagById(state.DestinationChangeVector, Database.DbBase64Id);
                        minEtag = Math.Min(myEtag, minEtag);
                    }
                }
            }

            return minEtag;
        }

        public long GetMinimalEtagForTombstoneCleanupWithHubReplication()
        {
            long minEtag = long.MaxValue;

            using (_server.ContextPool.AllocateOperationContext(out TransactionOperationContext ctx))
            using (ctx.OpenReadTransaction())
            {
                if (_server.Cluster.ReadRawDatabaseRecord(ctx, Database.Name).HubPullReplicationDefinitionExist() == false)
                    return minEtag;

                var time = Database.Configuration.Tombstones.CleanupIntervalWithReplicationHub.GetValue(TimeUnit.Minutes);
                var lastCleanUp = _hubInfoForCleaner?.LastCleanup ?? DateTime.MinValue;
                if (lastCleanUp.AddMinutes(time) > Database.Time.GetUtcNow())
                {
                    return _hubInfoForCleaner?.LastEtag ?? minEtag;
                }
            }

            long hoursToSave = Database.Configuration.Tombstones.RetentionTimeWithReplicationHub.GetValue(TimeUnit.Hours);

            var lastDateToSave = Database.Time.GetUtcNow().AddHours(-hoursToSave);

            using (Database.DocumentsStorage.ContextPool.AllocateOperationContext(out DocumentsOperationContext context))
            using (context.OpenReadTransaction())
            {
                if (Database.DocumentsStorage.GetNumberOfTombstones(context) == 0)
                    return minEtag;
                var max = DocumentsStorage.ReadLastTombstoneEtag(context.Transaction.InnerTransaction);
                var min = _hubInfoForCleaner?.LastEtag ?? 0;
                var maxTombstone = Database.DocumentsStorage.GetTombstoneByEtag(context, max);

                if (maxTombstone.LastModified <= lastDateToSave)
                {
                    //All tombstones can be deleted
                    Interlocked.Exchange(ref _hubInfoForCleaner, new HubInfoForCleaner { LastCleanup = Database.Time.GetUtcNow(), LastEtag = max });
                    return max;
                }

                var minTombstone = Database.DocumentsStorage.GetTombstonesFrom(context, min, 0, 1).First();
                min = minTombstone.Etag;

                if (minTombstone.LastModified > lastDateToSave)
                {
                    // Can't delete tombstones yet
                    Interlocked.Exchange(ref _hubInfoForCleaner, new HubInfoForCleaner { LastCleanup = Database.Time.GetUtcNow(), LastEtag = minTombstone.Etag - 1 });
                    return minTombstone.Etag - 1;
                }
                var oldEtag = -1L;

                while (true)
                {
                    var newEtag = (max + min) / 2;
                    if (newEtag == oldEtag)
                    {
                        Interlocked.Exchange(ref _hubInfoForCleaner, new HubInfoForCleaner { LastCleanup = Database.Time.GetUtcNow(), LastEtag = min });
                        return min;
                    }

                    oldEtag = newEtag;
                    var newTombstone = Database.DocumentsStorage.GetTombstonesFrom(context, newEtag, 0, 1).First();

                    if (newTombstone.Etag == max)
                    {
                        newTombstone = Database.DocumentsStorage.GetTombstoneAtOrBefore(context, newEtag);

                        if (newTombstone.Etag == min)
                        {
                            Interlocked.Exchange(ref _hubInfoForCleaner, new HubInfoForCleaner { LastCleanup = Database.Time.GetUtcNow(), LastEtag = min });
                            return min;
                        }
                    }
                    if (newTombstone.LastModified <= lastDateToSave)
                    {
                        min = newTombstone.Etag;
                        continue;
                    }
                    max = newTombstone.Etag;
                }
            }
        }

        private readonly Logger _log;

        // PERF: _incoming locks if you do _incoming.Values. Using .Select
        // directly and fetching the Value avoids this problem.
        public IEnumerable<IncomingConnectionInfo> IncomingConnections => _incoming.Select(x => x.Value.ConnectionInfo);

        public IEnumerable<ReplicationNode> OutgoingConnections => _outgoing.Select(x => x.Node);
        public IEnumerable<OutgoingReplicationHandler> OutgoingHandlers => _outgoing;

        // PERF: _incoming locks if you do _incoming.Values. Using .Select
        // directly and fetching the Value avoids this problem.
        public IEnumerable<IncomingReplicationHandler> IncomingHandlers => _incoming.Select(x => x.Value);

        private readonly ConcurrentQueue<TaskCompletionSource<object>> _waitForReplicationTasks =
            new ConcurrentQueue<TaskCompletionSource<object>>();

        internal readonly ServerStore _server;

        public List<ReplicationNode> Destinations => _destinations;
        private List<ReplicationNode> _destinations = new List<ReplicationNode>();
        private ClusterTopology _clusterTopology = new ClusterTopology();
        private int _numberOfSiblings;
        public ConflictSolver ConflictSolverConfig;

        public ReplicationLoader(DocumentDatabase database, ServerStore server)
        {
            _server = server;
            Database = database;
            var config = Database.Configuration.Replication;
            var reconnectTime = config.RetryReplicateAfter.AsTimeSpan;
            _log = LoggingSource.Instance.GetLogger<ReplicationLoader>(Database.Name);
            _reconnectAttemptTimer = new Timer(state => ForceTryReconnectAll(),
                null, reconnectTime, reconnectTime);
            MinimalHeartbeatInterval = (int)config.ReplicationMinimalHeartbeat.AsTimeSpan.TotalMilliseconds;
            database.TombstoneCleaner.Subscribe(this);
            server.Cluster.Changes.DatabaseChanged += DatabaseValueChanged;
        }

        private Task DatabaseValueChanged(string databaseName, long index, string type, DatabasesLandlord.ClusterDatabaseChangeType changeType, object changeState)
        {
            var documentDatabase = Database;
            if (documentDatabase == null)
                return Task.CompletedTask;

            if (string.Equals(documentDatabase.Name, databaseName, StringComparison.OrdinalIgnoreCase) == false)
                return Task.CompletedTask;

            switch (changeState)
            {
                case BulkRegisterReplicationHubAccessCommand bulk:
                    foreach (var cmd in bulk.Commands)
                    {
                        DisposeRelatedPullReplication(cmd.HubName, cmd.CertificateThumbprint);
                    }
                    break;

                case UpdatePullReplicationAsHubCommand put:
                    DisposeRelatedPullReplication(put.Definition.Name, null /*all*/);
                    break;

                case UnregisterReplicationHubAccessCommand del:
                    DisposeRelatedPullReplication(del.HubName, del.CertificateThumbprint);
                    break;

                case RegisterReplicationHubAccessCommand reg:
                    DisposeRelatedPullReplication(reg.HubName, reg.CertificateThumbprint);
                    break;
            }
            return Task.CompletedTask;

            void DisposeRelatedPullReplication(string hub, string certThumbprint)
            {
                if (hub == null)
                    return;

                foreach (var (_, repl) in _incoming)
                {
                    if (string.Equals(repl.PullReplicationName, hub, StringComparison.OrdinalIgnoreCase) == false)
                        continue;

                    if (certThumbprint != null && repl.CertificateThumbprint != certThumbprint)
                        continue;

                    try
                    {
                        if (_log.IsInfoEnabled)
                            _log.Info($"Resetting {repl.ConnectionInfo} for {hub} on {certThumbprint} because replication configuration changed. Will be reconnected.");
                        repl.Dispose();
                    }
                    catch
                    {
                    }
                }

                foreach (var repl in _outgoing)
                {
                    if (string.Equals(repl.PullReplicationDefinitionName, hub, StringComparison.OrdinalIgnoreCase) == false)
                        continue;

                    if (certThumbprint != null && repl.CertificateThumbprint != certThumbprint)
                        continue;

                    try
                    {
                        repl.Dispose();
                    }
                    catch
                    {
                    }
                }
            }
        }

        public IReadOnlyDictionary<ReplicationNode, ConnectionShutdownInfo> OutgoingFailureInfo
            => _outgoingFailureInfo;

        public IReadOnlyDictionary<IncomingConnectionInfo, DateTime> IncomingLastActivityTime
            => _incomingLastActivityTime;

        public IReadOnlyDictionary<IncomingConnectionInfo, ConcurrentQueue<IncomingConnectionRejectionInfo>>
            IncomingRejectionStats => _incomingRejectionStats;

        public IEnumerable<ReplicationNode> ReconnectQueue => _reconnectQueue.Select(x => x.Node);

        public long? GetLastReplicatedEtagForDestination(ReplicationNode dest)
        {
            foreach (var replicationHandler in _outgoing)
            {
                if (replicationHandler.Node.IsEqualTo(dest))
                    return replicationHandler._lastSentDocumentEtag;
            }
            return null;
        }

        public void AcceptIncomingConnection(TcpConnectionOptions tcpConnectionOptions,
            TcpConnectionHeaderMessage header,
            X509Certificate2 certificate,
            JsonOperationContext.MemoryBuffer buffer)
        {
            var supportedVersions =
                TcpConnectionHeaderMessage.GetSupportedFeaturesFor(TcpConnectionHeaderMessage.OperationTypes.Replication, tcpConnectionOptions.ProtocolVersion);

            ReplicationInitialRequest initialRequest = null;
            if (supportedVersions.Replication.PullReplication)
            {
                using (tcpConnectionOptions.ContextPool.AllocateOperationContext(out JsonOperationContext context))
                using (var readerObject = context.Sync.ParseToMemory(tcpConnectionOptions.Stream, "initial-replication-message",
                    BlittableJsonDocumentBuilder.UsageMode.None, buffer))
                {
                    initialRequest = JsonDeserializationServer.ReplicationInitialRequest(readerObject);
                    }
                }

            string[] allowedPaths = default;
            string pullDefinitionName = null;
            switch (header.AuthorizeInfo?.AuthorizeAs)
            {
                case TcpConnectionHeaderMessage.AuthorizationInfo.AuthorizeMethod.PullReplication:
                case TcpConnectionHeaderMessage.AuthorizationInfo.AuthorizeMethod.PushReplication:
                    if (supportedVersions.Replication.PullReplication == false)
                        throw new InvalidOperationException("Unable to use Pull Replication, because the other side doesn't have it as a supported feature");

                    if (header.AuthorizeInfo.AuthorizationFor == null)
                        throw new InvalidOperationException("Pull replication requires that the AuthorizationFor field will be set, but it wasn't provided");

            PullReplicationDefinition pullReplicationDefinition;
            using (_server.Server.ServerStore.ContextPool.AllocateOperationContext(out TransactionOperationContext ctx))
            using (ctx.OpenReadTransaction())
            {
                        pullReplicationDefinition = _server.Cluster.ReadPullReplicationDefinition(Database.Name, header.AuthorizeInfo.AuthorizationFor, ctx);

                        if (pullReplicationDefinition.Disabled)
                            throw new InvalidOperationException("The replication hub " + pullReplicationDefinition.Name + " is disabled and cannot be used currently");
            }

                    pullDefinitionName = header.AuthorizeInfo.AuthorizationFor;

                    switch (header.AuthorizeInfo.AuthorizeAs)
                    {
                        case TcpConnectionHeaderMessage.AuthorizationInfo.AuthorizeMethod.PullReplication:
                            if (pullReplicationDefinition.Mode.HasFlag(PullReplicationMode.HubToSink) == false)
                                throw new InvalidOperationException($"Replication hub {header.AuthorizeInfo.AuthorizationFor} does not support Pull Replication");
                            CreatePullReplicationAsHub(tcpConnectionOptions, initialRequest, supportedVersions, pullReplicationDefinition, header);
                            return;

                        case TcpConnectionHeaderMessage.AuthorizationInfo.AuthorizeMethod.PushReplication:
                            if (pullReplicationDefinition.Mode.HasFlag(PullReplicationMode.SinkToHub) == false)
                                throw new InvalidOperationException($"Replication hub {header.AuthorizeInfo.AuthorizationFor} does not support Push Replication");
                            if (certificate == null)
                                throw new InvalidOperationException("Incoming filtered replication is only supported when using a certificate");
#pragma warning disable CS0618 // Type or member is obsolete
                            if (pullReplicationDefinition.Certificates != null && pullReplicationDefinition.Certificates.Count > 0)
#pragma warning restore CS0618 // Type or member is obsolete
                                throw new InvalidOperationException(
                                    "Incoming filtered replication is not supported on legacy replication hub. Make sure that there are no inline certificates on the replication hub: " +
                                    pullReplicationDefinition.Name);

                            allowedPaths = DetailedReplicationHubAccess.Preferred(header.ReplicationHubAccess.AllowedSinkToHubPaths, header.ReplicationHubAccess.AllowedHubToSinkPaths);

                            // same as normal incoming replication, just using the filtering
                            break;

                        default:
                            throw new InvalidOperationException("Unknown AuthroizeAs value: " + header.AuthorizeInfo.AuthorizeAs);
                    }
                    break;

                case null:
                    break;

                default:
                    throw new InvalidOperationException("Unknown AuthroizeAs value" + header.AuthorizeInfo?.AuthorizeAs);
            }

            CreateIncomingInstance(tcpConnectionOptions, allowedPaths, pullDefinitionName, buffer);
        }

        private void CreatePullReplicationAsHub(TcpConnectionOptions tcpConnectionOptions, ReplicationInitialRequest initialRequest,
                        TcpConnectionHeaderMessage.SupportedFeatures supportedVersions,
                        PullReplicationDefinition pullReplicationDefinition, TcpConnectionHeaderMessage header)
        {
            if (string.Equals(initialRequest.PullReplicationDefinitionName, pullReplicationDefinition.Name, StringComparison.OrdinalIgnoreCase) == false)
                throw new InvalidOperationException(
                    $"PullReplicationDefinitionName '{initialRequest.PullReplicationDefinitionName}' does not match the pull replication definition name: {pullReplicationDefinition.Name}");

            var taskId = pullReplicationDefinition.TaskId; // every connection to this pull replication on the hub will have the same task id.
            var externalReplication = pullReplicationDefinition.ToExternalReplication(initialRequest, taskId);

            var outgoingReplication = new OutgoingReplicationHandler(null, this, Database, externalReplication, external: true, initialRequest.Info)
            {
                PullReplicationDefinitionName = initialRequest.PullReplicationDefinitionName,
                CertificateThumbprint = tcpConnectionOptions.Certificate?.Thumbprint
            };

            if (header.ReplicationHubAccess != null)
            {
                // Note that if the certificate isn't registered *specifically* in the pull replication, we don't do
                // any filtering. That means that the certificate has global access to the database, so there is not point
                outgoingReplication.PathsToSend = DetailedReplicationHubAccess.Preferred(header.ReplicationHubAccess.AllowedHubToSinkPaths, header.ReplicationHubAccess.AllowedSinkToHubPaths);
            }

            outgoingReplication.Failed += OnOutgoingSendingFailed;
            outgoingReplication.SuccessfulTwoWaysCommunication += OnOutgoingSendingSucceeded;
            outgoingReplication.SuccessfulReplication += ResetReplicationFailuresInfo;
            _outgoing.TryAdd(outgoingReplication); // can't fail, this is a brand new instance

            outgoingReplication.StartPullReplicationAsHub(tcpConnectionOptions.Stream, supportedVersions);
            OutgoingReplicationAdded?.Invoke(outgoingReplication);
        }

        public void RunPullReplicationAsSink(TcpConnectionOptions tcpConnectionOptions, JsonOperationContext.MemoryBuffer buffer, PullReplicationAsSink destination)
        {
            string[] allowedPaths = DetailedReplicationHubAccess.Preferred(destination.AllowedHubToSinkPaths, destination.AllowedSinkToHubPaths);
            var pullParams = new IncomingPullReplicationParams
            {
                Name = destination.HubName,
                AllowedPaths = allowedPaths,
                Mode = PullReplicationMode.HubToSink
            };
            var newIncoming = CreateIncomingReplicationHandler(tcpConnectionOptions, buffer, pullParams);
            newIncoming.Failed += RetryPullReplication;

            PoolOfThreads.PooledThread.ResetCurrentThreadName();
            Thread.CurrentThread.Name = $"Pull Replication as Sink from {destination.Database} at {destination.Url}";

            _incoming[newIncoming.ConnectionInfo.SourceDatabaseId] = newIncoming;
            IncomingReplicationAdded?.Invoke(newIncoming);
            newIncoming.DoIncomingReplication();

            void RetryPullReplication(IncomingReplicationHandler instance, Exception e)
            {
                using (instance)
                {
                    if (_incoming.TryRemove(instance.ConnectionInfo.SourceDatabaseId, out _))
                        IncomingReplicationRemoved?.Invoke(instance);

                    instance.Failed -= RetryPullReplication;
                    instance.DocumentsReceived -= OnIncomingReceiveSucceeded;
                    if (_log.IsInfoEnabled)
                        _log.Info($"Pull replication Sink handler has thrown an unhandled exception. ({instance.FromToString})", e);
                }

                // if the stream closed, it is our duty to reconnect
                AddAndStartOutgoingReplication(destination, true);
            }
        }

        private void CreateIncomingInstance(TcpConnectionOptions tcpConnectionOptions, string[] allowedPaths, string pullReplicationName,
                        JsonOperationContext.MemoryBuffer buffer)
        {
            IncomingPullReplicationParams pullParams = null;
            if (pullReplicationName != null)
            {
                pullParams = new IncomingPullReplicationParams
                {
                    Name = pullReplicationName,
                    AllowedPaths = allowedPaths,
                    Mode = PullReplicationMode.SinkToHub
                };
            }

            var newIncoming = CreateIncomingReplicationHandler(tcpConnectionOptions, buffer, pullParams);
            newIncoming.Failed += OnIncomingReceiveFailed;

            // need to safeguard against two concurrent connection attempts
            var current = _incoming.AddOrUpdate(newIncoming.ConnectionInfo.SourceDatabaseId, newIncoming,
                (_, val) => val.IsDisposed ? newIncoming : val);

            if (current == newIncoming)
            {
                newIncoming.Start();
                IncomingReplicationAdded?.Invoke(newIncoming);
                ForceTryReconnectAll();
            }
            else
            {
                if (_log.IsInfoEnabled)
                {
                    _log.Info("you can't add two identical connections.", new InvalidOperationException("you can't add two identical connections."));
                }
                newIncoming.Dispose();
            }
        }

        public class IncomingPullReplicationParams
        {
            public string Name;
            public string[] AllowedPaths;
            public PullReplicationMode Mode;
        }

        private IncomingReplicationHandler CreateIncomingReplicationHandler(
            TcpConnectionOptions tcpConnectionOptions,
            JsonOperationContext.MemoryBuffer buffer,
            IncomingPullReplicationParams incomingPullParams)
        {
            var getLatestEtagMessage = IncomingInitialHandshake(tcpConnectionOptions, incomingPullParams?.AllowedPaths, buffer);

            var newIncoming = new IncomingReplicationHandler(
                tcpConnectionOptions,
                getLatestEtagMessage,
                this,
                buffer,
                incomingPullParams);

            newIncoming.DocumentsReceived += OnIncomingReceiveSucceeded;
            return newIncoming;
        }

        private ReplicationLatestEtagRequest IncomingInitialHandshake(TcpConnectionOptions tcpConnectionOptions, string[] incomingPaths, JsonOperationContext.MemoryBuffer buffer)
        {
            ReplicationLatestEtagRequest getLatestEtagMessage;

            using (tcpConnectionOptions.ContextPool.AllocateOperationContext(out JsonOperationContext context))
            using (var readerObject = context.Sync.ParseToMemory(
                tcpConnectionOptions.Stream,
                "IncomingReplication/get-last-etag-message read",
                BlittableJsonDocumentBuilder.UsageMode.None,
                buffer))
            {
                var exceptionSchema = JsonDeserializationClient.ExceptionSchema(readerObject);
                if (exceptionSchema.Type.Equals("Error"))
                    throw new Exception(exceptionSchema.Message);

                getLatestEtagMessage = JsonDeserializationServer.ReplicationLatestEtagRequest(readerObject);
                if (_log.IsInfoEnabled)
                {
                    _log.Info(
                        $"GetLastEtag: {getLatestEtagMessage.SourceTag}({getLatestEtagMessage.SourceMachineName}) / {getLatestEtagMessage.SourceDatabaseName} ({getLatestEtagMessage.SourceDatabaseId}) - {getLatestEtagMessage.SourceUrl}");
                }
            }

            var connectionInfo = IncomingConnectionInfo.FromGetLatestEtag(getLatestEtagMessage);
            try
            {
                AssertValidConnection(connectionInfo);
            }
            catch (Exception e)
            {
                if (_log.IsInfoEnabled)
                    _log.Info($"Connection from [{connectionInfo}] is rejected.", e);

                var incomingConnectionRejectionInfos = _incomingRejectionStats.GetOrAdd(connectionInfo,
                    _ => new ConcurrentQueue<IncomingConnectionRejectionInfo>());
                incomingConnectionRejectionInfos.Enqueue(new IncomingConnectionRejectionInfo { Reason = e.ToString() });

                throw;
            }

            try
            {
                using (Database.DocumentsStorage.ContextPool.AllocateOperationContext(out DocumentsOperationContext documentsContext))
                using (Database.ConfigurationStorage.ContextPool.AllocateOperationContext(out TransactionOperationContext configurationContext))
                using (var writer = new BlittableJsonTextWriter(documentsContext, tcpConnectionOptions.Stream))
                using (documentsContext.OpenReadTransaction())
                using (configurationContext.OpenReadTransaction())
                {
<<<<<<< HEAD
                    var changeVector = DocumentsStorage.GetDatabaseChangeVector(documentsContext);
=======
                    var changeVector = DocumentsStorage.GetFullDatabaseChangeVector(documentsOperationContext);
>>>>>>> 3c20e720

                    var lastEtagFromSrc = DocumentsStorage.GetLastReplicatedEtagFrom(
                        documentsContext, getLatestEtagMessage.SourceDatabaseId);
                    if (_log.IsInfoEnabled)
                        _log.Info($"GetLastEtag response, last etag: {lastEtagFromSrc}");
                    var response = new DynamicJsonValue
                    {
                        [nameof(ReplicationMessageReply.Type)] = nameof(ReplicationMessageReply.ReplyType.Ok),
                        [nameof(ReplicationMessageReply.MessageType)] = ReplicationMessageType.Heartbeat,
                        [nameof(ReplicationMessageReply.LastEtagAccepted)] = lastEtagFromSrc,
                        [nameof(ReplicationMessageReply.NodeTag)] = _server.NodeTag,
                        [nameof(ReplicationMessageReply.DatabaseChangeVector)] = changeVector,
                        [nameof(ReplicationMessageReply.AcceptablePaths)] = incomingPaths,
                    };

                    documentsContext.Write(writer, response);
                    writer.Flush();
                }
            }
            catch (Exception)
            {
                try
                {
                    tcpConnectionOptions.Dispose();
                }
                catch (Exception)
                {
                    // do nothing
                }

                throw;
            }

            if (_log.IsInfoEnabled)
                _log.Info(
                    $"Initialized document replication connection from {connectionInfo.SourceDatabaseName} located at {connectionInfo.SourceUrl}");

            return getLatestEtagMessage;
        }

        private long _reconnectInProgress;

        private void ForceTryReconnectAll()
        {
            if (_reconnectQueue.Count == 0)
                return;

            if (Interlocked.CompareExchange(ref _reconnectInProgress, 1, 0) == 1)
                return;

            try
            {
                DatabaseTopology topology;
                Dictionary<string, RavenConnectionString> ravenConnectionStrings;

                using (_server.ContextPool.AllocateOperationContext(out TransactionOperationContext ctx))
                using (ctx.OpenReadTransaction())
                {
                    var raw = _server.Cluster.ReadRawDatabaseRecord(ctx, Database.Name);
                    if (raw == null)
                    {
                        _reconnectQueue.Clear();
                        return;
                    }

                    topology = raw.Topology;
                    ravenConnectionStrings = raw.RavenConnectionStrings;
                }

                foreach (var failure in _reconnectQueue)
                {
                    try
                    {
                        if (_reconnectQueue.TryRemove(failure) == false)
                            continue;

                        if (_outgoingFailureInfo.Values.Contains(failure) == false)
                            continue; // this connection is no longer exists

                        if (failure.RetryOn > DateTime.UtcNow)
                        {
                            _reconnectQueue.Add(failure);
                            continue;
                        }

                        if (failure.External &&
                            IsMyTask(ravenConnectionStrings, topology, failure.Node as ExternalReplicationBase) == false)
                            // no longer my task
                            continue;

                        AddAndStartOutgoingReplication(failure.Node, failure.External);
                    }
                    catch (Exception e)
                    {
                        if (_log.IsOperationsEnabled)
                        {
                            _log.Operations($"Failed to start outgoing replication to {failure.Node}", e);
                        }
                    }
                }
            }
            catch (Exception e)
            {
                if (_log.IsOperationsEnabled)
                {
                    _log.Operations("Unexpected exception during ForceTryReconnectAll", e);
                }
            }
            finally
            {
                Interlocked.Exchange(ref _reconnectInProgress, 0);
            }
        }

        internal static readonly TimeSpan MaxInactiveTime = TimeSpan.FromSeconds(60);

        private void AssertValidConnection(IncomingConnectionInfo connectionInfo)
        {
            //precaution, should never happen..
            if (string.IsNullOrWhiteSpace(connectionInfo.SourceDatabaseId) ||
                Guid.TryParse(connectionInfo.SourceDatabaseId, out Guid sourceDbId) == false)
            {
                throw new InvalidOperationException(
                    $"Failed to parse source database Id. What I got is {(string.IsNullOrWhiteSpace(connectionInfo.SourceDatabaseId) ? "<empty string>" : Database.DbId.ToString())}. This is not supposed to happen and is likely a bug.");
            }

            if (sourceDbId == Database.DbId)
            {
                throw new InvalidOperationException(
                    $"Cannot have replication with source and destination being the same database. They share the same db id ({connectionInfo} - {Database.DbId})");
            }

            if (_server.IsPassive())
            {
                throw new InvalidOperationException(
                    $"Cannot accept the incoming replication connection from {connectionInfo.SourceUrl}, because this node is in passive state.");
            }

            if (_incoming.TryGetValue(connectionInfo.SourceDatabaseId, out var value))
            {
                var lastHeartbeat = new DateTime(value.LastHeartbeatTicks);
                if (lastHeartbeat + MaxInactiveTime > Database.Time.GetUtcNow())
                    throw new InvalidOperationException(
                        $"An active connection for this database already exists from {value.ConnectionInfo.SourceUrl} (last heartbeat: {lastHeartbeat}).");

                if (_log.IsInfoEnabled)
                    _log.Info($"Disconnecting existing connection from {value.FromToString} because we got a new connection from the same source db " +
                              $"(last heartbeat was at {lastHeartbeat}).");

                IncomingReplicationRemoved?.Invoke(value);

                value.Dispose();
            }
        }

        public ClusterTopology GetClusterTopology()
        {
            using (_server.ContextPool.AllocateOperationContext(out TransactionOperationContext ctx))
            using (ctx.OpenReadTransaction())
            {
                return _server.GetClusterTopology(ctx);
            }
        }

        public void Initialize(DatabaseRecord record)
        {
            if (_isInitialized) //precaution -> probably not necessary, but still...
                return;

            ConflictSolverConfig = record.ConflictSolverConfig;
            ConflictResolver = new ResolveConflictOnReplicationConfigurationChange(this, _log);
            ConflictResolver.RunConflictResolversOnce();
            _isInitialized.Raise();
        }

        public void HandleDatabaseRecordChange(DatabaseRecord newRecord)
        {
            HandleConflictResolverChange(newRecord);
            HandleTopologyChange(newRecord);
            UpdateConnectionStrings(newRecord);
        }

        private void UpdateConnectionStrings(DatabaseRecord newRecord)
        {
            if (newRecord == null)
            {
                // we drop the connections in the handle topology change method
                return;
            }
            foreach (var connection in OutgoingFailureInfo)
            {
                if (connection.Key is ExternalReplication external)
                {
                    if (ValidateConnectionString(newRecord.RavenConnectionStrings, external, out var connectionString))
                    {
                        external.ConnectionString = connectionString;
                    }
                }
            }
        }

        private void HandleConflictResolverChange(DatabaseRecord newRecord)
        {
            if (newRecord == null)
            {
                ConflictSolverConfig = null;
                return;
            }

            if (ConflictSolverConfig == null && newRecord.ConflictSolverConfig == null)
            {
                return;
            }

            var conflictSolverChanged = ConflictSolverConfig?.ConflictResolutionChanged(newRecord.ConflictSolverConfig) ?? true;
            if (conflictSolverChanged)
            {
                if (_log.IsInfoEnabled)
                {
                    _log.Info("Conflict resolution was change.");
                }
                ConflictSolverConfig = newRecord.ConflictSolverConfig;
                ConflictResolver.RunConflictResolversOnce();
            }
        }

        private void HandleTopologyChange(DatabaseRecord newRecord)
        {
            var instancesToDispose = new List<IDisposable>();
            if (newRecord == null || _server.IsPassive())
            {
                DropOutgoingConnections(Destinations, instancesToDispose);
                DropIncomingConnections(Destinations, instancesToDispose);
                _internalDestinations.Clear();
                _externalDestinations.Clear();
                _destinations.Clear();
                DisposeConnections(instancesToDispose);
                return;
            }

            _clusterTopology = GetClusterTopology();

            HandleInternalReplication(newRecord, instancesToDispose);
            HandleExternalReplication(newRecord, instancesToDispose);
            HandleHubPullReplication(newRecord, instancesToDispose);
            var destinations = new List<ReplicationNode>();
            destinations.AddRange(_internalDestinations);
            destinations.AddRange(_externalDestinations);
            _destinations = destinations;
            _numberOfSiblings = _destinations.Select(x => x.Url).Intersect(_clusterTopology.AllNodes.Select(x => x.Value)).Count();

            DisposeConnections(instancesToDispose);
        }

        private void HandleHubPullReplication(DatabaseRecord newRecord, List<IDisposable> instancesToDispose)
        {
            foreach (var instance in OutgoingHandlers)
            {
                if (instance.PullReplicationDefinitionName == null)
                    continue;

                var pullReplication = newRecord.HubPullReplications.Find(x => x.Name == instance.PullReplicationDefinitionName);

                if (pullReplication != null && pullReplication.Disabled == false)
                {
                    // update the destination
                    var current = instance.Destination as ExternalReplication;
                    if (current.DelayReplicationFor != pullReplication.DelayReplicationFor)
                    {
                        current.DelayReplicationFor = pullReplication.DelayReplicationFor;
                        instance.NextReplicateTicks = 0;
                    }
                    current.MentorNode = pullReplication.MentorNode;
                    continue;
                }

                if (_log.IsInfoEnabled)
                    _log.Info($"Stopping replication to {instance.Destination.FromString()}");

                instance.Failed -= OnOutgoingSendingFailed;
                instance.SuccessfulTwoWaysCommunication -= OnOutgoingSendingSucceeded;
                instance.SuccessfulReplication -= ResetReplicationFailuresInfo;
                instancesToDispose.Add(instance);
                _outgoing.TryRemove(instance);
                _lastSendEtagPerDestination.TryRemove(instance.Destination, out LastEtagPerDestination _);
                _outgoingFailureInfo.TryRemove(instance.Destination, out ConnectionShutdownInfo info);
                if (info != null)
                    _reconnectQueue.TryRemove(info);
            }
        }

        private void DropIncomingConnections(IEnumerable<ReplicationNode> connectionsToRemove, List<IDisposable> instancesToDispose)
        {
            var toRemove = connectionsToRemove?.ToList();
            if (toRemove == null || toRemove.Count == 0)
                return;

            // this is relevant for sink
            foreach (var incoming in _incoming)
            {
                var instance = incoming.Value;
                if (toRemove.Any(conn => conn.Url == instance.ConnectionInfo.SourceUrl))
                {
                    if (_incoming.TryRemove(instance.ConnectionInfo.SourceDatabaseId, out _))
                        IncomingReplicationRemoved?.Invoke(instance);

                    instance.ClearEvents();
                    instancesToDispose.Add(instance);
                }
            }
        }

        private void DisposeConnections(List<IDisposable> instancesToDispose)
        {
            ThreadPool.QueueUserWorkItem(toDispose =>
            {
                Parallel.ForEach((List<IDisposable>)toDispose, instance =>
                {
                    try
                    {
                        instance?.Dispose();
                    }
                    catch (Exception e)
                    {
                        if (_log.IsInfoEnabled)
                        {
                            switch (instance)
                            {
                                case OutgoingReplicationHandler outHandler:
                                    _log.Info($"Failed to dispose outgoing replication to {outHandler.DestinationFormatted}", e);
                                    break;

                                case IncomingReplicationHandler inHandler:
                                    _log.Info($"Failed to dispose incoming replication to {inHandler.SourceFormatted}", e);
                                    break;

                                default:
                                    _log.Info($"Failed to dispose an unknown type '{instance?.GetType()}", e);
                                    break;
                            }
                        }
                    }
                });
            }, instancesToDispose);
        }

        private (List<ExternalReplicationBase> AddedDestinations, List<ExternalReplicationBase> RemovedDestiantions) FindExternalReplicationChanges(
            DatabaseRecord databaseRecord, HashSet<ExternalReplicationBase> current,
            List<ExternalReplicationBase> newDestinations)
        {
            var outgoingHandlers = OutgoingHandlers.ToList();

            var addedDestinations = new List<ExternalReplicationBase>();
            var removedDestinations = current.ToList();
            foreach (var newDestination in newDestinations.ToArray())
            {
                if (IsMyTask(databaseRecord.RavenConnectionStrings, databaseRecord.Topology, newDestination) == false)
                    continue;

                if (newDestination.Disabled)
                    continue;

                removedDestinations.Remove(newDestination);

                if (current.TryGetValue(newDestination, out var actual))
                {
                    // if we update the delay we don't want to break the replication (the hash code will be the same),
                    // but we need to update the Destination instance

                    // ReSharper disable once PossibleUnintendedReferenceComparison
                    var handler = outgoingHandlers.Find(o => o.Destination == actual); // we explicitly compare references.
                    if (handler == null)
                        continue;

                    if (handler.Destination is ExternalReplicationBase erb)
                    {
                        erb.MentorNode = newDestination.MentorNode;

                        if (handler.Destination is ExternalReplication ex &&
                            actual is ExternalReplication actualEx &&
                            newDestination is ExternalReplication newDestinationEx)
                        {
                            if (ex.DelayReplicationFor != actualEx.DelayReplicationFor)
                                handler.NextReplicateTicks = 0;

                            ex.DelayReplicationFor = newDestinationEx.DelayReplicationFor;
                        }
                    }
                    
                    continue;
                }

                addedDestinations.Add(newDestination);
            }

            return (addedDestinations, removedDestinations);
        }

        private void HandleExternalReplication(DatabaseRecord newRecord, List<IDisposable> instancesToDispose)
        {
            var externalReplications = newRecord.ExternalReplications.Concat<ExternalReplicationBase>(newRecord.SinkPullReplications).ToList();
            SetExternalReplicationProperties(newRecord, externalReplications);

            var changes = FindExternalReplicationChanges(newRecord, _externalDestinations, externalReplications);

            DropOutgoingConnections(changes.RemovedDestiantions, instancesToDispose);
            DropIncomingConnections(changes.RemovedDestiantions, instancesToDispose);

            var newDestinations = GetMyNewDestinations(newRecord, changes.AddedDestinations);

            if (newDestinations.Count > 0)
            {
                Task.Run(() =>
                {
                    // here we might have blocking calls to fetch the tcp info.
                    try
                    {
                        StartOutgoingConnections(newDestinations, external: true);
                    }
                    catch (Exception e)
                    {
                        if (_log.IsOperationsEnabled)
                            _log.Operations($"Failed to start the outgoing connections to {newDestinations.Count} new destinations", e);
                    }
                });
            }

            _externalDestinations.RemoveWhere(changes.RemovedDestiantions.Contains);
            foreach (var newDestination in newDestinations)
            {
                _externalDestinations.Add(newDestination);
            }
        }

        private void SetExternalReplicationProperties(DatabaseRecord newRecord, List<ExternalReplicationBase> externalReplications)
        {
            for (var i = 0; i < externalReplications.Count; i++)
            {
                var externalReplication = externalReplications[i];
                if (ValidateConnectionString(newRecord.RavenConnectionStrings, externalReplication, out var connectionString) == false)
                {
                    continue;
                }

                externalReplication.Database = connectionString.Database;
                externalReplication.ConnectionString = connectionString;

                if (externalReplication is PullReplicationAsSink sink &&
                    sink.Mode == (PullReplicationMode.SinkToHub | PullReplicationMode.HubToSink))
                {
                    // we have dual mode here, need to split it
                    sink.Mode = PullReplicationMode.SinkToHub;

                    var other = new PullReplicationAsSink
                    {
                        Database = sink.Database,
                        Disabled = sink.Disabled,
                        AllowedHubToSinkPaths = sink.AllowedHubToSinkPaths,
                        Mode = PullReplicationMode.HubToSink,
                        Name = sink.Name,
                        Url = sink.Url,
                        ConnectionString = sink.ConnectionString,
                        CertificatePassword = sink.CertificatePassword,
                        AllowedSinkToHubPaths = sink.AllowedSinkToHubPaths,
                        MentorNode = sink.MentorNode,
                        TaskId = sink.TaskId,
                        ConnectionStringName = sink.ConnectionStringName,
                        HubName = sink.HubName,
                        CertificateWithPrivateKey = sink.CertificateWithPrivateKey
                    };

                    i += 1;
                    externalReplications.Insert(i, other);
            }
        }
        }

        private List<ExternalReplicationBase> GetMyNewDestinations(DatabaseRecord newRecord, List<ExternalReplicationBase> added)
        {
            return added.Where(configuration => IsMyTask(newRecord.RavenConnectionStrings, newRecord.Topology, configuration)).ToList();
        }

        private bool IsMyTask(Dictionary<string, RavenConnectionString> connectionStrings, DatabaseTopology topology, ExternalReplicationBase task)
        {
            if (ValidateConnectionString(connectionStrings, task, out _) == false)
                return false;

            var taskStatus = GetExternalReplicationState(_server, Database.Name, task.TaskId);
            var whoseTaskIsIt = Database.WhoseTaskIsIt(topology, task, taskStatus);
            return whoseTaskIsIt == _server.NodeTag;
        }

        public static ExternalReplicationState GetExternalReplicationState(ServerStore server, string database, long taskId)
        {
            using (server.ContextPool.AllocateOperationContext(out TransactionOperationContext context))
            using (context.OpenReadTransaction())
            {
                return GetExternalReplicationState(server, database, taskId, context);
            }
        }

        private static ExternalReplicationState GetExternalReplicationState(ServerStore server, string database, long taskId, TransactionOperationContext context)
        {
            var stateBlittable = server.Cluster.Read(context, ExternalReplicationState.GenerateItemName(database, taskId));

            return stateBlittable != null ? JsonDeserializationCluster.ExternalReplicationState(stateBlittable) : new ExternalReplicationState();
        }

        public void EnsureNotDeleted(string node)
        {
            using (_server.ContextPool.AllocateOperationContext(out TransactionOperationContext ctx))
            using (ctx.OpenReadTransaction())
            {
                using (var rawRecord = _server.Cluster.ReadRawDatabaseRecord(ctx, Database.Name))
                {
                    if (rawRecord != null && rawRecord.DeletionInProgress.ContainsKey(node))
                    {
                        throw new OperationCanceledException($"The database '{Database.Name}' on node '{node}' is being deleted, so it will not handle replications.");
                    }
                }
            }
        }

        public void CompleteDeletionIfNeeded(CancellationTokenSource cts)
        {
            var dbName = Database.Name;
            using (_server.ContextPool.AllocateOperationContext(out TransactionOperationContext ctx))
            using (ctx.OpenReadTransaction())
            using (var rawRecord = _server.Cluster.ReadRawDatabaseRecord(ctx, dbName))
            {
                if (rawRecord == null)
                    return;

                var deletionInProgress = rawRecord.DeletionInProgress;
                if (deletionInProgress.ContainsKey(_server.NodeTag) == false)
                    return;

                try
                {
                    cts.Cancel();
                }
                catch
                {
                    // nothing that we can do about it.
                    // probably the database is being deleted.
                }
                finally
                {
                    var record = rawRecord.MaterializedRecord;
                    ThreadPool.QueueUserWorkItem(_ => _server.DatabasesLandlord.DeleteDatabase(dbName, deletionInProgress[_server.NodeTag], record), null);
                }
            }
        }

        private bool ValidateConnectionString(Dictionary<string, RavenConnectionString> ravenConnectionStrings, ExternalReplicationBase externalReplication, out RavenConnectionString connectionString)
        {
            connectionString = null;
            if (string.IsNullOrEmpty(externalReplication.ConnectionStringName))
            {
                var msg = $"The external replication {externalReplication.Name} to the database '{externalReplication.Database}' " +
                          "has an empty connection string name.";

                if (_log.IsInfoEnabled)
                {
                    _log.Info(msg);
                }

                _server.NotificationCenter.Add(AlertRaised.Create(
                    Database.Name,
                    "Connection string name is empty",
                    msg,
                    AlertType.Replication,
                    NotificationSeverity.Error));
                return false;
            }

            if (ravenConnectionStrings.TryGetValue(externalReplication.ConnectionStringName, out connectionString) == false)
            {
                var msg = $"Could not find connection string with name {externalReplication.ConnectionStringName} " +
                          $"for the external replication task '{externalReplication.Name}' to '{externalReplication.Database}'.";

                if (_log.IsInfoEnabled)
                {
                    _log.Info(msg);
                }

                _server.NotificationCenter.Add(AlertRaised.Create(
                    Database.Name,
                    "Connection string not found",
                    msg,
                    AlertType.Replication,
                    NotificationSeverity.Error));

                return false;
            }
            return true;
        }

        private void HandleInternalReplication(DatabaseRecord newRecord, List<IDisposable> instancesToDispose)
        {
            var newInternalDestinations =
                newRecord.Topology?.GetDestinations(_server.NodeTag, Database.Name, newRecord.DeletionInProgress, _clusterTopology, _server.Engine.CurrentState);
            var internalConnections = DatabaseTopology.FindChanges(_internalDestinations, newInternalDestinations);

            if (internalConnections.RemovedDestiantions.Count > 0)
            {
                var removed = internalConnections.RemovedDestiantions.Select(r => new InternalReplication
                {
                    NodeTag = _clusterTopology.TryGetNodeTagByUrl(r).NodeTag,
                    Url = r,
                    Database = Database.Name
                });

                DropOutgoingConnections(removed, instancesToDispose);
            }
            if (internalConnections.AddedDestinations.Count > 0)
            {
                var added = internalConnections.AddedDestinations.Select(r => new InternalReplication
                {
                    NodeTag = _clusterTopology.TryGetNodeTagByUrl(r).NodeTag,
                    Url = r,
                    Database = Database.Name
                });
                StartOutgoingConnections(added.ToList());
            }
            _internalDestinations.Clear();
            foreach (var item in newInternalDestinations)
            {
                _internalDestinations.Add(item);
            }
        }

        private void StartOutgoingConnections(IReadOnlyCollection<ReplicationNode> connectionsToAdd, bool external = false)
        {
            if (_log.IsInfoEnabled)
                _log.Info($"Initializing {connectionsToAdd.Count:#,#} outgoing replications from {Database} on {_server.NodeTag}.");

            foreach (var destination in connectionsToAdd)
            {
                if (destination.Disabled)
                    continue;

                if (_log.IsInfoEnabled)
                    _log.Info("Initialized outgoing replication for " + destination.FromString());
                AddAndStartOutgoingReplication(destination, external);
            }

            if (_log.IsInfoEnabled)
                _log.Info("Finished initialization of outgoing replications..");
        }

        private void DropOutgoingConnections(IEnumerable<ReplicationNode> connectionsToRemove, List<IDisposable> instancesToDispose)
        {
            var toRemove = connectionsToRemove.ToList();
            foreach (var replication in _reconnectQueue.ToList())
            {
                if (toRemove.Contains(replication.Node))
                {
                    _reconnectQueue.TryRemove(replication);
                }
            }

            var outgoingChanged = _outgoing.Where(o => toRemove.Contains(o.Destination)).ToList();
            if (outgoingChanged.Count == 0)
                return; // no connections to remove

            if (_log.IsInfoEnabled)
                _log.Info($"Dropping {outgoingChanged.Count:#,#} outgoing replications connections from {Database} on {_server.NodeTag}.");

            foreach (var instance in outgoingChanged)
            {
                if (_log.IsInfoEnabled)
                    _log.Info($"Stopping replication to {instance.Destination.FromString()}");

                instance.Failed -= OnOutgoingSendingFailed;
                instance.SuccessfulTwoWaysCommunication -= OnOutgoingSendingSucceeded;
                instance.SuccessfulReplication -= ResetReplicationFailuresInfo;
                instancesToDispose.Add(instance);
                _outgoing.TryRemove(instance);
                _lastSendEtagPerDestination.TryRemove(instance.Destination, out LastEtagPerDestination _);
                _outgoingFailureInfo.TryRemove(instance.Destination, out ConnectionShutdownInfo info);
                if (info != null)
                    _reconnectQueue.TryRemove(info);
            }
        }

        internal void AddAndStartOutgoingReplication(ReplicationNode node, bool external)
        {
            var info = GetConnectionInfo(node, external);

            if (info == null)
            {
                // this means that we were unable to retrieve the tcp connection info and will try it again later
                return;
            }

            if (_locker.TryEnterReadLock(0) == false)
            {
                // the db being disposed
                return;
            }

            try
            {
                if (Database == null)
                    return;

                var outgoingReplication = new OutgoingReplicationHandler(null, this, Database, node, external, info);
                if (node is PullReplicationAsSink sink)
                {
                    outgoingReplication.PathsToSend = DetailedReplicationHubAccess.Preferred(sink.AllowedSinkToHubPaths, sink.AllowedHubToSinkPaths);
                }
                outgoingReplication.Failed += OnOutgoingSendingFailed;
                outgoingReplication.SuccessfulTwoWaysCommunication += OnOutgoingSendingSucceeded;
                outgoingReplication.SuccessfulReplication += ResetReplicationFailuresInfo;
                _outgoing.TryAdd(outgoingReplication); // can't fail, this is a brand new instance

                outgoingReplication.Start();

                OutgoingReplicationAdded?.Invoke(outgoingReplication);
            }
            finally
            {
                _locker.ExitReadLock();
            }
        }

        private TcpConnectionInfo GetConnectionInfo(ReplicationNode node, bool external)
        {
            var shutdownInfo = _outgoingFailureInfo.GetOrAdd(node, new ConnectionShutdownInfo
            {
                Node = node,
                External = external,
                MaxConnectionTimeout = Database.Configuration.Replication.RetryMaxTimeout.AsTimeSpan.TotalMilliseconds
            });

            X509Certificate2 certificate = null;
            try
            {
                certificate = GetCertificateForReplication(node, out _);

                switch (node)
                {
                    case ExternalReplicationBase exNode:
                        {
                    var database = exNode.ConnectionString.Database;
                    if (node is PullReplicationAsSink sink)
                    {
                        return GetPullReplicationTcpInfo(sink, certificate, database);
                    }

                    // normal external replication
                    return GetExternalReplicationTcpInfo(exNode as ExternalReplication, certificate, database);
                }
                    case InternalReplication internalNode:
                {
                    using (var cts = CancellationTokenSource.CreateLinkedTokenSource(Database.DatabaseShutdown))
                    {
                        cts.CancelAfter(_server.Engine.TcpConnectionTimeout);
                                return ReplicationUtils.GetTcpInfo(internalNode.Url, internalNode.Database, Database.DbId.ToString(), Database.ReadLastEtag(),
                                    "Replication",
                            certificate, cts.Token);
                    }
                }
                    default:
                throw new InvalidOperationException(
                    $"Unexpected replication node type, Expected to be '{typeof(ExternalReplication)}' or '{typeof(InternalReplication)}', but got '{node.GetType()}'");
            }
            }
            catch (Exception e)
            {
                if (Database.DatabaseShutdown.IsCancellationRequested)
                    return null;

                // will try to fetch it again later
                if (_log.IsInfoEnabled)
                {
                    if (e is DatabaseIdleException)
                    {
                        // this is expected, so we don't mark it as error
                        _log.Info($"The database is idle on the destination '{node.FromString()}', the connection will be retried later.");
                    }
                    else
                    {
                        _log.Info($"Failed to fetch tcp connection information for the destination '{node.FromString()}' , the connection will be retried later.", e);
                    }
                }

                if (e is AuthorizationException)
                {
                    var alert = AlertRaised.Create(
                        node.Database,
                        $"Forbidden access to {node.FromString()}'",
                        $"Replication failed. Certificate : {certificate?.FriendlyName} does not have permission to access or is unknown.",
                        AlertType.Replication,
                        NotificationSeverity.Error);

                        _server.NotificationCenter.Add(alert);
                }

                var replicationPulse = new LiveReplicationPulsesCollector.ReplicationPulse
                {
                    OccurredAt = SystemTime.UtcNow,
                    Direction = ReplicationPulseDirection.OutgoingGetTcpInfo,
                    To = node,
                    IsExternal = external,
                    ExceptionMessage = e.Message,
                };
                OutgoingReplicationConnectionFailed?.Invoke(replicationPulse);

                if (node is PullReplicationAsSink)
                {
                    var stats = new IncomingReplicationStatsAggregator(GetNextReplicationStatsId(), null);
                    using (var scope = stats.CreateScope())
                    {
                        scope.AddError(e);
                    }

                    var failureReporter = new IncomingReplicationFailureToConnectReporter(node, stats);
                    IncomingReplicationConnectionErrored?.Invoke(node, failureReporter);
                    IncomingConnectionsLastFailureToConnect.AddOrUpdate(node, failureReporter, (_, __) => failureReporter);
                }
                else
                {
                    var stats = new OutgoingReplicationStatsAggregator(GetNextReplicationStatsId(), null);
                    using (var scope = stats.CreateScope())
                    {
                        scope.AddError(e);
                    }

                    var failureReporter = new OutgoingReplicationFailureToConnectReporter(node, stats);
                    OutgoingReplicationConnectionErrored?.Invoke(node, failureReporter);
                    OutgoingConnectionsLastFailureToConnect.AddOrUpdate(node, failureReporter, (_, __) => failureReporter);
                }

                shutdownInfo.OnError(e);
                _reconnectQueue.TryAdd(shutdownInfo);
            }
            return null;
        }

        public ConcurrentDictionary<ReplicationNode, OutgoingReplicationFailureToConnectReporter> OutgoingConnectionsLastFailureToConnect =
            new ConcurrentDictionary<ReplicationNode, OutgoingReplicationFailureToConnectReporter>();

        public ConcurrentDictionary<ReplicationNode, IncomingReplicationFailureToConnectReporter> IncomingConnectionsLastFailureToConnect =
            new ConcurrentDictionary<ReplicationNode, IncomingReplicationFailureToConnectReporter>();

        private TcpConnectionInfo GetPullReplicationTcpInfo(PullReplicationAsSink pullReplicationAsSink, X509Certificate2 certificate, string database)
        {
            var remoteTask = pullReplicationAsSink.HubName;
            using (_server.ContextPool.AllocateOperationContext(out TransactionOperationContext ctx))
            {
                string[] remoteDatabaseUrls;
                // fetch hub cluster node urls
                using (var requestExecutor = RequestExecutor.CreateForFixedTopology(pullReplicationAsSink.ConnectionString.TopologyDiscoveryUrls, pullReplicationAsSink.ConnectionString.Database,
                    certificate, DocumentConventions.DefaultForServer))
                {
                    var cmd = new GetRemoteTaskTopologyCommand(database, Database.DatabaseGroupId, remoteTask);

                    try
                    {
                        requestExecutor.ExecuteWithCancellationToken(cmd, ctx, Database.DatabaseShutdown);
                    }
                    catch (Exception e)
                    {
                        if (_log.IsInfoEnabled)
                            _log.Info($"Failed to execute {nameof(GetRemoteTaskTopologyCommand)} for {pullReplicationAsSink.Name}", e);

                        // failed to connect, will retry later
                        throw;
                    }
                    finally
                    {
                        // we want to set node Url even if we fail to connect to destination, so they can be used in replication stats
                        pullReplicationAsSink.Url = requestExecutor.Url;
                        pullReplicationAsSink.Database = database;
                    }

                    remoteDatabaseUrls = cmd.Result;
                }

                // fetch tcp info for the hub nodes
                using (var requestExecutor = RequestExecutor.CreateForFixedTopology(remoteDatabaseUrls,
                    pullReplicationAsSink.ConnectionString.Database, certificate, DocumentConventions.DefaultForServer))
                {
                    var cmd = new GetTcpInfoForRemoteTaskCommand(ExternalReplicationTag, database, remoteTask);

                    try
                    {
                        requestExecutor.ExecuteWithCancellationToken(cmd, ctx, Database.DatabaseShutdown);
                    }
                    finally
                    {
                        pullReplicationAsSink.Url = requestExecutor.Url;
                        pullReplicationAsSink.Database = database;
                    }

                    return cmd.Result;
                }
            }
        }

        private static readonly string ExternalReplicationTag = "external-replication";

        private TcpConnectionInfo GetExternalReplicationTcpInfo(ExternalReplication exNode, X509Certificate2 certificate, string database)
        {
            using (var requestExecutor = RequestExecutor.Create(exNode.ConnectionString.TopologyDiscoveryUrls, exNode.ConnectionString.Database, certificate, DocumentConventions.DefaultForServer))
            using (Database.DocumentsStorage.ContextPool.AllocateOperationContext(out JsonOperationContext ctx))
            {
                var cmd = new GetTcpInfoCommand(ExternalReplicationTag, database, Database.DbId.ToString(), Database.ReadLastEtag());
                try
                {
                    requestExecutor.ExecuteWithCancellationToken(cmd, ctx, Database.DatabaseShutdown);
                }
                finally
                {
                    // we want to set node Url even if we fail to connect to destination, so they can be used in replication stats
                    exNode.Database = database;
                    exNode.Url = requestExecutor.Url;
                }

                return cmd.Result;
            }
        }

        public X509Certificate2 GetCertificateForReplication(ReplicationNode node, out TcpConnectionHeaderMessage.AuthorizationInfo authorizationInfo)
        {
            switch (node)
            {
                case InternalReplication _:
                case ExternalReplication _:
                    authorizationInfo = null;
                    return _server.Server.Certificate.Certificate;

                case PullReplicationAsSink sink:
                    authorizationInfo = new TcpConnectionHeaderMessage.AuthorizationInfo
                    {
                        AuthorizeAs = sink.Mode switch
                        {
                            PullReplicationMode.HubToSink => TcpConnectionHeaderMessage.AuthorizationInfo.AuthorizeMethod.PullReplication,
                            PullReplicationMode.SinkToHub => TcpConnectionHeaderMessage.AuthorizationInfo.AuthorizeMethod.PushReplication,
                            PullReplicationMode.None => throw new ArgumentOutOfRangeException(nameof(node), "Replication mode should be set to pull or push"),
                            _ => throw new ArgumentOutOfRangeException("Unexpected replication mode: " + sink.Mode)
                        },
                        AuthorizationFor = sink.HubName
                    };

                    if (sink.CertificateWithPrivateKey == null)
                        return _server.Server.Certificate.Certificate;

                    var certBytes = Convert.FromBase64String(sink.CertificateWithPrivateKey);
                    return new X509Certificate2(certBytes, sink.CertificatePassword, X509KeyStorageFlags.Exportable | X509KeyStorageFlags.MachineKeySet);

                default:
                    throw new ArgumentException($"Unknown node type {node.GetType().FullName}");
            }
        }

        public (string Url, OngoingTaskConnectionStatus Status) GetExternalReplicationDestination(long taskId)
        {
            foreach (var outgoing in OutgoingConnections)
            {
                if (outgoing is ExternalReplication ex && ex.TaskId == taskId)
                    return (ex.Url, OngoingTaskConnectionStatus.Active);
            }
            foreach (var reconnect in ReconnectQueue)
            {
                if (reconnect is ExternalReplication ex && ex.TaskId == taskId)
                    return (ex.Url, OngoingTaskConnectionStatus.Reconnect);
            }
            return (null, OngoingTaskConnectionStatus.NotActive);
        }

        private void OnIncomingReceiveFailed(IncomingReplicationHandler instance, Exception e)
        {
            using (instance)
            {
                if (_incoming.TryRemove(instance.ConnectionInfo.SourceDatabaseId, out _))
                    IncomingReplicationRemoved?.Invoke(instance);

                instance.Failed -= OnIncomingReceiveFailed;
                instance.DocumentsReceived -= OnIncomingReceiveSucceeded;

                if (_log.IsInfoEnabled)
                    _log.Info($"Incoming replication handler has thrown an unhandled exception. ({instance.FromToString})", e);
            }
        }

        private void OnOutgoingSendingFailed(OutgoingReplicationHandler instance, Exception e)
        {
            using (instance)
            {
                instance.Failed -= OnOutgoingSendingFailed;
                instance.SuccessfulTwoWaysCommunication -= OnOutgoingSendingSucceeded;
                instance.SuccessfulReplication -= ResetReplicationFailuresInfo;

                _outgoing.TryRemove(instance);
                OutgoingReplicationRemoved?.Invoke(instance);

                if (instance.IsPullReplicationAsHub)
                    _externalDestinations.Remove(instance.Destination as ExternalReplication);

                if (_outgoingFailureInfo.TryGetValue(instance.Node, out ConnectionShutdownInfo failureInfo) == false)
                    return;

                UpdateLastEtag(instance);

                failureInfo.OnError(e);
                failureInfo.DestinationDbId = instance.DestinationDbId;
                failureInfo.LastHeartbeatTicks = instance.LastHeartbeatTicks;

                if (_log.IsInfoEnabled)
                    _log.Info($"Document replication connection ({instance.Node}) failed {failureInfo.RetriesCount} times, the connection will be retried on {failureInfo.RetryOn}.", e);

                _reconnectQueue.Add(failureInfo);
            }
        }

        private void UpdateLastEtag(OutgoingReplicationHandler instance)
        {
            var etagPerDestination = _lastSendEtagPerDestination.GetOrAdd(
                instance.Node,
                _ => new LastEtagPerDestination());

            if (etagPerDestination.LastEtag == instance._lastSentDocumentEtag)
                return;

            Interlocked.Exchange(ref etagPerDestination.LastEtag, instance._lastSentDocumentEtag);
        }

        private void OnOutgoingSendingSucceeded(OutgoingReplicationHandler instance)
        {
            UpdateLastEtag(instance);

            while (_waitForReplicationTasks.TryDequeue(out TaskCompletionSource<object> result))
            {
                TaskExecutor.Complete(result);
            }
        }

        private void ResetReplicationFailuresInfo(OutgoingReplicationHandler instance)
        {
            if (_outgoingFailureInfo.TryGetValue(instance.Node, out ConnectionShutdownInfo failureInfo))
                failureInfo.Reset();
        }

        private void OnIncomingReceiveSucceeded(IncomingReplicationHandler instance)
        {
            _incomingLastActivityTime.AddOrUpdate(instance.ConnectionInfo, DateTime.UtcNow, (_, __) => DateTime.UtcNow);

            // PERF: _incoming locks if you do _incoming.Values. Using .Select
            // directly and fetching the Value avoids this problem.
            foreach (var kv in _incoming)
            {
                var handler = kv.Value;
                if (handler != instance)
                    handler.OnReplicationFromAnotherSource();
            }
        }

        public void Dispose()
        {
            _locker.EnterWriteLock();

            try
            {
                var ea = new ExceptionAggregator("Failed during dispose of document replication loader");
                ea.Execute(() => _server.Cluster.Changes.DatabaseChanged -= DatabaseValueChanged);
                ea.Execute(() =>
                {
                    using (var waitHandle = new ManualResetEvent(false))
                    {
                        if (_reconnectAttemptTimer.Dispose(waitHandle))
                        {
                            waitHandle.WaitOne();
                        }
                    }
                });

                ea.Execute(() => ConflictResolver?.ResolveConflictsTask.Wait());

                ConflictResolver = null;

                if (_log.IsInfoEnabled)
                    _log.Info("Closing and disposing document replication connections.");

                foreach (var incoming in _incoming)
                    ea.Execute(incoming.Value.Dispose);

                foreach (var outgoing in _outgoing)
                    ea.Execute(outgoing.Dispose);

                Database.TombstoneCleaner?.Unsubscribe(this);

                Database = null;
                ea.ThrowIfNeeded();
            }
            finally
            {
                _locker.ExitWriteLock();
            }
        }

        public string TombstoneCleanerIdentifier => "Replication";

        public event Action<LiveReplicationPulsesCollector.ReplicationPulse> OutgoingReplicationConnectionFailed;

        public event Action<ReplicationNode, OutgoingReplicationFailureToConnectReporter> OutgoingReplicationConnectionErrored;

        public event Action<ReplicationNode, IncomingReplicationFailureToConnectReporter> IncomingReplicationConnectionErrored;

        public Dictionary<string, long> GetLastProcessedTombstonesPerCollection(ITombstoneAware.TombstoneType tombstoneType)
        {
            var minEtag = Math.Min(GetMinimalEtagForTombstoneCleanupWithHubReplication(), GetMinimalEtagForReplication());

            var result = new Dictionary<string, long>(StringComparer.OrdinalIgnoreCase)
            {
                { Constants.Documents.Collections.AllDocumentsCollection, minEtag },
                { Constants.TimeSeries.All, minEtag }
            };

            if (Destinations == null)
                return result;
            ReplicationNode disabledReplicationNode = null;
            bool hasDisabled = false;
            foreach (var replicationDocumentDestination in Destinations)
            {
                if (replicationDocumentDestination.Disabled)
                {
                    disabledReplicationNode = replicationDocumentDestination;
                    hasDisabled = true;
                    break;
                }
            }

            if (hasDisabled == false)
                return result;

            const int maxTombstones = 16 * 1024;

            bool tooManyTombstones;
            using (Database.DocumentsStorage.ContextPool.AllocateOperationContext(out DocumentsOperationContext context))
            using (context.OpenReadTransaction())
            {
                tooManyTombstones = Database.DocumentsStorage.HasMoreOfTombstonesAfter(context, minEtag, maxTombstones);
            }

            if (tooManyTombstones)
            {
                Database.NotificationCenter.Add(
                    PerformanceHint.Create(
                        database: Database.Name,
                        title: "Large number of tombstones because of disabled replication destination",
                        msg:
                        $"The disabled replication destination {disabledReplicationNode.FromString()} prevents from cleaning large number of tombstones.",

                        type: PerformanceHintType.Replication,
                        notificationSeverity: NotificationSeverity.Warning,
                        source: disabledReplicationNode.FromString()
                    ));
            }

            return result;
        }

        public class IncomingConnectionRejectionInfo
        {
            public string Reason { get; set; }
            public DateTime When { get; } = DateTime.UtcNow;
        }

        public class ConnectionShutdownInfo
        {
            private readonly TimeSpan _initialTimeout = TimeSpan.FromMilliseconds(1000);
            private readonly int _retriesCount = 0;

            public ConnectionShutdownInfo()
            {
                NextTimeout = _initialTimeout;
                RetriesCount = _retriesCount;
            }

            public string DestinationDbId;

            public bool External;

            public long LastHeartbeatTicks;

            public double MaxConnectionTimeout;

            public readonly Queue<Exception> Errors = new Queue<Exception>();

            public TimeSpan NextTimeout { get; set; }

            public DateTime RetryOn { get; set; }

            public ReplicationNode Node { get; set; }

            public int RetriesCount { get; set; }

            public void Reset()
            {
                NextTimeout = _initialTimeout;
                RetriesCount = _retriesCount;
                Errors.Clear();
            }

            public void OnError(Exception e)
            {
                Errors.Enqueue(e);
                while (Errors.Count > 25)
                    Errors.TryDequeue(out _);

                RetriesCount++;
                NextTimeout *= 2;
                NextTimeout = TimeSpan.FromMilliseconds(Math.Min(NextTimeout.TotalMilliseconds, MaxConnectionTimeout));
                RetryOn = DateTime.UtcNow + NextTimeout;
            }
        }

        public int GetSizeOfMajority()
        {
            return (_numberOfSiblings + 1) / 2 + 1;
        }

        public async Task<int> WaitForReplicationAsync(int numberOfReplicasToWaitFor, TimeSpan waitForReplicasTimeout, string lastChangeVector)
        {
            var sp = Stopwatch.StartNew();
            while (true)
            {
                var internalDestinations = _internalDestinations.Select(x => x.Url).ToHashSet();
                var waitForNextReplicationAsync = WaitForNextReplicationAsync();
                var past = ReplicatedPastInternalDestinations(internalDestinations, lastChangeVector);
                if (past >= numberOfReplicasToWaitFor)
                    return past;

                var remaining = waitForReplicasTimeout - sp.Elapsed;
                if (remaining < TimeSpan.Zero)
                    return ReplicatedPastInternalDestinations(internalDestinations, lastChangeVector);

                var timeout = TimeoutManager.WaitFor(remaining);
                try
                {
                    if (await Task.WhenAny(waitForNextReplicationAsync, timeout) == timeout)
                        return ReplicatedPastInternalDestinations(internalDestinations, lastChangeVector);
                }
                catch (OperationCanceledException e)
                {
                    if (_log.IsInfoEnabled)
                        _log.Info($"Get exception while trying to get write assurance on a database with {numberOfReplicasToWaitFor} servers. " +
                                  $"Written so far to {past} servers only. " +
                                  $"LastChangeVector is: {lastChangeVector}.", e);
                    return ReplicatedPastInternalDestinations(internalDestinations, lastChangeVector);
                }
            }
        }

        private Task WaitForNextReplicationAsync()
        {
            if (_waitForReplicationTasks.TryPeek(out TaskCompletionSource<object> result))
                return result.Task;

            result = new TaskCompletionSource<object>(TaskCreationOptions.RunContinuationsAsynchronously);
            _waitForReplicationTasks.Enqueue(result);
            return result.Task;
        }

        private int ReplicatedPast(string changeVector)
        {
            var count = 0;
            foreach (var destination in _outgoing)
            {
                var conflictStatus = ChangeVectorUtils.GetConflictStatus(changeVector, destination.LastAcceptedChangeVector);
                if (conflictStatus == ConflictStatus.AlreadyMerged)
                    count++;
            }
            return count;
        }

        private int ReplicatedPastInternalDestinations(HashSet<string> internalUrls, string changeVector)
        {
            var count = 0;
            //We need to avoid the case that we removed database from DB group and CV updated only in the destination
            Database.DocumentsStorage.TryRemoveUnusedIds(ref changeVector);
            foreach (var destination in _outgoing)
            {
                if (internalUrls.Contains(destination.Destination.Url) == false)
                    continue;

                var conflictStatus = Database.DocumentsStorage.GetConflictStatus(changeVector, destination.LastAcceptedChangeVector);
                if (conflictStatus == ConflictStatus.AlreadyMerged)
                    count++;
            }

            return count;
        }

        public int GetNextReplicationStatsId()
        {
            return Interlocked.Increment(ref _replicationStatsId);
        }
    }

    public class OutgoingReplicationFailureToConnectReporter : IReportOutgoingReplicationPerformance
    {
        private ReplicationNode _node;
        private OutgoingReplicationStatsAggregator _stats;

        public OutgoingReplicationFailureToConnectReporter(ReplicationNode node, OutgoingReplicationStatsAggregator stats)
        {
            _node = node;
            _stats = stats;
        }

        public string DestinationFormatted => $"{_node.Url}/databases/{_node.Database}";

        public OutgoingReplicationPerformanceStats[] GetReplicationPerformance()
        {
            return new[] { _stats.ToReplicationPerformanceStats() };
        }
    }

    public class IncomingReplicationFailureToConnectReporter : IReportIncomingReplicationPerformance
    {
        private ReplicationNode _node;
        private IncomingReplicationStatsAggregator _stats;

        public IncomingReplicationFailureToConnectReporter(ReplicationNode node, IncomingReplicationStatsAggregator stats)
        {
            _node = node;
            _stats = stats;
        }

        public string DestinationFormatted => $"{_node.Url}/databases/{_node.Database}";

        public IncomingReplicationPerformanceStats[] GetReplicationPerformance()
        {
            return new[] { _stats.ToReplicationPerformanceStats() };
        }
    }
}<|MERGE_RESOLUTION|>--- conflicted
+++ resolved
@@ -621,11 +621,7 @@
                 using (documentsContext.OpenReadTransaction())
                 using (configurationContext.OpenReadTransaction())
                 {
-<<<<<<< HEAD
-                    var changeVector = DocumentsStorage.GetDatabaseChangeVector(documentsContext);
-=======
-                    var changeVector = DocumentsStorage.GetFullDatabaseChangeVector(documentsOperationContext);
->>>>>>> 3c20e720
+                    var changeVector = DocumentsStorage.GetFullDatabaseChangeVector(documentsContext);
 
                     var lastEtagFromSrc = DocumentsStorage.GetLastReplicatedEtagFrom(
                         documentsContext, getLatestEtagMessage.SourceDatabaseId);
