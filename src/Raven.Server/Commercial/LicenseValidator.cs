﻿using System;
using System.Collections.Generic;
using System.IO;
using System.Linq;
using System.Security.Cryptography;
using System.Text;

namespace Raven.Server.Commercial
{
    public static class LicenseValidator
    {
        private const int TypeBitsToShift = 5;
        private const int Mask = 0x1F;

        private static readonly string[] Terms =
        {
            "type", "version", "expiration", "memory", "cores", "redist", "encryption", "snmp",
            "distributedCluster", "maxClusterSize", "snapshotBackup", "cloudBackup", "dynamicNodesDistribution",
            "externalReplication", "delayedExternalReplication", "ravenEtl", "sqlEtl", "highlyAvailableTasks",
            "pullReplicationAsHub", "pullReplicationAsSink", "encryptedBackup", "letsEncryptAutoRenewal", "cloud",
            "documentsCompression", "timeSeriesRollupsAndRetention", "additionalAssembliesNuget",
            "monitoringEndpoints", "olapEtl", "readOnlyCertificates",
<<<<<<< HEAD
            "tcpDataCompression", "concurrentSubscriptions", "elasticSearchEtl", "powerBI", "postgreSqlIntegration"
=======
            "tcpDataCompression", "concurrentSubscriptions", "elasticSearchEtl", "powerBI", "postgreSqlIntegration",
            "canBeActivatedUntil"
>>>>>>> 3a56ea4b
        };

        private enum ValueType : byte
        {
            False = 0,
            True = 1,
            Int8 = 2,
            Date = 3,
            String = 4,
            Int32 = 5
        }

        private static DateTime FromDosDate(ushort number)
        {
            var year = (number >> 9) + 1980;
            var month = (number & 0x01e0) >> 5;
            var day = number & 0x1F;
            return new DateTime(year, month, day);
        }

        private static byte[] GetBytesFromBase64String(string str)
        {
            return Convert.FromBase64String(str);
        }

        public static Dictionary<string, object> Validate(License licenseKey, RSAParameters rsaParameters)
        {
            var keys = ExtractKeys(licenseKey.Keys);

            var result = new Dictionary<string, object>();
            using (var ms = new MemoryStream())
            using (var br = new BinaryReader(ms))
            {
                var buffer = keys.Attributes;
                ms.Write(buffer, 0, buffer.Length);
                ms.Position = 0;

                while (ms.Position < buffer.Length)
                {
                    var licensePropertyExists = TryGetTermIndexAndType(br, out string licenseProperty, out ValueType type);

                    object val = type switch
                    {
                        ValueType.False => false,
                        ValueType.True => true,
                        ValueType.Int8 => (int)br.ReadByte(),
                        ValueType.Int32 => br.ReadInt32(),
                        ValueType.Date => FromDosDate(br.ReadUInt16()),
                        ValueType.String => Encoding.UTF8.GetString(br.ReadBytes((int)br.ReadByte())),
                        _ => throw new ArgumentOutOfRangeException(),
                    };

                    if (licensePropertyExists == false)
                    {
                        //new license property
                        continue;
                    }

                    result[licenseProperty] = val;
                }

                var attributesLen = ms.Position;
                ms.SetLength(attributesLen);

                using (var binaryWriter = new BinaryWriter(ms))
                using (var rsa = RSA.Create())
                {
                    binaryWriter.Write(licenseKey.Id.ToByteArray());
                    binaryWriter.Write(licenseKey.Name);

                    rsa.ImportParameters(rsaParameters);

                    using (var sha1 = SHA1.Create())
                    {
                        ms.Position = 0;
                        var hash = sha1.ComputeHash(ms);

                        if (rsa.VerifyHash(hash, keys.Signature, HashAlgorithmName.SHA1, RSASignaturePadding.Pkcs1) == false)
                            throw new InvalidDataException("Could not validate signature on license");
                    }
                }

                return result;
            }
        }

        private static bool TryGetTermIndexAndType(BinaryReader br, out string licenseProperty, out ValueType type)
        {
            var token = br.ReadByte();
            var index = token & Mask;
            if (index == Mask)
            {
                //extended term
                br.ReadByte(); //discard legacy value
                ushort val = br.ReadUInt16();
                index = val & 0x1FFF;
                type = (ValueType)(val >> (8 + TypeBitsToShift));
            }
            else
            {
                type = (ValueType)(token >> TypeBitsToShift);
            }

            if (index >= Terms.Length)
            {
                licenseProperty = default;
                return false;
            }

            licenseProperty = Terms[index];
            return true;
        }

        private class Keys
        {
            public byte[] Attributes { get; set; }

            public byte[] Signature { get; set; }
        }

        private static Keys ExtractKeys(IEnumerable<string> keys)
        {
            var keysArray = keys.ToArray();
            var stringKey = string.Join(string.Empty, keysArray);
            var keysByteArray = GetBytesFromBase64String(stringKey);
            var attributes = keysByteArray.Skip(128).Take(keysByteArray.Length - 128).ToArray();
            Array.Resize(ref keysByteArray, 128);

            return new Keys
            {
                Signature = keysByteArray,
                Attributes = attributes
            };
        }
    }
}<|MERGE_RESOLUTION|>--- conflicted
+++ resolved
@@ -1,4 +1,4 @@
-﻿using System;
+using System;
 using System.Collections.Generic;
 using System.IO;
 using System.Linq;
@@ -20,12 +20,8 @@
             "pullReplicationAsHub", "pullReplicationAsSink", "encryptedBackup", "letsEncryptAutoRenewal", "cloud",
             "documentsCompression", "timeSeriesRollupsAndRetention", "additionalAssembliesNuget",
             "monitoringEndpoints", "olapEtl", "readOnlyCertificates",
-<<<<<<< HEAD
-            "tcpDataCompression", "concurrentSubscriptions", "elasticSearchEtl", "powerBI", "postgreSqlIntegration"
-=======
             "tcpDataCompression", "concurrentSubscriptions", "elasticSearchEtl", "powerBI", "postgreSqlIntegration",
             "canBeActivatedUntil"
->>>>>>> 3a56ea4b
         };
 
         private enum ValueType : byte
