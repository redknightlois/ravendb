--- conflicted
+++ resolved
@@ -20,21 +20,14 @@
     private static readonly Logger Logger = LoggingSource.Instance.GetLogger("Server", nameof(MicrosoftLoggingConfiguration));
     private const string NotificationKey = "microsoft-configuration-logs-error";
     private const AlertType AlertType = NotificationCenter.Notifications.AlertType.MicrosoftLogsConfigurationLoadError;
-
+    
     private readonly string _notificationId = AlertRaised.GetKey(AlertType, NotificationKey);
 
     private readonly IEnumerable<KeyValuePair<string, SparrowLoggerWrapper>> _loggers;
-<<<<<<< HEAD
     private readonly ServerNotificationCenter _notificationCenter;
     private  readonly ConcurrentDictionary<StringSegment, LogLevel> _configuration = new ConcurrentDictionary<StringSegment, LogLevel>();
 
     public MicrosoftLoggingConfiguration(IEnumerable<KeyValuePair<string, SparrowLoggerWrapper>> loggers, ServerNotificationCenter notificationCenter)
-=======
-    private readonly NotificationCenter.NotificationCenter _notificationCenter;
-    private readonly ConcurrentDictionary<StringSegment, LogLevel> _configuration = new ConcurrentDictionary<StringSegment, LogLevel>();
-
-    public MicrosoftLoggingConfiguration(IEnumerable<KeyValuePair<string, SparrowLoggerWrapper>> loggers, NotificationCenter.NotificationCenter notificationCenter)
->>>>>>> 59038845
     {
         _loggers = loggers;
         _notificationCenter = notificationCenter;
@@ -55,7 +48,7 @@
 
         return LogLevel.None;
     }
-
+    
     public IEnumerator<(string Category, LogLevel LogLevel)> GetEnumerator()
     {
         foreach (var (category, logLevel) in _configuration)
@@ -65,7 +58,7 @@
     }
 
     IEnumerator IEnumerable.GetEnumerator() => GetEnumerator();
-
+    
     public void ReadConfiguration(string configurationPath, JsonOperationContext context, bool shouldThrow, bool reset = true)
     {
         FileStream stream;
@@ -136,7 +129,7 @@
             HandleReadConfigurationFailure(blitConfiguration, e);
         }
     }
-
+    
     private void ReadConfiguration(BlittableJsonReaderObject jConfiguration, string rootCategory)
     {
         jConfiguration.BlittableValidation();
@@ -159,7 +152,7 @@
             }
         }
     }
-
+    
     private void HandleReadConfigurationFailure(BlittableJsonReaderObject blitConfiguration, Exception e)
     {
         var msg = $"Failed to read and apply Microsoft log configuration.";
