--- conflicted
+++ resolved
@@ -2,11 +2,7 @@
 using Microsoft.Extensions.DependencyInjection;
 using Microsoft.Extensions.Logging;
 using Raven.Server.Config.Categories;
-<<<<<<< HEAD
 using Raven.Server.NotificationCenter;
-using Sparrow;
-=======
->>>>>>> 651495d6
 using Sparrow.Json;
 using Sparrow.Logging;
 
@@ -14,13 +10,8 @@
 
 public static class WebHostBuilderExtensions
 {
-<<<<<<< HEAD
-    public static IWebHostBuilder ConfigureMicrosoftLogging(this IWebHostBuilder hostBuilder, ref MicrosoftLoggingProvider sparrowLoggingProvider, LogsConfiguration configuration,
+    public static IWebHostBuilder ConfigureMicrosoftLogging(this IWebHostBuilder hostBuilder, LogsConfiguration configuration,
         ServerNotificationCenter notificationCenter)
-=======
-    public static IWebHostBuilder ConfigureMicrosoftLogging(this IWebHostBuilder hostBuilder, LogsConfiguration configuration,
-        NotificationCenter.NotificationCenter notificationCenter)
->>>>>>> 651495d6
     {
         //Because we use our own implementation of ILoggerFactory we can just define the factory as service
         //But to keep similar to documentation instructions, `ConfigureLogging` is used
