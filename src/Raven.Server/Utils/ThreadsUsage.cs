﻿using System;
using System.Collections.Generic;
using System.ComponentModel;
using System.Diagnostics;
using System.Linq;
using Raven.Server.Dashboard;
using Raven.Server.Utils.Cpu;
using Sparrow.Logging;
using Sparrow.Platform;
using Sparrow.Utils;

namespace Raven.Server.Utils
{
    public class ThreadsUsage
    {
        private static readonly Logger Logger = LoggingSource.Instance.GetLogger<MachineResources>("ThreadsUsage");
        private (long TotalProcessorTimeTicks, long TimeTicks) _processTimes;
        private Dictionary<int, long> _threadTimesInfo = new Dictionary<int, long>();

        public ThreadsUsage()
        {
            using (var process = Process.GetCurrentProcess())
            {
                foreach (var thread in GetProcessThreads(process))
                {
                    using (thread)
                    {
                        _threadTimesInfo[thread.Id] = thread.TotalProcessorTime.Ticks;
                    }
                }

                _processTimes = CpuHelper.GetProcessTimes(process);
            }
        }

        public ThreadsInfo Calculate(HashSet<int> threadIds = null)
        {
            var threadAllocations = NativeMemory.AllThreadStats
                        .GroupBy(x => x.UnmanagedThreadId)
                        .ToDictionary(g => g.Key, x => x.First());

            var threadsInfo = new ThreadsInfo();

            using (var process = Process.GetCurrentProcess())
            {
                var previousProcessTimes = _processTimes;
                _processTimes = CpuHelper.GetProcessTimes(process);
                var processorTimeDiff = _processTimes.TotalProcessorTimeTicks - previousProcessTimes.TotalProcessorTimeTicks;
                var timeDiff = _processTimes.TimeTicks - previousProcessTimes.TimeTicks;
                var activeCores = CpuHelper.GetNumberOfActiveCores(process);
                threadsInfo.ActiveCores = activeCores;

                if (timeDiff == 0 || activeCores == 0)
                    return threadsInfo;

                var cpuUsage = (processorTimeDiff * 100.0) / timeDiff / activeCores;
                cpuUsage = Math.Min(cpuUsage, 100);

                var threadTimesInfo = new Dictionary<int, long>();
                double totalCpuUsage = 0;
<<<<<<< HEAD
                foreach (var thread in GetProcessThreads(process))
                {
                    using (thread)
=======
                var hasThreadIds = threadIds != null && threadIds.Count > 0;

                foreach (var thread in processThreads)
                {
                    if (hasThreadIds && threadIds.Contains(thread.Id) == false)
                        continue;

                    try
>>>>>>> e938c496
                    {
                        try
                        {
                            var threadTotalProcessorTime = thread.TotalProcessorTime;
                            var threadCpuUsage = GetThreadCpuUsage(thread.Id, threadTotalProcessorTime, processorTimeDiff, cpuUsage, activeCores);
                            threadTimesInfo[thread.Id] = threadTotalProcessorTime.Ticks;
                            if (threadCpuUsage == null)
                            {
                                // no previous info about the TotalProcessorTime for this thread
                                continue;
                            }

                            totalCpuUsage += threadCpuUsage.Value;

                            int? managedThreadId = null;
                            string threadName = null;
                            if (threadAllocations.TryGetValue((ulong)thread.Id, out var threadStats))
                            {
                                threadName = threadStats.Name ?? "Thread Pool Thread";
                                managedThreadId = threadStats.ManagedThreadId;
                            }

                            var threadState = GetThreadInfoOrDefault<ThreadState?>(() => thread.ThreadState);
                            threadsInfo.List.Add(new ThreadInfo
                            {
                                Id = thread.Id,
                                CpuUsage = threadCpuUsage.Value,
                                Name = threadName ?? "Unmanaged Thread",
                                ManagedThreadId = managedThreadId,
                                StartingTime = GetThreadInfoOrDefault<DateTime?>(() => thread.StartTime.ToUniversalTime()),
                                Duration = threadTotalProcessorTime.TotalMilliseconds,
                                TotalProcessorTime = threadTotalProcessorTime,
                                PrivilegedProcessorTime = thread.PrivilegedProcessorTime,
                                UserProcessorTime = thread.UserProcessorTime,
                                State = threadState,
                                Priority = GetThreadInfoOrDefault<ThreadPriorityLevel?>(() => thread.PriorityLevel),
                                WaitReason = GetThreadInfoOrDefault(() => threadState == ThreadState.Wait ? thread.WaitReason : (ThreadWaitReason?)null)
                            });
                        }
                        catch (InvalidOperationException)
                        {
                            // thread has exited
                        }
                        catch (Win32Exception e) when (e.HResult == 0x5)
                        {
                            // thread has exited
                        }
                        catch (NotSupportedException)
                        {
                            // nothing to do
                        }
                        catch (Exception e)
                        {
                            if (Logger.IsInfoEnabled)
                                Logger.Info("Failed to get thread info", e);
                        }
                    }
                }

                _threadTimesInfo = threadTimesInfo;
                threadsInfo.CpuUsage = Math.Min(totalCpuUsage, 100);

                return threadsInfo;
            }
        }

        private static T GetThreadInfoOrDefault<T>(Func<T> action)
        {
            try
            {
                return action();
            }
            catch (NotSupportedException)
            {
                return default(T);
            }
        }

        private static List<ProcessThread> GetProcessThreads(Process process)
        {
            try
            {
                return process.Threads.Cast<ProcessThread>().ToList();
            }
            catch (PlatformNotSupportedException)
            {
                return new List<ProcessThread>();
            }
        }

        private double? GetThreadCpuUsage(int threadId, TimeSpan threadTotalProcessorTime, long processorTimeDiff, double cpuUsage, long activeCores)
        {
            if (_threadTimesInfo.TryGetValue(threadId, out var previousTotalProcessorTimeTicks) == false)
            {
                // no previous info for this thread yet
                return null;
            }

            var threadTimeDiff = threadTotalProcessorTime.Ticks - previousTotalProcessorTimeTicks;
            if (threadTimeDiff == 0 || processorTimeDiff == 0)
            {
                // no cpu usage
                return 0;
            }

            var threadCpuUsage = threadTimeDiff * 1.0 / processorTimeDiff * cpuUsage;

            if (PlatformDetails.RunningOnLinux)
            {
                // we need to divide the result by the number of cores since
                // a .net thread is a process in linux
                threadCpuUsage /= activeCores;
            }

            return threadCpuUsage;
        }
    }
}<|MERGE_RESOLUTION|>--- conflicted
+++ resolved
@@ -58,21 +58,15 @@
 
                 var threadTimesInfo = new Dictionary<int, long>();
                 double totalCpuUsage = 0;
-<<<<<<< HEAD
+                var hasThreadIds = threadIds != null && threadIds.Count > 0;
+
                 foreach (var thread in GetProcessThreads(process))
                 {
                     using (thread)
-=======
-                var hasThreadIds = threadIds != null && threadIds.Count > 0;
+                    {
+                        if (hasThreadIds && threadIds.Contains(thread.Id) == false)
+                            continue;
 
-                foreach (var thread in processThreads)
-                {
-                    if (hasThreadIds && threadIds.Contains(thread.Id) == false)
-                        continue;
-
-                    try
->>>>>>> e938c496
-                    {
                         try
                         {
                             var threadTotalProcessorTime = thread.TotalProcessorTime;
