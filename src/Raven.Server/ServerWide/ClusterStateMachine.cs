--- conflicted
+++ resolved
@@ -805,19 +805,13 @@
                     if (databases.Add(database))
                     {
                         actions.Add(() =>
-                            Changes.OnDatabaseChanges(database, index, nameof(PutSubscriptionCommand), DatabasesLandlord.ClusterDatabaseChangeType.ValueChanged, null));
-                    }
-<<<<<<< HEAD
-
-                    actionsByDatabase[database].Add(() =>
                         Changes.OnDatabaseChanges(database, index, nameof(T), DatabasesLandlord.ClusterDatabaseChangeType.ValueChanged, changeState: null));
-=======
->>>>>>> 864db71b
+                }
                 }
 
                 ExecuteManyOnDispose(context, index, type, actions);
 
-            }
+                }
             catch (Exception e)
             {
                 exception = e;
