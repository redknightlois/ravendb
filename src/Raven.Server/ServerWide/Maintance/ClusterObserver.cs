--- conflicted
+++ resolved
@@ -27,7 +27,7 @@
 
         public readonly TimeSpan SupervisorSamplePeriod;
         private readonly ServerStore _server;
-
+        
         public ClusterObserver(
             ServerStore server,
             ClusterMaintenanceSupervisor maintenance,
@@ -45,7 +45,7 @@
 
             var config = server.Configuration.Cluster;
             SupervisorSamplePeriod = config.SupervisorSamplePeriod.AsTimeSpan;
-            
+
             _observe = Run(_cts.Token);
         }
 
@@ -57,13 +57,9 @@
                 try
                 {
                     var newStats = _maintenance.GetStats();
-<<<<<<< HEAD
+                 
                     var delay = TimeoutManager.WaitFor((int)LeaderSamplePeriod, token);
-                    await OnNewStatsArrival(newStats, prevStats);
-=======
-                    var delay = Task.Delay(SupervisorSamplePeriod, token);
                     await AnalyzeLatestStats(newStats, prevStats);
->>>>>>> dff4cefe
                     prevStats = newStats;
                     await delay;
                 }
@@ -201,15 +197,15 @@
                     var indexesCatchedUp = CheckIndexProgress(mentorIndexes, promotablePrevDbStats.LastIndexedTime, promotableDbStats.LastIndexedTime);
                     if (indexesCatchedUp)
                     {
-                        topology.Promotables.Remove(promotable);
-                        topology.Members.Add(promotable);
+                    topology.Promotables.Remove(promotable);
+                    topology.Members.Add(promotable);
                         if (_logger.IsOperationsEnabled)
-                        {
+                    {
                             _logger.Operations($"We promte the database {dbName} on {promotable.NodeTag}");
-                        }
-                        return true;
-                    }                   
+                    }
+                    return true;
                 }               
+            }
             }
             return false;
         }
@@ -266,15 +262,15 @@
             _cts.Cancel();
             try
             {
-                if (_observe.Wait(TimeSpan.FromSeconds(30)) == false)
-                {
-                    throw new ObjectDisposedException($"Cluster observer on node {_nodeTag} still running and can't be closed");
-                }
+            if (_observe.Wait(TimeSpan.FromSeconds(30)) == false)
+            {
+                throw new ObjectDisposedException($"Cluster observer on node {_nodeTag} still running and can't be closed");
+            }
             }
             finally
             {
-                _cts.Dispose();
-            }           
+            _cts.Dispose();
         }
     }
+}
 }