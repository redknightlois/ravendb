--- conflicted
+++ resolved
@@ -1,14 +1,9 @@
 ﻿using System;
-using System.Collections.Generic;
 using System.Collections.Immutable;
 using System.Diagnostics.CodeAnalysis;
-<<<<<<< HEAD
-using NuGet.DependencyResolver;
+using System.Runtime.CompilerServices;
 using Raven.Server.Documents.Indexes;
 using Raven.Server.Documents.Indexes.Workers;
-=======
-using System.Runtime.CompilerServices;
->>>>>>> 6ba5b091
 using Raven.Server.Utils;
 using Sparrow.Collections;
 using Sparrow.Json;
@@ -47,10 +42,10 @@
             return new RavenTransaction(Environment.WriteTransaction(PersistentContext, Allocator, timeout));
         }
 
-        public void UpdatePrefixesOfReduceOutputDocumentsToDelete(ImmutableDictionary<string,string> prefixes)
+        public void UpdatePrefixesOfReduceOutputDocumentsToDelete(ImmutableDictionary<string, string> prefixes)
         {
             var llt = Transaction.InnerTransaction.LowLevelTransaction;
-            llt.UpdateClientState(GetIndexStateFrom(llt) with {PrefixesOfReduceOutputDocumentsToDelete = prefixes});
+            llt.UpdateClientState(GetIndexStateFrom(llt) with { PrefixesOfReduceOutputDocumentsToDelete = prefixes });
         }
 
         private static IndexStateRecord GetIndexStateFrom(LowLevelTransaction llt)
@@ -78,7 +73,7 @@
         {
             ModifyReferencesState(actionType, collection, referenceState);
         }
-        
+
         public void ClearReferencesStateFor(HandleReferencesBase.ActionType actionType, string collection)
         {
             ModifyReferencesState(actionType, collection, null); // clear for that collection
@@ -88,9 +83,9 @@
         {
             ModifyReferencesState(actionType, null, null); // clear all collections
         }
-        
+
         private void ModifyReferencesState(HandleReferencesBase.ActionType actionType, string collection, HandleReferencesBase.ReferenceState referenceState)
-        { 
+        {
             var state = GetIndexStateFrom(Transaction.InnerTransaction.LowLevelTransaction);
             var owner = actionType switch
             {
@@ -112,7 +107,7 @@
                 owner[collection] = referenceState;
             }
 
-            Transaction.InnerTransaction.LowLevelTransaction.UpdateClientState( state with
+            Transaction.InnerTransaction.LowLevelTransaction.UpdateClientState(state with
             {
                 Documents = state.Documents with { Map = state.Documents.Owner.ToImmutable() },
                 Tombstones = state.Tombstones with { Map = state.Tombstones.Owner.ToImmutable() },
@@ -121,7 +116,7 @@
 
     }
 
-    public abstract class TransactionOperationContext<TTransaction> : JsonOperationContext, IChangeVectorOperationContext 
+    public abstract class TransactionOperationContext<TTransaction> : JsonOperationContext, IChangeVectorOperationContext
         where TTransaction : RavenTransaction
     {
         internal const short DefaultTransactionMarker = 2;
