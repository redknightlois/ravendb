--- conflicted
+++ resolved
@@ -3269,51 +3269,6 @@
             }
         }
 
-<<<<<<< HEAD
-        private async Task<(long Index, object Result)> SendToLeaderAsyncInternal(TransactionOperationContext context, CommandBase cmd, CancellationToken token)
-        {
-            //I think it is reasonable to expect timeout twice of error retry
-            var timeoutTask = TimeoutManager.WaitFor(Engine.OperationTimeout, token);
-            Exception requestException = null;
-            while (true)
-            {
-                token.ThrowIfCancellationRequested();
-
-                if (_engine.CurrentCommittedState.State == RachisState.Leader && _engine.CurrentLeader?.Running == true)
-                {
-                    try
-                    {
-                        return await _engine.PutAsync(cmd);
-                    }
-                    catch (Exception e) when (e is ConcurrencyException || e is NotLeadingException)
-                    {
-                        // if the leader was changed during the PutAsync, we will retry.
-                        continue;
-                    }
-                }
-                if (_engine.CurrentCommittedState.State == RachisState.Passive)
-                {
-                    ThrowInvalidEngineState(cmd);
-                }
-
-                var logChange = _engine.WaitForHeartbeat();
-
-                var reachedLeader = new Reference<bool>();
-                var cachedLeaderTag = _engine.LeaderTag; // not actually working
-                try
-                {
-                    if (cachedLeaderTag == null)
-                    {
-                        await Task.WhenAny(logChange, timeoutTask);
-                        token.ThrowIfCancellationRequested();
-
-                        if (timeoutTask.IsCompleted)
-                            ThrowTimeoutException(cmd, requestException);
-
-                        continue;
-                    }
-=======
->>>>>>> cac20ab6
 
         public RequestExecutor GetLeaderRequestExecutor(string leaderTag)
         {
