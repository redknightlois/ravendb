--- conflicted
+++ resolved
@@ -3431,21 +3431,21 @@
                 DiskSpaceResult = FillDiskSpaceResult(diskSpaceResult),
                 UsedSpaceByTempBuffers = 0
             };
-            
+
             var ioStatsResult = Server.DiskStatsGetter.Get(driveInfo?.BasePath.DriveName);
             if (ioStatsResult != null)
                 usage.IoStatsResult = FillIoStatsResult(ioStatsResult); 
 
             if (diskSpaceResult.DriveName == driveInfo?.JournalPath.DriveName)
             {
-                usage.UsedSpace += sizeOnDisk.JournalsInBytes;
-                usage.UsedSpaceByTempBuffers += includeTempBuffers ? sizeOnDisk.TempRecyclableJournalsInBytes : 0;
-            }
-            else
-            {
+                    usage.UsedSpace += sizeOnDisk.JournalsInBytes;
+                    usage.UsedSpaceByTempBuffers += includeTempBuffers ? sizeOnDisk.TempRecyclableJournalsInBytes : 0;
+                }
+                else
+                {
                 var journalDiskSpaceResult = DiskUtils.GetDiskSpaceInfo(environment.Environment.Options.JournalPath?.FullPath, driveInfo?.JournalPath);
                 if (journalDiskSpaceResult != null)
-                {
+                    {
                     var journalUsage = new Client.ServerWide.Operations.MountPointUsage
                     {
                         Name = environment.Name,
@@ -3465,13 +3465,13 @@
             {
                 if (diskSpaceResult.DriveName == driveInfo?.TempPath.DriveName)
                 {
-                    usage.UsedSpaceByTempBuffers += sizeOnDisk.TempBuffersInBytes;
-                }
-                else
-                {
+                        usage.UsedSpaceByTempBuffers += sizeOnDisk.TempBuffersInBytes;
+                    }
+                    else
+                    {
                     var tempBuffersDiskSpaceResult = DiskUtils.GetDiskSpaceInfo(environment.Environment.Options.TempPath.FullPath, driveInfo?.TempPath);
                     if (tempBuffersDiskSpaceResult != null)
-                    {
+                        {
                         var tempBuffersUsage = new Client.ServerWide.Operations.MountPointUsage
                         {
                             Name = environment.Name,
@@ -3491,7 +3491,29 @@
             yield return usage;
         }
 
-<<<<<<< HEAD
+        private static Client.ServerWide.Operations.DiskSpaceResult FillDiskSpaceResult(Sparrow.Server.Utils.DiskSpaceResult journalDiskSpaceResult)
+        {
+            return new Client.ServerWide.Operations.DiskSpaceResult
+            {
+                DriveName = journalDiskSpaceResult.DriveName,
+                VolumeLabel = journalDiskSpaceResult.VolumeLabel,
+                TotalFreeSpaceInBytes = journalDiskSpaceResult.TotalFreeSpace.GetValue(SizeUnit.Bytes),
+                TotalSizeInBytes = journalDiskSpaceResult.TotalSize.GetValue(SizeUnit.Bytes)
+            };
+        }
+
+        private static IoStatsResult FillIoStatsResult(DiskStatsResult ioStatsResult)
+        {
+            return new IoStatsResult
+            {
+                IoReadOperations = ioStatsResult.IoReadOperations, 
+                IoWriteOperations = ioStatsResult.IoWriteOperations,
+                ReadThroughputInKb = ioStatsResult.ReadThroughput.GetValue(SizeUnit.Kilobytes),
+                WriteThroughputInKb = ioStatsResult.WriteThroughput.GetValue(SizeUnit.Kilobytes),
+                QueueLength = ioStatsResult.QueueLength,
+            };
+        }
+
         public StreamsTempFile GetTempFile(string fileTypeOrName, string suffix, bool? isEncrypted = null)
         {
             var name = $"{fileTypeOrName}.{Guid.NewGuid():N}.{suffix}";
@@ -3571,29 +3593,6 @@
                 var alert = LicenseManager.CreateHighlyAvailableTasksAlert(databaseTopology, configuration, lastResponsibleNode);
                 NotificationCenter.Add(alert);
             }
-=======
-        private static Client.ServerWide.Operations.DiskSpaceResult FillDiskSpaceResult(Sparrow.Server.Utils.DiskSpaceResult journalDiskSpaceResult)
-        {
-            return new Client.ServerWide.Operations.DiskSpaceResult
-            {
-                DriveName = journalDiskSpaceResult.DriveName,
-                VolumeLabel = journalDiskSpaceResult.VolumeLabel,
-                TotalFreeSpaceInBytes = journalDiskSpaceResult.TotalFreeSpace.GetValue(SizeUnit.Bytes),
-                TotalSizeInBytes = journalDiskSpaceResult.TotalSize.GetValue(SizeUnit.Bytes)
-            };
-        }
-
-        private static IoStatsResult FillIoStatsResult(DiskStatsResult ioStatsResult)
-        {
-            return new IoStatsResult
-            {
-                IoReadOperations = ioStatsResult.IoReadOperations, 
-                IoWriteOperations = ioStatsResult.IoWriteOperations,
-                ReadThroughputInKb = ioStatsResult.ReadThroughput.GetValue(SizeUnit.Kilobytes),
-                WriteThroughputInKb = ioStatsResult.WriteThroughput.GetValue(SizeUnit.Kilobytes),
-                QueueLength = ioStatsResult.QueueLength,
-            };
->>>>>>> 7ed13392
         }
 
         internal TestingStuff ForTestingPurposes;
