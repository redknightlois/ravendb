﻿using System;
using System.Collections.Concurrent;
using System.Collections.Generic;
using System.Diagnostics;
using System.IO;
using System.Linq;
using System.Net;
using System.Net.Http;
using System.Net.WebSockets;
using System.Security.Cryptography;
using System.Security.Cryptography.X509Certificates;
using System.Text;
using System.Threading;
using System.Threading.Tasks;
using Lucene.Net.Search;
using NCrontab.Advanced;
using NCrontab.Advanced.Extensions;
using Raven.Client;
using Raven.Client.Documents.Changes;
using Raven.Client.Documents.Conventions;
using Raven.Client.Documents.Operations.Backups;
using Raven.Client.Documents.Operations.ConnectionStrings;
using Raven.Client.Documents.Operations.ETL;
using Raven.Client.Documents.Operations.OngoingTasks;
using Raven.Client.Documents.Operations.Replication;
using Raven.Client.Exceptions;
using Raven.Client.Exceptions.Database;
using Raven.Client.Exceptions.Server;
using Raven.Client.Extensions;
using Raven.Client.Http;
using Raven.Client.Json;
using Raven.Client.Json.Serialization;
using Raven.Client.ServerWide;
using Raven.Client.ServerWide.Commands;
using Raven.Client.ServerWide.Operations;
using Raven.Client.ServerWide.Operations.Configuration;
using Raven.Client.ServerWide.Operations.Integrations.PostgreSQL;
using Raven.Client.ServerWide.Operations.OngoingTasks;
using Raven.Client.ServerWide.Sharding;
using Raven.Client.ServerWide.Tcp;
using Raven.Client.Util;
using Raven.Server.Commercial;
using Raven.Server.Config;
using Raven.Server.Config.Settings;
using Raven.Server.Dashboard;
using Raven.Server.Documents;
using Raven.Server.Documents.Indexes;
using Raven.Server.Documents.Indexes.Analysis;
using Raven.Server.Documents.Indexes.Sorting;
using Raven.Server.Documents.Operations;
using Raven.Server.Documents.PeriodicBackup;
using Raven.Server.Documents.TcpHandlers;
using Raven.Server.Integrations.PostgreSQL.Commands;
using Raven.Server.Json;
using Raven.Server.NotificationCenter;
using Raven.Server.NotificationCenter.Notifications;
using Raven.Server.NotificationCenter.Notifications.Details;
using Raven.Server.NotificationCenter.Notifications.Server;
using Raven.Server.Rachis;
using Raven.Server.Rachis.Remote;
using Raven.Server.ServerWide.BackgroundTasks;
using Raven.Server.ServerWide.Commands;
using Raven.Server.ServerWide.Commands.ConnectionStrings;
using Raven.Server.ServerWide.Commands.ETL;
using Raven.Server.ServerWide.Commands.PeriodicBackup;
using Raven.Server.ServerWide.Commands.Subscriptions;
using Raven.Server.ServerWide.Context;
using Raven.Server.ServerWide.Maintenance;
using Raven.Server.Storage;
using Raven.Server.Storage.Layout;
using Raven.Server.Storage.Schema;
using Raven.Server.Utils;
using Raven.Server.Utils.Features;
using Raven.Server.Web.System;
using Sparrow;
using Sparrow.Json;
using Sparrow.Json.Parsing;
using Sparrow.Logging;
using Sparrow.LowMemory;
using Sparrow.Platform;
using Sparrow.Server;
using Sparrow.Server.LowMemory;
using Sparrow.Server.Platform;
using Sparrow.Server.Utils;
using Sparrow.Threading;
using Sparrow.Utils;
using Voron;
using Voron.Exceptions;
using Constants = Raven.Client.Constants;
using MemoryCache = Raven.Server.Utils.Imports.Memory.MemoryCache;
using MemoryCacheOptions = Raven.Server.Utils.Imports.Memory.MemoryCacheOptions;
using NodeInfo = Raven.Client.ServerWide.Commands.NodeInfo;

namespace Raven.Server.ServerWide
{
    /// <summary>
    /// Persistent store for server-wide configuration, such as cluster settings, database configuration, etc
    /// </summary>
    public class ServerStore : IDisposable, ILowMemoryHandler
    {
        private const string ResourceName = nameof(ServerStore);

        private static readonly Logger Logger = LoggingSource.Instance.GetLogger<ServerStore>(ResourceName);

        public const string LicenseStorageKey = "License/Key";

        public const string LicenseLimitsStorageKey = "License/Limits/Key";

        private readonly CancellationTokenSource _shutdownNotification = new CancellationTokenSource();

        public CancellationToken ServerShutdown => _shutdownNotification.Token;

        internal StorageEnvironment _env;

        internal readonly SizeLimitedConcurrentDictionary<string, ConcurrentQueue<DateTime>> ClientCreationRate =
            new SizeLimitedConcurrentDictionary<string, ConcurrentQueue<DateTime>>(50);

        private readonly NotificationsStorage _notificationsStorage;
        private readonly OperationsStorage _operationsStorage;
        public ConcurrentDictionary<string, Dictionary<string, long>> IdleDatabases;

        private RequestExecutor _clusterRequestExecutor;
        private long _lastClusterTopologyIndex = -1;

        public readonly RavenConfiguration Configuration;
        private readonly RavenServer _server;
        public readonly DatabasesLandlord DatabasesLandlord;
<<<<<<< HEAD
        public readonly ServerNotificationCenter NotificationCenter;
=======
        public readonly NotificationCenter.NotificationCenter NotificationCenter;
        public readonly ServerDashboardNotifications ServerDashboardNotifications;
        public readonly ThreadsInfoNotifications ThreadsInfoNotifications;
>>>>>>> 7b5c7c06
        public readonly LicenseManager LicenseManager;
        public readonly FeedbackSender FeedbackSender;
        public readonly StorageSpaceMonitor StorageSpaceMonitor;
        public readonly SecretProtection Secrets;
        public readonly AsyncManualResetEvent InitializationCompleted;
        public readonly GlobalIndexingScratchSpaceMonitor GlobalIndexingScratchSpaceMonitor;
        public bool Initialized;

        private readonly TimeSpan _frequencyToCheckForIdleDatabases;

        public long LastClientConfigurationIndex { get; private set; } = -2;

        public ConcurrentBackupsCounter ConcurrentBackupsCounter { get; private set; }

        public ServerOperations Operations { get; }

        public CatastrophicFailureNotification CatastrophicFailureNotification { get; }

        public ServerStore(RavenConfiguration configuration, RavenServer server)
        {
            // we want our servers to be robust get early errors about such issues
            MemoryInformation.EnableEarlyOutOfMemoryChecks = true;

            QueryClauseCache = new MemoryCache(new MemoryCacheOptions
            {
                SizeLimit = configuration.Indexing.QueryClauseCacheSize.GetValue(SizeUnit.Bytes),
                ExpirationScanFrequency = configuration.Indexing.QueryClauseCacheExpirationScanFrequency.AsTimeSpan
            });

            Configuration = configuration ?? throw new ArgumentNullException(nameof(configuration));

            FeatureGuardian = new FeatureGuardian(configuration);

            _server = server;

            IdleDatabases = new ConcurrentDictionary<string, Dictionary<string, long>>(StringComparer.OrdinalIgnoreCase);

            DatabasesLandlord = new DatabasesLandlord(this);

            _notificationsStorage = new NotificationsStorage();

            NotificationCenter = new ServerNotificationCenter(this, _notificationsStorage);

            ThreadsInfoNotifications = new ThreadsInfoNotifications(ServerShutdown);

            _operationsStorage = new OperationsStorage();

            Operations = new ServerOperations(this, _operationsStorage);

            LicenseManager = new LicenseManager(this);

            FeedbackSender = new FeedbackSender();

            StorageSpaceMonitor = new StorageSpaceMonitor(NotificationCenter);

            DatabaseInfoCache = new DatabaseInfoCache();

            Secrets = new SecretProtection(configuration.Security);

            InitializationCompleted = new AsyncManualResetEvent(_shutdownNotification.Token);

            if (Configuration.Indexing.GlobalScratchSpaceLimit != null)
                GlobalIndexingScratchSpaceMonitor = new GlobalIndexingScratchSpaceMonitor(Configuration.Indexing.GlobalScratchSpaceLimit.Value);

            _frequencyToCheckForIdleDatabases = Configuration.Databases.FrequencyToCheckForIdle.AsTimeSpan;

            _server.ServerCertificateChanged += OnServerCertificateChanged;

            HasFixedPort = Configuration.Core.ServerUrls == null ||
                           Uri.TryCreate(Configuration.Core.ServerUrls[0], UriKind.Absolute, out var uri) == false ||
                           uri.Port != 0;

            if (Configuration.Indexing.MaxNumberOfConcurrentlyRunningIndexes != null)
                ServerWideConcurrentlyRunningIndexesLock = new FifoSemaphore(Configuration.Indexing.MaxNumberOfConcurrentlyRunningIndexes.Value);

            CatastrophicFailureNotification = new CatastrophicFailureNotification((envId, path, exception, stacktrace) =>
            {
                var message = $"Catastrophic failure in server storage located at '{path}', StackTrace: '{stacktrace}'";

                if (Logger.IsOperationsEnabled)
                {
                    ExecuteSafely(() =>
                    {
                        Logger.OperationsWithWait(message, exception).Wait(TimeSpan.FromSeconds(1));
                    });
                }

                ExecuteSafely(() =>
                {
                    Console.Error.WriteLine($"{message}. Exception: {exception}");
                    Console.Error.Flush();
                });

                Environment.Exit(29); // ERROR_WRITE_FAULT

                static void ExecuteSafely(Action action)
                {
                    try
                    {
                        action();
                    }
                    catch
                    {
                        // nothing we can do
                    }
                }
            });
        }

        internal readonly FifoSemaphore ServerWideConcurrentlyRunningIndexesLock;

        private void OnServerCertificateChanged(object sender, EventArgs e)
        {
            Interlocked.Exchange(ref _serverCertificateChanged, 1);
        }

        public RavenServer Server => _server;

        public DatabaseInfoCache DatabaseInfoCache { get; set; }

        public TransactionContextPool ContextPool;

        public IoChangesNotifications IoChanges { get; private set; }

        public long LastRaftCommitIndex
        {
            get
            {
                using (ContextPool.AllocateOperationContext(out TransactionOperationContext context))
                using (context.OpenReadTransaction())
                    return _engine.GetLastCommitIndex(context);
            }
        }

        public ClusterStateMachine Cluster => _engine?.StateMachine;
        public string LeaderTag => _engine.LeaderTag;
        public RachisState CurrentRachisState => _engine.CurrentState;
        public string NodeTag => _engine.Tag;

        public bool Disposed => _disposed;

        private Timer _timer;
        private RachisConsensus<ClusterStateMachine> _engine;
        private bool _disposed;
        public RachisConsensus<ClusterStateMachine> Engine => _engine;

        private ShardingStore _sharding;
        public ShardingStore Sharding => _sharding;


        public ClusterMaintenanceSupervisor ClusterMaintenanceSupervisor;
        private int _serverCertificateChanged;

        private PoolOfThreads.LongRunningWork _clusterMaintenanceSetupTask;
        private PoolOfThreads.LongRunningWork _updateTopologyChangeNotification;

        public bool ValidateFixedPort = true;

        public Dictionary<string, ClusterNodeStatusReport> ClusterStats()
        {
            if (_engine.LeaderTag != NodeTag)
                throw new NotLeadingException($"Stats can be requested only from the raft leader {_engine.LeaderTag}");
            return ClusterMaintenanceSupervisor?.GetStats();
        }

        internal LicenseType GetLicenseType()
        {
            return LicenseManager.LicenseStatus.Type;
        }

        public void UpdateTopologyChangeNotification()
        {
            try
            {
                var delay = 500;
                while (ServerShutdown.IsCancellationRequested == false)
                {
                    Task leaderChangedTask = null;
                    using (var cts = CancellationTokenSource.CreateLinkedTokenSource(ServerShutdown))
                    {
                        try
                        {
                            _engine.WaitForState(RachisState.Follower, cts.Token).Wait(cts.Token);
                            if (cts.IsCancellationRequested)
                                return;

                            leaderChangedTask = _engine.WaitForLeaderChange(cts.Token);
                            if (Task.WaitAny(new[] { NotificationCenter.WaitForAnyWebSocketClient, leaderChangedTask }, cts.Token) == 1)
                            {
                                // leaderChangedTask has completed
                                continue;
                            }

                            var cancelTask = Task.WhenAny(NotificationCenter.WaitForRemoveAllWebSocketClients, leaderChangedTask);

                            while (cancelTask.IsCompleted == false)
                            {
                                var topology = GetClusterTopology();
                                var leader = _engine.LeaderTag;
                                if (leader == null || leader == _engine.Tag)
                                    break;

                                var leaderUrl = topology.GetUrlFromTag(leader);
                                if (leaderUrl == null)
                                    break; // will continue from the top of the loop

                                using (var ws = new ClientWebSocket())
                                using (ContextPool.AllocateOperationContext(out JsonOperationContext context))
                                {
                                    var leaderWsUrl = new Uri($"{leaderUrl.Replace("http", "ws", StringComparison.OrdinalIgnoreCase)}/server/notification-center/watch");

                                    if (Server.Certificate?.Certificate != null)
                                    {
                                        ws.Options.ClientCertificates.Add(Server.Certificate.Certificate);
                                    }

                                    ws.ConnectAsync(leaderWsUrl, cts.Token).Wait(cts.Token);
                                    while (cancelTask.IsCompleted == false &&
                                           (ws.State == WebSocketState.Open || ws.State == WebSocketState.CloseSent))
                                    {
                                        context.Reset();
                                        context.Renew();

                                        var readTask = context.ReadFromWebSocketAsync(ws, "ws from Leader", cts.Token);
                                        using (var notification = readTask.Result)
                                        {
                                            if (notification == null)
                                                break;

                                            if (notification.TryGet(nameof(ClusterTopologyChanged.Type), out NotificationType notificationType) == false ||
                                                notificationType != NotificationType.ClusterTopologyChanged)
                                                continue;

                                            var topologyNotification = JsonDeserializationServer.ClusterTopologyChanged(notification);
                                            if (topologyNotification == null)
                                                continue;

                                            if (_engine.LeaderTag != topologyNotification.Leader)
                                                break;

                                            delay = 500; // on successful read, reset the delay
                                            topologyNotification.NodeTag = _engine.Tag;
                                            topologyNotification.CurrentState = _engine.CurrentState;
                                            NotificationCenter.Add(topologyNotification);
                                        }
                                    }

                                    delay = ReconnectionBackoff(delay);
                                }
                            }
                        }
                        catch (Exception e) when (IsOperationCanceled(e))
                        {
                        }
                        catch (Exception e)
                        {
                            if (Logger.IsInfoEnabled)
                            {
                                Logger.Info($"Error during receiving topology updates from the leader. Waiting {delay} [ms] before trying again.", e);
                            }

                            delay = ReconnectionBackoff(delay);
                        }
                        finally
                        {
                            cts.Cancel();
                            WaitForLeaderChangeTaskToComplete(leaderChangedTask);
                        }
                    }
                }
            }
            catch (Exception e) when (IsOperationCanceled(e))
            {
            }
            catch (Exception e)
            {
                if (Logger.IsOperationsEnabled)
                {
                    Logger.Operations($"Failed to execute {nameof(UpdateTopologyChangeNotification)} task", e);
                }
            }
        }

        private void WaitForLeaderChangeTaskToComplete(Task leaderChangedTask)
        {
            // wait for leader change task to complete
            try
            {
                if (leaderChangedTask == null || leaderChangedTask.IsCompleted)
                    return;

                leaderChangedTask.Wait(ServerShutdown);
            }
            catch (Exception e) when (IsOperationCanceled(e))
            {
                // ignored
            }
        }

        private static bool IsOperationCanceled(Exception e)
        {
            var inner = e.ExtractSingleInnerException();
            return inner is OperationCanceledException;
        }

        private int ReconnectionBackoff(int delay)
        {
            TimeoutManager.WaitFor(TimeSpan.FromMilliseconds(delay), ServerShutdown).Wait(ServerShutdown);
            return Math.Min(15_000, delay * 2);
        }

        internal ClusterObserver Observer { get; set; }

        public void ClusterMaintenanceSetupTask()
        {
            while (ServerShutdown.IsCancellationRequested == false)
            {
                try
                {
                    if (_engine.LeaderTag != NodeTag)
                    {
                        _engine.WaitForState(RachisState.Leader, ServerShutdown)
                            .Wait(ServerShutdown);
                        continue;
                    }

                    var term = _engine.CurrentTerm;
                    using (ClusterMaintenanceSupervisor = new ClusterMaintenanceSupervisor(this, _engine.Tag, term))
                    using (Observer = new ClusterObserver(this, ClusterMaintenanceSupervisor, _engine, term, _engine.ContextPool, ServerShutdown))
                    {
                        var oldNodes = new Dictionary<string, string>();
                        while (_engine.LeaderTag == NodeTag && term == _engine.CurrentTerm)
                        {
                            var topologyChangedTask = _engine.GetTopologyChanged();
                            ClusterTopology clusterTopology;
                            using (ContextPool.AllocateOperationContext(out TransactionOperationContext context))
                            using (context.OpenReadTransaction())
                            {
                                clusterTopology = _engine.GetTopology(context);
                            }

                            var newNodes = clusterTopology.AllNodes;
                            var nodesChanges = ClusterTopology.DictionaryDiff(oldNodes, newNodes);
                            oldNodes = newNodes;

                            foreach (var node in nodesChanges.RemovedValues)
                            {
                                ClusterMaintenanceSupervisor.RemoveFromCluster(node.Key);
                            }

                            foreach (var node in nodesChanges.AddedValues)
                            {
                                ClusterMaintenanceSupervisor.AddToCluster(node.Key, clusterTopology.GetUrlFromTag(node.Key));
                            }

                            var leaderChanged = _engine.WaitForLeaveState(RachisState.Leader, ServerShutdown);

                            if (Task.WaitAny(new[] { topologyChangedTask, leaderChanged }, ServerShutdown) == 1)
                                break;
                        }
                    }
                }
                catch (Exception e) when (IsOperationCanceled(e))
                {
                    return;
                }
                catch (Exception e)
                {
                    if (Logger.IsInfoEnabled)
                    {
                        Logger.Info($"Failed to execute {nameof(ClusterMaintenanceSetupTask)} task", e);
                    }
                }
            }
        }

        public ClusterTopology GetClusterTopology()
        {
            using (ContextPool.AllocateOperationContext(out TransactionOperationContext context))
            using (context.OpenReadTransaction())
            {
                return GetClusterTopology(context);
            }
        }

        public bool HasTopologyChanged(long topologyEtag)
        {
            return _lastClusterTopologyIndex != topologyEtag;
        }

        public ClusterTopology GetClusterTopology<TTransaction>(TransactionOperationContext<TTransaction> context)
            where TTransaction : RavenTransaction
        {
            return _engine.GetTopology(context);
        }

        public bool HasFixedPort { get; internal set; }

        public readonly FeatureGuardian FeatureGuardian;

        public async Task AddNodeToClusterAsync(string nodeUrl, string nodeTag = null, bool validateNotInTopology = true, bool asWatcher = false, CancellationToken token = default)
        {
            if (ValidateFixedPort && HasFixedPort == false)
            {
                throw new InvalidOperationException($"Failed to add node '{nodeUrl}' to cluster. " +
                                                    "Adding nodes to cluster is forbidden when the leader has port '0' in 'Configuration.Core.ServerUrls' setting. " +
                                                    "Define a fixed port for the node to enable cluster creation.");
            }

            using (var cts = CancellationTokenSource.CreateLinkedTokenSource(token, _shutdownNotification.Token))
                await _engine.AddToClusterAsync(nodeUrl, nodeTag, validateNotInTopology, asWatcher).WithCancellation(cts.Token);
        }

        public async Task RemoveFromClusterAsync(string nodeTag, CancellationToken token = default)
        {
            using (var cts = CancellationTokenSource.CreateLinkedTokenSource(token, _shutdownNotification.Token))
                await _engine.RemoveFromClusterAsync(nodeTag).WithCancellation(cts.Token);
        }

        public void RequestSnapshot()
        {
            var topology = GetClusterTopology();

            if (topology.AllNodes.Count == 1)
                throw new InvalidOperationException("Can't force snapshot, since I'm the only node in the cluster.");

            if (topology.Members.ContainsKey(NodeTag))
                throw new InvalidOperationException($"Snapshot can be requested only by a non-member node.{Environment.NewLine}" +
                                                    $"In order to proceed, demote this node to watcher, then request the snapshot again.{Environment.NewLine}" +
                                                    $"Afterwards you can promote it back to member.");

            using (ContextPool.AllocateOperationContext(out TransactionOperationContext ctx))
            using (var tx = ctx.OpenWriteTransaction())
            {
                _engine.SetSnapshotRequest(ctx, true);
                tx.Commit();
            }
        }

        public void Initialize()
        {
            Configuration.CheckDirectoryPermissions();

            LowMemoryNotification.Instance.Initialize(
                Configuration.Memory.LowMemoryLimit,
                Configuration.Memory.UseTotalDirtyMemInsteadOfMemUsage,
                Configuration.Memory.EnableHighTemporaryDirtyMemoryUse,
                Configuration.Memory.TemporaryDirtyMemoryAllowedPercentage,
                new LowMemoryMonitor(), ServerShutdown);

            MemoryInformation.SetFreeCommittedMemory(
                Configuration.Memory.MinimumFreeCommittedMemoryPercentage,
                Configuration.Memory.MaxFreeCommittedMemoryToKeep,
                Configuration.Memory.LowMemoryCommitLimit);

            if (Logger.IsInfoEnabled)
                Logger.Info("Starting to open server store for " + (Configuration.Core.RunInMemory ? "<memory>" : Configuration.Core.DataDirectory.FullPath));

            var path = Configuration.Core.DataDirectory.Combine("System");
            var storeAlertForLateRaise = new List<AlertRaised>();

            IoChanges = new IoChangesNotifications
            {
                DisableIoMetrics = Configuration.Storage.EnableIoMetrics == false
            };

            StorageEnvironmentOptions options;
            if (Configuration.Core.RunInMemory)
            {
                options = StorageEnvironmentOptions.CreateMemoryOnly(null, null, null, CatastrophicFailureNotification);
            }
            else
            {
                options = StorageEnvironmentOptions.ForPath(path.FullPath, null, null, IoChanges, CatastrophicFailureNotification);
                var secretKey = Path.Combine(path.FullPath, "secret.key.encrypted");
                if (File.Exists(secretKey))
                {
                    byte[] buffer;
                    try
                    {
                        buffer = File.ReadAllBytes(secretKey);
                    }
                    catch (Exception e)
                    {
                        throw new FileLoadException($"The server store secret key is provided in {secretKey} but the server failed to read the file. Admin assistance required.", e);
                    }

                    options.DoNotConsiderMemoryLockFailureAsCatastrophicError = Configuration.Security.DoNotConsiderMemoryLockFailureAsCatastrophicError;
                    try
                    {
                        options.Encryption.MasterKey = Secrets.Unprotect(buffer);
                    }
                    catch (Exception e)
                    {
                        throw new CryptographicException($"Unable to unprotect the secret key file {secretKey}. " +
                                                         "Was the server store encrypted using a different OS user? In that case, " +
                                                         "you must provide an unprotected key (rvn offline-operation put-key). " +
                                                         "Admin assistance required.", e);
                    }
                }
            }

            options.OnNonDurableFileSystemError += (obj, e) =>
            {
                var title = "Non Durable File System - System Storage";

                if (Logger.IsOperationsEnabled)
                    Logger.Operations($"{title}. {e.Message}", e.Exception);

                var alert = AlertRaised.Create(
                    null,
                    title,
                    e.Message,
                    AlertType.NonDurableFileSystem,
                    NotificationSeverity.Warning,
                    "NonDurable Error System",
                    details: new MessageDetails { Message = e.Details });
                if (NotificationCenter.IsInitialized)
                {
                    NotificationCenter.Add(alert);
                }
                else
                {
                    storeAlertForLateRaise.Add(alert);
                }
            };

            options.OnRecoveryError += (obj, e) =>
            {
                string title = "Recovery Error - System Storage";

                if (Logger.IsOperationsEnabled)
                    Logger.Operations($"{title}. {e.Message}", e.Exception);

                var alert = AlertRaised.Create(
                    null,
                    title,
                    e.Message,
                    AlertType.RecoveryError,
                    NotificationSeverity.Error,
                    key: $"Recovery Error System/{SystemTime.UtcNow.Ticks % 5}"); // if this was called multiple times let's try to not overwrite previous alerts

                if (NotificationCenter.IsInitialized)
                {
                    NotificationCenter.Add(alert);
                }
                else
                {
                    storeAlertForLateRaise.Add(alert);
                }
            };

            options.OnIntegrityErrorOfAlreadySyncedData += (obj, e) =>
            {
                string title = "Integrity error of already synced data - System Storage";

                if (Logger.IsOperationsEnabled)
                    Logger.Operations($"{title}. {e.Message}", e.Exception);

                var alert = AlertRaised.Create(
                    null,
                    title,
                    e.Message,
                    AlertType.IntegrityErrorOfAlreadySyncedData,
                    NotificationSeverity.Warning,
                    key: $"Integrity Error of Synced Data - System/{SystemTime.UtcNow.Ticks % 5}"); // if this was called multiple times let's try to not overwrite previous alerts

                if (NotificationCenter.IsInitialized)
                {
                    NotificationCenter.Add(alert);
                }
                else
                {
                    storeAlertForLateRaise.Add(alert);
                }
            };

            try
            {
                var swapping = PlatformSpecific.MemoryInformation.IsSwappingOnHddInsteadOfSsd();
                if (swapping != null)
                {
                    var alert = AlertRaised.Create(
                        null,
                        "Swap Storage Type Warning",
                        "OS swapping on at least one HDD drive while there is at least one SSD drive on this system. " +
                        "This can cause a slowdown, consider moving swap-partition/pagefile to SSD. The current HDD spinning drive with swapping : " + swapping,
                        AlertType.SwappingHddInsteadOfSsd,
                        NotificationSeverity.Warning);
                    if (NotificationCenter.IsInitialized)
                    {
                        NotificationCenter.Add(alert);
                    }
                    else
                    {
                        storeAlertForLateRaise.Add(alert);
                    }
                }
            }
            catch (Exception e)
            {
                // the above should not throw, but we mask it in case it does (as it reads IO parameters) - this alert is just a nice-to-have warning
                if (Logger.IsInfoEnabled)
                    Logger.Info("An error occurred while trying to determine Is Swapping On Hdd Instead Of Ssd", e);
            }

            options.SchemaVersion = SchemaUpgrader.CurrentVersion.ServerVersion;
            options.SchemaUpgrader = SchemaUpgrader.Upgrader(SchemaUpgrader.StorageType.Server, null, null, this);
            options.BeforeSchemaUpgrade = _server.BeforeSchemaUpgrade;
            options.ForceUsing32BitsPager = Configuration.Storage.ForceUsing32BitsPager;
            options.EnablePrefetching = Configuration.Storage.EnablePrefetching;
            options.DiscardVirtualMemory = Configuration.Storage.DiscardVirtualMemory;

            if (Configuration.Storage.MaxScratchBufferSize.HasValue)
                options.MaxScratchBufferSize = Configuration.Storage.MaxScratchBufferSize.Value.GetValue(SizeUnit.Bytes);
            options.PrefetchSegmentSize = Configuration.Storage.PrefetchBatchSize.GetValue(SizeUnit.Bytes);
            options.PrefetchResetThreshold = Configuration.Storage.PrefetchResetThreshold.GetValue(SizeUnit.Bytes);
            options.SyncJournalsCountThreshold = Configuration.Storage.SyncJournalsCountThreshold;
            options.IgnoreInvalidJournalErrors = Configuration.Storage.IgnoreInvalidJournalErrors;
            options.SkipChecksumValidationOnDatabaseLoading = Configuration.Storage.SkipChecksumValidationOnDatabaseLoading;
            options.IgnoreDataIntegrityErrorsOfAlreadySyncedTransactions = Configuration.Storage.IgnoreDataIntegrityErrorsOfAlreadySyncedTransactions;

            DirectoryExecUtils.SubscribeToOnDirectoryInitializeExec(options, Configuration.Storage, nameof(DirectoryExecUtils.EnvironmentType.System), DirectoryExecUtils.EnvironmentType.System, Logger);

            try
            {
                StorageEnvironment.MaxConcurrentFlushes = Configuration.Storage.MaxConcurrentFlushes;

                try
                {
                    _env = StorageLoader.OpenEnvironment(options, StorageEnvironmentWithType.StorageEnvironmentType.System);
                }
                catch (Exception e)
                {
                    throw new ServerLoadFailureException("Failed to load system storage " + Environment.NewLine + $"At {options.BasePath}", e);
                }
            }
            catch (Exception e)
            {
                if (Logger.IsOperationsEnabled)
                    Logger.Operations(
                        "Could not open server store for " + (Configuration.Core.RunInMemory ? "<memory>" : Configuration.Core.DataDirectory.FullPath), e);
                options.Dispose();
                throw;
            }

            if (Configuration.Queries.MaxClauseCount != null)
                BooleanQuery.MaxClauseCount = Configuration.Queries.MaxClauseCount.Value;

            var clusterChanges = new ClusterChanges();
            ContextPool = new TransactionContextPool(_env, Configuration.Memory.MaxContextSizeToKeep);

            using (ContextPool.AllocateOperationContext(out JsonOperationContext ctx))
            {
                // warm-up the json convertor, it takes about 250ms at first conversion.
                DocumentConventions.DefaultForServer.Serialization.DefaultConverter.ToBlittable(new DatabaseRecord(), ctx);
            }

            _server.Statistics.Load(ContextPool, Logger);

            _timer = new Timer(IdleOperations, null, _frequencyToCheckForIdleDatabases, TimeSpan.FromDays(7));
            _notificationsStorage.Initialize(_env, ContextPool);
            _operationsStorage.Initialize(_env, ContextPool);
            DatabaseInfoCache.Initialize(_env, ContextPool);

            NotificationCenter.Initialize();
            foreach (var alertRaised in storeAlertForLateRaise)
            {
                NotificationCenter.Add(alertRaised);
            }

            CheckSwapOrPageFileAndRaiseNotification();


            _sharding = new ShardingStore(this);
            _engine = new RachisConsensus<ClusterStateMachine>(this);
            _engine.BeforeAppendToRaftLog = BeforeAppendToRaftLog;

            var myUrl = GetNodeHttpServerUrl();
            _engine.Initialize(_env, Configuration, clusterChanges, myUrl, out _lastClusterTopologyIndex);

            SorterCompilationCache.Instance.AddServerWideItems(this);
            AnalyzerCompilationCache.Instance.AddServerWideItems(this);

            LicenseManager.Initialize(_env, ContextPool);
            LatestVersionCheck.Instance.Check(this);

            ConcurrentBackupsCounter = new ConcurrentBackupsCounter(Configuration.Backup, LicenseManager);

            ConfigureAuditLog();

            Initialized = true;
            InitializationCompleted.Set();
        }

        private void CheckSwapOrPageFileAndRaiseNotification()
        {
            if (PlatformDetails.RunningOnLinux)
            {
                if (PlatformDetails.RunningOnDocker)
                    return;

                var errorThreshold = new Sparrow.Size(128, SizeUnit.Megabytes);
                var swapSize = MemoryInformation.GetMemoryInfo().TotalSwapSize;
                if (swapSize < Configuration.PerformanceHints.MinSwapSize - errorThreshold)
                    NotificationCenter.Add(AlertRaised.Create(null,
                        "Low swap size",
                        $"The current swap size is '{swapSize}' and it is lower then the threshold defined '{Configuration.PerformanceHints.MinSwapSize}'",
                        AlertType.LowSwapSize,
                        NotificationSeverity.Warning));
                return;
            }

            if (PlatformDetails.RunningOnPosix == false)
            {
                var memoryInfo = MemoryInformation.GetMemoryInfo();
                if (memoryInfo.TotalCommittableMemory - memoryInfo.TotalPhysicalMemory <= Sparrow.Size.Zero)
                    NotificationCenter.Add(AlertRaised.Create(null,
                        "No PageFile available",
                        "Your system has no PageFile. It is recommended to have a PageFile in order for Server to work properly",
                        AlertType.LowSwapSize,
                        NotificationSeverity.Warning));
            }
        }

        private void BeforeAppendToRaftLog(ClusterOperationContext ctx, CommandBase cmd)
        {
            switch (cmd)
            {
                case AddDatabaseCommand addDatabase:
                    var clusterTopology = GetClusterTopology(ctx);
                    if (addDatabase.Record.IsSharded == false)
                    {
                        if (addDatabase.Record.Topology.Count == 0)
                        {
                            AssignNodesToDatabase(clusterTopology,
                                addDatabase.Record.DatabaseName,
                                addDatabase.Encrypted,
                                addDatabase.Record.Topology);
                        }
                        Debug.Assert(addDatabase.Record.Topology.Count != 0, "Empty topology after AssignNodesToDatabase");

                    }
                    else
                    {
                        if (addDatabase.Record.Sharding.BucketRanges == null ||
                            addDatabase.Record.Sharding.BucketRanges.Count == 0)
                        {
                            addDatabase.Record.Sharding.BucketRanges = new List<ShardBucketRange>();
                            var start = 0;
                            var step = ShardHelper.NumberOfBuckets / addDatabase.Record.Sharding.Shards.Length;
                            for (int i = 0; i < addDatabase.Record.Sharding.Shards.Length; i++)
                            {
                                addDatabase.Record.Sharding.BucketRanges.Add(new ShardBucketRange
                                {
                                    ShardNumber = i,
                                    BucketRangeStart = start
                                });
                                start += step;
                            }
                        }

                        var orchestratorTopology = addDatabase.Record.Sharding.Orchestrator.Topology;
                        if (orchestratorTopology.Count == 0)
                            AssignNodesToDatabase(clusterTopology, addDatabase.Record.DatabaseName, addDatabase.Encrypted, orchestratorTopology);

                        Debug.Assert(orchestratorTopology.Count != 0, "Empty orchestrator topology after AssignNodesToDatabase");

                        var pool = GetNodesDistribution(clusterTopology, addDatabase.Record.Sharding.Shards);

                        var index = 0;
                        var keys = pool.Keys.ToList();
                        foreach (var shardTopology in addDatabase.Record.Sharding.Shards)
                        {
                            while (shardTopology.ReplicationFactor > shardTopology.Count)
                            {
                                var tag = keys[index++ % keys.Count];

                                if (pool[tag] > 0 && shardTopology.AllNodes.Contains(tag) == false)
                                {
                                    pool[tag]--;
                                    shardTopology.Members.Add(tag);
                                }

                                if (pool[tag] == 0)
                                    keys.Remove(tag);
                            }

                            Debug.Assert(shardTopology.Count != 0, "Empty shard topology after AssignNodesToDatabase");
                        }
                    }
                    break;
            }
        }

        private static Dictionary<string, int> GetNodesDistribution(ClusterTopology clusterTopology, DatabaseTopology[] shards)
        {
            var total = 0;
            var pool = new Dictionary<string, int>(); // tag, number of occurrences

            foreach (var node in clusterTopology.AllNodes)
            {
                pool[node.Key] = 0;
            }

            foreach (var shardTopology in shards)
            {
                total += shardTopology.ReplicationFactor;
            }

            var perNode = total / pool.Count;
            foreach (var node in pool.Keys)
            {
                pool[node] = perNode;
                total -= perNode;
            }

            foreach (var node in pool.Keys)
            {
                if (total == 0)
                    break;

                pool[node]++;
                total--;
            }

            return pool;
        }

        private void ConfigureAuditLog()
        {
            if (Configuration.Security.AuditLogPath == null)
                return;

            if (Configuration.Security.AuthenticationEnabled == false)
            {
                if (Logger.IsOperationsEnabled)
                    Logger.Operations("The audit log configuration 'Security.AuditLog.FolderPath' was specified, but the server is not running in a secured mode. Audit log disabled!");
                return;
            }

            // we have to do this manually because LoggingSource will ignore errors
            AssertCanWriteToAuditLogDirectory();

            LoggingSource.AuditLog.MaxFileSizeInBytes = Configuration.Logs.MaxFileSize.GetValue(SizeUnit.Bytes);
            LoggingSource.AuditLog.SetupLogMode(
                LogMode.Information,
                Configuration.Security.AuditLogPath.FullPath,
                Configuration.Security.AuditLogRetentionTime.AsTimeSpan,
                Configuration.Security.AuditLogRetentionSize?.GetValue(SizeUnit.Bytes),
                Configuration.Security.AuditLogCompress);

            var auditLog = LoggingSource.AuditLog.GetLogger("ServerStartup", "Audit");
            auditLog.Operations($"Server started up, listening to {string.Join(", ", Configuration.Core.ServerUrls)} with certificate {_server.Certificate?.Certificate?.Subject} ({_server.Certificate?.Certificate?.Thumbprint}), public url: {Configuration.Core.PublicServerUrl}");
        }

        private void AssertCanWriteToAuditLogDirectory()
        {
            if (Directory.Exists(Configuration.Security.AuditLogPath.FullPath) == false)
            {
                try
                {
                    Directory.CreateDirectory(Configuration.Security.AuditLogPath.FullPath);
                }
                catch (Exception e)
                {
                    throw new InvalidOperationException($"Cannot create audit log directory: {Configuration.Security.AuditLogPath.FullPath}, treating this as a fatal error", e);
                }
            }
            try
            {
                var testFile = Configuration.Security.AuditLogPath.Combine("write.test").FullPath;
                File.WriteAllText(testFile, "test we can write");
                File.Delete(testFile);
            }
            catch (Exception e)
            {
                throw new InvalidOperationException($"Cannot create new file in audit log directory: {Configuration.Security.AuditLogPath.FullPath}, treating this as a fatal error", e);
            }
        }

        public void TriggerDatabases()
        {
            _engine.StateMachine.Changes.DatabaseChanged += DatabasesLandlord.ClusterOnDatabaseChanged;
            _engine.StateMachine.Changes.DatabaseChanged += OnDatabaseChanged;
            _engine.StateMachine.Changes.ValueChanged += OnValueChanged;

            _engine.TopologyChanged += (_, __) => NotifyAboutClusterTopologyAndConnectivityChanges();
            _engine.StateChanged += OnStateChanged;

            using (ContextPool.AllocateOperationContext(out TransactionOperationContext context))
            using (context.OpenReadTransaction())
            {
                foreach (var db in _engine.StateMachine.GetDatabaseNames(context))
                {
                    Task.Run(async () =>
                        {
                            try
                            {
                                await DatabasesLandlord.ClusterOnDatabaseChanged(db, 0, "Init", DatabasesLandlord.ClusterDatabaseChangeType.RecordChanged, null);
                            }
                            catch (Exception e)
                            {
                                if (ServerShutdown.IsCancellationRequested)
                                    return;

                                if (Logger.IsInfoEnabled)
                                {
                                    Logger.Info($"Failed to trigger database {db}.", e);
                                }
                            }
                        },
                        ServerShutdown);
                }

                if (_engine.StateMachine.Read(context, Constants.Configuration.ClientId, out long clientConfigEtag) != null)
                    LastClientConfigurationIndex = clientConfigEtag;
            }

            _clusterMaintenanceSetupTask = PoolOfThreads.GlobalRavenThreadPool.LongRunning(x =>
                ClusterMaintenanceSetupTask(), null, "Cluster Maintenance Setup Task");

            const string threadName = "Update Topology Change Notification Task";
            _updateTopologyChangeNotification = PoolOfThreads.GlobalRavenThreadPool.LongRunning(x =>
            {
                ThreadHelper.TrySetThreadPriority(ThreadPriority.BelowNormal, threadName, Logger);
                UpdateTopologyChangeNotification();
            }, null, threadName);
        }

        private void OnStateChanged(object sender, RachisConsensus.StateTransition state)
        {
            var msg = $"{DateTime.UtcNow}, State changed: {state.From} -> {state.To} in term {state.CurrentTerm}, because {state.Reason}";
            if (Engine.Log.IsInfoEnabled)
            {
                Engine.Log.Info(msg);
            }
            Engine.InMemoryDebug.StateChangeTracking.LimitedSizeEnqueue(msg, 10);

            NotifyAboutClusterTopologyAndConnectivityChanges();

            // if we are in passive/candidate state, we prevent from tasks to be performed by this node.
            if (state.From == RachisState.Passive || state.To == RachisState.Passive ||
                state.From == RachisState.Candidate || state.To == RachisState.Candidate)
            {
                ThreadPool.QueueUserWorkItem(async _ =>
                {
                    await RefreshOutgoingTasksAsync();
                }, null);
            }
        }

        private async Task RefreshOutgoingTasksAsync()
        {
            var tasks = new Dictionary<string, Task<DocumentDatabase>>();
            foreach (var db in DatabasesLandlord.DatabasesCache)
            {
                tasks.Add(db.Key.Value, db.Value);
            }
            while (tasks.Count != 0)
            {
                var completedTask = await Task.WhenAny(tasks.Values);
                var name = tasks.Single(t => t.Value == completedTask).Key;
                tasks.Remove(name);
                try
                {
                    var database = await completedTask;
                    database.RefreshFeatures();
                }
                catch (Exception e)
                {
                    if (Logger.IsInfoEnabled)
                    {
                        Logger.Info($"An error occurred while disabling outgoing tasks on the database {name}", e);
                    }
                }
            }
        }

        public Dictionary<string, NodeStatus> GetNodesStatuses()
        {
            Dictionary<string, NodeStatus> nodesStatuses = null;

            switch (CurrentRachisState)
            {
                case RachisState.Leader:
                    nodesStatuses = _engine.CurrentLeader?.GetStatus();

                    break;

                case RachisState.Candidate:
                    nodesStatuses = _engine.Candidate?.GetStatus();

                    break;

                case RachisState.Follower:
                    var leaderTag = _engine.LeaderTag;
                    if (leaderTag != null)
                    {
                        nodesStatuses = new Dictionary<string, NodeStatus>
                        {
                            [leaderTag] = new NodeStatus { Connected = true }
                        };
                    }
                    break;
            }

            return nodesStatuses ?? new Dictionary<string, NodeStatus>();
        }

        private readonly MultipleUseFlag _notify = new MultipleUseFlag();

        public void NotifyAboutClusterTopologyAndConnectivityChanges()
        {
            if (_notify.Raise() == false)
                return;

            Task.Run(async () =>
            {
                while (_notify.Lower())
                {
                    try
                    {
                        if (ServerShutdown.IsCancellationRequested)
                            return;

                        var clusterTopology = GetClusterTopology();

                        if (_engine.CurrentState != RachisState.Follower)
                        {
                            OnTopologyChangeInternal(clusterTopology);
                            return;
                        }

                        // need to get it from the leader
                        var leaderTag = LeaderTag;
                        if (leaderTag == null)
                            return;

                        var leaderUrl = clusterTopology.GetUrlFromTag(leaderTag);
                        if (leaderUrl == null)
                            return;

                        using (var clusterRequestExecutor = CreateNewClusterRequestExecutor(leaderUrl))
                        using (ContextPool.AllocateOperationContext(out JsonOperationContext context))
                        {
                            var command = new GetClusterTopologyCommand(NodeTag);
                            await clusterRequestExecutor.ExecuteAsync(command, context, token: ServerShutdown);
                            var response = command.Result;

                            OnTopologyChangeInternal(response.Topology, response.Status);
                        }
                    }
                    catch (TaskCanceledException)
                    {
                        // shutdown
                    }
                    catch (Exception e)
                    {
                        if (Logger.IsInfoEnabled)
                        {
                            await Logger.InfoWithWait("Unable to notify about cluster topology change", e);
                        }
                    }
                }
            }, ServerShutdown);
        }

        private void OnTopologyChangeInternal(ClusterTopology topology, Dictionary<string, NodeStatus> status = null)
        {
            if (_lastClusterTopologyIndex < topology.Etag)
                _lastClusterTopologyIndex = topology.Etag;

            NotificationCenter.Add(ClusterTopologyChanged.Create(topology, LeaderTag,
                NodeTag, _engine.CurrentTerm, _engine.CurrentState, status ?? GetNodesStatuses(), LoadLicenseLimits()?.NodeLicenseDetails));

            NotifyDatabases(DatabasesLandlord.DatabasesCache, database => database.Changes.RaiseNotifications(new TopologyChange
            {
                Url = topology.GetUrlFromTag(NodeTag),
                Database = database.Name
            }));

            NotifyDatabases(DatabasesLandlord.ShardedDatabasesCache, context => context.Changes.RaiseNotifications(new TopologyChange
            {
                Url = topology.GetUrlFromTag(NodeTag),
                Database = context.DatabaseName
            }));

            static void NotifyDatabases<TItem>(ResourceCache<TItem> cache, Action<TItem> action)
            {
                foreach (var kvp in cache)
                {
                    TItem item;
                    try
                    {
                        if (kvp.Value.IsCompletedSuccessfully == false)
                            continue;
                        item = kvp.Value.Result;
                    }
                    catch (Exception)
                    {
                        continue;
                    }

                    action(item);
                }
            }
        }

        private Task OnDatabaseChanged(string databaseName, long index, string type, DatabasesLandlord.ClusterDatabaseChangeType _, object __)
        {
            switch (type)
            {
                case nameof(DeleteDatabaseCommand):
                    NotificationCenter.Add(DatabaseChanged.Create(databaseName, DatabaseChangeType.Delete));
                    break;

                case nameof(AddDatabaseCommand):
                    NotificationCenter.Add(DatabaseChanged.Create(databaseName, DatabaseChangeType.Put));
                    break;

                case nameof(ToggleDatabasesStateCommand):
                case nameof(UpdateTopologyCommand):
                case nameof(EditLockModeCommand):
                    NotificationCenter.Add(DatabaseChanged.Create(databaseName, DatabaseChangeType.Update));
                    break;

                case nameof(RemoveNodeFromDatabaseCommand):
                    NotificationCenter.Add(DatabaseChanged.Create(databaseName, DatabaseChangeType.RemoveNode));
                    break;
            }

            return Task.CompletedTask;
        }

        private async Task OnValueChanged(long index, string type)
        {
            switch (type)
            {
                case nameof(RecheckStatusOfServerCertificateCommand):
                case nameof(ConfirmReceiptServerCertificateCommand):
                    await ConfirmCertificateReceiptValueChanged(index, type);
                    break;

                case nameof(InstallUpdatedServerCertificateCommand):
                    await InstallUpdatedCertificateValueChanged(index, type);
                    break;

                case nameof(RecheckStatusOfServerCertificateReplacementCommand):
                case nameof(ConfirmServerCertificateReplacedCommand):
                    ConfirmCertificateReplacedValueChanged(index, type);
                    break;

                case nameof(PutClientConfigurationCommand):
                    LastClientConfigurationIndex = index;
                    break;

                case nameof(PutLicenseCommand):

                    ForTestingPurposes?.BeforePutLicenseCommandHandledInOnValueChanged?.Invoke();

                    // reload license can send a notification which will open a write tx
                    LicenseManager.ReloadLicense();
                    ConcurrentBackupsCounter.ModifyMaxConcurrentBackups();

                    // we are not waiting here on purpose
                    var t = LicenseManager.PutMyNodeInfoAsync().IgnoreUnobservedExceptions();
                    break;

                case nameof(PutLicenseLimitsCommand):
                case nameof(UpdateLicenseLimitsCommand):
                    LicenseManager.ReloadLicenseLimits();
                    ConcurrentBackupsCounter.ModifyMaxConcurrentBackups();
                    NotifyAboutClusterTopologyAndConnectivityChanges();

                    break;

                case nameof(PutServerWideBackupConfigurationCommand):
                    RescheduleTimerForIdleDatabases(index);
                    break;
            }
        }

        private void RescheduleTimerForIdleDatabases(long taskId)
        {
            if (IdleDatabases.IsEmpty)
                return;

            foreach (var db in IdleDatabases.Keys)
            {
                PeriodicBackupConfiguration backupConfig;
                DatabaseTopology topology;
                using (ContextPool.AllocateOperationContext(out TransactionOperationContext ctx))
                using (ctx.OpenReadTransaction())
                using (var rawRecord = Cluster.ReadRawDatabaseRecord(ctx, db))
                {
                    topology = rawRecord.Topology;
                    backupConfig = rawRecord.GetPeriodicBackupConfiguration(taskId);

                    if (backupConfig == null)
                        throw new InvalidOperationException($"Could not reschedule the wakeup timer for idle database '{db}', because there is no backup task with id '{taskId}'.");
                }

                var tag = topology.WhoseTaskIsIt(Engine.CurrentState, backupConfig, null);
                if (Engine.Tag != tag)
                {
                    if (Logger.IsOperationsEnabled)
                        Logger.Operations($"Could not reschedule the wakeup timer for idle database '{db}', because backup task '{backupConfig.Name}' with id '{taskId}' belongs to node '{tag}' current node is '{Engine.Tag}'.");
                    continue;
                }

                if (backupConfig.Disabled || backupConfig.FullBackupFrequency == null && backupConfig.IncrementalBackupFrequency == null)
                    continue;

                var now = SystemTime.UtcNow;
                DateTime wakeup;
                if (backupConfig.FullBackupFrequency == null)
                {
                    wakeup = CrontabSchedule.Parse(backupConfig.IncrementalBackupFrequency).GetNextOccurrence(now);
                }
                else
                {
                    wakeup = CrontabSchedule.Parse(backupConfig.FullBackupFrequency).GetNextOccurrence(now);
                    if (backupConfig.IncrementalBackupFrequency != null)
                    {
                        var incremental = CrontabSchedule.Parse(backupConfig.IncrementalBackupFrequency).GetNextOccurrence(now);
                        wakeup = new DateTime(Math.Min(wakeup.Ticks, incremental.Ticks));
                    }
                }

                var dueTime = (int)(wakeup - now).TotalMilliseconds;
                DatabasesLandlord.RescheduleDatabaseWakeup(db, dueTime, wakeup);

                if (Logger.IsOperationsEnabled)
                    Logger.Operations($"Rescheduling the wakeup timer for idle database '{db}', because backup task '{backupConfig.Name}' with id '{taskId}' which belongs to node '{Engine.Tag}', new timer is set to: '{wakeup}', with dueTime: {dueTime} ms.");
            }
        }

        private void ConfirmCertificateReplacedValueChanged(long index, string type)
        {
            try
            {
                using (ContextPool.AllocateOperationContext(out TransactionOperationContext context))
                {
                    int nodesInCluster;
                    int replaced;
                    string thumbprint;
                    string oldThumbprint;

                    using (context.OpenReadTransaction())
                    {
                        var cert = Cluster.GetItem(context, CertificateReplacement.CertificateReplacementDoc);
                        if (cert == null)
                            return;

                        if (cert.TryGet(nameof(CertificateReplacement.Thumbprint), out thumbprint) == false)
                            throw new InvalidOperationException($"Expected to get `{nameof(CertificateReplacement.Thumbprint)}` property");

                        if (cert.TryGet(nameof(CertificateReplacement.Replaced), out replaced) == false)
                            throw new InvalidOperationException($"Expected to get '{nameof(CertificateReplacement.Replaced)}' count");

                        if (cert.TryGet(nameof(CertificateReplacement.OldThumbprint), out oldThumbprint) == false)
                            throw new InvalidOperationException($"Expected to get `{nameof(CertificateReplacement.OldThumbprint)}` property");

                        nodesInCluster = GetClusterTopology(context).AllNodes.Count;
                    }

                    if (thumbprint == Server.Certificate?.Certificate?.Thumbprint)
                    {
                        if (nodesInCluster > replaced)
                        {
                            // I already replaced it, but not all nodes did
                            if (Logger.IsOperationsEnabled)
                                Logger.Operations($"The server certificate was successfully replaced in {replaced} nodes out of {nodesInCluster}.");

                            return;
                        }

                        // I replaced it as did everyone else, we can safely delete the "server/cert" doc
                        // as well as the old and new server certs from the server store trusted certificates
                        using (var tx = context.OpenWriteTransaction())
                        {
                            Cluster.DeleteItem(context, CertificateReplacement.CertificateReplacementDoc);
                            Cluster.DeleteCertificate(context, thumbprint);

                            if (oldThumbprint.IsNullOrWhiteSpace() == false)
                                Cluster.DeleteCertificate(context, oldThumbprint);

                            tx.Commit();
                        }

                        if (Logger.IsOperationsEnabled)
                            Logger.Operations("The server certificate was successfully replaced in the entire cluster.");

                        NotificationCenter.Dismiss(AlertRaised.GetKey(AlertType.Certificates_ReplaceSuccess, null));
                        NotificationCenter.Dismiss(AlertRaised.GetKey(AlertType.Certificates_ReplaceError, null));
                        NotificationCenter.Dismiss(AlertRaised.GetKey(AlertType.Certificates_ReplacePending, null));

                        NotificationCenter.Add(AlertRaised.Create(
                            null,
                            CertificateReplacement.CertReplaceAlertTitle,
                            "The server certificate was successfully replaced in the entire cluster.",
                            AlertType.Certificates_EntireClusterReplaceSuccess,
                            NotificationSeverity.Success));
                    }
                }
            }
            catch (Exception e)
            {
                if (Logger.IsOperationsEnabled)
                    Logger.Operations($"Failed to process {type}.", e);

                NotificationCenter.Add(AlertRaised.Create(
                    null,
                    CertificateReplacement.CertReplaceAlertTitle,
                    $"Failed to process {type}.",
                    AlertType.Certificates_ReplaceError,
                    NotificationSeverity.Error,
                    details: new ExceptionDetails(e)));
            }
        }

        private async Task InstallUpdatedCertificateValueChanged(long index, string type)
        {
            try
            {
                string certThumbprint;
                using (ContextPool.AllocateOperationContext(out TransactionOperationContext context))
                using (context.OpenReadTransaction())
                {
                    var cert = Cluster.GetItem(context, CertificateReplacement.CertificateReplacementDoc);
                    if (cert == null)
                        return;
                    if (cert.TryGet(nameof(CertificateReplacement.Thumbprint), out certThumbprint) == false)
                        throw new InvalidOperationException($"Invalid 'server/cert' value, expected to get '{nameof(CertificateReplacement.Thumbprint)}' property");

                    if (cert.TryGet(nameof(CertificateReplacement.Certificate), out string base64Cert) == false)
                        throw new InvalidOperationException($"Invalid 'server/cert' value, expected to get '{nameof(CertificateReplacement.Certificate)}' property");

                    var certificate = CertificateLoaderUtil.CreateCertificate(Convert.FromBase64String(base64Cert));

                    var now = Server.Time.GetUtcNow();
                    if (certificate.NotBefore.ToUniversalTime() > now)
                    {
                        var msg = "Unable to confirm certificate replacement because the NotBefore property is set " +
                                  $"to {certificate.NotBefore.ToUniversalTime():O} and now it is {now:O}. Will try again later";

                        if (Logger.IsOperationsEnabled)
                            Logger.Operations(msg);

                        NotificationCenter.Add(AlertRaised.Create(
                            null,
                            CertificateReplacement.CertReplaceAlertTitle,
                            msg,
                            AlertType.Certificates_ReplaceError,
                            NotificationSeverity.Error));
                        return;
                    }
                }

                // we got it, now let us let the leader know about it
                await SendToLeaderAsync(new ConfirmReceiptServerCertificateCommand(certThumbprint));
            }
            catch (Exception e)
            {
                if (Logger.IsOperationsEnabled)
                    Logger.Operations($"Failed to process {type}.", e);

                NotificationCenter.Add(AlertRaised.Create(
                    null,
                    CertificateReplacement.CertReplaceAlertTitle,
                    $"Failed to process {type}.",
                    AlertType.Certificates_ReplaceError,
                    NotificationSeverity.Error,
                    details: new ExceptionDetails(e)));
            }
        }

        private async Task ConfirmCertificateReceiptValueChanged(long index, string type)
        {
            try
            {
                using (ContextPool.AllocateOperationContext(out TransactionOperationContext context))
                {
                    string certBase64;
                    string oldThumbprint;

                    using (context.OpenReadTransaction())
                    {
                        var cert = Cluster.GetItem(context, CertificateReplacement.CertificateReplacementDoc);
                        if (cert == null)
                            return;
                        if (cert.TryGet(nameof(CertificateReplacement.Confirmations), out int confirmations) == false)
                            throw new InvalidOperationException($"Expected to get '{nameof(CertificateReplacement.Confirmations)}' count");

                        if (cert.TryGet(nameof(CertificateReplacement.ReplaceImmediately), out bool replaceImmediately) == false)
                            throw new InvalidOperationException($"Expected to get `{nameof(CertificateReplacement.ReplaceImmediately)}` property");

                        int nodesInCluster = GetClusterTopology(context).AllNodes.Count;

                        if (nodesInCluster > confirmations && replaceImmediately == false)
                        {
                            if (Server.Certificate?.Certificate?.NotAfter != null &&
                                (Server.Certificate.Certificate.NotAfter - Server.Time.GetUtcNow().ToLocalTime()).Days > 3)
                            {
                                var msg = $"Not all nodes have confirmed the certificate replacement. Confirmation count: {confirmations}. " +
                                          $"We still have {(Server.Certificate.Certificate.NotAfter - Server.Time.GetUtcNow().ToLocalTime()).Days} days until expiration. " +
                                          "The update will happen when all nodes confirm the replacement or we have less than 3 days left for expiration." +
                                          $"If you wish to force replacing the certificate just for the nodes that are up, please set '{nameof(CertificateReplacement.ReplaceImmediately)}' to true.";

                                if (Logger.IsOperationsEnabled)
                                    Logger.Operations(msg);

                                NotificationCenter.Add(AlertRaised.Create(
                                    null,
                                    CertificateReplacement.CertReplaceAlertTitle,
                                    msg,
                                    AlertType.Certificates_ReplacePending,
                                    NotificationSeverity.Warning));
                                return;
                            }
                        }

                        if (cert.TryGet(nameof(CertificateReplacement.Certificate), out certBase64) == false ||
                            cert.TryGet(nameof(CertificateReplacement.Thumbprint), out string certThumbprint) == false)
                            throw new InvalidOperationException(
                                $"Invalid 'server/cert' value, expected to get '{nameof(CertificateReplacement.Certificate)}' and '{nameof(CertificateReplacement.Thumbprint)}' properties");

                        if (certThumbprint == Server.Certificate?.Certificate?.Thumbprint)
                            return;

                        if (cert.TryGet(nameof(CertificateReplacement.OldThumbprint), out oldThumbprint) == false)
                            oldThumbprint = string.Empty;
                    }

                    // Save the received certificate

                    var bytesToSave = Convert.FromBase64String(certBase64);
                    var newClusterCertificate = CertificateLoaderUtil.CreateCertificate(bytesToSave, flags: CertificateLoaderUtil.FlagsForExport);

                    if (string.IsNullOrEmpty(Configuration.Security.CertificatePath) == false)
                    {
                        if (string.IsNullOrEmpty(Configuration.Security.CertificatePassword) == false)
                        {
                            bytesToSave = newClusterCertificate.Export(X509ContentType.Pkcs12, Configuration.Security.CertificatePassword);
                        }

                        var certPath = Path.Combine(AppContext.BaseDirectory, Configuration.Security.CertificatePath);
                        if (Logger.IsOperationsEnabled)
                            Logger.Operations($"Writing the new certificate to {certPath}");

                        try
                        {
                            await using (var certStream = File.Create(certPath))
                            {
                                await certStream.WriteAsync(bytesToSave, 0, bytesToSave.Length, ServerShutdown);
                                await certStream.FlushAsync(ServerShutdown);
                            }
                        }
                        catch (Exception e)
                        {
                            throw new IOException($"Cannot write certificate to {certPath} , RavenDB needs write permissions for this file.", e);
                        }
                    }
                    else if (string.IsNullOrEmpty(Configuration.Security.CertificateChangeExec) == false)
                    {
                        try
                        {
                            Secrets.NotifyExecutableOfCertificateChange(Configuration.Security.CertificateChangeExec, Configuration.Security.CertificateChangeExecArguments, certBase64);
                        }
                        catch (Exception e)
                        {
                            if (Logger.IsOperationsEnabled)
                                Logger.Operations($"Unable to notify executable about the cluster certificate change '{Server.Certificate.Certificate.Thumbprint}'.", e);
                        }
                    }
                    else
                    {
                        var msg = "Cluster wanted to install updated server certificate, but no path or executable has been configured in settings.json";
                        if (Logger.IsOperationsEnabled)
                            Logger.Operations(msg);

                        NotificationCenter.Add(AlertRaised.Create(
                            null,
                            CertificateReplacement.CertReplaceAlertTitle,
                            msg,
                            AlertType.Certificates_ReplaceError,
                            NotificationSeverity.Error));
                        return;
                    }

                    // and now we have to replace the cert in the running server...

                    if (Logger.IsOperationsEnabled)
                        Logger.Operations($"Replacing the certificate used by the server to: {newClusterCertificate.Thumbprint} ({newClusterCertificate.SubjectName.Name})");

                    Server.SetCertificate(newClusterCertificate, bytesToSave, Configuration.Security.CertificatePassword);

                    NotificationCenter.Dismiss(AlertRaised.GetKey(AlertType.Certificates_ReplaceError, null));
                    NotificationCenter.Dismiss(AlertRaised.GetKey(AlertType.Certificates_ReplacePending, null));

                    NotificationCenter.Add(AlertRaised.Create(
                        null,
                        CertificateReplacement.CertReplaceAlertTitle,
                        $"The server certificate was successfully replaced on node {NodeTag}.",
                        AlertType.Certificates_ReplaceSuccess,
                        NotificationSeverity.Success));

                    if (Logger.IsOperationsEnabled)
                        Logger.Operations($"The server certificate was successfully replaced on node {NodeTag}.");

                    if (ClusterCommandsVersionManager.ClusterCommandsVersions.TryGetValue(nameof(ConfirmServerCertificateReplacedCommand), out var commandVersion) == false)
                        throw new InvalidOperationException($"Failed to get the command version of '{nameof(ConfirmServerCertificateReplacedCommand)}'.");

                    if (ClusterCommandsVersionManager.CurrentClusterMinimalVersion < commandVersion)
                    {
                        // If some nodes run the old version of the command, this node (newer version) will finish here and delete 'server/cert'
                        // because the last stage of the new version (ConfirmServerCertificateReplacedCommand where we delete 'server/cert') will not happen
                        using (var tx = context.OpenWriteTransaction())
                        {
                            Cluster.DeleteItem(context, CertificateReplacement.CertificateReplacementDoc);
                            tx.Commit();
                        }

                        return;
                    }

                    await SendToLeaderAsync(new ConfirmServerCertificateReplacedCommand(newClusterCertificate.Thumbprint, oldThumbprint));
                }
            }
            catch (Exception e)
            {
                if (Logger.IsOperationsEnabled)
                    Logger.Operations($"Failed to process {type}.", e);

                NotificationCenter.Add(AlertRaised.Create(
                    null,
                    CertificateReplacement.CertReplaceAlertTitle,
                    $"Failed to process {type}.",
                    AlertType.Certificates_ReplaceError,
                    NotificationSeverity.Error,
                    details: new ExceptionDetails(e)));
            }
        }

        public IEnumerable<string> GetSecretKeysNames(TransactionOperationContext context)
        {
            var tree = context.Transaction.InnerTransaction.ReadTree("SecretKeys");
            if (tree == null)
                yield break;

            using (var it = tree.Iterate(prefetch: false))
            {
                if (it.Seek(Slices.BeforeAllKeys) == false)
                    yield break;
                do
                {
                    yield return it.CurrentKey.ToString();
                } while (it.MoveNext());
            }
        }

        public unsafe void PutSecretKey(string base64, string name, bool overwrite)
        {
            var key = Convert.FromBase64String(base64);
            if (key.Length != 256 / 8)
                throw new InvalidOperationException($"The size of the key must be 256 bits, but was {key.Length * 8} bits.");

            fixed (char* pBase64 = base64)
            fixed (byte* pKey = key)
            {
                try
                {
                    using (ContextPool.AllocateOperationContext(out TransactionOperationContext ctx))
                    using (var tx = ctx.OpenWriteTransaction())
                    {
                        PutSecretKey(ctx, name, key, overwrite);
                        tx.Commit();
                    }
                }
                finally
                {
                    Sodium.sodium_memzero((byte*)pBase64, (UIntPtr)(base64.Length * sizeof(char)));
                    Sodium.sodium_memzero(pKey, (UIntPtr)key.Length);
                }
            }
        }

        public unsafe void PutSecretKey(
            TransactionOperationContext context,
            string name,
            byte[] secretKey,
            bool overwrite = false, /* Be careful with this one, overwriting a key might be disastrous */
            bool cloneKey = false)
        {
            Debug.Assert(context.Transaction != null);

            //This will prevent the insertion of an encryption key for a database that resides in a server without encryption license.
            LicenseManager.AssertCanCreateEncryptedDatabase();

            if (secretKey.Length != 256 / 8)
                throw new ArgumentException($"Key size must be 256 bits, but was {secretKey.Length * 8}", nameof(secretKey));

            byte[] key;
            if (cloneKey)
                key = secretKey.ToArray(); // clone
            else
                key = secretKey;

            byte[] existingKey;
            try
            {
                existingKey = GetSecretKey(context, name);
            }
            catch (Exception)
            {
                // failure to read the key might be because the user password has changed
                // in this case, we ignore the existence of the key and overwrite it
                existingKey = null;
            }
            if (existingKey != null)
            {
                fixed (byte* pKey = key)
                fixed (byte* pExistingKey = existingKey)
                {
                    bool areEqual = Sodium.sodium_memcmp(pKey, pExistingKey, (UIntPtr)key.Length) == 0;
                    Sodium.sodium_memzero(pExistingKey, (UIntPtr)key.Length);
                    if (areEqual)
                    {
                        Sodium.sodium_memzero(pKey, (UIntPtr)key.Length);
                        return;
                    }
                }
            }

            var tree = context.Transaction.InnerTransaction.CreateTree("SecretKeys");

            if (overwrite == false && tree.Read(name) != null)
                throw new InvalidOperationException($"Attempt to overwrite secret key {name}, which isn\'t permitted (you\'ll lose access to the encrypted db).");

            using (var rawRecord = Cluster.ReadRawDatabaseRecord(context, name))
            {
                if (rawRecord != null && rawRecord.IsEncrypted == false)
                    throw new InvalidOperationException($"Cannot modify key {name} where there is an existing database that is not encrypted");
            }

            fixed (byte* pKey = key)
            {
                try
                {
                    var protectedData = Secrets.Protect(key);

                    tree.Add(name, protectedData);
                }
                finally
                {
                    Sodium.sodium_memzero(pKey, (UIntPtr)key.Length);
                }
            }
        }

        public byte[] GetSecretKey(TransactionOperationContext context, string name)
        {
            Debug.Assert(context.Transaction != null);

            var tree = context.Transaction.InnerTransaction.ReadTree("SecretKeys");

            var readResult = tree?.Read(name);
            if (readResult == null)
                return null;

            var protectedData = new byte[readResult.Reader.Length];
            readResult.Reader.Read(protectedData, 0, protectedData.Length);

            return Secrets.Unprotect(protectedData);
        }

        public byte[] GetSecretKey(string databaseName)
        {
            using (ContextPool.AllocateOperationContext(out TransactionOperationContext context))
            using (context.OpenReadTransaction())
            {
                return GetSecretKey(context, databaseName);
            }
        }

        public void DeleteSecretKey(string databaseName)
        {
            using (ContextPool.AllocateOperationContext(out TransactionOperationContext context))
            using (var tx = context.OpenWriteTransaction())
            {
                DeleteSecretKey(context, databaseName);
                tx.Commit();
            }
        }

        public void DeleteSecretKey(TransactionOperationContext context, string name)
        {
            Debug.Assert(context.Transaction != null);

            using (var rawRecord = Cluster.ReadRawDatabaseRecord(context, name))
            {
                if (CanDeleteSecretKey() == false)
                {
                    throw new InvalidOperationException(
                        $"Can't delete secret key for a database ({name}) that is relevant for this node ({NodeTag}), please delete the database before deleting the secret key.");
                }

                bool CanDeleteSecretKey()
                {
                    if (rawRecord == null)
                        return true;

                    if (rawRecord.IsEncrypted == false)
                        return true;

                    if (rawRecord.Topology.RelevantFor(NodeTag) == false)
                        return true;

                    var deletionInProgress = rawRecord.DeletionInProgress;
                    if (deletionInProgress != null && deletionInProgress.ContainsKey(NodeTag))
                    {
                        // we delete the node tag from the topology only after we get a confirmation that the database was actually deleted
                        // until then, the NodeTag is in DeletionInProgress
                        return true;
                    }

                    return false;
                }
            }

            var tree = context.Transaction.InnerTransaction.CreateTree("SecretKeys");
            tree.Delete(name);
        }

        public Task<(long Index, object Result)> DeleteDatabaseAsync(string db, bool hardDelete, string[] fromNodes, string raftRequestId)
        {
            var deleteCommand = new DeleteDatabaseCommand(db, raftRequestId)
            {
                HardDelete = hardDelete,
                FromNodes = fromNodes
            };
            return SendToLeaderAsync(deleteCommand);
        }

        public Task<(long Index, object Result)> UpdateExternalReplication(string dbName, BlittableJsonReaderObject blittableJson, string raftRequestId, out ExternalReplication watcher)
        {
            if (blittableJson.TryGet(nameof(UpdateExternalReplicationCommand.Watcher), out BlittableJsonReaderObject watcherBlittable) == false)
            {
                throw new InvalidDataException($"{nameof(UpdateExternalReplicationCommand.Watcher)} was not found.");
            }

            watcher = JsonDeserializationClient.ExternalReplication(watcherBlittable);
            Server.ServerStore.LicenseManager.AssertCanAddExternalReplication(watcher.DelayReplicationFor);

            var addWatcherCommand = new UpdateExternalReplicationCommand(dbName, raftRequestId)
            {
                Watcher = watcher
            };
            return SendToLeaderAsync(addWatcherCommand);
        }

        public Task<(long Index, object Result)> UpdatePullReplicationAsSink(string dbName, BlittableJsonReaderObject blittableJson, string raftRequestId, out PullReplicationAsSink pullReplicationAsSink)
        {
            if (blittableJson.TryGet(nameof(UpdatePullReplicationAsSinkCommand.PullReplicationAsSink), out BlittableJsonReaderObject pullReplicationBlittable) == false)
            {
                throw new InvalidDataException($"{nameof(UpdatePullReplicationAsSinkCommand.PullReplicationAsSink)} was not found.");
            }

            pullReplicationAsSink = JsonDeserializationClient.PullReplicationAsSink(pullReplicationBlittable);

            var replicationAsSinkCommand = new UpdatePullReplicationAsSinkCommand(dbName, raftRequestId)
            {
                PullReplicationAsSink = pullReplicationAsSink,
                // JsonDeserializationClient assign null value for null value and for missing property.
                // we need to know if we want to use server certificate or not to change the current one.
                // null value for server certificate
                // missing property for 'do not change'
                UseServerCertificate = (pullReplicationAsSink.CertificateWithPrivateKey == null) &&
                    (pullReplicationBlittable.TryGet(nameof(PullReplicationAsSink.CertificateWithPrivateKey), out string _))
            };


            return SendToLeaderAsync(replicationAsSinkCommand);
        }

        public Task<(long Index, object Result)> DeleteOngoingTask(long taskId, string taskName, OngoingTaskType taskType, string dbName, string raftRequestId)
        {
            var deleteTaskCommand =
                taskType == OngoingTaskType.Subscription ?
                    (CommandBase)new DeleteSubscriptionCommand(dbName, taskName, raftRequestId) :
                    new DeleteOngoingTaskCommand(taskId, taskType, dbName, raftRequestId);

            return SendToLeaderAsync(deleteTaskCommand);
        }

        public Task<(long Index, object Result)> ToggleTaskState(long taskId, string taskName, OngoingTaskType type, bool disable, string dbName, string raftRequestId)
        {
            CommandBase disableEnableCommand;
            switch (type)
            {
                case OngoingTaskType.Subscription:
                    if (taskName == null)
                    {
                        if (_server.ServerStore.DatabasesLandlord.DatabasesCache.TryGetValue(dbName, out _) == false)
                            throw new DatabaseDoesNotExistException($"Can't get subscription name because The database {dbName} does not exists");
                        using (ContextPool.AllocateOperationContext(out TransactionOperationContext ctx))
                        using (ctx.OpenReadTransaction())
                        {
                            taskName = Cluster.Subscriptions.GetSubscriptionNameById(ctx, dbName, taskId);
                        }
                    }
                    disableEnableCommand = new ToggleSubscriptionStateCommand(taskName, disable, dbName, raftRequestId);
                    break;

                default:
                    disableEnableCommand = new ToggleTaskStateCommand(taskId, type, disable, dbName, raftRequestId);
                    break;
            }
            return SendToLeaderAsync(disableEnableCommand);
        }

        public Task<(long Index, object Result)> PromoteDatabaseNode(string dbName, string nodeTag, string raftRequestId)
        {
            var promoteDatabaseNodeCommand = new PromoteDatabaseNodeCommand(dbName, raftRequestId)
            {
                NodeTag = nodeTag
            };
            return SendToLeaderAsync(promoteDatabaseNodeCommand);
        }

        public Task<(long Index, object Result)> ModifyConflictSolverAsync(string dbName, ConflictSolver solver, string raftRequestId)
        {
            var conflictResolverCommand = new ModifyConflictSolverCommand(dbName, raftRequestId)
            {
                Solver = solver
            };
            return SendToLeaderAsync(conflictResolverCommand);
        }

        public Task<(long Index, object Result)> PutValueInClusterAsync<T>(PutValueCommand<T> cmd)
        {
            return SendToLeaderAsync(cmd);
        }

        public Task<(long Index, object Result)> DeleteValueInClusterAsync(string key)
        {
            var deleteValueCommand = new DeleteValueCommand
            {
                Name = key
            };
            return SendToLeaderAsync(deleteValueCommand);
        }

        public Task<(long Index, object Result)> ModifyDatabaseExpiration(TransactionOperationContext context, string databaseName, BlittableJsonReaderObject configurationJson, string raftRequestId)
        {
            var expiration = JsonDeserializationCluster.ExpirationConfiguration(configurationJson);
            if (expiration.DeleteFrequencyInSec <= 0)
            {
                throw new InvalidOperationException(
                    $"Expiration delete frequency for database '{databaseName}' must be greater than 0.");
            }
            var editExpiration = new EditExpirationCommand(expiration, databaseName, raftRequestId);
            return SendToLeaderAsync(editExpiration);
        }

        public Task<(long Index, object Result)> ModifyDocumentsCompression(TransactionOperationContext context, string databaseName, BlittableJsonReaderObject configurationJson, string raftRequestId)
        {
            var documentsCompression = JsonDeserializationCluster.DocumentsCompressionConfiguration(configurationJson);

            LicenseManager.AssertCanUseDocumentsCompression(documentsCompression);

            var editDocumentsCompression = new EditDocumentsCompressionCommand(documentsCompression, databaseName, raftRequestId);
            return SendToLeaderAsync(editDocumentsCompression);
        }

        public Task<(long Index, object Result)> ModifyPostgreSqlConfiguration(TransactionOperationContext context, string databaseName, BlittableJsonReaderObject configurationJson, string raftRequestId)
        {
            var config = JsonDeserializationCluster.PostgreSqlConfiguration(configurationJson);

            return ModifyPostgreSqlConfiguration(context, databaseName, config, raftRequestId);
        }

        public Task<(long Index, object Result)> ModifyPostgreSqlConfiguration(TransactionOperationContext context, string databaseName, PostgreSqlConfiguration configuration, string raftRequestId)
        {
            var editPostgreSqlConfiguration = new EditPostgreSqlConfigurationCommand(configuration, databaseName, raftRequestId);
            return SendToLeaderAsync(editPostgreSqlConfiguration);
        }

        public Task<(long Index, object Result)> ModifyDatabaseRefresh(TransactionOperationContext context, string databaseName, BlittableJsonReaderObject configurationJson, string raftRequestId)
        {
            var refresh = JsonDeserializationCluster.RefreshConfiguration(configurationJson);
            if (refresh.RefreshFrequencyInSec <= 0)
            {
                throw new InvalidOperationException(
                    $"Refresh frequency for database '{databaseName}' must be greater than 0.");
            }
            var editExpiration = new EditRefreshCommand(refresh, databaseName, raftRequestId);
            return SendToLeaderAsync(editExpiration);
        }

        public Task<(long Index, object Result)> ToggleDatabasesStateAsync(ToggleDatabasesStateCommand.Parameters.ToggleType toggleType, string[] databaseNames, bool disable, string raftRequestId)
        {
            var command = new ToggleDatabasesStateCommand(new ToggleDatabasesStateCommand.Parameters
            {
                Type = toggleType,
                DatabaseNames = databaseNames,
                Disable = disable
            }, raftRequestId);

            return SendToLeaderAsync(command);
        }

        public Task<(long Index, object Result)> PutServerWideBackupConfigurationAsync(ServerWideBackupConfiguration configuration, string raftRequestId)
        {
            var command = new PutServerWideBackupConfigurationCommand(configuration, raftRequestId);

            return SendToLeaderAsync(command);
        }

        public Task<(long Index, object Result)> PutServerWideExternalReplicationAsync(ServerWideExternalReplication configuration, string raftRequestId)
        {
            var command = new PutServerWideExternalReplicationCommand(configuration, raftRequestId);

            return SendToLeaderAsync(command);
        }

        public Task<(long Index, object Result)> DeleteServerWideTaskAsync(DeleteServerWideTaskCommand.DeleteConfiguration configuration, string raftRequestId)
        {
            var command = new DeleteServerWideTaskCommand(configuration, raftRequestId);

            return SendToLeaderAsync(command);
        }

        public Task<(long Index, object Result)> ToggleServerWideTaskStateAsync(ToggleServerWideTaskStateCommand.Parameters configuration, string raftRequestId)
        {
            var command = new ToggleServerWideTaskStateCommand(configuration, raftRequestId);

            return SendToLeaderAsync(command);
        }

        public async Task<(long, object)> ModifyPeriodicBackup(TransactionOperationContext context, string name, PeriodicBackupConfiguration configuration, string raftRequestId)
        {
            var modifyPeriodicBackup = new UpdatePeriodicBackupCommand(configuration, name, raftRequestId);
            return await SendToLeaderAsync(modifyPeriodicBackup);
        }

        public async Task<(long, object)> AddEtl(TransactionOperationContext context,
            string databaseName, BlittableJsonReaderObject etlConfiguration, string raftRequestId)
        {
            UpdateDatabaseCommand command;

            using (ContextPool.AllocateOperationContext(out TransactionOperationContext ctx))
            using (ctx.OpenReadTransaction())
            using (var rawRecord = Cluster.ReadRawDatabaseRecord(ctx, databaseName))
            {
                switch (EtlConfiguration<ConnectionString>.GetEtlType(etlConfiguration))
                {
                    case EtlType.Raven:
                        var rvnEtl = JsonDeserializationCluster.RavenEtlConfiguration(etlConfiguration);
                        rvnEtl.Validate(out var rvnEtlErr, validateName: false, validateConnection: false);
                        if (ValidateConnectionString(rawRecord, rvnEtl.ConnectionStringName, rvnEtl.EtlType) == false)
                            rvnEtlErr.Add($"Could not find connection string named '{rvnEtl.ConnectionStringName}'. Please supply an existing connection string.");

                        ThrowInvalidConfigurationIfNecessary(etlConfiguration, rvnEtlErr);

                        command = new AddRavenEtlCommand(rvnEtl, databaseName, raftRequestId);
                        break;

                    case EtlType.Sql:
                        var sqlEtl = JsonDeserializationCluster.SqlEtlConfiguration(etlConfiguration);
                        sqlEtl.Validate(out var sqlEtlErr, validateName: false, validateConnection: false);
                        if (ValidateConnectionString(rawRecord, sqlEtl.ConnectionStringName, sqlEtl.EtlType) == false)
                            sqlEtlErr.Add($"Could not find connection string named '{sqlEtl.ConnectionStringName}'. Please supply an existing connection string.");

                        ThrowInvalidConfigurationIfNecessary(etlConfiguration, sqlEtlErr);

                        command = new AddSqlEtlCommand(sqlEtl, databaseName, raftRequestId);
                        break;

                    case EtlType.Olap:
                        var olapEtl = JsonDeserializationCluster.OlapEtlConfiguration(etlConfiguration);
                        olapEtl.Validate(out var olapEtlErr, validateName: false, validateConnection: false);
                        if (ValidateConnectionString(rawRecord, olapEtl.ConnectionStringName, olapEtl.EtlType) == false)
                            olapEtlErr.Add($"Could not find connection string named '{olapEtl.ConnectionStringName}'. Please supply an existing connection string.");

                        ThrowInvalidConfigurationIfNecessary(etlConfiguration, olapEtlErr);

                        command = new AddOlapEtlCommand(olapEtl, databaseName, raftRequestId);
                        break;

                    case EtlType.ElasticSearch:
                        var elasticSearchEtl = JsonDeserializationCluster.ElasticSearchEtlConfiguration(etlConfiguration);
                        elasticSearchEtl.Validate(out var elasticEtlErr, validateName: false, validateConnection: false);
                        if (ValidateConnectionString(rawRecord, elasticSearchEtl.ConnectionStringName, elasticSearchEtl.EtlType) == false)
                            elasticEtlErr.Add($"Could not find connection string named '{elasticSearchEtl.ConnectionStringName}'. Please supply an existing connection string.");

                        ThrowInvalidConfigurationIfNecessary(etlConfiguration, elasticEtlErr);

                        command = new AddElasticSearchEtlCommand(elasticSearchEtl, databaseName, raftRequestId);
                        break;

                    case EtlType.Queue:
                        var queueEtl = JsonDeserializationCluster.QueueEtlConfiguration(etlConfiguration);
                        queueEtl.Validate(out var queueEtlErr, validateName: false, validateConnection: false);
                        if (ValidateConnectionString(rawRecord, queueEtl.ConnectionStringName, queueEtl.EtlType) == false)
                            queueEtlErr.Add($"Could not find connection string named '{queueEtl.ConnectionStringName}'. Please supply an existing connection string.");

                        ThrowInvalidConfigurationIfNecessary(etlConfiguration, queueEtlErr);

                        command = new AddQueueEtlCommand(queueEtl, databaseName, raftRequestId);
                        break;

                    default:
                        throw new NotSupportedException($"Unknown ETL configuration type. Configuration: {etlConfiguration}");
                }
            }

            return await SendToLeaderAsync(command);
        }

        private void ThrowInvalidConfigurationIfNecessary(BlittableJsonReaderObject etlConfiguration, IReadOnlyCollection<string> errors)
        {
            if (errors.Count <= 0)
                return;

            var sb = new StringBuilder();
            sb
                .AppendLine("Invalid ETL configuration.")
                .AppendLine("Errors:");

            foreach (var err in errors)
            {
                sb
                    .Append("- ")
                    .AppendLine(err);
            }

            sb.AppendLine("Configuration:");
            sb.AppendLine(etlConfiguration.ToString());

            throw new InvalidOperationException(sb.ToString());
        }

        private bool ValidateConnectionString(RawDatabaseRecord databaseRecord, string connectionStringName, EtlType etlType)
        {
            switch (etlType)
            {
                case EtlType.Raven:
                    var ravenConnectionStrings = databaseRecord.RavenConnectionStrings;
                    return ravenConnectionStrings != null && ravenConnectionStrings.TryGetValue(connectionStringName, out _);
                case EtlType.Sql:
                    var sqlConnectionString = databaseRecord.SqlConnectionStrings;
                    return sqlConnectionString != null && sqlConnectionString.TryGetValue(connectionStringName, out _);
                case EtlType.Olap:
                    var olapConnectionString = databaseRecord.OlapConnectionString;
                    return olapConnectionString != null && olapConnectionString.TryGetValue(connectionStringName, out _);
                case EtlType.ElasticSearch:
                    var elasticSearchConnectionString = databaseRecord.ElasticSearchConnectionStrings;
                    return elasticSearchConnectionString != null && elasticSearchConnectionString.TryGetValue(connectionStringName, out _);
                case EtlType.Queue:
                    var queueConnectionString = databaseRecord.QueueConnectionStrings;
                    return queueConnectionString != null && queueConnectionString.TryGetValue(connectionStringName, out _);
                default:
                    throw new NotSupportedException($"Unknown ETL type. Type: {etlType}");
            }
        }

        public async Task<(long, object)> UpdateEtl(TransactionOperationContext context, string databaseName, long id, BlittableJsonReaderObject etlConfiguration, string raftRequestId)
        {
            UpdateDatabaseCommand command;
            using (ContextPool.AllocateOperationContext(out TransactionOperationContext ctx))
            using (ctx.OpenReadTransaction())
            using (var rawRecord = Cluster.ReadRawDatabaseRecord(ctx, databaseName))
            {
                switch (EtlConfiguration<ConnectionString>.GetEtlType(etlConfiguration))
                {
                    case EtlType.Raven:
                        var rvnEtl = JsonDeserializationCluster.RavenEtlConfiguration(etlConfiguration);
                        rvnEtl.Validate(out var rvnEtlErr, validateName: false, validateConnection: false);
                        if (ValidateConnectionString(rawRecord, rvnEtl.ConnectionStringName, rvnEtl.EtlType) == false)
                            rvnEtlErr.Add($"Could not find connection string named '{rvnEtl.ConnectionStringName}'. Please supply an existing connection string.");

                        ThrowInvalidConfigurationIfNecessary(etlConfiguration, rvnEtlErr);

                        command = new UpdateRavenEtlCommand(id, rvnEtl, databaseName, raftRequestId);
                        break;
                    case EtlType.Sql:
                        var sqlEtl = JsonDeserializationCluster.SqlEtlConfiguration(etlConfiguration);
                        sqlEtl.Validate(out var sqlEtlErr, validateName: false, validateConnection: false);
                        if (ValidateConnectionString(rawRecord, sqlEtl.ConnectionStringName, sqlEtl.EtlType) == false)
                            sqlEtlErr.Add($"Could not find connection string named '{sqlEtl.ConnectionStringName}'. Please supply an existing connection string.");

                        ThrowInvalidConfigurationIfNecessary(etlConfiguration, sqlEtlErr);

                        command = new UpdateSqlEtlCommand(id, sqlEtl, databaseName, raftRequestId);
                        break;
                    case EtlType.Olap:
                        var olapEtl = JsonDeserializationCluster.OlapEtlConfiguration(etlConfiguration);
                        olapEtl.Validate(out var olapEtlErr, validateName: false, validateConnection: false);
                        if (ValidateConnectionString(rawRecord, olapEtl.ConnectionStringName, olapEtl.EtlType) == false)
                            olapEtlErr.Add($"Could not find connection string named '{olapEtl.ConnectionStringName}'. Please supply an existing connection string.");

                        ThrowInvalidConfigurationIfNecessary(etlConfiguration, olapEtlErr);

                        command = new UpdateOlapEtlCommand(id, olapEtl, databaseName, raftRequestId);
                        break;
                    case EtlType.ElasticSearch:
                        var elasticSearchEtl = JsonDeserializationCluster.ElasticSearchEtlConfiguration(etlConfiguration);
                        elasticSearchEtl.Validate(out var elasticSearchEtlErr, validateName: false, validateConnection: false);
                        if (ValidateConnectionString(rawRecord, elasticSearchEtl.ConnectionStringName, elasticSearchEtl.EtlType) == false)
                            elasticSearchEtlErr.Add($"Could not find connection string named '{elasticSearchEtl.ConnectionStringName}'. Please supply an existing connection string.");

                        ThrowInvalidConfigurationIfNecessary(etlConfiguration, elasticSearchEtlErr);

                        command = new UpdateElasticSearchEtlCommand(id, elasticSearchEtl, databaseName, raftRequestId);
                        break;
                    case EtlType.Queue:
                        var queueEtl = JsonDeserializationCluster.QueueEtlConfiguration(etlConfiguration);
                        queueEtl.Validate(out var queueEtlErr, validateName: false, validateConnection: false);
                        if (ValidateConnectionString(rawRecord, queueEtl.ConnectionStringName, queueEtl.EtlType) == false)
                            queueEtlErr.Add($"Could not find connection string named '{queueEtl.ConnectionStringName}'. Please supply an existing connection string.");

                        ThrowInvalidConfigurationIfNecessary(etlConfiguration, queueEtlErr);

                        command = new UpdateQueueEtlCommand(id, queueEtl, databaseName, raftRequestId);
                        break;
                    default:
                        throw new NotSupportedException($"Unknown ETL configuration type. Configuration: {etlConfiguration}");
                }
            }

            return await SendToLeaderAsync(command);
        }

        public Task<(long, object)> RemoveEtlProcessState(TransactionOperationContext context, string databaseName, string configurationName, string transformationName, string raftRequestId)
        {
            var command = new RemoveEtlProcessStateCommand(databaseName, configurationName, transformationName, raftRequestId);

            return SendToLeaderAsync(command);
        }

        public Task<(long, object)> ModifyDatabaseRevisions(JsonOperationContext context, string name, BlittableJsonReaderObject configurationJson, string raftRequestId)
        {
            var editRevisions = new EditRevisionsConfigurationCommand(JsonDeserializationCluster.RevisionsConfiguration(configurationJson), name, raftRequestId);
            return SendToLeaderAsync(editRevisions);
        }

        public Task<(long, object)> ModifyRevisionsForConflicts(JsonOperationContext context, string name, BlittableJsonReaderObject configurationJson, string raftRequestId)
        {
            var editRevisions = new EditRevisionsForConflictsConfigurationCommand(JsonDeserializationCluster.RevisionsCollectionConfiguration(configurationJson), name, raftRequestId);
            return SendToLeaderAsync(editRevisions);
        }

        public async Task<(long, object)> PutConnectionString(TransactionOperationContext context, string databaseName, BlittableJsonReaderObject connectionString, string raftRequestId)
        {
            if (connectionString.TryGet(nameof(ConnectionString.Type), out string type) == false)
                throw new InvalidOperationException($"Connection string must have {nameof(ConnectionString.Type)} field");

            if (Enum.TryParse<ConnectionStringType>(type, true, out var connectionStringType) == false)
                throw new NotSupportedException($"Unknown connection string type: {connectionStringType}");

            UpdateDatabaseCommand command;

            switch (connectionStringType)
            {
                case ConnectionStringType.Raven:
                    command = new PutRavenConnectionStringCommand(JsonDeserializationCluster.RavenConnectionString(connectionString), databaseName, raftRequestId);
                    break;

                case ConnectionStringType.Sql:
                    command = new PutSqlConnectionStringCommand(JsonDeserializationCluster.SqlConnectionString(connectionString), databaseName, raftRequestId);
                    break;
                case ConnectionStringType.Olap:
                    command = new PutOlapConnectionStringCommand(JsonDeserializationCluster.OlapConnectionString(connectionString), databaseName, raftRequestId);
                    break;
                case ConnectionStringType.ElasticSearch:
                    command = new PutElasticSearchConnectionStringCommand(JsonDeserializationCluster.ElasticSearchConnectionString(connectionString), databaseName, raftRequestId);
                    break;
                case ConnectionStringType.Queue:
                    command = new PutQueueConnectionStringCommand(JsonDeserializationCluster.QueueConnectionString(connectionString), databaseName, raftRequestId);
                    break;

                default:
                    throw new NotSupportedException($"Unknown connection string type: {connectionStringType}");
            }

            return await SendToLeaderAsync(command);
        }

        public async Task<(long, object)> RemoveConnectionString(string databaseName, string connectionStringName, string type, string raftRequestId)
        {
            if (Enum.TryParse<ConnectionStringType>(type, true, out var connectionStringType) == false)
                throw new NotSupportedException($"Unknown connection string type: {connectionStringType}");

            UpdateDatabaseCommand command;
            using (ContextPool.AllocateOperationContext(out TransactionOperationContext ctx))
            using (ctx.OpenReadTransaction())
            using (var rawRecord = Cluster.ReadRawDatabaseRecord(ctx, databaseName))
            {
                switch (connectionStringType)
                {
                    case ConnectionStringType.Raven:

                        // Don't delete the connection string if used by tasks types: External Replication || Raven Etl

                        var ravenEtls = rawRecord.RavenEtls;
                        if (ravenEtls != null)
                        {
                            foreach (var ravenETlTask in ravenEtls)
                            {
                                if (ravenETlTask.ConnectionStringName == connectionStringName)
                                {
                                    throw new InvalidOperationException(
                                        $"Can't delete connection string: {connectionStringName}. It is used by task: {ravenETlTask.Name}");
                                }
                            }
                        }

                        var externalReplications = rawRecord.ExternalReplications;
                        if (externalReplications != null)
                        {
                            foreach (var replicationTask in externalReplications)
                            {
                                if (replicationTask.ConnectionStringName == connectionStringName)
                                {
                                    throw new InvalidOperationException(
                                        $"Can't delete connection string: {connectionStringName}. It is used by task: {replicationTask.Name}");
                                }
                            }
                        }

                        command = new RemoveRavenConnectionStringCommand(connectionStringName, databaseName, raftRequestId);
                        break;

                    case ConnectionStringType.Sql:

                        var sqlEtls = rawRecord.SqlEtls;

                        // Don't delete the connection string if used by tasks types: SQL Etl
                        if (sqlEtls != null)
                        {
                            foreach (var sqlETlTask in sqlEtls)
                            {
                                if (sqlETlTask.ConnectionStringName == connectionStringName)
                                {
                                    throw new InvalidOperationException($"Can't delete connection string: {connectionStringName}. It is used by task: {sqlETlTask.Name}");
                                }
                            }
                        }

                        command = new RemoveSqlConnectionStringCommand(connectionStringName, databaseName, raftRequestId);
                        break;

                    case ConnectionStringType.Olap:

                        var olapEtls = rawRecord.OlapEtls;

                        // Don't delete the connection string if used by tasks types: Olap Etl
                        if (olapEtls != null)
                        {
                            foreach (var olapETlTask in olapEtls)
                            {
                                if (olapETlTask.ConnectionStringName == connectionStringName)
                                {
                                    throw new InvalidOperationException($"Can't delete connection string: {connectionStringName}. It is used by task: {olapETlTask.Name}");
                                }
                            }
                        }

                        command = new RemoveOlapConnectionStringCommand(connectionStringName, databaseName, raftRequestId);
                        break;

                    case ConnectionStringType.ElasticSearch:

                        var elasticSearchEtls = rawRecord.ElasticSearchEtls;

                        // Don't delete the connection string if used by tasks types: ElasticSearch Etl
                        if (elasticSearchEtls != null)
                        {
                            foreach (var elasticSearchETlTask in elasticSearchEtls)
                            {
                                if (elasticSearchETlTask.ConnectionStringName == connectionStringName)
                                {
                                    throw new InvalidOperationException(
                                        $"Can't delete connection string: {connectionStringName}. It is used by task: {elasticSearchETlTask.Name}");
                                }
                            }
                        }

                        command = new RemoveElasticSearchConnectionStringCommand(connectionStringName, databaseName, raftRequestId);
                        break;

                    case ConnectionStringType.Queue:

                        var queueEtls = rawRecord.QueueEtls;

                        // Don't delete the connection string if used by tasks types: Queue Etl
                        if (queueEtls != null)
                        {
                            foreach (var queueEtlTask in queueEtls)
                            {
                                if (queueEtlTask.ConnectionStringName == connectionStringName)
                                {
                                    throw new InvalidOperationException(
                                        $"Can't delete connection string: {connectionStringName}. It is used by task: {queueEtlTask.Name}");
                                }
                            }
                        }

                        command = new RemoveQueueConnectionStringCommand(connectionStringName, databaseName, raftRequestId);
                        break;

                    default:
                        throw new NotSupportedException($"Unknown connection string type: {connectionStringType}");
                }
            }

            return await SendToLeaderAsync(command);
        }

        public Guid GetServerId()
        {
            return _env.DbId;
        }

        public Guid ServerId => GetServerId();

        public void Dispose()
        {
            if (_shutdownNotification.IsCancellationRequested || _disposed)
                return;

            lock (this)
            {
                if (_disposed)
                    return;

                try
                {
                    if (_shutdownNotification.IsCancellationRequested)
                        return;

                    _shutdownNotification.Cancel();

                    if (ContextPool != null)
                    {
                        _server.Statistics.Persist(ContextPool, Logger);
                    }

                    _server.ServerCertificateChanged -= OnServerCertificateChanged;

                    var exceptionAggregator = new ExceptionAggregator(Logger, $"Could not dispose {nameof(ServerStore)}.");

                    exceptionAggregator.Execute(() =>
                    {
                        try
                        {
                            _engine?.Dispose();
                        }
                        catch (ObjectDisposedException)
                        {
                            //we are disposing, so don't care
                        }
                    });

                    exceptionAggregator.Execute(() =>
                    {
                        if (_clusterMaintenanceSetupTask != null && _clusterMaintenanceSetupTask != PoolOfThreads.LongRunningWork.Current)
                            _clusterMaintenanceSetupTask.Join(int.MaxValue);
                    });

                    exceptionAggregator.Execute(() =>
                    {
                        if (_updateTopologyChangeNotification != null && _updateTopologyChangeNotification != PoolOfThreads.LongRunningWork.Current)
                            _updateTopologyChangeNotification.Join(int.MaxValue);
                    });

                    var toDispose = new List<IDisposable>
                    {
                        StorageSpaceMonitor,
                        NotificationCenter,
                        LicenseManager,
                        DatabasesLandlord,
                        _env,
                        _clusterRequestExecutor,
                        ContextPool,
                        ByteStringMemoryCache.Cleaner,
                        InitializationCompleted
                    };

                    foreach (var disposable in toDispose)
                        exceptionAggregator.Execute(() =>
                        {
                            try
                            {
                                disposable?.Dispose();
                            }
                            catch (ObjectDisposedException)
                            {
                                //we are disposing, so don't care
                            }
                            catch (DatabaseDisabledException)
                            {
                            }
                        });

                    exceptionAggregator.Execute(_shutdownNotification.Dispose);

                    exceptionAggregator.Execute(() => _timer?.Dispose());

                    exceptionAggregator.ThrowIfNeeded();
                }
                finally
                {
                    _disposed = true;
                }
            }
        }

        public void IdleOperations(object state)
        {
            try
            {
                foreach (var db in DatabasesLandlord.DatabasesCache)
                {
                    try
                    {
                        if (db.Value.Status != TaskStatus.RanToCompletion)
                            continue;

                        var database = db.Value.Result;

                        if (DatabaseNeedsToRunIdleOperations(database, out var mode))
                            database.RunIdleOperations(mode);
                    }
                    catch (Exception e)
                    {
                        if (Logger.IsInfoEnabled)
                            Logger.Info("Error during idle operation run for " + db.Key, e);
                    }
                }

                try
                {
                    _server.Statistics.MaybePersist(ContextPool, Logger);

                    var maxTimeDatabaseCanBeIdle = Configuration.Databases.MaxIdleTime.AsTimeSpan;

                    foreach (var databaseKvp in DatabasesLandlord.LastRecentlyUsed.ForceEnumerateInThreadSafeManner())
                    {
                        if (CanUnloadDatabase(databaseKvp.Key, databaseKvp.Value, maxTimeDatabaseCanBeIdle, statistics: null, out DocumentDatabase database) == false)
                            continue;

                        var dbIdEtagDictionary = new Dictionary<string, long>();
                        using (database.DocumentsStorage.ContextPool.AllocateOperationContext(out DocumentsOperationContext documentsContext))
                        using (documentsContext.OpenReadTransaction())
                        {
                            foreach (var kvp in DocumentsStorage.GetAllReplicatedEtags(documentsContext))
                                dbIdEtagDictionary[kvp.Key] = kvp.Value;
                        }

                        if (DatabasesLandlord.UnloadDirectly(databaseKvp.Key, database.PeriodicBackupRunner.GetWakeDatabaseTimeUtc(database.Name)))
                            IdleDatabases[database.Name] = dbIdEtagDictionary;
                    }
                }
                catch (Exception e)
                {
                    if (Logger.IsOperationsEnabled)
                        Logger.Operations("Error during idle operations for the server", e);
                }
            }
            catch (Exception e)
            {
                if (Logger.IsOperationsEnabled)
                    Logger.Operations("Unexpected error during idle operations for the server", e);
            }
            finally
            {
                try
                {
                    _timer.Change(_frequencyToCheckForIdleDatabases, TimeSpan.FromDays(7));
                }
                catch (ObjectDisposedException)
                {
                }
            }
        }

        public bool CanUnloadDatabase(StringSegment databaseName, DateTime lastRecentlyUsed, TimeSpan maxTimeDatabaseCanBeIdle, DatabasesDebugHandler.IdleDatabaseStatistics statistics, out DocumentDatabase database)
        {
            database = null;
            var now = SystemTime.UtcNow;

            if (statistics != null)
                statistics.LastRecentlyUsed = lastRecentlyUsed;

            var diff = now - lastRecentlyUsed;

            if (diff <= maxTimeDatabaseCanBeIdle)
            {
                if (statistics == null)
                    return false;
                else
                {
                    statistics.Explanations.Add($"Cannot unload database because the difference ({diff}) between now ({now}) and last recently used ({lastRecentlyUsed}) is lower or equal to max idle time ({maxTimeDatabaseCanBeIdle}).");
                }
            }

            if (DatabasesLandlord.DatabasesCache.TryGetValue(databaseName, out Task<DocumentDatabase> resourceTask) == false
                || resourceTask == null
                || resourceTask.Status != TaskStatus.RanToCompletion)
            {
                if (statistics != null)
                {
                    statistics.IsLoaded = false;
                    statistics.Explanations.Add("Cannot unload database because it is not loaded yet.");
                }

                return false;
            }

            database = resourceTask.Result;

            if (statistics != null)
                statistics.IsLoaded = true;

            // intentionally inside the loop, so we get better concurrency overall
            // since shutting down a database can take a while
            if (database.Configuration.Core.RunInMemory)
            {
                if (statistics != null)
                {
                    statistics.RunInMemory = true;
                    statistics.Explanations.Add("Cannot unload database because it is running in memory.");
                }

                return false;
            }

            var canUnload = database.CanUnload;

            if (statistics != null)
                statistics.CanUnload = canUnload;

            if (canUnload == false)
            {
                if (statistics == null)
                    return false;
                else
                {
                    statistics.Explanations.Add("Cannot unload database because it explicitly cannot be unloaded.");
                }
            }

            var lastWork = DatabasesLandlord.LastWork(database);
            if (statistics != null)
                statistics.LastWork = lastWork;

            diff = now - lastWork;

            if (diff <= maxTimeDatabaseCanBeIdle)
            {
                if (statistics == null)
                    return false;
                else
                {
                    statistics.Explanations.Add($"Cannot unload database because the difference ({diff}) between now ({now}) and last work time ({lastWork}) is lower or equal to max idle time ({maxTimeDatabaseCanBeIdle}).");
                }
            }

            var numberOfChangesApiConnections = database.Changes.Connections.Values.Count(x => x.IsDisposed == false && x.IsChangesConnectionOriginatedFromStudio == false);
            if (statistics != null)
                statistics.NumberOfChangesApiConnections = numberOfChangesApiConnections;

            if (numberOfChangesApiConnections > 0)
            {
                if (statistics == null)
                    return false;
                else
                {
                    statistics.Explanations.Add($"Cannot unload database because number of Changes API connections ({numberOfChangesApiConnections}) is greater than 0");
                }
            }

            var numberOfSubscriptionConnections = database.SubscriptionStorage.GetNumberOfRunningSubscriptions();
            if (statistics != null)
                statistics.NumberOfSubscriptionConnections = numberOfSubscriptionConnections;

            if (numberOfSubscriptionConnections > 0)
            {
                if (statistics == null)
                    return false;

                statistics.Explanations.Add($"Cannot unload database because number of Subscriptions connections ({numberOfSubscriptionConnections}) is greater than 0");
            }

            var hasActiveOperations = database.Operations.HasActive;
            if (statistics != null)
                statistics.HasActiveOperations = hasActiveOperations;

            if (hasActiveOperations)
            {
                if (statistics == null)
                    return false;
                else
                {
                    statistics.Explanations.Add("Cannot unload database because it has active operations");
                }
            }

            if (statistics != null)
                return statistics.Explanations.Count == 0;

            return true;
        }

        private bool DatabaseNeedsToRunIdleOperations(DocumentDatabase database, out DatabaseCleanupMode mode)
        {
            var now = DateTime.UtcNow;

            var envs = database.GetAllStoragesEnvironment();

            var maxLastWork = DateTime.MinValue;

            foreach (var env in envs)
            {
                if (env.Environment.LastWorkTime > maxLastWork)
                    maxLastWork = env.Environment.LastWorkTime;
            }

            if ((now - maxLastWork).CompareTo(database.Configuration.Databases.DeepCleanupThreshold.AsTimeSpan) > 0)
            {
                mode = DatabaseCleanupMode.Deep;
                return true;
            }

            if ((now - database.LastIdleTime).CompareTo(database.Configuration.Databases.RegularCleanupThreshold.AsTimeSpan) > 0)
            {
                mode = DatabaseCleanupMode.Regular;
                return true;
            }

            mode = DatabaseCleanupMode.None;
            return false;
        }

        public void AssignNodesToDatabase(ClusterTopology clusterTopology, string name, bool encrypted, DatabaseTopology databaseTopology)
        {
            Debug.Assert(databaseTopology != null);

            if (clusterTopology.AllNodes.Count == 0)
                throw new InvalidOperationException($"Database {name} cannot be created, because the cluster topology is empty (shouldn't happen)!");

            if (databaseTopology.ReplicationFactor == 0)
                throw new InvalidOperationException($"Database {name} cannot be created with replication factor of 0.");

            var clusterNodes = clusterTopology.Members.Keys
                .Concat(clusterTopology.Watchers.Keys)
                .ToList();

            if (encrypted)
            {
                clusterNodes.RemoveAll(n => AdminDatabasesHandler.NotUsingHttps(clusterTopology.GetUrlFromTag(n)));
                if (clusterNodes.Count < databaseTopology.ReplicationFactor)
                    throw new InvalidOperationException(
                        $"Database {name} is encrypted and requires {databaseTopology.ReplicationFactor} node(s) which supports SSL. There are {clusterNodes.Count} such node(s) available in the cluster.");
            }

            if (clusterNodes.Count < databaseTopology.ReplicationFactor)
            {
                throw new InvalidOperationException(
                    $"Database {name} requires {databaseTopology.ReplicationFactor} node(s) but there are {clusterNodes.Count} nodes available in the cluster.");
            }

            var disconnectedNodes = new List<string>();
            foreach (var kvp in GetNodesStatuses())
            {
                var tag = kvp.Key;
                var connected = kvp.Value.Connected;
                if (connected)
                    continue;

                if (clusterNodes.Remove(tag))
                {
                    disconnectedNodes.Add(tag);
                }
            }

            var offset = new Random().Next();

            // first we would prefer the connected nodes
            var factor = databaseTopology.ReplicationFactor;
            var count = Math.Min(clusterNodes.Count, factor);
            for (var i = 0; i < count; i++)
            {
                factor--;
                var selectedNode = clusterNodes[(i + offset) % clusterNodes.Count];
                databaseTopology.Members.Add(selectedNode);
            }

            // only if all the online nodes are occupied, try to place on the disconnected
            for (int i = 0; i < Math.Min(disconnectedNodes.Count, factor); i++)
            {
                var selectedNode = disconnectedNodes[(i + offset) % disconnectedNodes.Count];
                databaseTopology.Members.Add(selectedNode);
            }
        }

        public Task<(long Index, object Result)> WriteDatabaseRecordAsync(
            string databaseName, DatabaseRecord record, long? index, string raftRequestId,
            Dictionary<string, BlittableJsonReaderObject> databaseValues = null, bool isRestore = false)
        {
            databaseValues ??= new Dictionary<string, BlittableJsonReaderObject>();

            if (record.IsSharded == false)
            {
                InitializeTopology(record.Topology);
            }
            else
            {
                InitializeTopology(record.Sharding.Orchestrator.Topology);

                foreach (var shardTopology in record.Sharding.Shards)
                {
                    InitializeTopology(shardTopology);
                }

                if (string.IsNullOrEmpty(record.Sharding.DatabaseId))
                {
                    record.Sharding.DatabaseId = Guid.NewGuid().ToBase64Unpadded();
                    record.UnusedDatabaseIds ??= new HashSet<string>();
                    record.UnusedDatabaseIds.Add( record.Sharding.DatabaseId);
                }
            }

            var addDatabaseCommand = new AddDatabaseCommand(raftRequestId)
            {
                Name = databaseName,
                RaftCommandIndex = index,
                Record = record,
                DatabaseValues = databaseValues,
                IsRestore = isRestore
            };

            return SendToLeaderAsync(addDatabaseCommand);

            void InitializeTopology(DatabaseTopology topology)
            {
                Debug.Assert(topology != null);

                if (string.IsNullOrEmpty(topology.DatabaseTopologyIdBase64))
                    topology.DatabaseTopologyIdBase64 = Guid.NewGuid().ToBase64Unpadded();

                if (string.IsNullOrEmpty(topology.ClusterTransactionIdBase64))
                    topology.ClusterTransactionIdBase64 = Guid.NewGuid().ToBase64Unpadded();

                topology.Stamp ??= new LeaderStamp();
                topology.Stamp.Term = _engine.CurrentTerm;
                topology.Stamp.LeadersTicks = _engine.CurrentLeader?.LeaderShipDuration ?? 0;
                topology.NodesModifiedAt = SystemTime.UtcNow;
            }
        }

        public async Task EnsureNotPassiveAsync(string publicServerUrl = null, string nodeTag = "A", bool skipLicenseActivation = false)
        {
            if (_engine.CurrentState != RachisState.Passive)
                return;

            if (_engine.Bootstrap(publicServerUrl ?? _server.ServerStore.GetNodeHttpServerUrl(), nodeTag) == false)
                return;

            if (skipLicenseActivation == false)
                await LicenseManager.TryActivateLicenseAsync(Server.ThrowOnLicenseActivationFailure);

            // we put a certificate in the local state to tell the server who to trust, and this is done before
            // the cluster exists (otherwise the server won't be able to receive initial requests). Only when we
            // create the cluster, we register those local certificates in the cluster.
            using (ContextPool.AllocateOperationContext(out TransactionOperationContext ctx))
            {
                long? index = null;
                using (ctx.OpenReadTransaction())
                {
                    foreach (var localCertKey in Cluster.GetCertificateThumbprintsFromLocalState(ctx))
                    {
                        // if there are trusted certificates in the local state, we will register them in the cluster now
                        using (var localCertificate = Cluster.GetLocalStateByThumbprint(ctx, localCertKey))
                        {
                            var certificateDefinition = JsonDeserializationServer.CertificateDefinition(localCertificate);
                            var (newIndex, _) = await PutValueInClusterAsync(new PutCertificateCommand(localCertKey, certificateDefinition, RaftIdGenerator.NewId()));
                            index = newIndex;
                        }
                    }
                }

                if (index.HasValue)
                    await Cluster.WaitForIndexNotification(index.Value);
            }

            Debug.Assert(_engine.CurrentState != RachisState.Passive, "_engine.CurrentState != RachisState.Passive");
        }

        public bool IsLeader()
        {
            return _engine.CurrentState == RachisState.Leader;
        }

        public bool IsPassive()
        {
            return _engine.CurrentState == RachisState.Passive;
        }

        public async Task<(long Index, object Result)> SendToLeaderAsync(CommandBase cmd)
        {
            var response = await SendToLeaderAsyncInternal(cmd);

#if DEBUG
            if (response.Result.ContainsBlittableObject())
            {
                throw new InvalidOperationException($"{nameof(ServerStore)}::{nameof(SendToLeaderAsync)}({response.Result}) should not return command results with blittable json objects. This is not supposed to happen and should be reported.");
            }
#endif

            return response;
        }

        //this is needed for cases where Result or any of its fields are blittable json.
        //(for example, this is needed for use with AddOrUpdateCompareExchangeCommand, since it returns BlittableJsonReaderObject as result)
        public Task<(long Index, object Result)> SendToLeaderAsync(JsonOperationContext context, CommandBase cmd)
        {
            return SendToLeaderAsyncInternal(cmd);
        }

        public DynamicJsonArray GetClusterErrors()
        {
            return _engine.GetClusterErrorsFromLeader();
        }

        public async Task<(long ClusterEtag, string ClusterId, long newIdentityValue)> GenerateClusterIdentityAsync(string id, char identityPartsSeparator, string databaseName, string raftRequestId)
        {
            var (etag, result) = await SendToLeaderAsync(new IncrementClusterIdentityCommand(databaseName, id.ToLower(), raftRequestId));

            if (result == null)
            {
                throw new InvalidOperationException(
                    $"Expected to get result from raft command that should generate a cluster-wide identity, but didn't. Leader is {LeaderTag}, Current node tag is {NodeTag}.");
            }

            return (etag, id.Substring(0, id.Length - 1) + identityPartsSeparator + result, (long)result);
        }

        public async Task<long> UpdateClusterIdentityAsync(string id, string databaseName, long newIdentity, bool force, string raftRequestId)
        {
            var identities = new Dictionary<string, long>
            {
                [id] = newIdentity
            };

            var (_, result) = await SendToLeaderAsync(new UpdateClusterIdentityCommand(databaseName, identities, force, raftRequestId));

            if (result == null)
            {
                throw new InvalidOperationException(
                    $"Expected to get result from raft command that should update a cluster-wide identity, but didn't. Leader is {LeaderTag}, Current node tag is {NodeTag}.");
            }

            var newIdentitiesResult = result as Dictionary<string, long> ?? throw new InvalidOperationException(
                                 $"Expected to get result from raft command that should update a cluster-wide identity, but got invalid result structure for {id}. Leader is {LeaderTag}, Current node tag is {NodeTag}.");

            if (newIdentitiesResult.TryGetValue(IncrementClusterIdentityCommand.GetStorageKey(databaseName, id), out long newIdentityValue) == false)
            {
                throw new InvalidOperationException(
                    $"Expected to get result from raft command that should update a cluster-wide identity, but {id} was not in the result list. Leader is {LeaderTag}, Current node tag is {NodeTag}.");
            }

            if (newIdentityValue == -1)
            {
                throw new InvalidOperationException(
                    $"Expected to get result from raft command that should update a cluster-wide identity, but {id} was set but not able to be read. shouldn't reach here. Leader is {LeaderTag}, Current node tag is {NodeTag}.");
            }

            return newIdentityValue;
        }

        public async Task<List<long>> GenerateClusterIdentitiesBatchAsync(string databaseName, List<string> ids, string raftRequestId)
        {
            var (_, identityInfoResult) = await SendToLeaderAsync(new IncrementClusterIdentitiesBatchCommand(databaseName, ids, raftRequestId));

            var identityInfo = identityInfoResult as List<long> ?? throw new InvalidOperationException(
                    $"Expected to get result from raft command that should generate a cluster-wide batch identity, but didn't. Leader is {LeaderTag}, Current node tag is {NodeTag}.");

            return identityInfo;
        }

        public NodeInfo GetNodeInfo()
        {
            var memoryInformation = Server.MetricCacher.GetValue<MemoryInfoResult>(MetricCacher.Keys.Server.MemoryInfo);
            return new NodeInfo
            {
                NodeTag = NodeTag,
                TopologyId = GetClusterTopology().TopologyId,
                Certificate = Server.Certificate.CertificateForClients,
                NumberOfCores = ProcessorInfo.ProcessorCount,
                InstalledMemoryInGb = memoryInformation.InstalledMemory.GetDoubleValue(SizeUnit.Gigabytes),
                UsableMemoryInGb = memoryInformation.TotalPhysicalMemory.GetDoubleValue(SizeUnit.Gigabytes),
                BuildInfo = LicenseManager.BuildInfo,
                OsInfo = LicenseManager.OsInfo,
                ServerId = GetServerId(),
                CurrentState = CurrentRachisState,
                HasFixedPort = HasFixedPort,
                ServerSchemaVersion = SchemaUpgrader.CurrentVersion.ServerVersion
            };
        }

        public License LoadLicense()
        {
            return LoadLicense(ContextPool);
        }

        public License LoadLicense(TransactionContextPool contextPool)
        {
            var lowerName = LicenseStorageKey.ToLowerInvariant();

            using (contextPool.AllocateOperationContext(out TransactionOperationContext context))
            using (context.OpenReadTransaction())
            using (Slice.From(context.Allocator, lowerName, out Slice key))
            {
                var licenseBlittable = ClusterStateMachine.ReadInternal(context, out _, key);
                if (licenseBlittable == null)
                    return null;

                return JsonDeserializationServer.License(licenseBlittable);
            }
        }

        public LicenseLimits LoadLicenseLimits()
        {
            using (ContextPool.AllocateOperationContext(out TransactionOperationContext context))
            using (context.OpenReadTransaction())
            {
                var licenseLimitsBlittable = Cluster.Read(context, LicenseLimitsStorageKey);
                if (licenseLimitsBlittable == null)
                    return null;

                return JsonDeserializationServer.LicenseLimits(licenseLimitsBlittable);
            }
        }

        public async Task PutLicenseAsync(License license, string raftRequestId)
        {
            var command = new PutLicenseCommand(LicenseStorageKey, license, raftRequestId);

            var result = await SendToLeaderAsync(command);

            if (Logger.IsInfoEnabled)
                Logger.Info($"Updating license id: {license.Id}");

            await Cluster.WaitForIndexNotification(result.Index);
        }

        public async Task PutNodeLicenseLimitsAsync(string nodeTag, DetailsPerNode detailsPerNode, int maxLicensedCores, string raftRequestId = null)
        {
            var nodeLicenseLimits = new NodeLicenseLimits
            {
                NodeTag = nodeTag,
                DetailsPerNode = detailsPerNode,
                LicensedCores = maxLicensedCores,
                AllNodes = GetClusterTopology().AllNodes.Keys.ToList()
            };

            var command = new UpdateLicenseLimitsCommand(LicenseLimitsStorageKey, nodeLicenseLimits, raftRequestId ?? RaftIdGenerator.NewId());

            var result = await SendToLeaderAsync(command);

            await Cluster.WaitForIndexNotification(result.Index);
        }

        public DatabaseTopology LoadDatabaseTopology(string databaseName)
        {
            using (ContextPool.AllocateOperationContext(out TransactionOperationContext context))
            using (context.OpenReadTransaction())
            {
                return Cluster.ReadDatabaseTopology(context, databaseName);
            }
        }

        private async Task<(long Index, object Result)> SendToLeaderAsyncInternal(CommandBase cmd)
        {
            using (ContextPool.AllocateOperationContext(out TransactionOperationContext context))
                return await SendToLeaderAsyncInternal(context, cmd);
        }

        private async Task<(long Index, object Result)> SendToLeaderAsyncInternal(TransactionOperationContext context, CommandBase cmd)
        {
            //I think it is reasonable to expect timeout twice of error retry
            var timeoutTask = TimeoutManager.WaitFor(Engine.OperationTimeout, _shutdownNotification.Token);
            Exception requestException = null;
            while (true)
            {
                ServerShutdown.ThrowIfCancellationRequested();

                if (_engine.CurrentState == RachisState.Leader && _engine.CurrentLeader?.Running == true)
                {
                    try
                    {
                        return await _engine.PutAsync(cmd);
                    }
                    catch (Exception e) when (e is ConcurrencyException || e is NotLeadingException)
                    {
                        // if the leader was changed during the PutAsync, we will retry.
                        continue;
                    }
                }
                if (_engine.CurrentState == RachisState.Passive)
                {
                    ThrowInvalidEngineState(cmd);
                }

                var logChange = _engine.WaitForHeartbeat();

                var reachedLeader = new Reference<bool>();
                var cachedLeaderTag = _engine.LeaderTag; // not actually working
                try
                {
                    if (cachedLeaderTag == null)
                    {
                        await Task.WhenAny(logChange, timeoutTask);
                        if (logChange.IsCompleted == false)
                            ThrowTimeoutException(cmd, requestException);

                        continue;
                    }

                    var response = await SendToNodeAsync(context, cachedLeaderTag, cmd, reachedLeader);
                    return (response.Index, cmd.FromRemote(response.Result));
                }
                catch (Exception ex)
                {
                    if (Logger.IsInfoEnabled)
                        Logger.Info($"Tried to send message to leader (reached: {reachedLeader.Value}), retrying", ex);

                    if (reachedLeader.Value)
                        throw;

                    requestException = ex;
                }

                await Task.WhenAny(logChange, timeoutTask);
                if (logChange.IsCompleted == false)
                {
                    ThrowTimeoutException(cmd, requestException);
                }
            }
        }

        private static void ThrowInvalidEngineState(CommandBase cmd)
        {
            throw new NotSupportedException("Cannot send command " + cmd.GetType().FullName + " to the cluster because this node is passive." + Environment.NewLine +
                                            "Passive nodes aren't members of a cluster and require admin action (such as creating a db) " +
                                            "to indicate that this node should create its own cluster");
        }

        private void ThrowTimeoutException(CommandBase cmd, Exception requestException)
        {
            throw new TimeoutException($"Could not send command {cmd.GetType().FullName} from {NodeTag} to leader because there is no leader, " +
                                       $"and we timed out waiting for one after {Engine.OperationTimeout}", requestException);
        }

        private async Task<(long Index, object Result)> SendToNodeAsync(TransactionOperationContext context, string engineLeaderTag, CommandBase cmd, Reference<bool> reachedLeader)
        {
            var djv = cmd.ToJson(context);
            var cmdJson = context.ReadObject(djv, "raft/command");

            ClusterTopology clusterTopology;
            using (context.OpenReadTransaction())
                clusterTopology = _engine.GetTopology(context);

            if (clusterTopology.Members.TryGetValue(engineLeaderTag, out string leaderUrl) == false)
                throw new InvalidOperationException("Leader " + engineLeaderTag + " was not found in the topology members");

            cmdJson.TryGet("Type", out string commandType);
            var command = new PutRaftCommand(cmdJson, _engine.Url, commandType);

            var serverCertificateChanged = Interlocked.Exchange(ref _serverCertificateChanged, 0) == 1;

            if (_clusterRequestExecutor == null
                || serverCertificateChanged
                || _clusterRequestExecutor.Url.Equals(leaderUrl, StringComparison.OrdinalIgnoreCase) == false)
            {
                _clusterRequestExecutor?.Dispose();
                _clusterRequestExecutor = CreateNewClusterRequestExecutor(leaderUrl);
            }

            try
            {
                await _clusterRequestExecutor.ExecuteAsync(command, context, token: ServerShutdown);
            }
            catch
            {
                reachedLeader.Value = command.HasReachLeader();
                throw;
            }

            return (command.Result.RaftCommandIndex, command.Result.Data);
        }

        private ClusterRequestExecutor CreateNewClusterRequestExecutor(string leaderUrl)
        {
            var requestExecutor = ClusterRequestExecutor.CreateForSingleNode(leaderUrl, Server.Certificate.Certificate, DocumentConventions.DefaultForServer);
            requestExecutor.DefaultTimeout = Engine.OperationTimeout;

            return requestExecutor;
        }

        private class PutRaftCommand : RavenCommand<PutRaftCommandResult>, IRaftCommand
        {
            private readonly BlittableJsonReaderObject _command;
            private bool _reachedLeader;
            public override bool IsReadRequest => false;

            public bool HasReachLeader() => _reachedLeader;

            private readonly string _source;
            private readonly string _commandType;

            public PutRaftCommand(BlittableJsonReaderObject command, string source, string commandType)
            {
                _command = command;
                _source = source;
                _commandType = commandType;
            }

            public override void OnResponseFailure(HttpResponseMessage response)
            {
                if (response.Headers.Contains("Reached-Leader") == false)
                    return;
                _reachedLeader = response.Headers.GetValues("Reached-Leader").Contains("true");
            }

            public override HttpRequestMessage CreateRequest(JsonOperationContext ctx, ServerNode node, out string url)
            {
                url = $"{node.Url}/admin/rachis/send?source={_source}&commandType={_commandType}";
                var request = new HttpRequestMessage
                {
                    Method = HttpMethod.Post,
                    Content = new BlittableJsonContent(async stream =>
                    {
                        await using (var writer = new AsyncBlittableJsonTextWriter(ctx, stream))
                        {
                            writer.WriteObject(_command);
                        }
                    })
                };

                return request;
            }

            public override void SetResponse(JsonOperationContext context, BlittableJsonReaderObject response, bool fromCache)
            {
                Result = JsonDeserializationCluster.PutRaftCommandResult(response);
            }

            public string RaftUniqueRequestId { get; } = RaftIdGenerator.NewId();
        }

        public class PutRaftCommandResult
        {
            public long RaftCommandIndex { get; set; }

            public object Data { get; set; }
        }

        public Task WaitForTopology(Leader.TopologyModification state, CancellationToken token)
        {
            return _engine.WaitForTopology(state, token: token);
        }

        public Task WaitForState(RachisState rachisState, CancellationToken token)
        {
            return _engine.WaitForState(rachisState, token);
        }

        public void ClusterAcceptNewConnection(TcpConnectionOptions tcp, TcpConnectionHeaderMessage header, Action disconnect, EndPoint remoteEndpoint)
        {
            try
            {
                if (_engine == null)
                {
                    // on startup, the tcp listeners are initialized prior to the engine, so there could be a race.
                    disconnect();
                    return;
                }

                var features = TcpConnectionHeaderMessage.GetSupportedFeaturesFor(TcpConnectionHeaderMessage.OperationTypes.Cluster, tcp.ProtocolVersion);
                var remoteConnection = new RemoteConnection(_engine.Tag, _engine.CurrentTerm, tcp.Stream, features.Cluster, disconnect);

                _engine.AcceptNewConnection(remoteConnection, remoteEndpoint);
            }
            catch (IOException e)
            {
                // expected exception on network failures.
                if (Logger.IsInfoEnabled)
                {
                    Logger.Info($"Failed to accept new RAFT connection via TCP from node {header.SourceNodeTag} ({remoteEndpoint}).", e);
                }
            }
            catch (RachisException e)
            {
                // rachis exceptions are expected, so we will not raise an alert, but only log them.
                if (Logger.IsInfoEnabled)
                {
                    Logger.Info($"Failed to accept new RAFT connection via TCP from node {header.SourceNodeTag} ({remoteEndpoint}).", e);
                }
            }
            catch (Exception e)
            {
                var msg = $"Failed to accept new RAFT connection via TCP from {header.SourceNodeTag} ({remoteEndpoint}).";
                if (Logger.IsInfoEnabled)
                {
                    Logger.Info(msg, e);
                }

                NotificationCenter.Add(AlertRaised.Create(Notification.ServerWide, "RAFT connection error", msg,
                    AlertType.ClusterTopologyWarning, NotificationSeverity.Error, key: ((IPEndPoint)remoteEndpoint).Address.ToString(), details: new ExceptionDetails(e)));
            }
        }

        public async Task WaitForCommitIndexChange(RachisConsensus.CommitIndexModification modification, long value, CancellationToken token = default)
        {
            await _engine.WaitForCommitIndexChange(modification, value, token);
        }

        public string LastStateChangeReason()
        {
            return $"{_engine.CurrentState}, {_engine.LastStateChangeReason} (at {_engine.LastStateChangeTime})";
        }

        public string GetNodeHttpServerUrl(string clientRequestedNodeUrl = null)
        {
            Debug.Assert(Configuration.Core.PublicServerUrl.HasValue || _server.WebUrl != null || clientRequestedNodeUrl != null);

            return Configuration.Core.GetNodeHttpServerUrl(
                (Configuration.Core.PublicServerUrl?.UriValue ?? clientRequestedNodeUrl) ?? _server.WebUrl
            );
        }

        public string GetNodeTcpServerUrl(string clientRequestedNodeUrl = null)
        {
            var ravenServerWebUrl = clientRequestedNodeUrl ?? _server.WebUrl;
            if (ravenServerWebUrl == null)
                ThrowInvalidTcpUrlOnStartup();
            var status = _server.GetTcpServerStatus();
            return Configuration.Core.GetNodeTcpServerUrl(ravenServerWebUrl, status.Port);
        }

        public string[] GetNodeClusterTcpServerUrls(string clientRequestedNodeUrl = null, bool forExternalUse = false)
        {
            UriSetting[] urls = forExternalUse ? Configuration.Core.ExternalPublicTcpServerUrl : Configuration.Core.ClusterPublicTcpServerUrl;
            if (urls == null)
                return new[] { GetNodeTcpServerUrl(clientRequestedNodeUrl) };
            var length = urls.Length;
            var res = new string[length];
            for (var i = 0; i < length; i++)
            {
                res[i] = urls[i].UriValue;
            }
            return res;
        }

        public async Task<NodeConnectionTestResult> TestConnectionFromRemote(RequestExecutor requestExecutor, JsonOperationContext context, string nodeUrl)
        {
            var myUrl = GetNodeHttpServerUrl();
            NodeConnectionTestResult result;

            var nodeConnectionTest = new TestNodeConnectionCommand(myUrl);
            try
            {
                await requestExecutor.ExecuteAsync(nodeConnectionTest, context);
                result = nodeConnectionTest.Result;

                if (nodeConnectionTest.Result.Success == false)
                {
                    result.Success = false;
                    result.Error = $"{NodeConnectionTestResult.GetError(myUrl, nodeUrl)}{Environment.NewLine}{nodeConnectionTest.Result.Error}";
                }
            }
            catch (Exception e)
            {
                return new NodeConnectionTestResult
                {
                    Success = false,
                    Error = $"{NodeConnectionTestResult.GetError(myUrl, nodeUrl)}{Environment.NewLine}{e}"
                };
            }

            return result;
        }

        public async Task<NodeConnectionTestResult> TestConnectionToRemote(string url, string database)
        {
            Task<TcpConnectionInfo> connectionInfo;
            try
            {
                var timeout = TimeoutManager.WaitFor(Configuration.Cluster.OperationTimeout.AsTimeSpan);

                using (var cts = new CancellationTokenSource(Server.Configuration.Cluster.OperationTimeout.AsTimeSpan))
                {
                    connectionInfo = ReplicationUtils.GetTcpInfoAsync(url, database, "Test-Connection", Server.Certificate.Certificate,
                        cts.Token);
                }
                Task timeoutTask = await Task.WhenAny(timeout, connectionInfo);
                if (timeoutTask == timeout)
                {
                    throw new TimeoutException($"Waited for {Configuration.Cluster.OperationTimeout.AsTimeSpan} to receive TCP information from '{url}' and got no response");
                }
                await connectionInfo;
            }
            catch (Exception e)
            {
                return new NodeConnectionTestResult
                {
                    Success = false,
                    HTTPSuccess = false,
                    Error = $"An exception was thrown while trying to connect to '{url}':{Environment.NewLine}{e}"
                };
            }

            var result = new NodeConnectionTestResult
            {
                HTTPSuccess = true,
                TcpServerUrl = connectionInfo.Result.Url
            };

            try
            {
                await TestConnectionHandler.ConnectToClientNodeAsync(_server, connectionInfo.Result, Engine.TcpConnectionTimeout,
                    LoggingSource.Instance.GetLogger("testing-connection", "testing-connection"), database, result, ServerShutdown);
            }
            catch (Exception e)
            {
                result.Success = false;
                result.Error = $"Was able to connect to url '{url}', but exception was thrown while trying to connect to TCP port '{connectionInfo.Result.Url}':{Environment.NewLine}{e}";
            }

            return result;
        }

        private static void ThrowInvalidTcpUrlOnStartup()
        {
            throw new InvalidOperationException("The server has yet to complete startup, cannot get NodeTcpServerUtl");
        }

        public DynamicJsonValue GetTcpInfoAndCertificates(string clientRequestedNodeUrl, bool forExternalUse = false)
        {
            var tcpServerUrl = GetNodeTcpServerUrl(clientRequestedNodeUrl);
            if (tcpServerUrl.StartsWith("tcp://localhost.fiddler:", StringComparison.OrdinalIgnoreCase))
                tcpServerUrl = tcpServerUrl.Remove(15, 8);

            var res = new DynamicJsonValue
            {
                [nameof(TcpConnectionInfo.Url)] = tcpServerUrl,
                [nameof(TcpConnectionInfo.Certificate)] = _server.Certificate.CertificateForClients,
                [nameof(TcpConnectionInfo.NodeTag)] = NodeTag,
                [nameof(TcpConnectionInfo.ServerId)] = ServerId.ToString()
            };

            var urls = GetNodeClusterTcpServerUrls(clientRequestedNodeUrl, forExternalUse);
            var array = new DynamicJsonArray();
            foreach (var url in urls)
            {
                array.Add(url);
            }

            res[nameof(TcpConnectionInfo.Urls)] = array;

            return res;
        }

        public DynamicJsonValue GetLogDetails(ClusterOperationContext context, int max = 100)
        {
            RachisConsensus.GetLastTruncated(context, out var index, out var term);
            var range = Engine.GetLogEntriesRange(context);
            var entries = new DynamicJsonArray();
            foreach (var entry in Engine.GetLogEntries(range.Min, context, max))
            {
                entries.Add(entry.ToString());
            }

            var json = new DynamicJsonValue
            {
                [nameof(LogSummary.CommitIndex)] = Engine.GetLastCommitIndex(context),
                [nameof(LogSummary.LastTruncatedIndex)] = index,
                [nameof(LogSummary.LastTruncatedTerm)] = term,
                [nameof(LogSummary.FirstEntryIndex)] = range.Min,
                [nameof(LogSummary.LastLogEntryIndex)] = range.Max,
                [nameof(LogSummary.Entries)] = entries
            };
            return json;
        }

        public IEnumerable<Client.ServerWide.Operations.MountPointUsage> GetMountPointUsageDetailsFor(StorageEnvironmentWithType environment, bool includeTempBuffers)
        {
            var fullPath = environment?.Environment.Options.BasePath.FullPath;
            if (fullPath == null)
                yield break;

            var driveInfo = environment.Environment.Options.DriveInfoByPath?.Value;
            var diskSpaceResult = DiskUtils.GetDiskSpaceInfo(fullPath, driveInfo?.BasePath);
            if (diskSpaceResult == null)
                yield break;

            var sizeOnDisk = environment.Environment.GenerateSizeReport(includeTempBuffers);
            var usage = new Client.ServerWide.Operations.MountPointUsage
            {
                Name = environment.Name,
                Type = environment.Type.ToString(),
                UsedSpace = sizeOnDisk.DataFileInBytes,
                DiskSpaceResult = FillDiskSpaceResult(diskSpaceResult),
                UsedSpaceByTempBuffers = 0
            };

            var ioStatsResult = Server.DiskStatsGetter.Get(driveInfo?.BasePath.DriveName);
            if (ioStatsResult != null)
                usage.IoStatsResult = FillIoStatsResult(ioStatsResult); 

            if (diskSpaceResult.DriveName == driveInfo?.JournalPath.DriveName)
            {
                    usage.UsedSpace += sizeOnDisk.JournalsInBytes;
                    usage.UsedSpaceByTempBuffers += includeTempBuffers ? sizeOnDisk.TempRecyclableJournalsInBytes : 0;
                }
                else
                {
                var journalDiskSpaceResult = DiskUtils.GetDiskSpaceInfo(environment.Environment.Options.JournalPath?.FullPath, driveInfo?.JournalPath);
                if (journalDiskSpaceResult != null)
                    {
                    var journalUsage = new Client.ServerWide.Operations.MountPointUsage
                    {
                        Name = environment.Name,
                        Type = environment.Type.ToString(),
                        DiskSpaceResult = FillDiskSpaceResult(journalDiskSpaceResult),
                        UsedSpaceByTempBuffers = includeTempBuffers ? sizeOnDisk.TempRecyclableJournalsInBytes : 0
                    };
                    var journalIoStatsResult = Server.DiskStatsGetter.Get(driveInfo?.JournalPath.DriveName);
                    if (journalIoStatsResult != null)
                        usage.IoStatsResult = FillIoStatsResult(ioStatsResult);  
                    
                    yield return journalUsage;
                }
            }

            if (includeTempBuffers)
            {
                if (diskSpaceResult.DriveName == driveInfo?.TempPath.DriveName)
                {
                        usage.UsedSpaceByTempBuffers += sizeOnDisk.TempBuffersInBytes;
                    }
                    else
                    {
                    var tempBuffersDiskSpaceResult = DiskUtils.GetDiskSpaceInfo(environment.Environment.Options.TempPath.FullPath, driveInfo?.TempPath);
                    if (tempBuffersDiskSpaceResult != null)
                        {
                        var tempBuffersUsage = new Client.ServerWide.Operations.MountPointUsage
                        {
                            Name = environment.Name,
                            Type = environment.Type.ToString(),
                            UsedSpaceByTempBuffers = sizeOnDisk.TempBuffersInBytes,
                            DiskSpaceResult = FillDiskSpaceResult(tempBuffersDiskSpaceResult)
                        };
                        var tempBufferIoStatsResult = Server.DiskStatsGetter.Get(driveInfo?.TempPath.DriveName);
                        if (tempBufferIoStatsResult != null)
                            tempBuffersUsage.IoStatsResult = FillIoStatsResult(ioStatsResult);  

                        yield return tempBuffersUsage;
                    }
                }
            }

            yield return usage;
        }

        private static Client.ServerWide.Operations.DiskSpaceResult FillDiskSpaceResult(Sparrow.Server.Utils.DiskSpaceResult journalDiskSpaceResult)
        {
            return new Client.ServerWide.Operations.DiskSpaceResult
            {
                DriveName = journalDiskSpaceResult.DriveName,
                VolumeLabel = journalDiskSpaceResult.VolumeLabel,
                TotalFreeSpaceInBytes = journalDiskSpaceResult.TotalFreeSpace.GetValue(SizeUnit.Bytes),
                TotalSizeInBytes = journalDiskSpaceResult.TotalSize.GetValue(SizeUnit.Bytes)
            };
        }

        internal static IoStatsResult FillIoStatsResult(DiskStatsResult ioStatsResult)
        {
            return new IoStatsResult
            {
                IoReadOperations = ioStatsResult.IoReadOperations, 
                IoWriteOperations = ioStatsResult.IoWriteOperations,
                ReadThroughputInKb = ioStatsResult.ReadThroughput.GetValue(SizeUnit.Kilobytes),
                WriteThroughputInKb = ioStatsResult.WriteThroughput.GetValue(SizeUnit.Kilobytes),
                QueueLength = ioStatsResult.QueueLength,
            };
        }

        public StreamsTempFile GetTempFile(string fileTypeOrName, string suffix, bool? isEncrypted = null)
        {
            var name = $"{fileTypeOrName}.{Guid.NewGuid():N}.{suffix}";
            var tempPath = _env.Options.DataPager.Options.TempPath.Combine(name);

            return new StreamsTempFile(tempPath.FullPath, isEncrypted ?? _env.Options.Encryption.IsEnabled);
        }

        public string WhoseTaskIsIt(
      DatabaseTopology databaseTopology,
      IDatabaseTask configuration,
      IDatabaseTaskStatus taskStatus,
      bool keepTaskOnOriginalMemberNode = false)
        {
            var whoseTaskIsIt = databaseTopology.WhoseTaskIsIt(
                Engine.CurrentState, configuration,
                getLastResponsibleNode:
                () =>
                {
                    var lastResponsibleNode = taskStatus?.NodeTag;
                    if (lastResponsibleNode == null)
                    {
                        // first time this task is assigned
                        return null;
                    }

                    if (databaseTopology.AllNodes.Contains(lastResponsibleNode) == false)
                    {
                        // the topology doesn't include the last responsible node anymore
                        // we'll choose a different one
                        return null;
                    }

                    if (taskStatus is PeriodicBackupStatus)
                    {
                        if (databaseTopology.Rehabs.Contains(lastResponsibleNode) &&
                            databaseTopology.PromotablesStatus.TryGetValue(lastResponsibleNode, out var status) &&
                            (status == DatabasePromotionStatus.OutOfCpuCredits ||
                             status == DatabasePromotionStatus.EarlyOutOfMemory ||
                             status == DatabasePromotionStatus.HighDirtyMemory))
                        {
                            // avoid moving backup tasks when the machine is out of CPU credit
                            return lastResponsibleNode;
                        }
                    }

                    if (LicenseManager.HasHighlyAvailableTasks() == false)
                    {
                        // can't redistribute, keep it on the original node
                        RaiseAlertIfNecessary(databaseTopology, configuration, lastResponsibleNode);
                        return lastResponsibleNode;
                    }

                    if (keepTaskOnOriginalMemberNode &&
                        databaseTopology.Members.Contains(lastResponsibleNode))
                    {
                        // keep the task on the original node
                        return lastResponsibleNode;
                    }

                    return null;
                });

            if (whoseTaskIsIt == null && taskStatus is PeriodicBackupStatus)
                return taskStatus.NodeTag; // we don't want to stop backup process

            return whoseTaskIsIt;
        }

        private void RaiseAlertIfNecessary(DatabaseTopology databaseTopology, IDatabaseTask configuration, string lastResponsibleNode)
        {
            // raise alert if redistribution is necessary
            if (databaseTopology.Count > 1 &&
                NodeTag != lastResponsibleNode &&
                databaseTopology.Members.Contains(lastResponsibleNode) == false)
            {
                var alert = LicenseManager.CreateHighlyAvailableTasksAlert(databaseTopology, configuration, lastResponsibleNode);
                NotificationCenter.Add(alert);
            }
        }

        internal TestingStuff ForTestingPurposes;

        internal TestingStuff ForTestingPurposesOnly()
        {
            if (ForTestingPurposes != null)
                return ForTestingPurposes;

            return ForTestingPurposes = new TestingStuff();
        }

        internal class TestingStuff
        {
            internal Action BeforePutLicenseCommandHandledInOnValueChanged;
            internal bool StopIndex;
            internal Action<CompareExchangeCommandBase> ModifyCompareExchangeTimeout;
        }

        public readonly MemoryCache QueryClauseCache;

        public void LowMemory(LowMemorySeverity lowMemorySeverity)
        {
            if (lowMemorySeverity != LowMemorySeverity.ExtremelyLow)
                return;
            // just discard the whole thing
            QueryClauseCache.Clear();
        }

        public void LowMemoryOver()
        {
        }
    }
}<|MERGE_RESOLUTION|>--- conflicted
+++ resolved
@@ -125,13 +125,8 @@
         public readonly RavenConfiguration Configuration;
         private readonly RavenServer _server;
         public readonly DatabasesLandlord DatabasesLandlord;
-<<<<<<< HEAD
         public readonly ServerNotificationCenter NotificationCenter;
-=======
-        public readonly NotificationCenter.NotificationCenter NotificationCenter;
-        public readonly ServerDashboardNotifications ServerDashboardNotifications;
         public readonly ThreadsInfoNotifications ThreadsInfoNotifications;
->>>>>>> 7b5c7c06
         public readonly LicenseManager LicenseManager;
         public readonly FeedbackSender FeedbackSender;
         public readonly StorageSpaceMonitor StorageSpaceMonitor;
