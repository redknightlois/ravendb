--- conflicted
+++ resolved
@@ -21,10 +21,6 @@
                 await processor.ExecuteAsync();
         }
 
-<<<<<<< HEAD
-        [RavenAction("/databases/*/studio-tasks/suggest-conflict-resolution", "GET", AuthorizationStatus.ValidUser, EndpointType.Read)]
-        public async Task SuggestConflictResolution()
-=======
         [RavenAction("/databases/*/admin/studio-tasks/restart", "POST", AuthorizationStatus.DatabaseAdmin, SkipUsagesCount = true)]
         public async Task RestartDatabase()
         {
@@ -33,8 +29,8 @@
             NoContentStatus();
         }
 
-        public class IndexDefaults
->>>>>>> 4d3197e9
+        [RavenAction("/databases/*/studio-tasks/suggest-conflict-resolution", "GET", AuthorizationStatus.ValidUser, EndpointType.Read)]
+        public async Task SuggestConflictResolution()
         {
             using (var processor = new StudioDatabaseTasksHandlerProcessorForGetSuggestConflictResolution(this))
                 await processor.ExecuteAsync();
