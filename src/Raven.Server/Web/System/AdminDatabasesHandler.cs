﻿// -----------------------------------------------------------------------
//  <copyright file="AdminDatabasesHandler.cs" company="Hibernating Rhinos LTD">
//      Copyright (c) Hibernating Rhinos LTD. All rights reserved.
//  </copyright>
// -----------------------------------------------------------------------

using System;
using System.Collections.Generic;
using System.Diagnostics;
using System.IO;
using System.Linq;
using System.Net;
using System.Security.Cryptography.X509Certificates;
using System.Threading;
using System.Threading.Tasks;
using Microsoft.AspNetCore.Http.Features.Authentication;
using Raven.Client;
using Raven.Client.Documents.Conventions;
using Raven.Client.Documents.Indexes;
using Raven.Client.Documents.Operations;
using Raven.Client.Documents.Smuggler;
using Raven.Client.Exceptions;
using Raven.Client.Exceptions.Database;
using Raven.Client.Exceptions.Sharding;
using Raven.Client.Extensions;
using Raven.Client.Http;
using Raven.Client.ServerWide;
using Raven.Client.ServerWide.Operations;
using Raven.Client.ServerWide.Operations.Migration;
using Raven.Client.ServerWide.Sharding;
using Raven.Client.Util;
using Raven.Server.Config;
using Raven.Server.Config.Settings;
using Raven.Server.Documents;
using Raven.Server.Documents.Indexes.Auto;
using Raven.Server.Documents.Operations;
using Raven.Server.Documents.Patch;
using Raven.Server.Documents.PeriodicBackup.Restore;
using Raven.Server.Exceptions;
using Raven.Server.Json;
using Raven.Server.Rachis;
using Raven.Server.Routing;
using Raven.Server.ServerWide;
using Raven.Server.ServerWide.Commands;
using Raven.Server.ServerWide.Commands.Indexes;
using Raven.Server.ServerWide.Context;
using Raven.Server.Smuggler.Documents;
using Raven.Server.Smuggler.Migration;
using Raven.Server.Utils;
using Raven.Server.Web.Studio;
using Raven.Server.Web.System.Processors.Databases;
using Sparrow;
using Sparrow.Json;
using Sparrow.Json.Parsing;
using Sparrow.Logging;
using Sparrow.Server;
using Sparrow.Utils;
using Voron.Util.Settings;
using BackupUtils = Raven.Server.Utils.BackupUtils;
using Index = Raven.Server.Documents.Indexes.Index;
using Size = Sparrow.Size;

namespace Raven.Server.Web.System
{
    public sealed class AdminDatabasesHandler : ServerRequestHandler
    {
        private static readonly Logger Logger = LoggingSource.Instance.GetLogger<AdminDatabasesHandler>("Server");

        [RavenAction("/admin/databases", "GET", AuthorizationStatus.Operator)]
        public async Task Get()
        {
            using (var processor = new AdminDatabasesHandlerProcessorForGetDatabaseRecord(this))
                await processor.ExecuteAsync();
        }

        // add database to already existing database group
        [RavenAction("/admin/databases/node", "PUT", AuthorizationStatus.Operator)]
        public async Task AddDatabaseNode()
        {
            var name = GetQueryStringValueAndAssertIfSingleAndNotEmpty("name").Trim();
            var node = GetStringQueryString("node", false);
            var mentor = GetStringQueryString("mentor", false);
            var raftRequestId = GetRaftRequestIdFromQuery();

            await ServerStore.EnsureNotPassiveAsync();

            using (ServerStore.ContextPool.AllocateOperationContext(out TransactionOperationContext context))
            using (context.OpenReadTransaction())
            {
                var databaseRecord = ServerStore.Cluster.ReadDatabase(context, name, out var index);
                if (databaseRecord == null)
                {
                    throw new DatabaseDoesNotExistException("Database Record not found when trying to add a node to the database topology");
                }

                if (databaseRecord.IsSharded)
                    throw new InvalidOperationException($"Can't add database {name} to node because it is a sharded database.");

                var clusterTopology = ServerStore.GetClusterTopology(context);

                if (databaseRecord.Encrypted)
                    ServerStore.LicenseManager.AssertCanCreateEncryptedDatabase();

                Server.ServerStore.LicenseManager.AssertCanUseDocumentsCompression(databaseRecord.DocumentsCompression);

                // the case where an explicit node was requested
                if (string.IsNullOrEmpty(node) == false)
                {
                    if (databaseRecord.Topology.RelevantFor(node))
                        throw new InvalidOperationException($"Can't add node {node} to {name} topology because it is already part of it");

                    ValidateNodeForAddingToDb(name, node, databaseRecord, clusterTopology, Server, baseMessage: $"Can't add node {node} to database '{name}' topology");
                }

                //The case were we don't care where the database will be added to
                else
                {
                    var allNodes = clusterTopology.Members.Keys
                        .Concat(clusterTopology.Promotables.Keys)
                        .Concat(clusterTopology.Watchers.Keys)
                        .ToList();

                    if (Server.AllowEncryptedDatabasesOverHttp == false)
                    {
                        allNodes.RemoveAll(n => databaseRecord.Topology.AllNodes.Contains(n) || (databaseRecord.Encrypted && NotUsingHttps(clusterTopology.GetUrlFromTag(n))));

                        if (databaseRecord.Encrypted && allNodes.Count == 0)
                            throw new InvalidOperationException($"Database {name} is encrypted and requires a node which supports SSL. There is no such node available in the cluster.");
                    }

                    if (allNodes.Count == 0)
                        throw new InvalidOperationException($"Database {name} already exists on all the nodes of the cluster");

                    var rand = new Random().Next();
                    node = allNodes[rand % allNodes.Count];
                }

                databaseRecord.Topology.Promotables.Add(node);
                databaseRecord.Topology.DemotionReasons[node] = "Joined the DB-Group as a new promotable node";
                databaseRecord.Topology.PromotablesStatus[node] = DatabasePromotionStatus.WaitingForFirstPromotion;

                if (mentor != null)
                {
                    if (databaseRecord.Topology.RelevantFor(mentor) == false)
                        throw new ArgumentException($"The node {mentor} is not part of the database group");
                    if (databaseRecord.Topology.Members.Contains(mentor) == false)
                        throw new ArgumentException($"The node {mentor} is not valid for the operation because it is not a member");
                    databaseRecord.Topology.PredefinedMentors.Add(node, mentor);
                }

                databaseRecord.Topology.ReplicationFactor++;

                var update = new UpdateTopologyCommand(name, SystemTime.UtcNow, raftRequestId)
                {
                    Topology = databaseRecord.Topology
                };

                var (newIndex, _) = await ServerStore.SendToLeaderAsync(update);

                try
                {
                    await ServerStore.WaitForExecutionOnSpecificNode(context, node, newIndex);
                }
                catch (DatabaseLoadFailureException e)
                {
                    // the node was added successfully, but failed to start
                    // in this case we don't want the request executor of the client to fail-over (so we wouldn't create an additional node)
                    throw new InvalidOperationException(e.Message, e);
                }

                HttpContext.Response.StatusCode = (int)HttpStatusCode.Created;

                await using (var writer = new AsyncBlittableJsonTextWriter(context, ResponseBodyStream()))
                {
                    context.Write(writer, new DynamicJsonValue
                    {
                        [nameof(DatabasePutResult.RaftCommandIndex)] = newIndex,
                        [nameof(DatabasePutResult.Name)] = name,
                        [nameof(DatabasePutResult.Topology)] = databaseRecord.Topology.ToJson()
                    });
                }
            }
        }

        public static bool NotUsingHttps(string url)
        {
            return url.StartsWith("https:", StringComparison.OrdinalIgnoreCase) == false;
        }

        [RavenAction("/admin/databases", "PUT", AuthorizationStatus.Operator)]
        public async Task Put()
        {
            var raftRequestId = GetRaftRequestIdFromQuery();

            await ServerStore.EnsureNotPassiveAsync();
            using (ServerStore.Engine.ContextPool.AllocateOperationContext(out ClusterOperationContext context))
            using (context.OpenReadTransaction())
            {
                var index = GetLongFromHeaders("ETag");
                var replicationFactor = GetIntValueQueryString("replicationFactor", required: false) ?? 1;
                var json = await context.ReadForDiskAsync(RequestBodyStream(), "Database Record");
                var databaseRecord = JsonDeserializationCluster.DatabaseRecord(json);

                if (LoggingSource.AuditLog.IsInfoEnabled)
                {
                    var clientCert = GetCurrentCertificate();

                    var auditLog = LoggingSource.AuditLog.GetLogger("DbMgmt", "Audit");
                    auditLog.Info($"Database {databaseRecord.DatabaseName} PUT by {clientCert?.Subject} ({clientCert?.Thumbprint})");
                }

                if (ServerStore.LicenseManager.LicenseStatus.HasDocumentsCompression && databaseRecord.DocumentsCompression == null)
                {
                    databaseRecord.DocumentsCompression = new DocumentsCompressionConfiguration(
                        Server.Configuration.Databases.CompressRevisionsDefault, Server.Configuration.Databases.CompressAllCollectionsDefault);
                }

                if (databaseRecord.Encrypted)
                    ServerStore.LicenseManager.AssertCanCreateEncryptedDatabase();

                ServerStore.LicenseManager.AssertCanUseDocumentsCompression(databaseRecord.DocumentsCompression);

                // Validate Directory
                var dataDirectoryThatWillBeUsed = databaseRecord.Settings.TryGetValue(RavenConfiguration.GetKey(x => x.Core.DataDirectory), out var dir) == false ?
                                                  ServerStore.Configuration.Core.DataDirectory.FullPath :
                                                  new PathSetting(dir, ServerStore.Configuration.Core.DataDirectory.FullPath).FullPath;

                if (string.IsNullOrWhiteSpace(dir) == false)
                {
                    if (ServerStore.Configuration.Core.EnforceDataDirectoryPath)
                    {
                        if (PathUtil.IsSubDirectory(dataDirectoryThatWillBeUsed, ServerStore.Configuration.Core.DataDirectory.FullPath) == false)
                        {
                            throw new ArgumentException($"The administrator has restricted databases to be created only under the DataDir '{ServerStore.Configuration.Core.DataDirectory.FullPath}'" +
                                                        $" but the actual requested path is '{dataDirectoryThatWillBeUsed}'.");
                        }
                    }

                    if (DataDirectoryInfo.CanAccessPath(dataDirectoryThatWillBeUsed, out var error) == false)
                    {
                        throw new InvalidOperationException($"Cannot access path '{dataDirectoryThatWillBeUsed}'. {error}");
                    }
                }

                // Validate Name
                databaseRecord.DatabaseName = databaseRecord.DatabaseName.Trim();
                if (ResourceNameValidator.IsValidResourceName(databaseRecord.DatabaseName, dataDirectoryThatWillBeUsed, out string errorMessage) == false)
                    throw new BadRequestException(errorMessage);

                Server.ServerStore.LicenseManager.AssertCanUseDocumentsCompression(databaseRecord.DocumentsCompression);

                if ((databaseRecord.Topology?.DynamicNodesDistribution ?? false) &&
                    Server.ServerStore.LicenseManager.CanDynamicallyDistributeNodes(withNotification: false, out var licenseLimit) == false)
                {
                    throw licenseLimit;
                }

                if (databaseRecord.Encrypted && databaseRecord.Topology?.DynamicNodesDistribution == true && Server.AllowEncryptedDatabasesOverHttp == false)
                {
                    throw new InvalidOperationException($"Cannot enable '{nameof(DatabaseTopology.DynamicNodesDistribution)}' for encrypted database: " + databaseRecord.DatabaseName);
                }

                if (databaseRecord.Indexes != null && databaseRecord.Indexes.Count > 0)
                {
                    foreach (var kvp in databaseRecord.Indexes)
                    {
                        var indexDefinition = kvp.Value;
                        Server.ServerStore.LicenseManager.AssertCanAddAdditionalAssembliesFromNuGet(indexDefinition);
                    }
                }

                using (var raw = new RawDatabaseRecord(context, json))
                {
                    foreach (var rawDatabaseRecord in raw.AsShardsOrNormal())
                    {
                        if (ServerStore.DatabasesLandlord.IsDatabaseLoaded(rawDatabaseRecord.DatabaseName) == false)
                        {
                            using (await ServerStore.DatabasesLandlord.UnloadAndLockDatabase(rawDatabaseRecord.DatabaseName, "Checking if we need to recreate indexes"))
                                RecreateIndexes(rawDatabaseRecord.DatabaseName, databaseRecord);
                        }
                    }
                }

                var (newIndex, topology, nodeUrlsAddedTo) = await CreateDatabase(databaseRecord.DatabaseName, databaseRecord, context, replicationFactor, index, raftRequestId);

                HttpContext.Response.StatusCode = (int)HttpStatusCode.Created;

                await using (var writer = new AsyncBlittableJsonTextWriter(context, ResponseBodyStream()))
                {
                    context.Write(writer, new DynamicJsonValue
                    {
                        [nameof(DatabasePutResult.RaftCommandIndex)] = newIndex,
                        [nameof(DatabasePutResult.Name)] = databaseRecord.DatabaseName,
                        [nameof(DatabasePutResult.Topology)] = topology.ToJson(),
                        [nameof(DatabasePutResult.NodesAddedTo)] = nodeUrlsAddedTo,
                        [nameof(DatabasePutResult.ShardsDefined)] = databaseRecord.IsSharded
                    });
                }
            }
        }

        private void RecreateIndexes(string databaseName, DatabaseRecord databaseRecord)
        {
            var databaseConfiguration = ServerStore.DatabasesLandlord.CreateDatabaseConfiguration(databaseName, true, true, true, databaseRecord);
            if (databaseConfiguration.Indexing.RunInMemory ||
                Directory.Exists(databaseConfiguration.Indexing.StoragePath.FullPath) == false)
            {
                return;
            }

            var addToInitLog = new Action<string>(txt =>
            {
                var msg = $"[Recreating indexes] {DateTime.UtcNow} :: Database '{databaseName}' : {txt}";
                if (Logger.IsInfoEnabled)
                    Logger.Info(msg);
            });

            using (var documentDatabase = DatabasesLandlord.CreateDocumentDatabase(databaseName, databaseConfiguration, ServerStore, addToInitLog))
            {
                var options = InitializeOptions.SkipLoadingDatabaseRecord;
                documentDatabase.Initialize(options);

                var indexesPath = databaseConfiguration.Indexing.StoragePath.FullPath;
                var sideBySideIndexes = new Dictionary<string, IndexDefinition>();

                foreach (var indexPath in Directory.GetDirectories(indexesPath))
                {
                    Index index = null;
                    try
                    {
                        if (documentDatabase.DatabaseShutdown.IsCancellationRequested)
                            return;

                        index = Index.Open(indexPath, documentDatabase, generateNewDatabaseId: false, out var _);
                        if (index == null)
                            continue;

                        var definition = index.Definition;
                        switch (index.Type)
                        {
                            case IndexType.AutoMap:
                            case IndexType.AutoMapReduce:
                                var autoIndexDefinition = PutAutoIndexCommand.GetAutoIndexDefinition((AutoIndexDefinitionBaseServerSide)definition, index.Type);
                                databaseRecord.AutoIndexes.Add(autoIndexDefinition.Name, autoIndexDefinition);
                                break;

                            case IndexType.Map:
                            case IndexType.MapReduce:
                            case IndexType.JavaScriptMap:
                            case IndexType.JavaScriptMapReduce:
                                var indexDefinition = index.GetIndexDefinition();
                                if (indexDefinition.Name.StartsWith(Constants.Documents.Indexing.SideBySideIndexNamePrefix, StringComparison.OrdinalIgnoreCase))
                                {
                                    // the side by side index is the last version of this index
                                    // and it's the one that should be stored in the database record
                                    indexDefinition.Name = indexDefinition.Name[Constants.Documents.Indexing.SideBySideIndexNamePrefix.Length..];
                                    sideBySideIndexes[indexDefinition.Name] = indexDefinition;
                                    continue;
                                }

                                databaseRecord.Indexes[indexDefinition.Name] = indexDefinition;
                                break;

                            default:
                                throw new NotSupportedException(index.Type.ToString());
                        }
                    }
                    catch (Exception e)
                    {
                        if (Logger.IsInfoEnabled)
                            Logger.Info($"Could not open index {Path.GetFileName(indexPath)}", e);
                    }
                    finally
                    {
                        index?.Dispose();
                    }
                }

                foreach ((string key, IndexDefinition value) in sideBySideIndexes)
                {
                    databaseRecord.Indexes[key] = value;
                }
            }
        }

        private async Task<(long Index, DatabaseTopology Topology, List<string> Urls)> CreateDatabase(string name, DatabaseRecord databaseRecord, ClusterOperationContext context, int replicationFactor, long? index, string raftRequestId)
        {
            var dbRecordExist = ServerStore.Cluster.DatabaseExists(context, name);
            if (index.HasValue && dbRecordExist == false)
                throw new BadRequestException($"Attempted to modify non-existing database: '{name}'");

            if (dbRecordExist && index.HasValue == false)
                throw new ConcurrencyException($"Database '{name}' already exists!");

            if (replicationFactor <= 0)
                throw new ArgumentException("Replication factor must be greater than 0.");

            try
            {
                DatabaseHelper.Validate(name, databaseRecord, Server.Configuration);
            }
            catch (Exception e)
            {
                throw new BadRequestException("Database document validation failed.", e);
            }
            var clusterTopology = ServerStore.GetClusterTopology(context);
            ValidateClusterMembers(clusterTopology, databaseRecord);
            UpdateDatabaseTopology(databaseRecord, clusterTopology, replicationFactor);

            if (dbRecordExist && databaseRecord.IsSharded)
            {
                DevelopmentHelper.ShardingToDo(DevelopmentHelper.TeamMember.Aviv, DevelopmentHelper.Severity.Normal,
                    "remove this and introduce a dedicated command for updating Sharding.Prefixed");
                await ServerStore.Sharding.UpdatePrefixedShardingIfNeeded(context, databaseRecord, clusterTopology);
            }

            var (newIndex, result) = await ServerStore.WriteDatabaseRecordAsync(name, databaseRecord, index, raftRequestId);
            await ServerStore.WaitForCommitIndexChange(RachisConsensus.CommitIndexModification.GreaterOrEqual, newIndex);

            var members = (List<string>)result;
            try
            {
                await ServerStore.WaitForExecutionOnRelevantNodesAsync(context, members, newIndex);
            }
            catch (RaftIndexWaitAggregateException e)
            {
                throw new InvalidDataException(
                    $"The database '{name}' was created but is not accessible, because one or more of the nodes on which this database was supposed to reside on, threw an exception.", e);
            }

            var nodeUrlsAddedTo = new List<string>();
            foreach (var member in members)
            {
                nodeUrlsAddedTo.Add(clusterTopology.GetUrlFromTag(member));
            }

            using (ServerStore.ContextPool.AllocateOperationContext(out TransactionOperationContext ctx))
            using (ctx.OpenReadTransaction())
            {
                DatabaseTopology topology;
                if (databaseRecord.IsSharded)
                {
                    topology = new DatabaseTopology
                    {
                        Members = members
                    };
                }
                else
                {
                    topology = ServerStore.Cluster.ReadDatabaseTopology(ctx, name);
                }
                return (newIndex, topology, nodeUrlsAddedTo);
            }
        }

        private static void UpdateDatabaseTopology(DatabaseRecord databaseRecord, ClusterTopology clusterTopology, int replicationFactor)
        {
            var clusterTransactionId = Guid.NewGuid().ToBase64Unpadded();

            if (databaseRecord.IsSharded)
            {
                databaseRecord.Sharding.Orchestrator ??= new OrchestratorConfiguration();
                databaseRecord.Sharding.Orchestrator.Topology ??= new OrchestratorTopology();
                UpdateDatabaseTopology(databaseRecord.Sharding.Orchestrator.Topology, clusterTopology, replicationFactor, clusterTransactionId);

                foreach (var (shardNumber, databaseTopology) in databaseRecord.Sharding.Shards)
                    UpdateDatabaseTopology(databaseTopology, clusterTopology, replicationFactor, clusterTransactionId);
            }
            else
            {
                databaseRecord.Topology ??= new DatabaseTopology();
                UpdateDatabaseTopology(databaseRecord.Topology, clusterTopology, replicationFactor, clusterTransactionId);
            }
        }

        private static void SetReplicationFactor(DatabaseTopology databaseTopology, ClusterTopology clusterTopology, int replicationFactor)
        {
            databaseTopology.ReplicationFactor = Math.Max(databaseTopology.ReplicationFactor, replicationFactor);
            databaseTopology.ReplicationFactor = Math.Min(databaseTopology.ReplicationFactor, clusterTopology.AllNodes.Count);
        }

        private static void UpdateDatabaseTopology(DatabaseTopology databaseTopology, ClusterTopology clusterTopology, int replicationFactor, string clusterTransactionId)
        {
            if (databaseTopology.Members?.Count > 0)
            {
                foreach (var member in databaseTopology.Members)
                {
                    if (clusterTopology.Contains(member) == false)
                        throw new ArgumentException($"Failed to add node {member}, because we don't have it in the cluster.");
                }

                replicationFactor = databaseTopology.Count;
            }

            SetReplicationFactor(databaseTopology, clusterTopology, replicationFactor);

            databaseTopology.ClusterTransactionIdBase64 ??= clusterTransactionId;
            databaseTopology.DatabaseTopologyIdBase64 ??= Guid.NewGuid().ToBase64Unpadded();
        }


        [RavenAction("/admin/databases/reorder", "POST", AuthorizationStatus.Operator)]
        public async Task Reorder()
        {
            var name = GetStringQueryString("name");
            using (ServerStore.ContextPool.AllocateOperationContext(out TransactionOperationContext context))
            {
                DatabaseTopology topology;
                using (context.OpenReadTransaction())
                using (var rawRecord = ServerStore.Cluster.ReadRawDatabaseRecord(context, name))
                {
                    if (rawRecord == null)
                        DatabaseDoesNotExistException.Throw(name);

                    topology = rawRecord.IsSharded ? rawRecord.Sharding.Orchestrator.Topology : rawRecord.Topology;
                }

                var json = await context.ReadForMemoryAsync(RequestBodyStream(), "nodes");
                var parameters = JsonDeserializationServer.Parameters.MembersOrder(json);
                var reorderedTopology = DatabaseTopology.Reorder(topology, parameters.MembersOrder);

                topology.Members = reorderedTopology.Members;
                topology.Promotables = reorderedTopology.Promotables;
                topology.Rehabs = reorderedTopology.Rehabs;
                topology.PriorityOrder = parameters.Fixed ? parameters.MembersOrder : null;

                var reorder = new UpdateTopologyCommand(name, SystemTime.UtcNow, GetRaftRequestIdFromQuery())
                {
                    Topology = topology
                };

                var res = await ServerStore.SendToLeaderAsync(reorder);
                await ServerStore.Cluster.WaitForIndexNotification(res.Index);

                NoContentStatus();
            }
        }

        private void ValidateClusterMembers(ClusterTopology clusterTopology, DatabaseRecord databaseRecord)
        {
            var topology = databaseRecord.Topology;

            if (topology == null)
                return;

            if (topology.Members?.Count == 1 && topology.Members[0] == "?")
            {
                // this is a special case where we pass '?' as member.
                topology.Members.Clear();
            }

            var unique = new HashSet<string>();
            foreach (var node in topology.AllNodes)
            {
                if (unique.Add(node) == false)
                    throw new InvalidOperationException($"node '{node}' already exists. This is not allowed. Database Topology : {topology}");

                var url = clusterTopology.GetUrlFromTag(node);
                if (databaseRecord.Encrypted && NotUsingHttps(url) && Server.AllowEncryptedDatabasesOverHttp == false)
                    throw new InvalidOperationException($"{databaseRecord.DatabaseName} is encrypted but node {node} with url {url} doesn't use HTTPS. This is not allowed.");
            }
        }

        [RavenAction("/admin/restore/points", "POST", AuthorizationStatus.Operator)]
        public async Task GetRestorePoints()
        {
            using (var processor = new DatabasesHandlerProcessorForGetRestorePoints(this))
                await processor.ExecuteAsync();
        }

        [RavenAction("/admin/restore/database", "POST", AuthorizationStatus.Operator)]
        public async Task RestoreDatabase()
        {
            using (ServerStore.ContextPool.AllocateOperationContext(out TransactionOperationContext context))
            {
                var configuration = await context.ReadForMemoryAsync(RequestBodyStream(), "database-restore");
                var restoreConfiguration = RestoreUtils.GetRestoreConfigurationAndSource(ServerStore, configuration, out var restoreSource);

                await ServerStore.EnsureNotPassiveAsync();

                var cancelToken =  CreateBackgroundOperationToken();

                var operationId = ServerStore.Operations.GetNextOperationId();

                _ = ServerStore.Operations.AddLocalOperation(
                    operationId,
                    OperationType.DatabaseRestore,
                    $"Database restore: {restoreConfiguration.DatabaseName}",
                    detailedDescription: null,
                    taskFactory: async onProgress =>
                    {
                        using var restoreBackupTask = await RestoreUtils.CreateBackupTaskAsync(ServerStore, restoreConfiguration, restoreSource, operationId, cancelToken);
                        return await restoreBackupTask.ExecuteAsync(onProgress);
                    },
                    token: cancelToken);

                await using (var writer = new AsyncBlittableJsonTextWriter(context, ResponseBodyStream()))
                {
                    writer.WriteOperationIdAndNodeTag(context, operationId, ServerStore.NodeTag);
                }
            }
        }

        [RavenAction("/admin/backup-task/delay", "POST", AuthorizationStatus.Operator)]
        public async Task DelayBackupTask()
        {
            var id = GetLongQueryString("taskId");
            var delay = GetTimeSpanQueryString("duration");
            if (delay <= TimeSpan.Zero)
                throw new ArgumentOutOfRangeException(nameof(delay));

            var databaseName = GetStringQueryString("database");
            var database = await ServerStore.DatabasesLandlord.TryGetOrCreateResourceStore(databaseName).ConfigureAwait(false);
            if (database == null)
                DatabaseDoesNotExistException.Throw(databaseName);

            using (var token = CreateHttpRequestBoundOperationToken())
            {
                await database.PeriodicBackupRunner.DelayAsync(id, delay.Value, GetCurrentCertificate(), token.Token);
            }

            NoContentStatus();
        }

        [RavenAction("/admin/databases", "DELETE", AuthorizationStatus.Operator)]
        public async Task Delete()
        {
            await ServerStore.EnsureNotPassiveAsync();

            var waitOnDeletion = new List<string>();
            var pendingDeletes = new HashSet<string>(StringComparer.OrdinalIgnoreCase);
            var databasesToDelete = new HashSet<string>(StringComparer.OrdinalIgnoreCase);

            using (ServerStore.ContextPool.AllocateOperationContext(out TransactionOperationContext context))
            {
                var json = await context.ReadForMemoryAsync(RequestBodyStream(), "docs");
                var parameters = JsonDeserializationServer.Parameters.DeleteDatabasesParameters(json);

                X509Certificate2 clientCertificate = null;

                if (LoggingSource.AuditLog.IsInfoEnabled)
                {
                    clientCertificate = GetCurrentCertificate();

                    var auditLog = LoggingSource.AuditLog.GetLogger("DbMgmt", "Audit");
                    auditLog.Info($"Attempt to delete [{string.Join(", ", parameters.DatabaseNames)}] database(s) from ({string.Join(", ", parameters.FromNodes ?? Enumerable.Empty<string>())}) by {clientCertificate?.Subject} ({clientCertificate?.Thumbprint})");
                }

                using (context.OpenReadTransaction())
                {
                    foreach (var databaseName in parameters.DatabaseNames)
                    {
                        var isShard = ShardHelper.TryGetShardNumberAndDatabaseName(databaseName, out string shardedDatabaseName, out int shardNumber);
                        var dbRecordName = isShard ? shardedDatabaseName : databaseName;

                        using (var rawRecord = ServerStore.Cluster.ReadRawDatabaseRecord(context, dbRecordName))
                        {
                            if (rawRecord == null)
                                continue;

                            if (rawRecord.DatabaseState == DatabaseStateStatus.RestoreInProgress)
                                throw new InvalidOperationException($"Can't delete database '{databaseName}' while the restore " +
                                                                    $"process is in progress. In order to delete the database, " +
                                                                    $"you can cancel the restore task from node {rawRecord.Topology.Members[0]}");

                            if (isShard && rawRecord.Sharding.Shards.ContainsKey(shardNumber) == false)
                            {
                                throw new InvalidOperationException(
                                    $"Attempting to delete shard database {databaseName} but shard {shardNumber} doesn't exist for database {shardedDatabaseName}.");
                            }

                            switch (rawRecord.LockMode)
                            {
                                case DatabaseLockMode.Unlock:
                                    databasesToDelete.Add(databaseName);
                                    break;
                                case DatabaseLockMode.PreventDeletesIgnore:
                                    if (Logger.IsOperationsEnabled)
                                    {
                                        clientCertificate ??= GetCurrentCertificate();

                                        Logger.Operations($"Attempt to delete '{databaseName}' database was prevented due to lock mode set to '{rawRecord.LockMode}'. IP: '{HttpContext.Connection.RemoteIpAddress}'. Certificate: {clientCertificate?.Subject} ({clientCertificate?.Thumbprint})");
                                    }

                                    continue;
                                case DatabaseLockMode.PreventDeletesError:
                                    throw new InvalidOperationException($"Database '{databaseName}' cannot be deleted because of the set lock mode ('{rawRecord.LockMode}'). Please consider changing the lock mode before deleting the database.");
                                default:
                                    throw new ArgumentOutOfRangeException(nameof(rawRecord.LockMode));
                            }

                            if (parameters.FromNodes != null && parameters.FromNodes.Length > 0)
                            {
                                if(rawRecord.IsSharded && isShard == false)
                                    throw new InvalidOperationException($"Deleting entire sharded database {rawRecord.DatabaseName} from a specific node is not allowed.");

                                var topology = isShard ? rawRecord.Sharding.Shards[shardNumber] : rawRecord.Topology;

                                foreach (var node in parameters.FromNodes)
                                {
                                    if (topology.RelevantFor(node) == false)
                                    {
                                        throw new InvalidOperationException($"Database '{databaseName}' doesn't reside on node '{node}' so it can't be deleted from it");
                                    }

                                    if (isShard && topology.ReplicationFactor == 1 && rawRecord.Sharding.DoesShardHaveBuckets(shardNumber))
                                    {
                                        throw new InvalidOperationException(
                                            $"Database {databaseName} cannot be deleted because it is the last copy of shard {shardNumber} and it contains data that has not been migrated.");
                                    }

                                    pendingDeletes.Add(node);
                                    topology.RemoveFromTopology(node);
                                }
                            }

                            waitOnDeletion.Add(databaseName);
                        }
                    }
                }

                if (LoggingSource.AuditLog.IsInfoEnabled)
                {
                    var clientCert = GetCurrentCertificate();

                    var auditLog = LoggingSource.AuditLog.GetLogger("DbMgmt", "Audit");
                    auditLog.Info($"Delete [{string.Join(", ", databasesToDelete)}] database(s) from ({string.Join(", ", parameters.FromNodes ?? Enumerable.Empty<string>())}) by {clientCert?.Subject} ({clientCert?.Thumbprint})");
                }

                long index = -1;
                foreach (var databaseName in databasesToDelete)
                {
                    var (newIndex, _) = await ServerStore.DeleteDatabaseAsync(databaseName, parameters.HardDelete, parameters.FromNodes, $"{GetRaftRequestIdFromQuery()}/{databaseName}");
                    index = newIndex;
                }

                long actualDeletionIndex = await WaitForDeletionToComplete(context, parameters, index, waitOnDeletion);

                await using (var writer = new AsyncBlittableJsonTextWriter(context, ResponseBodyStream()))
                {
                    context.Write(writer, new DynamicJsonValue
                    {
                        // we only send the successful index here, we might fail to delete the index
                        // because a node is down, and we don't want to cause the client to wait on an
                        // index that doesn't exists in the Raft log
                        [nameof(DeleteDatabaseResult.RaftCommandIndex)] = actualDeletionIndex, 
                        [nameof(DeleteDatabaseResult.PendingDeletes)] = new DynamicJsonArray(pendingDeletes)
                    });
                }
            }
        }

        private async Task<long> WaitForDeletionToComplete(TransactionOperationContext context, DeleteDatabasesOperation.Parameters parameters, long index, IList<string> waitOnDeletion)
        {
            var timeToWaitForConfirmation = parameters.TimeToWaitForConfirmation ?? TimeSpan.FromSeconds(15);

            await ServerStore.Cluster.WaitForIndexNotification(index, timeToWaitForConfirmation);

            var fromNodes = parameters.FromNodes is { Length: > 0 };
            long actualDeletionIndex = index;
            var sp = Stopwatch.StartNew();
            int databaseIndex = 0;

            while (waitOnDeletion.Count > databaseIndex)
            {
                var databaseName = waitOnDeletion[databaseIndex];
                using (context.OpenReadTransaction())
                using (var raw = ServerStore.Cluster.ReadRawDatabaseRecord(context, databaseName))
                {
                    if (raw == null)
                    {
                        waitOnDeletion.RemoveAt(databaseIndex);
                        continue;
                    }

                    if (fromNodes)
                    {
                        var allNodesDeleted = true;
                        foreach (var node in parameters.FromNodes)
                        {
                            var key = DatabaseRecord.GetKeyForDeletionInProgress(node, databaseName);
                            if (raw.DeletionInProgress.ContainsKey(key) == false)
                                continue;

                            allNodesDeleted = false;
                            break;
                        }

                        if (allNodesDeleted)
                        {
                            waitOnDeletion.RemoveAt(databaseIndex);
                            continue;
                        }
                    }
                }

                // we'll now wait for the _next_ operation in the cluster
                // since deletion involve multiple operations in the cluster
                // we'll now wait for the next command to be applied and check
                // whatever that removed the db in question
                index++;
                var remaining = timeToWaitForConfirmation - sp.Elapsed;
                try
                {
                    if (remaining < TimeSpan.Zero)
                    {
                        databaseIndex++;
                        continue; // we are done waiting, but still want to locally check the rest of the dbs
                    }

<<<<<<< HEAD
                    await ServerStore.Cluster.WaitForIndexNotification(index, remaining);
                    actualDeletionIndex = index;
=======
                if (parameters.FromNodes != null && parameters.FromNodes.Length > 0)
                {
                    try
                    {
                        await ServerStore.WaitForExecutionOnRelevantNodesAsync(context, parameters.FromNodes.ToList(), actualDeletionIndex);
                    }
                    catch (RaftIndexWaitAggregateException e)
                    {
                        throw new InvalidDataException($"Deletion of databases {string.Join(", ", parameters.DatabaseNames)} was performed, but it could not be propagated due to errors on one or more target nodes.", e);
                    }
>>>>>>> 8bfa5e3f
                }
                catch (TimeoutException)
                {
                    databaseIndex++;
                }
            }

            if (fromNodes)
            {
                await WaitForExecutionOnRelevantNodes(context, "server", ServerStore.GetClusterTopology(), parameters.FromNodes.ToList(), actualDeletionIndex);
            }

            return actualDeletionIndex;
        }

        [RavenAction("/admin/databases/disable", "POST", AuthorizationStatus.Operator)]
        public async Task DisableDatabases()
        {
            await ToggleDisableDatabases(disable: true);
        }

        [RavenAction("/admin/databases/enable", "POST", AuthorizationStatus.Operator)]
        public async Task EnableDatabases()
        {
            await ToggleDisableDatabases(disable: false);
        }

        [RavenAction("/admin/databases/indexing", "POST", AuthorizationStatus.Operator)]
        public async Task ToggleIndexing()
        {
            var raftRequestId = GetRaftRequestIdFromQuery();
            var enable = GetBoolValueQueryString("enable") ?? true;

            using (ServerStore.ContextPool.AllocateOperationContext(out TransactionOperationContext context))
            {
                var json = await context.ReadForMemoryAsync(RequestBodyStream(), "indexes/toggle");
                var parameters = JsonDeserializationServer.Parameters.DisableDatabaseToggleParameters(json);

                var (index, _) = await ServerStore.ToggleDatabasesStateAsync(ToggleDatabasesStateCommand.Parameters.ToggleType.Indexes, parameters.DatabaseNames, enable == false, $"{raftRequestId}");
                await ServerStore.Cluster.WaitForIndexNotification(index);

                NoContentStatus();
            }
        }

        [RavenAction("/admin/databases/dynamic-node-distribution", "POST", AuthorizationStatus.Operator)]
        public async Task ToggleDynamicDatabaseDistribution()
        {
            var name = GetQueryStringValueAndAssertIfSingleAndNotEmpty("name");
            var enable = GetBoolValueQueryString("enable") ?? true;
            var raftRequestId = GetRaftRequestIdFromQuery();

            if (enable &&
                Server.ServerStore.LicenseManager.CanDynamicallyDistributeNodes(withNotification: false, out var licenseLimit) == false)
            {
                throw licenseLimit;
            }

            var (index, _) = await ServerStore.ToggleDatabasesStateAsync(ToggleDatabasesStateCommand.Parameters.ToggleType.DynamicDatabaseDistribution, new[] { name }, enable == false, $"{raftRequestId}");
            await ServerStore.Cluster.WaitForIndexNotification(index);

            NoContentStatus();
        }

        private async Task ToggleDisableDatabases(bool disable)
        {
            using (ServerStore.ContextPool.AllocateOperationContext(out TransactionOperationContext context))
            {
                var json = await context.ReadForMemoryAsync(RequestBodyStream(), "databases/toggle");
                var parameters = JsonDeserializationServer.Parameters.DisableDatabaseToggleParameters(json);

                var resultList = new List<DynamicJsonValue>();
                var raftRequestId = GetRaftRequestIdFromQuery();

                foreach (var name in parameters.DatabaseNames)
                {
                    using (context.OpenReadTransaction())
                    {
                        var databaseExists = ServerStore.Cluster.DatabaseExists(context, name);
                        if (databaseExists == false)
                        {
                            resultList.Add(new DynamicJsonValue
                            {
                                ["Name"] = name,
                                ["Success"] = false,
                                ["Reason"] = "database not found"
                            });
                            continue;
                        }
                    }

                    resultList.Add(new DynamicJsonValue
                    {
                        ["Name"] = name,
                        ["Success"] = true,
                        ["Disabled"] = disable,
                        ["Reason"] = $"Database state={disable} was propagated on the cluster"
                    });
                }

                var (index, _) = await ServerStore.ToggleDatabasesStateAsync(ToggleDatabasesStateCommand.Parameters.ToggleType.Databases, parameters.DatabaseNames, disable, $"{raftRequestId}");
                await ServerStore.Cluster.WaitForIndexNotification(index);

                await using (var writer = new AsyncBlittableJsonTextWriter(context, ResponseBodyStream()))
                {
                    writer.WriteStartObject();
                    writer.WritePropertyName("Status");

                    writer.WriteStartArray();
                    var first = true;
                    foreach (var result in resultList)
                    {
                        if (first == false)
                            writer.WriteComma();
                        first = false;

                        context.Write(writer, result);
                    }

                    writer.WriteEndArray();

                    writer.WriteEndObject();
                }
            }
        }

        [RavenAction("/admin/databases/promote", "POST", AuthorizationStatus.Operator)]
        public async Task PromoteImmediately()
        {
            var name = GetStringQueryString("name");
            var nodeTag = GetStringQueryString("node");

            using (ServerStore.ContextPool.AllocateOperationContext(out TransactionOperationContext context))
            {
                var (index, _) = await ServerStore.PromoteDatabaseNode(name, nodeTag, GetRaftRequestIdFromQuery());
                await ServerStore.Cluster.WaitForIndexNotification(index);

                HttpContext.Response.StatusCode = (int)HttpStatusCode.OK;

                await using (var writer = new AsyncBlittableJsonTextWriter(context, ResponseBodyStream()))
                {
                    context.Write(writer, new DynamicJsonValue
                    {
                        [nameof(DatabasePutResult.Name)] = name,
                        [nameof(DatabasePutResult.RaftCommandIndex)] = index
                    });
                }
            }
        }

        [RavenAction("/admin/console", "POST", AuthorizationStatus.ClusterAdmin)]
        public async Task AdminConsole()
        {
            var name = GetStringQueryString("database", false);
            var isServerScript = GetBoolValueQueryString("serverScript", false) ?? false;
            var feature = HttpContext.Features.Get<IHttpAuthenticationFeature>() as RavenServer.AuthenticateConnection;
            var clientCert = feature?.Certificate?.FriendlyName;

            using (ServerStore.ContextPool.AllocateOperationContext(out TransactionOperationContext context))
            {
                var content = await context.ReadForMemoryAsync(RequestBodyStream(), "read-admin-script");
                if (content.TryGet(nameof(AdminJsScript.Script), out string _) == false)
                {
                    throw new InvalidDataException("Field " + nameof(AdminJsScript.Script) + " was not found.");
                }

                var adminJsScript = JsonDeserializationCluster.AdminJsScript(content);
                string result;

                if (isServerScript)
                {
                    var console = new AdminJsConsole(Server, null);
                    if (console.Log.IsOperationsEnabled)
                    {
                        console.Log.Operations($"The certificate that was used to initiate the operation: {clientCert ?? "None"}");
                    }

                    result = console.ApplyScript(adminJsScript);
                }
                else if (string.IsNullOrWhiteSpace(name) == false)
                {
                    //database script
                    var database = await ServerStore.DatabasesLandlord.TryGetOrCreateResourceStore(name);
                    if (database == null)
                    {
                        DatabaseDoesNotExistException.Throw(name);
                    }

                    var console = new AdminJsConsole(Server, database);
                    if (console.Log.IsOperationsEnabled)
                    {
                        console.Log.Operations($"The certificate that was used to initiate the operation: {clientCert ?? "None"}");
                    }
                    result = console.ApplyScript(adminJsScript);
                }
                else
                {
                    throw new InvalidOperationException("'database' query string parameter not found, and 'serverScript' query string is not found. Don't know what to apply this script on");
                }

                HttpContext.Response.StatusCode = (int)HttpStatusCode.OK;
                await using (var textWriter = new StreamWriter(ResponseBodyStream()))
                {
                    await textWriter.WriteAsync(result);
                    await textWriter.FlushAsync();
                }
            }
        }

        [RavenAction("/admin/replication/conflicts/solver", "POST", AuthorizationStatus.ValidUser, EndpointType.Write)]
        public async Task UpdateConflictSolver()
        {
            var name = GetQueryStringValueAndAssertIfSingleAndNotEmpty("name");

            if (await CanAccessDatabaseAsync(name, requireAdmin: true, requireWrite: true) == false)
                return;

            await ServerStore.EnsureNotPassiveAsync();
            using (ServerStore.ContextPool.AllocateOperationContext(out TransactionOperationContext context))
            {
                var json = await context.ReadForMemoryAsync(RequestBodyStream(), "read-conflict-resolver");
                var conflictResolver = DocumentConventions.DefaultForServer.Serialization.DefaultConverter.FromBlittable<ConflictSolver>(json, "convert-conflict-resolver");

                var (index, _) = await ServerStore.ModifyConflictSolverAsync(name, conflictResolver, GetRaftRequestIdFromQuery());
                await ServerStore.Cluster.WaitForIndexNotification(index);

                using (context.OpenReadTransaction())
                using (var rawRecord = ServerStore.Cluster.ReadRawDatabaseRecord(context, name))
                {
                    HttpContext.Response.StatusCode = (int)HttpStatusCode.Created;
                    var conflictSolverConfig = rawRecord.ConflictSolverConfiguration;
                    if (conflictSolverConfig == null)
                        throw new InvalidOperationException($"Database record doesn't have {nameof(DatabaseRecord.ConflictSolverConfig)} property.");

                    await using (var writer = new AsyncBlittableJsonTextWriter(context, ResponseBodyStream()))
                    {
                        context.Write(writer, new DynamicJsonValue
                        {
                            ["RaftCommandIndex"] = index,
                            ["Key"] = name,
                            [nameof(DatabaseRecord.ConflictSolverConfig)] = conflictSolverConfig.ToJson()
                        });
                    }
                }
            }
        }

        [RavenAction("/admin/compact", "POST", AuthorizationStatus.Operator, DisableOnCpuCreditsExhaustion = true)]
        public async Task CompactDatabase()
        {
            using (ServerStore.ContextPool.AllocateOperationContext(out TransactionOperationContext context))
            {
                var compactSettingsJson = await context.ReadForMemoryAsync(RequestBodyStream(), string.Empty);

                var compactSettings = JsonDeserializationServer.CompactSettings(compactSettingsJson);

                if (string.IsNullOrEmpty(compactSettings.DatabaseName))
                    throw new InvalidOperationException($"{nameof(compactSettings.DatabaseName)} is a required field when compacting a database.");

                if (compactSettings.Documents == false && (compactSettings.Indexes == null || compactSettings.Indexes.Length == 0))
                    throw new InvalidOperationException($"{nameof(compactSettings.Documents)} is false in compact settings and no indexes were supplied. Nothing to compact.");

                using (context.OpenReadTransaction())
                using (var rawRecord = ServerStore.Cluster.ReadRawDatabaseRecord(context, compactSettings.DatabaseName))
                {
                    if (rawRecord == null)
                        throw new InvalidOperationException($"Cannot compact database {compactSettings.DatabaseName}, it doesn't exist.");

                    if (rawRecord.IsSharded)
                        throw new NotSupportedInShardingException($"Cannot compact database {compactSettings.DatabaseName} directly, it is a sharded database. Please compact each shard individually.");

                    if (rawRecord.Topology.RelevantFor(ServerStore.NodeTag) == false)
                        throw new InvalidOperationException($"Cannot compact database {compactSettings.DatabaseName} on node {ServerStore.NodeTag}, because it doesn't reside on this node.");
                }

                var database = await ServerStore.DatabasesLandlord.TryGetOrCreateResourceStore(compactSettings.DatabaseName).ConfigureAwait(false);
                var token = CreateBackgroundOperationToken();
                var compactDatabaseTask = new CompactDatabaseTask(
                    ServerStore,
                    compactSettings.DatabaseName,
                    token.Token);

                var operationId = ServerStore.Operations.GetNextOperationId();

                var t = ServerStore.Operations.AddLocalOperation(
                    operationId,
                    OperationType.DatabaseCompact,
                    "Compacting database: " + compactSettings.DatabaseName,
                    detailedDescription: null,
                    taskFactory: onProgress => Task.Run(async () =>
                    {
                        try
                        {
                            using (token)
                            {
                                var storageSize = await CalculateStorageSize(compactSettings.DatabaseName);
                                var before = storageSize.GetValue(SizeUnit.Megabytes);
                                var overallResult = new CompactionResult(compactSettings.DatabaseName);

                                if (compactSettings.Indexes != null && compactSettings.Indexes.Length > 0)
                                {
                                    using (database.PreventFromUnloadingByIdleOperations())
                                    using (var indexCts = CancellationTokenSource.CreateLinkedTokenSource(token.Token, database.DatabaseShutdown))
                                    {
                                        // first fill in data 
                                        foreach (var indexName in compactSettings.Indexes)
                                        {
                                            var indexCompactionResult = new CompactionResult(indexName);
                                            overallResult.IndexesResults.Add(indexName, indexCompactionResult);
                                        }

                                        // then do actual compaction
                                        foreach (var indexName in compactSettings.Indexes)
                                        {
                                            indexCts.Token.ThrowIfCancellationRequested();

                                            var index = database.IndexStore.GetIndex(indexName);
                                            var indexCompactionResult = (CompactionResult)overallResult.IndexesResults[indexName];

                                            if (index == null)
                                            {
                                                indexCompactionResult.Skipped = true;
                                                indexCompactionResult.Processed = true;

                                                indexCompactionResult.AddInfo($"Index '{indexName}' does not exist.");
                                                continue;
                                            }

                                            // we want to send progress of entire operation (indexes and documents), but we should update stats only for index compaction
                                            index.Compact(progress => onProgress(overallResult.Progress), indexCompactionResult, compactSettings.SkipOptimizeIndexes, indexCts.Token);
                                            indexCompactionResult.Processed = true;
                                        }
                                    }
                                }

                                if (compactSettings.Documents == false)
                                {
                                    overallResult.Skipped = true;
                                    overallResult.Processed = true;
                                    return overallResult;
                                }

                                await compactDatabaseTask.Execute(onProgress, overallResult);
                                overallResult.Processed = true;

                                storageSize = await CalculateStorageSize(compactSettings.DatabaseName);
                                overallResult.SizeAfterCompactionInMb = storageSize.GetValue(SizeUnit.Megabytes);
                                overallResult.SizeBeforeCompactionInMb = before;

                                return (IOperationResult)overallResult;
                            }
                        }
                        catch (Exception e)
                        {
                            if (Logger.IsOperationsEnabled)
                                Logger.Operations("Compaction process failed", e);

                            throw;
                        }
                    }, token.Token),
                    token: token);

                await using (var writer = new AsyncBlittableJsonTextWriter(context, ResponseBodyStream()))
                {
                    writer.WriteOperationIdAndNodeTag(context, operationId, ServerStore.NodeTag);
                }
            }
        }

        private async Task<Size> CalculateStorageSize(string databaseName)
        {
            var database = await ServerStore.DatabasesLandlord.TryGetOrCreateResourceStore(databaseName);
            if (database == null)
                throw new InvalidOperationException($"Could not load database '{databaseName}'.");

            using (database.PreventFromUnloadingByIdleOperations())
                return new Size(database.GetSizeOnDisk().Data.SizeInBytes, SizeUnit.Bytes);
        }

        [RavenAction("/admin/databases/unused-ids", "POST", AuthorizationStatus.Operator)]
        public async Task SetUnusedDatabaseIds()
        {
            var database = GetStringQueryString("name");
            var validate = GetBoolValueQueryString("validate", required: false) ?? false;

            await ServerStore.EnsureNotPassiveAsync();

            using (ServerStore.ContextPool.AllocateOperationContext(out TransactionOperationContext context))
            using (var json = await context.ReadForDiskAsync(RequestBodyStream(), "unused-databases-ids"))
            {
                var parameters = JsonDeserializationServer.Parameters.UnusedDatabaseParameters(json);
                if (validate)
                {
                    using (var token = CreateHttpRequestBoundTimeLimitedOperationToken(ServerStore.Configuration.Cluster.OperationTimeout.AsTimeSpan))
                        await ValidateUnusedIdsAsync(parameters.DatabaseIds, database, token.Token);
                }

                var command = new UpdateUnusedDatabaseIdsCommand(database, parameters.DatabaseIds, GetRaftRequestIdFromQuery());
                await ServerStore.SendToLeaderAsync(command);
            }

            NoContentStatus();
        }

        private async Task ValidateUnusedIdsAsync(HashSet<string> unusedIds, string databaseName, CancellationToken token)
        {
            foreach (var id in unusedIds)
            {
                if(IsBase64String(id)==false)
                    throw new InvalidOperationException($"Database id '{id}' isn't valid because it isn't Base64String (it contains chars which cannot be in Base64String).");
            }

            DatabaseTopology topology;
            ClusterTopology clusterTopology;
            using (ServerStore.ContextPool.AllocateOperationContext(out TransactionOperationContext context))
            using (context.OpenReadTransaction())
            using (var rawRecord = ServerStore.Cluster.ReadRawDatabaseRecord(context, databaseName))
            {
                topology = rawRecord.Topology;
                clusterTopology = ServerStore.GetClusterTopology(context);
            }

            if (unusedIds.Contains(topology.DatabaseTopologyIdBase64))
                throw new InvalidOperationException($"'DatabaseTopologyIdBase64' ({topology.DatabaseTopologyIdBase64}) cannot be added to the 'unused ids' list (of '{databaseName}').");

            if (unusedIds.Contains(topology.ClusterTransactionIdBase64))
                throw new InvalidOperationException($"'ClusterTransactionIdBase64' ({topology.ClusterTransactionIdBase64}) cannot be added to the 'unused ids' list (of '{databaseName}').");

            var nodesUrls = topology.AllNodes.Select(clusterTopology.GetUrlFromTag).ToArray();

            using var requestExecutor = RequestExecutor.Create(nodesUrls, databaseName, Server.Certificate.Certificate, DocumentConventions.Default);

            foreach (var nodeTag in topology.AllNodes)
            {
                using (requestExecutor.ContextPool.AllocateOperationContext(out var context))
                {
                    var cmd = new GetStatisticsOperation.GetStatisticsCommand(debugTag: "unused-database-validation", nodeTag);
                    await requestExecutor.ExecuteAsync(cmd, context, token: token);
                    var stats = cmd.Result;

                    if (unusedIds.Contains(stats.DatabaseId))
                    {
                        throw new InvalidOperationException(
                            $"'{stats.DatabaseId}' cannot be added to the 'unused ids' list (of '{databaseName}'), because it's the database id of '{databaseName}' on node {nodeTag}.");
                    }
                }
            }

        }

        public static unsafe bool IsBase64String(string base64)
        {
            int base64Size = (int)Math.Ceiling((double)base64.Length / 3) * 4;
            Span<byte> bytes = stackalloc byte[base64Size];
            return Convert.TryFromBase64String(base64, bytes, out int bytesParsed);
        }


        [RavenAction("/admin/migrate", "POST", AuthorizationStatus.Operator, DisableOnCpuCreditsExhaustion = true)]
        public async Task MigrateDatabases()
        {
            using (ServerStore.ContextPool.AllocateOperationContext(out TransactionOperationContext context))
            {
                var migrationConfiguration = await context.ReadForMemoryAsync(RequestBodyStream(), "migration-configuration");
                var migrationConfigurationJson = JsonDeserializationServer.DatabasesMigrationConfiguration(migrationConfiguration);

                if (string.IsNullOrWhiteSpace(migrationConfigurationJson.ServerUrl))
                    throw new ArgumentException("Url cannot be null or empty");

                var migrator = new Migrator(migrationConfigurationJson, ServerStore);
                await migrator.MigrateDatabases(migrationConfigurationJson.Databases);

                NoContentStatus();
            }
        }

        [RavenAction("/admin/migrate/offline", "POST", AuthorizationStatus.Operator, DisableOnCpuCreditsExhaustion = true)]
        public async Task MigrateDatabaseOffline()
        {
            await ServerStore.EnsureNotPassiveAsync();

            OfflineMigrationConfiguration configuration;
            using (ServerStore.ContextPool.AllocateOperationContext(out TransactionOperationContext context))
            {
                var migrationConfiguration = await context.ReadForMemoryAsync(RequestBodyStream(), "migration-configuration");
                configuration = JsonDeserializationServer.OfflineMigrationConfiguration(migrationConfiguration);
            }

            var dataDir = configuration.DataDirectory;
            var dataDirectoryThatWillBeUsed = string.IsNullOrWhiteSpace(dataDir) ?
                                               ServerStore.Configuration.Core.DataDirectory.FullPath :
                                               new PathSetting(dataDir, ServerStore.Configuration.Core.DataDirectory.FullPath).FullPath;

            OfflineMigrationConfiguration.ValidateDataDirectory(dataDirectoryThatWillBeUsed);

            var dataExporter = OfflineMigrationConfiguration.EffectiveDataExporterFullPath(configuration.DataExporterFullPath);
            OfflineMigrationConfiguration.ValidateExporterPath(dataExporter);

            if (IOExtensions.EnsureReadWritePermissionForDirectory(dataDirectoryThatWillBeUsed) == false)
                throw new IOException($"Could not access {dataDirectoryThatWillBeUsed}");

            var databaseName = configuration.DatabaseRecord.DatabaseName;
            if (ResourceNameValidator.IsValidResourceName(databaseName, dataDirectoryThatWillBeUsed, out string errorMessage) == false)
                throw new BadRequestException(errorMessage);

            using (ServerStore.Engine.ContextPool.AllocateOperationContext(out ClusterOperationContext context))
            {
                context.OpenReadTransaction();
                await CreateDatabase(databaseName, configuration.DatabaseRecord, context, 1, null, RaftIdGenerator.NewId());
            }

            var database = await ServerStore.DatabasesLandlord.TryGetOrCreateResourceStore(databaseName, ignoreDisabledDatabase: true);
            if (database == null)
            {
                throw new DatabaseDoesNotExistException($"Can't import into database {databaseName} because it doesn't exist.");
            }
            var (commandline, tmpFile) = configuration.GenerateExporterCommandLine();
            var processStartInfo = new ProcessStartInfo(dataExporter, commandline);

            var token = new OperationCancelToken(database.DatabaseShutdown);

            Task timeout = null;
            if (configuration.Timeout.HasValue)
            {
                timeout = Task.Delay((int)configuration.Timeout.Value.TotalMilliseconds, token.Token);
            }
            processStartInfo.RedirectStandardOutput = true;
            processStartInfo.RedirectStandardInput = true;
            var process = new Process
            {
                StartInfo = processStartInfo,
                EnableRaisingEvents = true
            };

            var processDone = new AsyncManualResetEvent(token.Token);
            process.Exited += (sender, e) =>
            {
                try
                {
                    processDone.Set();
                }
                catch (OperationCanceledException)
                {
                    // This is an expected exception during manually started operation cancellation
                }
            };

            process.Start();
            var result = new OfflineMigrationResult();
            var overallProgress = result.Progress as SmugglerResult.SmugglerProgress;
            var operationId = ServerStore.Operations.GetNextOperationId();

            // send new line to avoid issue with read key
            await process.StandardInput.WriteLineAsync();

            // don't await here - this operation is async - all we return is operation id
            var t = ServerStore.Operations.AddLocalOperation(
                operationId,
                OperationType.MigrationFromLegacyData,
                $"Migration of {dataDir} to {databaseName}",
                detailedDescription: null,
                onProgress =>
                {
                    return Task.Run(async () =>
                    {
                        try
                        {
                            using (database.PreventFromUnloadingByIdleOperations())
                            {
                                // send some initial progress so studio can open details
                                result.AddInfo("Starting migration");
                                result.AddInfo($"Path of temporary export file: {tmpFile}");
                                onProgress(overallProgress);
                                while (true)
                                {
                                    var (hasTimeout, readMessage) = await ReadLineOrTimeout(process, timeout, configuration, token.Token);
                                    if (readMessage == null)
                                    {
                                        // reached end of stream
                                        break;
                                    }

                                    if (token.Token.IsCancellationRequested)
                                        throw new TaskCanceledException("Was requested to cancel the offline migration task");
                                    if (hasTimeout)
                                    {
                                        //renewing the timeout so not to spam timeouts once the timeout is reached
                                        timeout = Task.Delay(configuration.Timeout.Value, token.Token);
                                    }

                                    result.AddInfo(readMessage);
                                    onProgress(overallProgress);
                                }

                                var ended = await processDone.WaitAsync(configuration.Timeout ?? TimeSpan.MaxValue);
                                if (ended == false)
                                {
                                    if (token.Token.IsCancellationRequested)
                                        throw new TaskCanceledException("Was requested to cancel the offline migration process midway");
                                    token.Cancel(); //To release the MRE
                                    throw new TimeoutException($"After waiting for {configuration.Timeout.HasValue} the export tool didn't exit, aborting.");
                                }

                                if (process.ExitCode != 0)
                                    throw new ApplicationException($"The data export tool have exited with code {process.ExitCode}.");

                                result.DataExporter.Processed = true;

                                if (File.Exists(configuration.OutputFilePath) == false)
                                    throw new FileNotFoundException($"Was expecting the output file to be located at {configuration.OutputFilePath}, but it is not there.");

                                result.AddInfo("Starting the import phase of the migration");
                                onProgress(overallProgress);
                                using (database.DocumentsStorage.ContextPool.AllocateOperationContext(out DocumentsOperationContext context))
                                await using (var reader = File.OpenRead(configuration.OutputFilePath))
                                await using (var stream = await BackupUtils.GetDecompressionStreamAsync(reader))
                                using (var source = new StreamSource(stream, context, database.Name))
                                {
                                    var destination = database.Smuggler.CreateDestination();
                                    var smuggler = database.Smuggler.Create(source, destination, context, result: result, onProgress: onProgress, token: token.Token);

                                    await smuggler.ExecuteAsync();
                                }
                            }
                        }
                        catch (Exception e)
                        {
                            if (e is OperationCanceledException || e is ObjectDisposedException)
                            {
                                var killed = ProcessExtensions.TryKill(process);
                                result.AddError($"Exception: {e}, process pid: {process.Id}, killed: {killed}");
                                throw;
                            }
                            else
                            {
                                string errorString;
                                try
                                {
                                    var processErrorString = await ProcessExtensions.ReadOutput(process.StandardError).ConfigureAwait(false);
                                    errorString = $"Error occurred during migration. Process error: {processErrorString}, exception: {e}";
                                }
                                catch
                                {
                                    errorString = $"Error occurred during migration. Exception: {e}.";
                                }
                                result.AddError($"{errorString}");
                                onProgress.Invoke(result.Progress);

                                var killed = ProcessExtensions.TryKill(process);
                                throw new InvalidOperationException($"{errorString} Process pid: {process.Id}, killed: {killed}");
                            }
                        }
                        finally
                        {
                            if (process.HasExited && string.IsNullOrEmpty(tmpFile) == false)
                                IOExtensions.DeleteFile(tmpFile);
                            else if (process.HasExited == false && string.IsNullOrEmpty(tmpFile) == false)
                            {
                                if (ProcessExtensions.TryKill(process))
                                    IOExtensions.DeleteFile(tmpFile);
                                else
                                {
                                    var errorString = $"Error occurred during closing the tool. Process pid: {process.Id}, please close manually.";
                                    result.AddError($"{errorString}");
                                    throw new InvalidOperationException($"{errorString}");
                                }
                            }
                        }
                        return (IOperationResult)result;
                    });
                },
                token: token);

            using (ServerStore.ContextPool.AllocateOperationContext(out TransactionOperationContext context))
            await using (var writer = new AsyncBlittableJsonTextWriter(context, ResponseBodyStream()))
            {
                writer.WriteOperationIdAndNodeTag(context, operationId, ServerStore.NodeTag);
            }
        }

        [RavenAction("/admin/databases/set-lock", "POST", AuthorizationStatus.Operator)]
        public async Task SetLockMode()
        {
            var raftRequestId = GetRaftRequestIdFromQuery();
            using (ServerStore.ContextPool.AllocateOperationContext(out TransactionOperationContext context))
            {
                var json = await context.ReadForMemoryAsync(RequestBodyStream(), "index/set-lock");
                var parameters = JsonDeserializationServer.Parameters.SetDatabaseLockParameters(json);

                if (parameters.DatabaseNames == null || parameters.DatabaseNames.Length == 0)
                    throw new ArgumentNullException(nameof(parameters.DatabaseNames));

                var databasesToUpdate = new HashSet<string>(StringComparer.OrdinalIgnoreCase);
                using (context.OpenReadTransaction())
                {
                    foreach (var databaseName in parameters.DatabaseNames)
                    {
                        var record = ServerStore.Cluster.ReadRawDatabaseRecord(context, databaseName, out long index);
                        if (record == null)
                            DatabaseDoesNotExistException.Throw(databaseName);

                        if (record.LockMode == parameters.Mode)
                            continue;

                        databasesToUpdate.Add(databaseName);
                    }
                }

                if (databasesToUpdate.Count > 0)
                {
                    long index = 0;
                    foreach (var databaseName in databasesToUpdate)
                    {
                        var result = await ServerStore.SendToLeaderAsync(new EditLockModeCommand(databaseName, parameters.Mode, $"{databaseName}/{raftRequestId}"));
                        index = result.Index;
                    }

                    await ServerStore.Cluster.WaitForIndexNotification(index);
                }
            }

            NoContentStatus();
        }

        private static async Task<(bool HasTimeout, string Line)> ReadLineOrTimeout(Process process, Task timeout, OfflineMigrationConfiguration configuration, CancellationToken token)
        {
            var readline = process.StandardOutput.ReadLineAsync();
            string progressLine = null;
            if (timeout != null)
            {
                var finishedTask = await Task.WhenAny(readline, timeout);
                if (finishedTask == timeout)
                {
                    return (true, $"Export is taking more than the configured timeout {configuration.Timeout.Value}");
                }
            }
            else
            {
                progressLine = await readline.WithCancellation(token);
            }
            return (false, progressLine);
        }
    }
}<|MERGE_RESOLUTION|>--- conflicted
+++ resolved
@@ -159,7 +159,7 @@
 
                 try
                 {
-                    await ServerStore.WaitForExecutionOnSpecificNode(context, node, newIndex);
+                    await ServerStore.WaitForExecutionOnSpecificNodeAsync(context, node, newIndex);
                 }
                 catch (DatabaseLoadFailureException e)
                 {
@@ -808,21 +808,8 @@
                         continue; // we are done waiting, but still want to locally check the rest of the dbs
                     }
 
-<<<<<<< HEAD
                     await ServerStore.Cluster.WaitForIndexNotification(index, remaining);
                     actualDeletionIndex = index;
-=======
-                if (parameters.FromNodes != null && parameters.FromNodes.Length > 0)
-                {
-                    try
-                    {
-                        await ServerStore.WaitForExecutionOnRelevantNodesAsync(context, parameters.FromNodes.ToList(), actualDeletionIndex);
-                    }
-                    catch (RaftIndexWaitAggregateException e)
-                    {
-                        throw new InvalidDataException($"Deletion of databases {string.Join(", ", parameters.DatabaseNames)} was performed, but it could not be propagated due to errors on one or more target nodes.", e);
-                    }
->>>>>>> 8bfa5e3f
                 }
                 catch (TimeoutException)
                 {
@@ -832,7 +819,14 @@
 
             if (fromNodes)
             {
-                await WaitForExecutionOnRelevantNodes(context, "server", ServerStore.GetClusterTopology(), parameters.FromNodes.ToList(), actualDeletionIndex);
+                try
+                {
+                    await ServerStore.WaitForExecutionOnRelevantNodesAsync(context, parameters.FromNodes.ToList(), actualDeletionIndex);
+                }
+                catch (RaftIndexWaitAggregateException e)
+                {
+                    throw new InvalidDataException($"Deletion of databases {string.Join(", ", parameters.DatabaseNames)} was performed, but it could not be propagated due to errors on one or more target nodes.", e);
+                }
             }
 
             return actualDeletionIndex;
