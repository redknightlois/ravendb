﻿using System;
using System.Collections.Generic;
using System.Diagnostics;
using System.IO;
using System.Linq;
using System.Net;
using System.Security.Cryptography.X509Certificates;
using System.Threading;
using System.Threading.Tasks;
using Raven.Client.Documents.Operations;
using Raven.Client.Documents.Operations.Backups;
using Raven.Client.Documents.Operations.ConnectionStrings;
using Raven.Client.Documents.Operations.ETL;
<<<<<<< HEAD
using Raven.Client.Documents.Operations.ETL.ElasticSearch;
=======
using Raven.Client.Documents.Operations.ETL.Elasticsearch;
>>>>>>> b9fe1cae
using Raven.Client.Documents.Operations.ETL.OLAP;
using Raven.Client.Documents.Operations.ETL.SQL;
using Raven.Client.Documents.Operations.OngoingTasks;
using Raven.Client.Documents.Operations.Replication;
using Raven.Client.Documents.Subscriptions;
using Raven.Client.Exceptions;
using Raven.Client.Exceptions.Database;
using Raven.Client.Exceptions.Documents.Subscriptions;
using Raven.Client.Http;
using Raven.Client.Json.Serialization;
using Raven.Client.ServerWide;
using Raven.Client.ServerWide.Operations;
using Raven.Client.Util;
using Raven.Server.Config.Settings;
using Raven.Server.Documents;
using Raven.Server.Documents.ETL;
using Raven.Server.Documents.ETL.Providers.Raven;
using Raven.Server.Documents.PeriodicBackup;
using Raven.Server.Documents.Replication;
using Raven.Server.Json;
using Raven.Server.NotificationCenter.Notifications;
using Raven.Server.NotificationCenter.Notifications.Details;
using Raven.Server.Routing;
using Raven.Server.ServerWide;
using Raven.Server.ServerWide.Context;
using Raven.Server.Utils;
using Sparrow.Json;
using Sparrow.Json.Parsing;
using Sparrow.Utils;

namespace Raven.Server.Web.System
{
    public class OngoingTasksHandler : DatabaseRequestHandler
    {
        [RavenAction("/databases/*/tasks", "GET", AuthorizationStatus.ValidUser, EndpointType.Read, IsDebugInformationEndpoint = true)]
        public async Task GetOngoingTasks()
        {
            var result = GetOngoingTasksInternal();

            using (ServerStore.ContextPool.AllocateOperationContext(out TransactionOperationContext context))
            await using (var writer = new AsyncBlittableJsonTextWriter(context, ResponseBodyStream()))
            {
                context.Write(writer, result.ToJson());
            }
        }

        public OngoingTasksResult GetOngoingTasksInternal()
        {
            var ongoingTasksResult = new OngoingTasksResult();
            using (ServerStore.ContextPool.AllocateOperationContext(out TransactionOperationContext context))
            {
                DatabaseTopology dbTopology;
                ClusterTopology clusterTopology;
                DatabaseRecord databaseRecord;

                using (context.OpenReadTransaction())
                {
                    databaseRecord = ServerStore.Cluster.ReadDatabase(context, Database.Name);

                    if (databaseRecord == null)
                    {
                        return ongoingTasksResult;
                    }

                    dbTopology = databaseRecord.Topology;
                    clusterTopology = ServerStore.GetClusterTopology(context);
                    ongoingTasksResult.OngoingTasksList.AddRange(CollectSubscriptionTasks(context, databaseRecord, clusterTopology));
                }

                foreach (var tasks in new[]
                {
                    CollectPullReplicationAsHubTasks(clusterTopology),
                    CollectPullReplicationAsSinkTasks(databaseRecord.SinkPullReplications, dbTopology, clusterTopology, databaseRecord.RavenConnectionStrings),
                    CollectExternalReplicationTasks(databaseRecord.ExternalReplications, dbTopology, clusterTopology, databaseRecord.RavenConnectionStrings),
                    CollectEtlTasks(databaseRecord, dbTopology, clusterTopology),
                    CollectBackupTasks(databaseRecord, dbTopology, clusterTopology)
                })
                {
                    ongoingTasksResult.OngoingTasksList.AddRange(tasks);
                }

                ongoingTasksResult.SubscriptionsCount = (int)Database.SubscriptionStorage.GetAllSubscriptionsCount();

                ongoingTasksResult.PullReplications = databaseRecord.HubPullReplications.ToList();

                return ongoingTasksResult;
            }
        }

        private IEnumerable<OngoingTask> CollectPullReplicationAsSinkTasks(List<PullReplicationAsSink> edgePullReplications, DatabaseTopology dbTopology, ClusterTopology clusterTopology, Dictionary<string, RavenConnectionString> connectionStrings)
        {
            if (dbTopology == null)
                yield break;

            var handlers = Database.ReplicationLoader.IncomingHandlers.ToList();
            foreach (var edgeReplication in edgePullReplications)
            {
                yield return GetSinkTaskInfo(dbTopology, clusterTopology, connectionStrings, edgeReplication, handlers);
            }
        }

        private OngoingTaskPullReplicationAsSink GetSinkTaskInfo(
            DatabaseTopology dbTopology,
            ClusterTopology clusterTopology,
            Dictionary<string, RavenConnectionString> connectionStrings,
            PullReplicationAsSink sinkReplication,
            List<IncomingReplicationHandler> handlers)
        {
            connectionStrings.TryGetValue(sinkReplication.ConnectionStringName, out var connection);
            sinkReplication.Database = connection?.Database;
            sinkReplication.ConnectionString = connection;
            
            var tag = Database.WhoseTaskIsIt(dbTopology, sinkReplication, null);

            (string Url, OngoingTaskConnectionStatus Status) res = (null, OngoingTaskConnectionStatus.NotActive);
            IncomingReplicationHandler handler = null;
            if (tag == ServerStore.NodeTag)
            {
                foreach (var incoming in handlers)
                {
                    if (incoming._incomingPullReplicationParams?.Name == sinkReplication.HubName)
                    {
                        handler = incoming;
                        res = (incoming.ConnectionInfo.SourceUrl, OngoingTaskConnectionStatus.Active);
                        break;
                    }
                }
            }
            else
            {
                res.Status = OngoingTaskConnectionStatus.NotOnThisNode;
            }

            var sinkInfo = new OngoingTaskPullReplicationAsSink
            {
                TaskId = sinkReplication.TaskId,
                TaskName = sinkReplication.Name,
                ResponsibleNode = new NodeId { NodeTag = tag, NodeUrl = clusterTopology.GetUrlFromTag(tag) },
                ConnectionStringName = sinkReplication.ConnectionStringName,
                TaskState = sinkReplication.Disabled ? OngoingTaskState.Disabled : OngoingTaskState.Enabled,
                DestinationDatabase = connection?.Database,
                HubName = sinkReplication.HubName,
                Mode = sinkReplication.Mode,
                DestinationUrl = res.Url,
                TopologyDiscoveryUrls = connection?.TopologyDiscoveryUrls,
                MentorNode = sinkReplication.MentorNode,
                TaskConnectionStatus = res.Status,
                AccessName = sinkReplication.AccessName,
                AllowedHubToSinkPaths = sinkReplication.AllowedHubToSinkPaths,
                AllowedSinkToHubPaths = sinkReplication.AllowedSinkToHubPaths
            };

            if (sinkReplication.CertificateWithPrivateKey != null)
            {
                // fetch public key of certificate
                var certBytes = Convert.FromBase64String(sinkReplication.CertificateWithPrivateKey);
                var certificate = new X509Certificate2(certBytes,
                    sinkReplication.CertificatePassword,
                    X509KeyStorageFlags.Exportable | X509KeyStorageFlags.MachineKeySet);

                sinkInfo.CertificatePublicKey = Convert.ToBase64String(certificate.Export(X509ContentType.Cert));
            }

            return sinkInfo;
        }

        private IEnumerable<OngoingTask> CollectPullReplicationAsHubTasks(ClusterTopology clusterTopology)
        {
            var pullReplicationHandlers = Database.ReplicationLoader.OutgoingHandlers.Where(n => n.IsPullReplicationAsHub).ToList();
            foreach (var handler in pullReplicationHandlers)
            {
                var ex = handler.Destination as ExternalReplication;
                if (ex == null) // should not happened
                    continue;

                yield return GetPullReplicationAsHubTaskInfo(clusterTopology, ex);
            }
        }

        private OngoingTaskPullReplicationAsHub GetPullReplicationAsHubTaskInfo(ClusterTopology clusterTopology, ExternalReplication ex)
        {
            var connectionResult = Database.ReplicationLoader.GetExternalReplicationDestination(ex.TaskId);
            var tag = Server.ServerStore.NodeTag; // we can't know about pull replication tasks on other nodes.

            return new OngoingTaskPullReplicationAsHub
            {
                TaskId = ex.TaskId,
                TaskName = ex.Name,
                ResponsibleNode = new NodeId { NodeTag = tag, NodeUrl = clusterTopology.GetUrlFromTag(tag) },
                TaskState = ex.Disabled ? OngoingTaskState.Disabled : OngoingTaskState.Enabled,
                DestinationDatabase = ex.Database,
                DestinationUrl = connectionResult.Url,
                MentorNode = ex.MentorNode,
                TaskConnectionStatus = connectionResult.Status,
                DelayReplicationFor = ex.DelayReplicationFor
            };
        }

        private IEnumerable<OngoingTask> CollectSubscriptionTasks(TransactionOperationContext context, DatabaseRecord databaseRecord, ClusterTopology clusterTopology)
        {
            foreach (var keyValue in ClusterStateMachine.ReadValuesStartingWith(context, SubscriptionState.SubscriptionPrefix(databaseRecord.DatabaseName)))
            {
                var subscriptionState = JsonDeserializationClient.SubscriptionState(keyValue.Value);
                var tag = Database.WhoseTaskIsIt(databaseRecord.Topology, subscriptionState, subscriptionState);
                OngoingTaskConnectionStatus connectionStatus;
                if (tag != ServerStore.NodeTag)
                {
                    connectionStatus = OngoingTaskConnectionStatus.NotOnThisNode;
                }
                else if (Database.SubscriptionStorage.TryGetRunningSubscriptionConnection(subscriptionState.SubscriptionId, out var _))
                {
                    connectionStatus = OngoingTaskConnectionStatus.Active;
                }
                else
                {
                    connectionStatus = OngoingTaskConnectionStatus.NotActive;
                }

                yield return new OngoingTaskSubscription
                {
                    // Supply only needed fields for List View
                    ResponsibleNode = new NodeId
                    {
                        NodeTag = tag,
                        NodeUrl = clusterTopology.GetUrlFromTag(tag)
                    },
                    TaskName = subscriptionState.SubscriptionName,
                    TaskState = subscriptionState.Disabled ? OngoingTaskState.Disabled : OngoingTaskState.Enabled,
                    MentorNode = subscriptionState.MentorNode,
                    TaskId = subscriptionState.SubscriptionId,
                    Query = subscriptionState.Query,
                    TaskConnectionStatus = connectionStatus
                };
            }
        }

        private IEnumerable<OngoingTask> CollectExternalReplicationTasks(List<ExternalReplication> externalReplications, DatabaseTopology dbTopology, ClusterTopology clusterTopology, Dictionary<string, RavenConnectionString> connectionStrings)
        {
            if (dbTopology == null)
                yield break;

            foreach (var externalReplication in externalReplications)
            {
                var taskInfo = GetExternalReplicationInfo(dbTopology, clusterTopology, externalReplication, connectionStrings);
                yield return taskInfo;
            }
        }

        private OngoingTaskReplication GetExternalReplicationInfo(DatabaseTopology databaseTopology, ClusterTopology clusterTopology,
            ExternalReplication watcher, Dictionary<string, RavenConnectionString> connectionStrings)
        {
            connectionStrings.TryGetValue(watcher.ConnectionStringName, out var connection);
            watcher.Database = connection?.Database;
            watcher.ConnectionString = connection;
            
            var taskStatus = ReplicationLoader.GetExternalReplicationState(ServerStore, Database.Name, watcher.TaskId);
            var tag = Database.WhoseTaskIsIt(databaseTopology, watcher, taskStatus);

            (string Url, OngoingTaskConnectionStatus Status) res = (null, OngoingTaskConnectionStatus.None);
            if (tag == ServerStore.NodeTag)
            {
                res = Database.ReplicationLoader.GetExternalReplicationDestination(watcher.TaskId);
            }
            else
            {
                res.Status = OngoingTaskConnectionStatus.NotOnThisNode;
            }

            var taskInfo = new OngoingTaskReplication
            {
                TaskId = watcher.TaskId,
                TaskName = watcher.Name,
                ResponsibleNode = new NodeId
                {
                    NodeTag = tag,
                    NodeUrl = clusterTopology.GetUrlFromTag(tag)
                },
                ConnectionStringName = watcher.ConnectionStringName,
                TaskState = watcher.Disabled ? OngoingTaskState.Disabled : OngoingTaskState.Enabled,
                DestinationDatabase = connection?.Database,
                DestinationUrl = res.Url,
                TopologyDiscoveryUrls = connection?.TopologyDiscoveryUrls,
                MentorNode = watcher.MentorNode,
                TaskConnectionStatus = res.Status,
                DelayReplicationFor = watcher.DelayReplicationFor
            };

            return taskInfo;
        }

        [RavenAction("/databases/*/admin/periodic-backup/config", "GET", AuthorizationStatus.DatabaseAdmin)]
        public async Task GetConfiguration()
        {
            // FullPath removes the trailing '/' so adding it back for the studio
            var localRootPath = ServerStore.Configuration.Backup.LocalRootPath;
            var localRootFullPath = localRootPath != null ? localRootPath.FullPath + Path.DirectorySeparatorChar : null;
            var result = new DynamicJsonValue
            {
                [nameof(ServerStore.Configuration.Backup.LocalRootPath)] = localRootFullPath,
                [nameof(ServerStore.Configuration.Backup.AllowedAwsRegions)] = ServerStore.Configuration.Backup.AllowedAwsRegions,
                [nameof(ServerStore.Configuration.Backup.AllowedDestinations)] = ServerStore.Configuration.Backup.AllowedDestinations,
            };

            using (ServerStore.ContextPool.AllocateOperationContext(out TransactionOperationContext context))
            await using (var writer = new AsyncBlittableJsonTextWriter(context, ResponseBodyStream()))
            {
                context.Write(writer, result);
            }
        }

        [RavenAction("/databases/*/admin/debug/periodic-backup/timers", "GET", AuthorizationStatus.DatabaseAdmin)]
        public async Task GetPeriodicBackupTimer()
        {
            using (ServerStore.ContextPool.AllocateOperationContext(out TransactionOperationContext context))
            using (context.OpenReadTransaction())
            await using (var writer = new AsyncBlittableJsonTextWriter(context, ResponseBodyStream()))
            {
                BackupDatabaseHandler.WriteStartOfTimers(writer);
                BackupDatabaseHandler.WritePeriodicBackups(Database, writer, context, out int count);
                BackupDatabaseHandler.WriteEndOfTimers(writer, count);
            }
        }

        [RavenAction("/databases/*/admin/periodic-backup", "POST", AuthorizationStatus.DatabaseAdmin)]
        public async Task UpdatePeriodicBackup()
        {
            await DatabaseConfigurations(ServerStore.ModifyPeriodicBackup,
                "update-periodic-backup",
                GetRaftRequestIdFromQuery(),
                beforeSetupConfiguration: (string databaseName, ref BlittableJsonReaderObject readerObject, JsonOperationContext context) =>
                {
                    var configuration = JsonDeserializationCluster.PeriodicBackupConfiguration(readerObject);

                    ServerStore.LicenseManager.AssertCanAddPeriodicBackup(configuration);
                    BackupConfigurationHelper.UpdateLocalPathIfNeeded(configuration, ServerStore);
                    BackupConfigurationHelper.AssertBackupConfiguration(configuration);
                    BackupConfigurationHelper.AssertDestinationAndRegionAreAllowed(configuration, ServerStore);

                    readerObject = context.ReadObject(configuration.ToJson(), "updated-backup-configuration");
                },
                fillJson: (json, readerObject, index) =>
                {
                    var taskIdName = nameof(PeriodicBackupConfiguration.TaskId);
                    readerObject.TryGet(taskIdName, out long taskId);
                    if (taskId == 0)
                        taskId = index;
                    json[taskIdName] = taskId;
                });
        }

        [RavenAction("/databases/*/admin/backup-data-directory", "GET", AuthorizationStatus.DatabaseAdmin)]
        public async Task FullBackupDataDirectory()
        {
            var path = GetStringQueryString("path", required: true);
            var requestTimeoutInMs = GetIntValueQueryString("requestTimeoutInMs", required: false) ?? 5 * 1000;
            var getNodesInfo = GetBoolValueQueryString("getNodesInfo", required: false) ?? false;

            var pathSetting = new PathSetting(path);
            await BackupConfigurationHelper.GetFullBackupDataDirectory(pathSetting, Database.Name, requestTimeoutInMs, getNodesInfo, ServerStore, ResponseBodyStream());
        }

        [RavenAction("/databases/*/admin/backup/database", "POST", AuthorizationStatus.DatabaseAdmin, CorsMode = CorsMode.Cluster)]
        public async Task BackupDatabase()
        {
            var taskId = GetLongQueryString("taskId");
            var isFullBackup = GetBoolValueQueryString("isFullBackup", required: false);

            // task id == raft index
            // we must wait here to ensure that the task was actually created on this node
            await ServerStore.Cluster.WaitForIndexNotification(taskId);

            var nodeTag = Database.PeriodicBackupRunner.WhoseTaskIsIt(taskId);
            if (nodeTag == null)
                throw new InvalidOperationException($"Couldn't find a node which is responsible for backup task id: {taskId}");

            if (nodeTag == ServerStore.NodeTag)
            {
                var operationId = Database.PeriodicBackupRunner.StartBackupTask(taskId, isFullBackup ?? true);
                using (ServerStore.ContextPool.AllocateOperationContext(out TransactionOperationContext context))
                await using (var writer = new AsyncBlittableJsonTextWriter(context, ResponseBodyStream()))
                {
                    writer.WriteStartObject();
                    writer.WritePropertyName(nameof(StartBackupOperationResult.ResponsibleNode));
                    writer.WriteString(ServerStore.NodeTag);
                    writer.WriteComma();
                    writer.WritePropertyName(nameof(StartBackupOperationResult.OperationId));
                    writer.WriteInteger(operationId);
                    writer.WriteEndObject();
                }

                return;
            }

            RedirectToRelevantNode(nodeTag);
        }

        private void RedirectToRelevantNode(string nodeTag)
        {
            ClusterTopology topology;
            using (ServerStore.ContextPool.AllocateOperationContext(out TransactionOperationContext context))
            using (context.OpenReadTransaction())
            {
                topology = ServerStore.GetClusterTopology(context);
            }
            var url = topology.GetUrlFromTag(nodeTag);
            if (url == null)
            {
                throw new InvalidOperationException($"Couldn't find the node url for node tag: {nodeTag}");
            }

            var location = url + HttpContext.Request.Path + HttpContext.Request.QueryString;
            HttpContext.Response.StatusCode = (int)HttpStatusCode.TemporaryRedirect;
            HttpContext.Response.Headers.Remove("Content-Type");
            HttpContext.Response.Headers.Add("Location", location);
        }

        private static int _oneTimeBackupCounter;

        [RavenAction("/databases/*/admin/backup", "POST", AuthorizationStatus.DatabaseAdmin, CorsMode = CorsMode.Cluster)]
        public async Task BackupDatabaseOnce()
        {
            using (ServerStore.ContextPool.AllocateOperationContext(out TransactionOperationContext context))
            {
                var json = await context.ReadForMemoryAsync(RequestBodyStream(), "database-backup");
                var backupConfiguration = JsonDeserializationServer.BackupConfiguration(json);
                var backupName = $"One Time Backup #{Interlocked.Increment(ref _oneTimeBackupCounter)}";

                PeriodicBackupRunner.CheckServerHealthBeforeBackup(ServerStore, backupName);
                ServerStore.LicenseManager.AssertCanAddPeriodicBackup(backupConfiguration);
                BackupConfigurationHelper.AssertBackupConfigurationInternal(backupConfiguration);
                BackupConfigurationHelper.AssertDestinationAndRegionAreAllowed(backupConfiguration, ServerStore);

                var sw = Stopwatch.StartNew();
                ServerStore.ConcurrentBackupsCounter.StartBackup(backupName, Logger);
                try
                {
                    var operationId = ServerStore.Operations.GetNextOperationId();
                    var cancelToken = CreateOperationToken();
                    var backupParameters = new BackupParameters
                    {
                        RetentionPolicy = null,
                        StartTimeUtc = SystemTime.UtcNow,
                        IsOneTimeBackup = true,
                        BackupStatus = new PeriodicBackupStatus { TaskId = -1 },
                        OperationId = operationId,
                        BackupToLocalFolder = BackupConfiguration.CanBackupUsing(backupConfiguration.LocalSettings),
                        IsFullBackup = true,
                        TempBackupPath = (Database.Configuration.Storage.TempPath ?? Database.Configuration.Core.DataDirectory).Combine("OneTimeBackupTemp"),
                        Name = backupName
                    };

                    var backupTask = new BackupTask(Database, backupParameters, backupConfiguration, Logger);

                    var t = Database.Operations.AddOperation(
                        null,
                        $"Manual backup for database: {Database.Name}",
                        Documents.Operations.Operations.OperationType.DatabaseBackup,
                        onProgress =>
                        {
                            var tcs = new TaskCompletionSource<IOperationResult>(TaskCreationOptions.RunContinuationsAsynchronously);
                            PoolOfThreads.GlobalRavenThreadPool.LongRunning(x =>
                            {
                                try
                                {
                                    Thread.CurrentThread.Priority = ThreadPriority.BelowNormal;
                                    NativeMemory.EnsureRegistered();

                                    using (Database.PreventFromUnloading())
                                    {
                                        var runningBackupStatus = new PeriodicBackupStatus { TaskId = 0, BackupType = backupConfiguration.BackupType };
                                        var backupResult = backupTask.RunPeriodicBackup(onProgress, ref runningBackupStatus);
                                        BackupTask.SaveBackupStatus(runningBackupStatus, Database, Logger, backupResult);
                                        tcs.SetResult(backupResult);
                                    }
                                }
                                catch (OperationCanceledException)
                                {
                                    tcs.SetCanceled();
                                }
                                catch (Exception e)
                                {
                                    if (Logger.IsOperationsEnabled)
                                        Logger.Operations($"Failed to run the backup thread: '{backupName}'", e);

                                    tcs.SetException(e);
                                }
                                finally
                                {
                                    ServerStore.ConcurrentBackupsCounter.FinishBackup(backupName, backupStatus: null, sw.Elapsed, Logger);
                                }
                            }, null, $"Backup thread {backupName} for database '{Database.Name}'");
                            return tcs.Task;
                        },
                        id: operationId, token: cancelToken);

                    await using (var writer = new AsyncBlittableJsonTextWriter(context, ResponseBodyStream()))
                    {
                        writer.WriteOperationIdAndNodeTag(context, operationId, ServerStore.NodeTag);
                    }
                }
                catch (Exception e)
                {
                    ServerStore.ConcurrentBackupsCounter.FinishBackup(backupName, backupStatus: null, sw.Elapsed, Logger);

                    var message = $"Failed to run backup: '{backupName}'";

                    if (Logger.IsOperationsEnabled)
                        Logger.Operations(message, e);

                    Database.NotificationCenter.Add(AlertRaised.Create(
                        Database.Name,
                        message,
                        null,
                        AlertType.PeriodicBackup,
                        NotificationSeverity.Error,
                        details: new ExceptionDetails(e)));

                    throw;
                }
            }
        }

        private IEnumerable<OngoingTask> CollectBackupTasks(
            DatabaseRecord databaseRecord,
            DatabaseTopology dbTopology,
            ClusterTopology clusterTopology)
        {
            if (dbTopology == null)
                yield break;

            if (databaseRecord.PeriodicBackups == null)
                yield break;

            if (databaseRecord.PeriodicBackups.Count == 0)
                yield break;

            foreach (var backupConfiguration in databaseRecord.PeriodicBackups)
            {
                yield return GetOngoingTaskBackup(backupConfiguration.TaskId, databaseRecord, backupConfiguration, clusterTopology);
            }
        }

        private OngoingTaskBackup GetOngoingTaskBackup(
            long taskId,
            DatabaseRecord databaseRecord,
            PeriodicBackupConfiguration backupConfiguration,
            ClusterTopology clusterTopology)
        {
            var backupStatus = Database.PeriodicBackupRunner.GetBackupStatus(taskId);
            var responsibleNodeTag = Database.WhoseTaskIsIt(databaseRecord.Topology, backupConfiguration, backupStatus, keepTaskOnOriginalMemberNode: true);
            var nextBackup = Database.PeriodicBackupRunner.GetNextBackupDetails(databaseRecord, backupConfiguration, backupStatus, responsibleNodeTag);
            var onGoingBackup = Database.PeriodicBackupRunner.OnGoingBackup(taskId);
            var backupDestinations = backupConfiguration.GetFullBackupDestinations();

            return new OngoingTaskBackup
            {
                TaskId = backupConfiguration.TaskId,
                BackupType = backupConfiguration.BackupType,
                TaskName = backupConfiguration.Name,
                TaskState = backupConfiguration.Disabled ? OngoingTaskState.Disabled : OngoingTaskState.Enabled,
                MentorNode = backupConfiguration.MentorNode,
                LastExecutingNodeTag = backupStatus.NodeTag,
                LastFullBackup = backupStatus.LastFullBackup,
                LastIncrementalBackup = backupStatus.LastIncrementalBackup,
                OnGoingBackup = onGoingBackup,
                NextBackup = nextBackup,
                TaskConnectionStatus = backupConfiguration.Disabled
                    ? OngoingTaskConnectionStatus.NotActive
                    : responsibleNodeTag == ServerStore.NodeTag
                        ? OngoingTaskConnectionStatus.Active
                        : OngoingTaskConnectionStatus.NotOnThisNode,
                ResponsibleNode = new NodeId
                {
                    NodeTag = responsibleNodeTag,
                    NodeUrl = clusterTopology.GetUrlFromTag(responsibleNodeTag)
                },
                BackupDestinations = backupDestinations,
                RetentionPolicy = backupConfiguration.RetentionPolicy,
                IsEncrypted = BackupTask.IsBackupEncrypted(Database, backupConfiguration)
            };
        }

        [RavenAction("/databases/*/admin/connection-strings", "DELETE", AuthorizationStatus.DatabaseAdmin)]
        public async Task RemoveConnectionString()
        {
            if (await CanAccessDatabaseAsync(Database.Name, requireAdmin: true, requireWrite: true) == false)
                return;

            if (ResourceNameValidator.IsValidResourceName(Database.Name, ServerStore.Configuration.Core.DataDirectory.FullPath, out string errorMessage) == false)
                throw new BadRequestException(errorMessage);

            var connectionStringName = GetQueryStringValueAndAssertIfSingleAndNotEmpty("connectionString");
            var type = GetQueryStringValueAndAssertIfSingleAndNotEmpty("type");

            await ServerStore.EnsureNotPassiveAsync();

            var (index, _) = await ServerStore.RemoveConnectionString(Database.Name, connectionStringName, type, GetRaftRequestIdFromQuery());
            await ServerStore.Cluster.WaitForIndexNotification(index);
            HttpContext.Response.StatusCode = (int)HttpStatusCode.OK;

            using (ServerStore.ContextPool.AllocateOperationContext(out TransactionOperationContext context))
            {
                await using (var writer = new AsyncBlittableJsonTextWriter(context, ResponseBodyStream()))
                {
                    context.Write(writer, new DynamicJsonValue
                    {
                        ["RaftCommandIndex"] = index
                    });
                }
            }
        }

        [RavenAction("/databases/*/admin/connection-strings", "GET", AuthorizationStatus.DatabaseAdmin)]
        public async Task GetConnectionStrings()
        {
            if (ResourceNameValidator.IsValidResourceName(Database.Name, ServerStore.Configuration.Core.DataDirectory.FullPath, out string errorMessage) == false)
                throw new BadRequestException(errorMessage);

            if (await CanAccessDatabaseAsync(Database.Name, requireAdmin: true, requireWrite: false) == false)
                return;

            var connectionStringName = GetStringQueryString("connectionStringName", false);
            var type = GetStringQueryString("type", false);

            await ServerStore.EnsureNotPassiveAsync();
            HttpContext.Response.StatusCode = (int)HttpStatusCode.OK;

            using (ServerStore.ContextPool.AllocateOperationContext(out TransactionOperationContext context))
            {
                Dictionary<string, RavenConnectionString> ravenConnectionStrings;
                Dictionary<string, SqlConnectionString> sqlConnectionStrings;
                Dictionary<string, OlapConnectionString> olapConnectionStrings;
<<<<<<< HEAD
                Dictionary<string, ElasticSearchConnectionString> elasticsearchConnectionStrings;
=======
                Dictionary<string, ElasticsearchConnectionString> elasticsearchConnectionStrings;
>>>>>>> b9fe1cae

                using (context.OpenReadTransaction())
                using (var rawRecord = ServerStore.Cluster.ReadRawDatabaseRecord(context, Database.Name))
                {
                    if (connectionStringName != null)
                    {
                        if (string.IsNullOrWhiteSpace(connectionStringName))
                            throw new ArgumentException($"connectionStringName {connectionStringName}' must have a non empty value");

                        if (Enum.TryParse<ConnectionStringType>(type, true, out var connectionStringType) == false)
                            throw new NotSupportedException($"Unknown connection string type: {connectionStringType}");


                        (ravenConnectionStrings, sqlConnectionStrings, olapConnectionStrings, elasticsearchConnectionStrings) = GetConnectionString(rawRecord, connectionStringName, connectionStringType);
                    }
                    else
                    {
                        ravenConnectionStrings = rawRecord.RavenConnectionStrings;
                        sqlConnectionStrings = rawRecord.SqlConnectionStrings;
                        olapConnectionStrings = rawRecord.OlapConnectionString;
<<<<<<< HEAD
                        elasticsearchConnectionStrings = rawRecord.ElasticSearchConnectionStrings;
=======
                        elasticsearchConnectionStrings = rawRecord.ElasticsearchConnectionStrings;
>>>>>>> b9fe1cae
                    }
                }

                await using (var writer = new AsyncBlittableJsonTextWriter(context, ResponseBodyStream()))
                {
                    var result = new GetConnectionStringsResult
                    {
                        RavenConnectionStrings = ravenConnectionStrings,
                        SqlConnectionStrings = sqlConnectionStrings,
                        OlapConnectionStrings = olapConnectionStrings,
<<<<<<< HEAD
                        ElasticSearchConnectionStrings = elasticsearchConnectionStrings
=======
                        ElasticsearchConnectionStrings = elasticsearchConnectionStrings
>>>>>>> b9fe1cae
                    };
                    context.Write(writer, result.ToJson());
                }
            }
        }

<<<<<<< HEAD
        private static (Dictionary<string, RavenConnectionString>, Dictionary<string, SqlConnectionString>, Dictionary<string, OlapConnectionString>, Dictionary<string, ElasticSearchConnectionString>)
=======
        private static (Dictionary<string, RavenConnectionString>, Dictionary<string, SqlConnectionString>, Dictionary<string, OlapConnectionString>, Dictionary<string, ElasticsearchConnectionString>)
>>>>>>> b9fe1cae
            GetConnectionString(RawDatabaseRecord rawRecord, string connectionStringName, ConnectionStringType connectionStringType)
        {
            var ravenConnectionStrings = new Dictionary<string, RavenConnectionString>();
            var sqlConnectionStrings = new Dictionary<string, SqlConnectionString>();
            var olapConnectionStrings = new Dictionary<string, OlapConnectionString>();
<<<<<<< HEAD
            var elasticsearchConnectionStrings = new Dictionary<string, ElasticSearchConnectionString>();
=======
            var elasticsearchConnectionStrings = new Dictionary<string, ElasticsearchConnectionString>();
>>>>>>> b9fe1cae

            switch (connectionStringType)
            {
                case ConnectionStringType.Raven:
                    var recordRavenConnectionStrings = rawRecord.RavenConnectionStrings;
                    if (recordRavenConnectionStrings != null && recordRavenConnectionStrings.TryGetValue(connectionStringName, out var ravenConnectionString))
                    {
                        ravenConnectionStrings.TryAdd(connectionStringName, ravenConnectionString);
                    }

                    break;

                case ConnectionStringType.Sql:
                    var recordSqlConnectionStrings = rawRecord.SqlConnectionStrings;
                    if (recordSqlConnectionStrings != null && recordSqlConnectionStrings.TryGetValue(connectionStringName, out var sqlConnectionString))
                    {
                        sqlConnectionStrings.TryAdd(connectionStringName, sqlConnectionString);
                    }

                    break;
                
                case ConnectionStringType.Olap:
                    var recordOlapConnectionStrings = rawRecord.OlapConnectionString;
                    if (recordOlapConnectionStrings != null && recordOlapConnectionStrings.TryGetValue(connectionStringName, out var olapConnectionString))
                    {
                        olapConnectionStrings.TryAdd(connectionStringName, olapConnectionString);
                    }

                    break;
                
<<<<<<< HEAD
                case ConnectionStringType.ElasticSearch:
                    var recordElasticConnectionStrings = rawRecord.ElasticSearchConnectionStrings;
=======
                case ConnectionStringType.Elasticsearch:
                    var recordElasticConnectionStrings = rawRecord.ElasticsearchConnectionStrings;
>>>>>>> b9fe1cae
                    if (recordElasticConnectionStrings != null && recordElasticConnectionStrings.TryGetValue(connectionStringName, out var elasticConnectionString))
                    {
                        elasticsearchConnectionStrings.TryAdd(connectionStringName, elasticConnectionString);
                    }

                    break;

                default:
                    throw new NotSupportedException($"Unknown connection string type: {connectionStringType}");
            }

            return (ravenConnectionStrings, sqlConnectionStrings, olapConnectionStrings, elasticsearchConnectionStrings);
        }

        [RavenAction("/databases/*/admin/connection-strings", "PUT", AuthorizationStatus.DatabaseAdmin)]
        public async Task PutConnectionString()
        {
            await DatabaseConfigurations((_, databaseName, connectionString, guid) => ServerStore.PutConnectionString(_, databaseName, connectionString, guid), "put-connection-string", GetRaftRequestIdFromQuery());
        }

        [RavenAction("/databases/*/admin/etl", "RESET", AuthorizationStatus.DatabaseAdmin)]
        public async Task ResetEtl()
        {
            var configurationName = GetStringQueryString("configurationName"); // etl task name
            var transformationName = GetStringQueryString("transformationName");

            await DatabaseConfigurations((_, databaseName, etlConfiguration, guid) => ServerStore.RemoveEtlProcessState(_, databaseName, configurationName, transformationName, guid), "etl-reset", GetRaftRequestIdFromQuery());
        }

        [RavenAction("/databases/*/admin/etl", "PUT", AuthorizationStatus.DatabaseAdmin)]
        public async Task AddEtl()
        {
            var id = GetLongQueryString("id", required: false);

            if (id == null)
            {
                await DatabaseConfigurations((_, databaseName, etlConfiguration, guid) =>
                        ServerStore.AddEtl(_, databaseName, etlConfiguration, guid), "etl-add",
                    GetRaftRequestIdFromQuery(),
                    beforeSetupConfiguration: AssertCanAddOrUpdateEtl,
                    fillJson: (json, _, index) => json[nameof(EtlConfiguration<ConnectionString>.TaskId)] = index);

                return;
            }

            string etlConfigurationName = null;

            await DatabaseConfigurations((_, databaseName, etlConfiguration, guid) =>
            {
                var task = ServerStore.UpdateEtl(_, databaseName, id.Value, etlConfiguration, guid);
                etlConfiguration.TryGet(nameof(RavenEtlConfiguration.Name), out etlConfigurationName);
                return task;
            }, "etl-update",
                GetRaftRequestIdFromQuery(),
                beforeSetupConfiguration: AssertCanAddOrUpdateEtl,
                fillJson: (json, _, index) => json[nameof(EtlConfiguration<ConnectionString>.TaskId)] = index);

            // Reset scripts if needed
            var scriptsToReset = HttpContext.Request.Query["reset"];
            var raftRequestId = GetRaftRequestIdFromQuery();

            using (ServerStore.ContextPool.AllocateOperationContext(out TransactionOperationContext ctx))
            using (ctx.OpenReadTransaction())
            {
                foreach (var script in scriptsToReset)
                {
                    await ServerStore.RemoveEtlProcessState(ctx, Database.Name, etlConfigurationName, script, $"{raftRequestId}/{script}");
                }
            }
        }

        private void AssertCanAddOrUpdateEtl(string databaseName, ref BlittableJsonReaderObject etlConfiguration, JsonOperationContext context)
        {
            switch (EtlConfiguration<ConnectionString>.GetEtlType(etlConfiguration))
            {
                case EtlType.Raven:
                    ServerStore.LicenseManager.AssertCanAddRavenEtl();
                    break;
                case EtlType.Sql:
                    ServerStore.LicenseManager.AssertCanAddSqlEtl();
                    break;
                case EtlType.Olap:
                    ServerStore.LicenseManager.AssertCanAddOlapEtl();
                    break;
<<<<<<< HEAD
                case EtlType.ElasticSearch:
                    ServerStore.LicenseManager.AssertCanAddElasticSearchEtl();
=======
                case EtlType.Elasticsearch:
                    ServerStore.LicenseManager.AssertCanAddElasticsearchEtl();
>>>>>>> b9fe1cae
                    break;
                default:
                    throw new NotSupportedException($"Unknown ETL configuration type. Configuration: {etlConfiguration}");
            }
        }

        private IEnumerable<OngoingTask> CollectEtlTasks(DatabaseRecord databaseRecord, DatabaseTopology dbTopology, ClusterTopology clusterTopology)
        {
            if (dbTopology == null)
                yield break;

            if (databaseRecord.RavenEtls != null)
            {
                foreach (var ravenEtl in databaseRecord.RavenEtls)
                {
                    var taskState = GetEtlTaskState(ravenEtl);

                    databaseRecord.RavenConnectionStrings.TryGetValue(ravenEtl.ConnectionStringName, out var connection);

                    var process = Database.EtlLoader.Processes.OfType<RavenEtl>().FirstOrDefault(x => x.ConfigurationName == ravenEtl.Name);

                    var connectionStatus = GetEtlTaskConnectionStatus(databaseRecord, ravenEtl, out var tag, out var error);

                    yield return new OngoingTaskRavenEtlListView()
                    {
                        TaskId = ravenEtl.TaskId,
                        TaskName = ravenEtl.Name,
                        TaskState = taskState,
                        MentorNode = ravenEtl.MentorNode,
                        ResponsibleNode = new NodeId
                        {
                            NodeTag = tag,
                            NodeUrl = clusterTopology.GetUrlFromTag(tag)
                        },
                        DestinationUrl = process?.Url,
                        TaskConnectionStatus = connectionStatus,
                        DestinationDatabase = connection?.Database,
                        ConnectionStringName = ravenEtl.ConnectionStringName,
                        TopologyDiscoveryUrls = connection?.TopologyDiscoveryUrls,
                        Error = error
                    };
                }
            }

            if (databaseRecord.SqlEtls != null)
            {
                foreach (var sqlEtl in databaseRecord.SqlEtls)
                {
                    string database = null;
                    string server = null;

                    if (databaseRecord.SqlConnectionStrings.TryGetValue(sqlEtl.ConnectionStringName, out var sqlConnection))
                    {
                        (database, server) = SqlConnectionStringParser.GetDatabaseAndServerFromConnectionString(sqlConnection.FactoryName, sqlConnection.ConnectionString);
                    }

                    var connectionStatus = GetEtlTaskConnectionStatus(databaseRecord, sqlEtl, out var tag, out var error);

                    var taskState = GetEtlTaskState(sqlEtl);

                    yield return new OngoingTaskSqlEtlListView
                    {
                        TaskId = sqlEtl.TaskId,
                        TaskName = sqlEtl.Name,
                        TaskConnectionStatus = connectionStatus,
                        TaskState = taskState,
                        MentorNode = sqlEtl.MentorNode,
                        ResponsibleNode = new NodeId
                        {
                            NodeTag = tag,
                            NodeUrl = clusterTopology.GetUrlFromTag(tag)
                        },
                        DestinationServer = server,
                        DestinationDatabase = database,
                        ConnectionStringDefined = sqlConnection != null,
                        ConnectionStringName = sqlEtl.ConnectionStringName,
                        Error = error
                    };
                }
            }
            
            if (databaseRecord.OlapEtls != null)
            {
                foreach (var olapEtl in databaseRecord.OlapEtls)
                {
                    string destination = default;
                    if (databaseRecord.OlapConnectionStrings.TryGetValue(olapEtl.ConnectionStringName, out var olapConnection))
                    {
                        destination = olapConnection.GetDestination();
        }

                    var connectionStatus = GetEtlTaskConnectionStatus(databaseRecord, olapEtl, out var tag, out var error);

                    var taskState = GetEtlTaskState(olapEtl);

                    yield return new OngoingTaskOlapEtlListView
                    {
                        TaskId = olapEtl.TaskId,
                        TaskName = olapEtl.Name,
                        TaskConnectionStatus = connectionStatus,
                        TaskState = taskState,
                        MentorNode = olapEtl.MentorNode,
                        ResponsibleNode = new NodeId
                        {
                            NodeTag = tag,
                            NodeUrl = clusterTopology.GetUrlFromTag(tag)
                        },
                        ConnectionStringName = olapEtl.ConnectionStringName,
                        Destination = destination,
                        Error = error
                    };
                }
            }
        }

        private OngoingTaskConnectionStatus GetEtlTaskConnectionStatus<T>(DatabaseRecord record, EtlConfiguration<T> config, out string tag, out string error)
            where T : ConnectionString
        {
            var connectionStatus = OngoingTaskConnectionStatus.None;
            error = null;

            var processState = EtlLoader.GetProcessState(config.Transforms, Database, config.Name);

            tag = Database.WhoseTaskIsIt(record.Topology, config, processState);

            if (tag == ServerStore.NodeTag)
            {
                var process = Database.EtlLoader.Processes.FirstOrDefault(x => x.ConfigurationName == config.Name);

                if (process != null)
                    connectionStatus = process.GetConnectionStatus();
                else
                {
                    if (config.Disabled)
                        connectionStatus = OngoingTaskConnectionStatus.NotActive;
                    else
                        error = $"ETL process '{config.Name}' was not found.";
                }
            }
            else
            {
                connectionStatus = OngoingTaskConnectionStatus.NotOnThisNode;
            }

            return connectionStatus;
        }

        // Get Info about a specific task - For Edit View in studio - Each task should return its own specific object
        [RavenAction("/databases/*/task", "GET", AuthorizationStatus.ValidUser, EndpointType.Read)]
        public async Task GetOngoingTaskInfo()
        {
            if (ResourceNameValidator.IsValidResourceName(Database.Name, ServerStore.Configuration.Core.DataDirectory.FullPath, out string errorMessage) == false)
                throw new BadRequestException(errorMessage);
            long key = 0;
            var taskId = GetLongQueryString("key", false);
            if (taskId != null)
                key = taskId.Value;
            var name = GetStringQueryString("taskName", false);

            if ((taskId == null) && (name == null))
                throw new ArgumentException($"You must specify a query string argument of either 'key' or 'name' , but none was specified.");

            var typeStr = GetQueryStringValueAndAssertIfSingleAndNotEmpty("type");

            using (ServerStore.ContextPool.AllocateOperationContext(out TransactionOperationContext context))
            {
                using (context.OpenReadTransaction())
                {
                    var clusterTopology = ServerStore.GetClusterTopology(context);
                    var record = ServerStore.Cluster.ReadDatabase(context, Database.Name);
                    if (record == null)
                        throw new DatabaseDoesNotExistException(Database.Name);

                    var dbTopology = record.Topology;

                    if (Enum.TryParse<OngoingTaskType>(typeStr, true, out var type) == false)
                        throw new ArgumentException($"Unknown task type: {type}", "type");

                    switch (type)
                    {
                        case OngoingTaskType.Replication:

                            var watcher = name != null ?
                                record.ExternalReplications.Find(x => x.Name.Equals(name, StringComparison.OrdinalIgnoreCase))
                                : record.ExternalReplications.Find(x => x.TaskId == key);

                            if (watcher == null)
                            {
                                HttpContext.Response.StatusCode = (int)HttpStatusCode.NotFound;
                                break;
                            }
                            var taskInfo = GetExternalReplicationInfo(dbTopology, clusterTopology, watcher, record.RavenConnectionStrings);

                            await WriteResult(context, taskInfo);

                            break;

                        case OngoingTaskType.PullReplicationAsHub:
                            throw new BadRequestException("Getting task info for " + OngoingTaskType.PullReplicationAsHub + " is not supported");

                        case OngoingTaskType.PullReplicationAsSink:
                            var edge = record.SinkPullReplications.Find(x => x.TaskId == key);
                            if (edge == null)
                            {
                                HttpContext.Response.StatusCode = (int)HttpStatusCode.NotFound;
                                break;
                            }
                            var sinkTaskInfo = GetSinkTaskInfo(dbTopology, clusterTopology, record.RavenConnectionStrings, edge, Database.ReplicationLoader.IncomingHandlers.ToList());

                            await WriteResult(context, sinkTaskInfo);
                            break;

                        case OngoingTaskType.Backup:

                            var backupConfiguration = name != null ?
                                record.PeriodicBackups.Find(x => x.Name.Equals(name, StringComparison.OrdinalIgnoreCase))
                                : record.PeriodicBackups?.Find(x => x.TaskId == key);

                            if (backupConfiguration == null)
                            {
                                HttpContext.Response.StatusCode = (int)HttpStatusCode.NotFound;
                                break;
                            }

                            var backupTaskInfo = GetOngoingTaskBackup(key, record, backupConfiguration, clusterTopology);

                            await WriteResult(context, backupTaskInfo);
                            break;

                        case OngoingTaskType.SqlEtl:

                            var sqlEtl = name != null ?
                                record.SqlEtls.Find(x => x.Name.Equals(name, StringComparison.OrdinalIgnoreCase))
                                : record.SqlEtls?.Find(x => x.TaskId == key);

                            if (sqlEtl == null)
                            {
                                HttpContext.Response.StatusCode = (int)HttpStatusCode.NotFound;
                                break;
                            }

                            await WriteResult(context, new OngoingTaskSqlEtlDetails
                            {
                                TaskId = sqlEtl.TaskId,
                                TaskName = sqlEtl.Name,
                                MentorNode = sqlEtl.MentorNode,
                                Configuration = sqlEtl,
                                TaskState = GetEtlTaskState(sqlEtl),
                                TaskConnectionStatus = GetEtlTaskConnectionStatus(record, sqlEtl, out var sqlNode, out var sqlEtlError),
                                ResponsibleNode = new NodeId
                                {
                                    NodeTag = sqlNode,
                                    NodeUrl = clusterTopology.GetUrlFromTag(sqlNode)
                                },
                                Error = sqlEtlError
                            });
                            break;

                        case OngoingTaskType.OlapEtl:

                            var olapEtl = name != null ?
                                record.OlapEtls.Find(x => x.Name.Equals(name, StringComparison.OrdinalIgnoreCase))
                                : record.OlapEtls?.Find(x => x.TaskId == key);

                            if (olapEtl == null)
                            {
                                HttpContext.Response.StatusCode = (int)HttpStatusCode.NotFound;
                                break;
                            }
                            
                            await WriteResult(context, new OngoingTaskOlapEtlDetails
                            {
                                TaskId = olapEtl.TaskId,
                                TaskName = olapEtl.Name,
                                MentorNode = olapEtl.MentorNode,
                                Configuration = olapEtl,
                                TaskState = GetEtlTaskState(olapEtl),
                                TaskConnectionStatus = GetEtlTaskConnectionStatus(record, olapEtl, out var olapNode, out var olapEtlError),
                                ResponsibleNode = new NodeId
                                {
                                    NodeTag = olapNode,
                                    NodeUrl = clusterTopology.GetUrlFromTag(olapNode)
                                },
                                Error = olapEtlError
                            });
                            break;

                        case OngoingTaskType.RavenEtl:

                            var ravenEtl = name != null ?
                                record.RavenEtls.Find(x => x.Name.Equals(name, StringComparison.OrdinalIgnoreCase))
                                : record.RavenEtls?.Find(x => x.TaskId == key);

                            if (ravenEtl == null)
                            {
                                HttpContext.Response.StatusCode = (int)HttpStatusCode.NotFound;
                                break;
                            }

                            var process = Database.EtlLoader.Processes.OfType<RavenEtl>().FirstOrDefault(x => x.ConfigurationName == ravenEtl.Name);

                            await WriteResult(context, new OngoingTaskRavenEtlDetails
                            {
                                TaskId = ravenEtl.TaskId,
                                TaskName = ravenEtl.Name,
                                Configuration = ravenEtl,
                                TaskState = GetEtlTaskState(ravenEtl),
                                MentorNode = ravenEtl.MentorNode,
                                DestinationUrl = process?.Url,
                                TaskConnectionStatus = GetEtlTaskConnectionStatus(record, ravenEtl, out var node, out var ravenEtlError),
                                ResponsibleNode = new NodeId
                                {
                                    NodeTag = node,
                                    NodeUrl = clusterTopology.GetUrlFromTag(node)
                                },
                                Error = ravenEtlError
                            });
                            break;

                        case OngoingTaskType.Subscription:
                            string itemKey;
                            if (name == null)
                            {
                                name = Database.SubscriptionStorage.GetSubscriptionNameById(context, key);
                                if (name == null)
                                    throw new SubscriptionDoesNotExistException($"Subscription with id '{key}' was not found in server store");
                            }
                            itemKey = SubscriptionState.GenerateSubscriptionItemKeyName(record.DatabaseName, name);
                            var doc = ServerStore.Cluster.Read(context, itemKey);
                            if (doc == null)
                            {
                                HttpContext.Response.StatusCode = (int)HttpStatusCode.NotFound;
                                break;
                            }

                            var subscriptionState = JsonDeserializationClient.SubscriptionState(doc);
                            var tag = Database.WhoseTaskIsIt(record.Topology, subscriptionState, subscriptionState);
                            var subscriptionStateInfo = new OngoingTaskSubscription
                            {
                                TaskName = subscriptionState.SubscriptionName,
                                TaskId = subscriptionState.SubscriptionId,
                                Query = subscriptionState.Query,
                                ChangeVectorForNextBatchStartingPoint = subscriptionState.ChangeVectorForNextBatchStartingPoint,
                                SubscriptionId = subscriptionState.SubscriptionId,
                                SubscriptionName = subscriptionState.SubscriptionName,
                                LastBatchAckTime = subscriptionState.LastBatchAckTime,
                                Disabled = subscriptionState.Disabled,
                                LastClientConnectionTime = subscriptionState.LastClientConnectionTime,
                                MentorNode = subscriptionState.MentorNode,
                                ResponsibleNode = new NodeId
                                {
                                    NodeTag = tag,
                                    NodeUrl = clusterTopology.GetUrlFromTag(tag)
                                }
                            };

                            // Todo: here we'll need to talk with the running node? TaskConnectionStatus = subscriptionState.Disabled ? OngoingTaskConnectionStatus.NotActive : OngoingTaskConnectionStatus.Active,

                            await WriteResult(context, subscriptionStateInfo);
                            break;

                        default:
                            HttpContext.Response.StatusCode = (int)HttpStatusCode.NotFound;
                            break;
                    }
                }
            }
        }

        [RavenAction("/databases/*/tasks/pull-replication/hub", "GET", AuthorizationStatus.ValidUser, EndpointType.Read)]
        public async Task GetHubTasksInfo()
        {
            if (ResourceNameValidator.IsValidResourceName(Database.Name, ServerStore.Configuration.Core.DataDirectory.FullPath, out string errorMessage) == false)
                throw new BadRequestException(errorMessage);

            var key = GetLongQueryString("key");

            using (ServerStore.ContextPool.AllocateOperationContext(out TransactionOperationContext context))
            {
                using (context.OpenReadTransaction())
                {
                    var clusterTopology = ServerStore.GetClusterTopology(context);
                    PullReplicationDefinition def;
                    using (var rawRecord = ServerStore.Cluster.ReadRawDatabaseRecord(context, Database.Name))
                    {
                        if (rawRecord == null)
                            throw new DatabaseDoesNotExistException(Database.Name);

                        def = rawRecord.GetHubPullReplicationById(key);
                    }

                    if (def == null)
                    {
                        HttpContext.Response.StatusCode = (int)HttpStatusCode.NotFound;
                        return;
                    }

                    var currentHandlers = Database.ReplicationLoader.OutgoingHandlers.Where(o => o.Destination is ExternalReplication ex && ex.TaskId == key)
                        .Select(x => GetPullReplicationAsHubTaskInfo(clusterTopology, x.Destination as ExternalReplication))
                        .ToList();

                    var response = new PullReplicationDefinitionAndCurrentConnections
                    {
                        Definition = def,
                        OngoingTasks = currentHandlers
                    };

                    await WriteResult(context, response.ToJson());
                }
            }
        }

        private async Task WriteResult(JsonOperationContext context, IDynamicJson taskInfo)
        {
            HttpContext.Response.StatusCode = (int)HttpStatusCode.OK;

            await using (var writer = new AsyncBlittableJsonTextWriter(context, ResponseBodyStream()))
            {
                context.Write(writer, taskInfo.ToJson());
            }
        }

        private async Task WriteResult(JsonOperationContext context, DynamicJsonValue dynamicJsonValue)
        {
            HttpContext.Response.StatusCode = (int)HttpStatusCode.OK;

            await using (var writer = new AsyncBlittableJsonTextWriter(context, ResponseBodyStream()))
            {
                context.Write(writer, dynamicJsonValue);
            }
        }

        [RavenAction("/databases/*/subscription-tasks/state", "POST", AuthorizationStatus.ValidUser, EndpointType.Write)]
        public async Task ToggleSubscriptionTaskState()
        {
            // Note: Only Subscription task needs User authentication, All other tasks need Admin authentication
            var typeStr = GetQueryStringValueAndAssertIfSingleAndNotEmpty("type");
            if (Enum.TryParse<OngoingTaskType>(typeStr, true, out var type) == false)
                throw new ArgumentException($"Unknown task type: {type}", nameof(type));

            if (type != OngoingTaskType.Subscription)
                throw new ArgumentException("Only Subscription type can call this method");

            await ToggleTaskState();
        }

        [RavenAction("/databases/*/admin/tasks/state", "POST", AuthorizationStatus.DatabaseAdmin)]
        public async Task ToggleTaskState()
        {
            if (ResourceNameValidator.IsValidResourceName(Database.Name, ServerStore.Configuration.Core.DataDirectory.FullPath, out string errorMessage) == false)
                throw new BadRequestException(errorMessage);

            var key = GetLongQueryString("key");
            var typeStr = GetQueryStringValueAndAssertIfSingleAndNotEmpty("type");
            var disable = GetBoolValueQueryString("disable") ?? true;
            var taskName = GetStringQueryString("taskName", required: false);

            if (Enum.TryParse<OngoingTaskType>(typeStr, true, out var type) == false)
                throw new ArgumentException($"Unknown task type: {type}", nameof(type));

            using (ServerStore.ContextPool.AllocateOperationContext(out TransactionOperationContext context))
            {
                var (index, _) = await ServerStore.ToggleTaskState(key, taskName, type, disable, Database.Name, GetRaftRequestIdFromQuery());
                await Database.RachisLogIndexNotifications.WaitForIndexNotification(index, ServerStore.Engine.OperationTimeout);

                HttpContext.Response.StatusCode = (int)HttpStatusCode.OK;

                await using (var writer = new AsyncBlittableJsonTextWriter(context, ResponseBodyStream()))
                {
                    context.Write(writer, new DynamicJsonValue
                    {
                        [nameof(ModifyOngoingTaskResult.TaskId)] = key,
                        [nameof(ModifyOngoingTaskResult.RaftCommandIndex)] = index
                    });
                }
            }
        }

        [RavenAction("/databases/*/admin/tasks/external-replication", "POST", AuthorizationStatus.DatabaseAdmin)]
        public async Task UpdateExternalReplication()
        {
            if (ResourceNameValidator.IsValidResourceName(Database.Name, ServerStore.Configuration.Core.DataDirectory.FullPath, out string errorMessage) == false)
                throw new BadRequestException(errorMessage);

            using (ServerStore.ContextPool.AllocateOperationContext(out TransactionOperationContext context))
            {
                ExternalReplication watcher = null;
                await DatabaseConfigurations(
                    (_, databaseName, blittableJson, guid) => ServerStore.UpdateExternalReplication(databaseName, blittableJson, guid, out watcher), "update_external_replication",
                    GetRaftRequestIdFromQuery(),
                    fillJson: (json, _, index) =>
                    {
                        using (context.OpenReadTransaction())
                        {
                            var topology = ServerStore.Cluster.ReadDatabaseTopology(context, Database.Name);
                            var taskStatus = ReplicationLoader.GetExternalReplicationState(ServerStore, Database.Name, watcher.TaskId);
                            json[nameof(OngoingTask.ResponsibleNode)] = Database.WhoseTaskIsIt(topology, watcher, taskStatus);
                        }

                        json[nameof(ModifyOngoingTaskResult.TaskId)] = watcher.TaskId == 0 ? index : watcher.TaskId;
                    }, statusCode: HttpStatusCode.Created);
            }
        }

        [RavenAction("/databases/*/subscription-tasks", "DELETE", AuthorizationStatus.ValidUser, EndpointType.Write)]
        public async Task DeleteSubscriptionTask()
        {
            // Note: Only Subscription task needs User authentication, All other tasks need Admin authentication
            var typeStr = GetQueryStringValueAndAssertIfSingleAndNotEmpty("type");
            if (Enum.TryParse<OngoingTaskType>(typeStr, true, out var type) == false)
                throw new ArgumentException($"Unknown task type: {type}", nameof(type));

            if (type != OngoingTaskType.Subscription)
                throw new ArgumentException("Only Subscription type can call this method");

            await DeleteOngoingTask();
        }

        [RavenAction("/databases/*/admin/tasks", "DELETE", AuthorizationStatus.DatabaseAdmin)]
        public async Task DeleteOngoingTask()
        {
            if (ResourceNameValidator.IsValidResourceName(Database.Name, ServerStore.Configuration.Core.DataDirectory.FullPath, out string errorMessage) == false)
                throw new BadRequestException(errorMessage);

            var id = GetLongQueryString("id");
            var typeStr = GetQueryStringValueAndAssertIfSingleAndNotEmpty("type");
            var taskName = GetStringQueryString("taskName", required: false);

            if (Enum.TryParse<OngoingTaskType>(typeStr, true, out var type) == false)
                throw new ArgumentException($"Unknown task type: {type}", "type");

            using (ServerStore.ContextPool.AllocateOperationContext(out TransactionOperationContext context))
            {
                long index;

                var action = new DeleteOngoingTaskAction(id, type, ServerStore, Database, context);
                var raftRequestId = GetRaftRequestIdFromQuery();

                try
                {
                    (index, _) = await ServerStore.DeleteOngoingTask(id, taskName, type, Database.Name, $"{raftRequestId}/delete-ongoing-task");
                    await Database.RachisLogIndexNotifications.WaitForIndexNotification(index, ServerStore.Engine.OperationTimeout);

                    if (type == OngoingTaskType.Subscription)
                    {
                        Database.SubscriptionStorage.RaiseNotificationForTaskRemoved(taskName);
                }
                }
                finally
                {
                    await action.Complete($"{raftRequestId}/complete");
                }

                HttpContext.Response.StatusCode = (int)HttpStatusCode.OK;

                await using (var writer = new AsyncBlittableJsonTextWriter(context, ResponseBodyStream()))
                {
                    context.Write(writer, new DynamicJsonValue
                    {
                        [nameof(ModifyOngoingTaskResult.TaskId)] = id,
                        [nameof(ModifyOngoingTaskResult.RaftCommandIndex)] = index
                    });
                }
            }
        }

        private static OngoingTaskState GetEtlTaskState<T>(EtlConfiguration<T> config) where T : ConnectionString
        {
            var taskState = OngoingTaskState.Enabled;

            if (config.Disabled || config.Transforms.All(x => x.Disabled))
                taskState = OngoingTaskState.Disabled;
            else if (config.Transforms.Any(x => x.Disabled))
                taskState = OngoingTaskState.PartiallyEnabled;

            return taskState;
        }

        private class DeleteOngoingTaskAction
        {
            private readonly ServerStore _serverStore;
            private readonly DocumentDatabase _database;
            private readonly TransactionOperationContext _context;
            private readonly (string Name, List<string> Transformations) _deletingEtl;

            public DeleteOngoingTaskAction(long id, OngoingTaskType type, ServerStore serverStore, DocumentDatabase database, TransactionOperationContext context)
            {
                _serverStore = serverStore;
                _database = database;
                _context = context;

                switch (type)
                {
                    case OngoingTaskType.RavenEtl:
                    case OngoingTaskType.SqlEtl:
                        using (context.Transaction == null ? context.OpenReadTransaction() : null)
                        using (var rawRecord = _serverStore.Cluster.ReadRawDatabaseRecord(context, database.Name))
                        {
                            if (rawRecord == null)
                                break;

                            if (type == OngoingTaskType.RavenEtl)
                            {
                                var ravenEtls = rawRecord.RavenEtls;
                                var ravenEtl = ravenEtls?.Find(x => x.TaskId == id);
                                if (ravenEtl != null)
                                    _deletingEtl = (ravenEtl.Name, ravenEtl.Transforms.Where(x => string.IsNullOrEmpty(x.Name) == false).Select(x => x.Name).ToList());
                            }
                            else
                            {
                                var sqlEtls = rawRecord.SqlEtls;
                                var sqlEtl = sqlEtls?.Find(x => x.TaskId == id);
                                if (sqlEtl != null)
                                    _deletingEtl = (sqlEtl.Name, sqlEtl.Transforms.Where(x => string.IsNullOrEmpty(x.Name) == false).Select(x => x.Name).ToList());
                            }
                        }
                        break;
                }
            }

            public async Task Complete(string raftRequestId)
            {
                if (_deletingEtl.Name != null)
                {
                    foreach (var transformation in _deletingEtl.Transformations)
                    {
                        var (index, _) = await _serverStore.RemoveEtlProcessState(_context, _database.Name, _deletingEtl.Name, transformation,
                            $"{raftRequestId}/{transformation}");
                        await _database.RachisLogIndexNotifications.WaitForIndexNotification(index, _serverStore.Engine.OperationTimeout);
                    }
                }
            }
        }
    }

    public class OngoingTasksResult : IDynamicJson
    {
        public List<OngoingTask> OngoingTasksList { get; set; }
        public int SubscriptionsCount { get; set; }

        public List<PullReplicationDefinition> PullReplications { get; set; }

        public OngoingTasksResult()
        {
            OngoingTasksList = new List<OngoingTask>();
            PullReplications = new List<PullReplicationDefinition>();
        }

        public DynamicJsonValue ToJson()
        {
            return new DynamicJsonValue
            {
                [nameof(OngoingTasksList)] = new DynamicJsonArray(OngoingTasksList.Select(x => x.ToJson())),
                [nameof(SubscriptionsCount)] = SubscriptionsCount,
                [nameof(PullReplications)] = new DynamicJsonArray(PullReplications.Select(x => x.ToJson()))
            };
        }
    }
}<|MERGE_RESOLUTION|>--- conflicted
+++ resolved
@@ -11,11 +11,7 @@
 using Raven.Client.Documents.Operations.Backups;
 using Raven.Client.Documents.Operations.ConnectionStrings;
 using Raven.Client.Documents.Operations.ETL;
-<<<<<<< HEAD
 using Raven.Client.Documents.Operations.ETL.ElasticSearch;
-=======
-using Raven.Client.Documents.Operations.ETL.Elasticsearch;
->>>>>>> b9fe1cae
 using Raven.Client.Documents.Operations.ETL.OLAP;
 using Raven.Client.Documents.Operations.ETL.SQL;
 using Raven.Client.Documents.Operations.OngoingTasks;
@@ -648,11 +644,7 @@
                 Dictionary<string, RavenConnectionString> ravenConnectionStrings;
                 Dictionary<string, SqlConnectionString> sqlConnectionStrings;
                 Dictionary<string, OlapConnectionString> olapConnectionStrings;
-<<<<<<< HEAD
                 Dictionary<string, ElasticSearchConnectionString> elasticsearchConnectionStrings;
-=======
-                Dictionary<string, ElasticsearchConnectionString> elasticsearchConnectionStrings;
->>>>>>> b9fe1cae
 
                 using (context.OpenReadTransaction())
                 using (var rawRecord = ServerStore.Cluster.ReadRawDatabaseRecord(context, Database.Name))
@@ -673,11 +665,7 @@
                         ravenConnectionStrings = rawRecord.RavenConnectionStrings;
                         sqlConnectionStrings = rawRecord.SqlConnectionStrings;
                         olapConnectionStrings = rawRecord.OlapConnectionString;
-<<<<<<< HEAD
                         elasticsearchConnectionStrings = rawRecord.ElasticSearchConnectionStrings;
-=======
-                        elasticsearchConnectionStrings = rawRecord.ElasticsearchConnectionStrings;
->>>>>>> b9fe1cae
                     }
                 }
 
@@ -688,32 +676,20 @@
                         RavenConnectionStrings = ravenConnectionStrings,
                         SqlConnectionStrings = sqlConnectionStrings,
                         OlapConnectionStrings = olapConnectionStrings,
-<<<<<<< HEAD
                         ElasticSearchConnectionStrings = elasticsearchConnectionStrings
-=======
-                        ElasticsearchConnectionStrings = elasticsearchConnectionStrings
->>>>>>> b9fe1cae
                     };
                     context.Write(writer, result.ToJson());
                 }
             }
         }
 
-<<<<<<< HEAD
         private static (Dictionary<string, RavenConnectionString>, Dictionary<string, SqlConnectionString>, Dictionary<string, OlapConnectionString>, Dictionary<string, ElasticSearchConnectionString>)
-=======
-        private static (Dictionary<string, RavenConnectionString>, Dictionary<string, SqlConnectionString>, Dictionary<string, OlapConnectionString>, Dictionary<string, ElasticsearchConnectionString>)
->>>>>>> b9fe1cae
             GetConnectionString(RawDatabaseRecord rawRecord, string connectionStringName, ConnectionStringType connectionStringType)
         {
             var ravenConnectionStrings = new Dictionary<string, RavenConnectionString>();
             var sqlConnectionStrings = new Dictionary<string, SqlConnectionString>();
             var olapConnectionStrings = new Dictionary<string, OlapConnectionString>();
-<<<<<<< HEAD
             var elasticsearchConnectionStrings = new Dictionary<string, ElasticSearchConnectionString>();
-=======
-            var elasticsearchConnectionStrings = new Dictionary<string, ElasticsearchConnectionString>();
->>>>>>> b9fe1cae
 
             switch (connectionStringType)
             {
@@ -744,13 +720,8 @@
 
                     break;
                 
-<<<<<<< HEAD
                 case ConnectionStringType.ElasticSearch:
                     var recordElasticConnectionStrings = rawRecord.ElasticSearchConnectionStrings;
-=======
-                case ConnectionStringType.Elasticsearch:
-                    var recordElasticConnectionStrings = rawRecord.ElasticsearchConnectionStrings;
->>>>>>> b9fe1cae
                     if (recordElasticConnectionStrings != null && recordElasticConnectionStrings.TryGetValue(connectionStringName, out var elasticConnectionString))
                     {
                         elasticsearchConnectionStrings.TryAdd(connectionStringName, elasticConnectionString);
@@ -835,13 +806,8 @@
                 case EtlType.Olap:
                     ServerStore.LicenseManager.AssertCanAddOlapEtl();
                     break;
-<<<<<<< HEAD
                 case EtlType.ElasticSearch:
                     ServerStore.LicenseManager.AssertCanAddElasticSearchEtl();
-=======
-                case EtlType.Elasticsearch:
-                    ServerStore.LicenseManager.AssertCanAddElasticsearchEtl();
->>>>>>> b9fe1cae
                     break;
                 default:
                     throw new NotSupportedException($"Unknown ETL configuration type. Configuration: {etlConfiguration}");
