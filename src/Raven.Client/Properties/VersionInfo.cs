--- conflicted
+++ resolved
@@ -3,11 +3,7 @@
 using System.Reflection;
 using Raven.Client.Properties;
 
-<<<<<<< HEAD
-[assembly: RavenVersion(Build = "40", CommitHash = "8951797", Version = "4.0", FullVersion = "4.0.0-custom-40")]
-=======
 [assembly: RavenVersion(Build = "40", CommitHash = "c4389c0", Version = "4.0", FullVersion = "4.0.0-custom-40")]
->>>>>>> 81313c96
 
 namespace Raven.Client.Properties
 {
