﻿using System;
using System.Collections.Generic;
using System.IO;
using System.Net;
using System.Net.Http;
using System.Runtime.CompilerServices;
using System.Threading;
using System.Threading.Tasks;
using Raven.Client.Documents.Conventions;
using Raven.Client.Extensions;
using Raven.Client.Http.Behaviors;
using Raven.Client.Util;
using Sparrow;
using Sparrow.Json;
using Sparrow.Json.Parsing;

namespace Raven.Client.Http
{
    public abstract class RavenCommand : RavenCommand<object>
    {
        protected RavenCommand()
        {
            ResponseType = RavenCommandResponseType.Empty;
        }

        protected RavenCommand(RavenCommand copy) : base(copy)
        {
            IsReadRequest = copy.IsReadRequest;
        }

        public override bool IsReadRequest { get; } = false;
    }

    public enum ResponseDisposeHandling
    {
        Manually,
        Automatic
    }

    public interface IBroadcast
    {
        IBroadcast PrepareToBroadcast(JsonOperationContext context, DocumentConventions conventions);
    }
    public interface IRaftCommand
    {
        string RaftUniqueRequestId { get; }
    }

    public abstract class RavenCommand<TResult>
    {
        public CancellationToken CancellationToken = CancellationToken.None;

        public Dictionary<ServerNode, Exception> FailedNodes;

        public TResult Result;
        public abstract bool IsReadRequest { get; }

        public HttpStatusCode StatusCode;

        public virtual RavenCommandResponseType ResponseType { get; protected internal set; }

<<<<<<< HEAD
        public virtual TimeSpan? Timeout { get; protected internal set; }
        public virtual bool CanCache { get; protected internal set; }
        public virtual bool CanCacheAggressively { get; protected internal set; }
        internal virtual bool CanReadFromCache { get; set; } = true;
        public virtual string SelectedNodeTag { get; protected internal set; }
        internal virtual int? SelectedShardNumber { get; set; }
=======
        public TimeSpan? Timeout { get; protected internal set; }
        public bool CanCache { get; protected set; }
        public bool CanCacheAggressively { get; protected set; }
        public string SelectedNodeTag { get; protected set; }
>>>>>>> b729d33d
        public int NumberOfAttempts { get; internal set; }

        internal long FailoverTopologyEtag = -2;

        internal string Etag; // for NotModified use

        internal Action<HttpRequestMessage> ModifyRequest;

        internal Func<string, string> ModifyUrl;

        internal AbstractCommandResponseBehavior ResponseBehavior = DefaultCommandResponseBehavior.Instance;

        protected RavenCommand(RavenCommand<TResult> copy)
        {
            CancellationToken = copy.CancellationToken;
            Timeout = copy.Timeout;
            CanCache = copy.CanCache;
            CanReadFromCache = copy.CanReadFromCache;
            CanCacheAggressively = copy.CanCacheAggressively;
            SelectedNodeTag = copy.SelectedNodeTag;
            SelectedShardNumber = copy.SelectedShardNumber;
            ResponseType = copy.ResponseType;
        }

        protected RavenCommand()
        {
            ResponseType = RavenCommandResponseType.Object;
            CanCache = true;
            CanCacheAggressively = true;
        }

        public abstract HttpRequestMessage CreateRequest(JsonOperationContext ctx, ServerNode node, out string url);

        public virtual void SetResponse(JsonOperationContext context, BlittableJsonReaderObject response, bool fromCache)
        {
            if (ResponseType == RavenCommandResponseType.Empty ||
                ResponseType == RavenCommandResponseType.Raw)
                ThrowInvalidResponse();

            throw new InvalidOperationException($"'{GetType()}' command must override the SetResponse method which expects response with the following type: {ResponseType}.");
        }

        public virtual Task<HttpResponseMessage> SendAsync(HttpClient client, HttpRequestMessage request, CancellationToken token)
        {
            // We must use HttpCompletionOption.ResponseHeadersRead otherwise the client will buffer the response
            // and we'll get OutOfMemoryException in huge responses (> 2GB).
            return client.SendAsync(request, HttpCompletionOption.ResponseHeadersRead, token);
        }

        public virtual void SetResponseRaw(HttpResponseMessage response, Stream stream, JsonOperationContext context)
        {
            throw new NotSupportedException($"When {nameof(ResponseType)} is set to Raw then please override this method to handle the response.");
        }

        [MethodImpl(MethodImplOptions.AggressiveInlining)]
        protected string UrlEncode(string value)
        {
            return WebUtility.UrlEncode(value);
        }

        public static void EnsureIsNotNullOrEmpty(string value, string name)
        {
            if (string.IsNullOrEmpty(value))
                throw new ArgumentException($"{name} cannot be null or empty", name);
        }

        public bool IsFailedWithNode(ServerNode node)
        {
            return FailedNodes != null && FailedNodes.ContainsKey(node);
        }

        public virtual async Task<ResponseDisposeHandling> ProcessResponse(JsonOperationContext context, HttpCache cache, HttpResponseMessage response, string url)
        {
            if (ResponseType == RavenCommandResponseType.Empty || response.StatusCode == HttpStatusCode.NoContent)
                return ResponseDisposeHandling.Automatic;

            using (var responseStream = await response.Content.ReadAsStreamAsync().ConfigureAwait(false))
            {
                if (ResponseType == RavenCommandResponseType.Object)
                {
                    var contentLength = response.Content.Headers.ContentLength;
                    if (contentLength.HasValue && contentLength == 0)
                        return ResponseDisposeHandling.Automatic;

                    // we intentionally don't dispose the reader here, we'll be using it
                    // in the command, any associated memory will be released on context reset
                    using (var stream = new StreamWithTimeout(responseStream))
                    {
                        var json = await context.ReadForMemoryAsync(stream, "response/object").ConfigureAwait(false);
                        if (cache != null) //precaution
                        {
                            CacheResponse(cache, url, response, json);
                        }
                        SetResponse(context, json, fromCache: false);
                        return ResponseDisposeHandling.Automatic;
                    }
                }

                // We do not cache the stream response.
                using (var uncompressedStream = await RequestExecutor.ReadAsStreamUncompressedAsync(response).ConfigureAwait(false))
                using (var stream = new StreamWithTimeout(uncompressedStream))
                    SetResponseRaw(response, stream, context);
            }
            return ResponseDisposeHandling.Automatic;
        }

        protected void CacheResponse(HttpCache cache, string url, HttpResponseMessage response, BlittableJsonReaderObject responseJson)
        {
            if (CanCache == false)
                return;

            var changeVector = response.GetEtagHeader();
            if (changeVector == null)
                return;

            cache.Set(url, changeVector, responseJson);
        }

        protected static void ThrowInvalidResponse()
        {
            throw new InvalidDataException("Response is invalid.");
        }

        protected static void ThrowInvalidJsonResponse(PeepingTomStream peepingTomStream)
        {
            UnmanagedJsonParserHelper.ThrowInvalidJsonResponse(peepingTomStream);
        }

        protected void AddChangeVectorIfNotNull(string changeVector, HttpRequestMessage request)
        {
#if DEBUG
            if (IsReadRequest)
            {
                if (ResponseType != RavenCommandResponseType.Raw)
                    throw new InvalidOperationException("No need to add the etag for Get requests as the request executor will add it.");

                throw new InvalidOperationException("Stream responses are not cached so not etag should be used.");
            }
#endif

            if (changeVector != null)
                request.Headers.TryAddWithoutValidation(Constants.Headers.IfMatch, $"\"{changeVector}\"");
        }

        public virtual void OnResponseFailure(HttpResponseMessage response)
        {

        }
        internal void SetTimeout(TimeSpan timeout)
        {
            Timeout = timeout;
        }
    }

    public enum RavenCommandResponseType
    {
        Empty,
        Object,
        Raw
    }
}<|MERGE_RESOLUTION|>--- conflicted
+++ resolved
@@ -59,19 +59,13 @@
 
         public virtual RavenCommandResponseType ResponseType { get; protected internal set; }
 
-<<<<<<< HEAD
         public virtual TimeSpan? Timeout { get; protected internal set; }
         public virtual bool CanCache { get; protected internal set; }
         public virtual bool CanCacheAggressively { get; protected internal set; }
         internal virtual bool CanReadFromCache { get; set; } = true;
         public virtual string SelectedNodeTag { get; protected internal set; }
         internal virtual int? SelectedShardNumber { get; set; }
-=======
-        public TimeSpan? Timeout { get; protected internal set; }
-        public bool CanCache { get; protected set; }
-        public bool CanCacheAggressively { get; protected set; }
-        public string SelectedNodeTag { get; protected set; }
->>>>>>> b729d33d
+
         public int NumberOfAttempts { get; internal set; }
 
         internal long FailoverTopologyEtag = -2;
