﻿using System;
using System.Diagnostics;
using System.IO;
using System.Threading;
using System.Threading.Tasks;

namespace Raven.Client.Util
{
    internal sealed class StreamWithTimeout : Stream, IAsyncDisposable
    {
        private static readonly TimeSpan DefaultWriteTimeout = TimeSpan.FromSeconds(120);
        internal static TimeSpan DefaultReadTimeout { get; } = TimeSpan.FromSeconds(120);

<<<<<<< HEAD
        internal readonly Stream _stream;
=======
        private static readonly int DefaultMinimumWriteDelayTimeInMs = (int)(DefaultWriteTimeout.TotalMilliseconds / 3);
        private static readonly int DefaultMinimumReadDelayTimeInMs = (int)(DefaultReadTimeout.TotalMilliseconds / 3);

        private Stopwatch _writeSw;
        private Stopwatch _readSw;

        private readonly Stream _stream;
>>>>>>> c2d7111c
        private int _writeTimeout;
        private int _readTimeout;
        private int _minimumWriteDelayTimeInMs = DefaultMinimumWriteDelayTimeInMs;
        private int _minimumReadDelayTimeInMs = DefaultMinimumReadDelayTimeInMs;
        private bool _canBaseStreamTimeoutOnWrite;
        private bool _canBaseStreamTimeoutOnRead;
        private CancellationTokenSource _writeCts;
        private CancellationTokenSource _readCts;

#if DEBUG
        private CancellationToken _requestReadCts;
        private CancellationToken _requestWriteCts;
#endif

        private long _totalRead = 0;
        private long _totalWritten = 0;

        public StreamWithTimeout(Stream stream)
        {
            _stream = stream;
            SetWriteTimeoutIfNeeded(DefaultWriteTimeout);
            SetReadTimeoutIfNeeded(DefaultReadTimeout);
        }

        private void SetReadTimeoutIfNeeded(TimeSpan readTimeout)
        {
            try
            {
                _readTimeout = (int)readTimeout.TotalMilliseconds;
                _canBaseStreamTimeoutOnRead = _stream.CanRead && _stream.CanTimeout;

                if (_canBaseStreamTimeoutOnRead)
                {
                    var streamReadTimeout = _stream.ReadTimeout;
                    if (streamReadTimeout > 0)
                    {
                        _readTimeout = streamReadTimeout;
                        return;
                    }

                    try
                    {
                        _stream.ReadTimeout = _readTimeout;
                    }
                    catch
                    {
                        if (streamReadTimeout <= _readTimeout)
                            _readTimeout = streamReadTimeout;
                        else
                            _canBaseStreamTimeoutOnRead = false;
                    }
                }
            }
            catch
            {
                _canBaseStreamTimeoutOnRead = false;
            }
        }

        private void SetWriteTimeoutIfNeeded(TimeSpan writeTimeout)
        {
            try
            {
                _writeTimeout = (int)writeTimeout.TotalMilliseconds;
                _canBaseStreamTimeoutOnWrite = _stream.CanWrite && _stream.CanTimeout;

                if (_canBaseStreamTimeoutOnWrite)
                {
                    var streamWriteTimeout = _stream.WriteTimeout;
                    if (streamWriteTimeout > 0)
                    {
                        _writeTimeout = streamWriteTimeout;
                        return;
                    }
                    try
                    {
                        _stream.WriteTimeout = _writeTimeout;
                    }
                    catch
                    {
                        if (streamWriteTimeout <= _writeTimeout)
                            _writeTimeout = streamWriteTimeout;
                        else
                            _canBaseStreamTimeoutOnWrite = false;
                    }
                }
            }
            catch
            {
                _canBaseStreamTimeoutOnWrite = false;
            }
        }

        public override int ReadTimeout
        {
            get => _readTimeout;
            set
            {
                if (_canBaseStreamTimeoutOnRead)
                    _stream.ReadTimeout = value; // we only need to set it when base stream supports that, if not we are handling that ourselves

                _readTimeout = value;
                _minimumReadDelayTimeInMs = value / 3;
            }
        }

        public override int WriteTimeout
        {
            get => _writeTimeout;
            set
            {
                if (_canBaseStreamTimeoutOnWrite)
                    _stream.WriteTimeout = value;  // we only need to set it when base stream supports that, if not we are handling that ourselves

                _writeTimeout = value;
                _minimumWriteDelayTimeInMs = value / 3;
            }
        }

        public override bool CanTimeout => true;

        public override void Flush()
        {
            _stream.Flush();
        }

        public override Task FlushAsync(CancellationToken cancellationToken)
        {
            return _stream.FlushAsync(cancellationToken);
        }

        public override int Read(byte[] buffer, int offset, int count)
        {
            if (_canBaseStreamTimeoutOnRead)
            {
                var read = _stream.Read(buffer, offset, count);
                _totalRead += read;
                return read;
            }

            // _totalRead is counted in ReadAsyncWithTimeout
            return AsyncHelpers.RunSync(() => ReadAsyncWithTimeout(buffer, offset, count, CancellationToken.None));
        }

        public override Task<int> ReadAsync(byte[] buffer, int offset, int count, CancellationToken cancellationToken)
        {
            // _totalRead is counted in ReadAsyncWithTimeout
            return ReadAsyncWithTimeout(buffer, offset, count, cancellationToken);
        }

        private async Task<int> ReadAsyncWithTimeout(byte[] buffer, int offset, int count, CancellationToken cancellationToken)
        {
            if (_readCts == null)
            {
                _readCts = cancellationToken == default ? new CancellationTokenSource() : CancellationTokenSource.CreateLinkedTokenSource(cancellationToken);
                _readCts.CancelAfter(_readTimeout);
                _readSw = Stopwatch.StartNew();

#if DEBUG
                _requestReadCts = cancellationToken;
#endif
            }
            else if (_readSw.ElapsedMilliseconds > _minimumReadDelayTimeInMs)
            {
                _readSw.Restart();
                _readCts.CancelAfter(_readTimeout);

#if DEBUG
                if (_requestReadCts != cancellationToken)
                    throw new InvalidOperationException("The cancellation token was changed during the request");
#endif
            }

            var read = await _stream.ReadAsync(buffer, offset, count, _readCts.Token).ConfigureAwait(false);
            _totalRead += read;
            return read;
        }

        public override long Seek(long offset, SeekOrigin origin)
        {
            return _stream.Seek(offset, origin);
        }

        public override void SetLength(long value)
        {
            _stream.SetLength(value);
        }

        public override void Write(byte[] buffer, int offset, int count)
        {
            _totalWritten += count;

            if (_canBaseStreamTimeoutOnWrite)
            {
                _stream.Write(buffer, offset, count);
                return;
            }

            AsyncHelpers.RunSync(() => WriteAsyncWithTimeout(buffer, offset, count, CancellationToken.None));
        }

        public override Task WriteAsync(byte[] buffer, int offset, int count, CancellationToken cancellationToken)
        {
            _totalWritten += count;

            return WriteAsyncWithTimeout(buffer, offset, count, cancellationToken);
        }

        private Task WriteAsyncWithTimeout(byte[] buffer, int offset, int count, CancellationToken cancellationToken)
        {
            if (_writeCts == null)
            {
                _writeCts = cancellationToken == default ? new CancellationTokenSource() : CancellationTokenSource.CreateLinkedTokenSource(cancellationToken);
                _writeCts.CancelAfter(_writeTimeout);
                _writeSw = Stopwatch.StartNew();

#if DEBUG
                _requestWriteCts = cancellationToken;
#endif
            }
            else if (_writeSw.ElapsedMilliseconds > _minimumWriteDelayTimeInMs)
            {
                _writeSw.Restart();
                _writeCts.CancelAfter(_writeTimeout);

#if DEBUG
                if (_requestWriteCts != cancellationToken)
                    throw new InvalidOperationException("The cancellation token was changed during the request");
#endif
            }

            return _stream.WriteAsync(buffer, offset, count, _writeCts.Token);
        }

        public override bool CanRead => _stream.CanRead;
        public override bool CanSeek => _stream.CanSeek;
        public override bool CanWrite => _stream.CanWrite;
        public override long Length => _stream.Length;

        public long TotalRead => _totalRead;
        public long TotalWritten => _totalWritten;

        public override long Position
        {
            get => _stream.Position;
            set => _stream.Position = value;
        }

        ~StreamWithTimeout()
        {
            _readCts?.Dispose();
            _writeCts?.Dispose();
        }

        protected override void Dispose(bool disposing)
        {
            GC.SuppressFinalize(this);

            _stream.Dispose();
            base.Dispose(disposing);

            _readCts?.Dispose();
            _writeCts?.Dispose();
        }

#if NETSTANDARD2_0
        public ValueTask DisposeAsync()
#else
        public override async ValueTask DisposeAsync()
#endif
        {
#if NETSTANDARD2_0
            Dispose();
            return new ValueTask();
#else
            GC.SuppressFinalize(this);

            await _stream.DisposeAsync().ConfigureAwait(false);
            await base.DisposeAsync().ConfigureAwait(false);

            _readCts?.Dispose();
            _writeCts?.Dispose();
#endif
        }
    }
}<|MERGE_RESOLUTION|>--- conflicted
+++ resolved
@@ -11,17 +11,13 @@
         private static readonly TimeSpan DefaultWriteTimeout = TimeSpan.FromSeconds(120);
         internal static TimeSpan DefaultReadTimeout { get; } = TimeSpan.FromSeconds(120);
 
-<<<<<<< HEAD
-        internal readonly Stream _stream;
-=======
         private static readonly int DefaultMinimumWriteDelayTimeInMs = (int)(DefaultWriteTimeout.TotalMilliseconds / 3);
         private static readonly int DefaultMinimumReadDelayTimeInMs = (int)(DefaultReadTimeout.TotalMilliseconds / 3);
 
         private Stopwatch _writeSw;
         private Stopwatch _readSw;
 
-        private readonly Stream _stream;
->>>>>>> c2d7111c
+        internal readonly Stream _stream;
         private int _writeTimeout;
         private int _readTimeout;
         private int _minimumWriteDelayTimeInMs = DefaultMinimumWriteDelayTimeInMs;
@@ -176,8 +172,8 @@
         {
             if (_readCts == null)
             {
-                _readCts = cancellationToken == default ? new CancellationTokenSource() : CancellationTokenSource.CreateLinkedTokenSource(cancellationToken);
-                _readCts.CancelAfter(_readTimeout);
+            _readCts = cancellationToken == default ? new CancellationTokenSource() : CancellationTokenSource.CreateLinkedTokenSource(cancellationToken);
+            _readCts.CancelAfter(_readTimeout);
                 _readSw = Stopwatch.StartNew();
 
 #if DEBUG
@@ -234,8 +230,8 @@
         {
             if (_writeCts == null)
             {
-                _writeCts = cancellationToken == default ? new CancellationTokenSource() : CancellationTokenSource.CreateLinkedTokenSource(cancellationToken);
-                _writeCts.CancelAfter(_writeTimeout);
+            _writeCts = cancellationToken == default ? new CancellationTokenSource() : CancellationTokenSource.CreateLinkedTokenSource(cancellationToken);
+            _writeCts.CancelAfter(_writeTimeout);
                 _writeSw = Stopwatch.StartNew();
 
 #if DEBUG
