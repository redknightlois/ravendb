--- conflicted
+++ resolved
@@ -35,16 +35,12 @@
 
         private bool _isProcessing;
 
-<<<<<<< HEAD
         public Operation(RequestExecutor requestExecutor, Func<IDatabaseChanges> changes, DocumentConventions conventions, long id, string nodeTag = null)
-=======
-        public Operation(RequestExecutor requestExecutor, Func<IDatabaseChanges> changes, DocumentConventions conventions, long id)
             : this(requestExecutor, changes, conventions, id, additionalTask: null)
         {
         }
 
         public Operation(RequestExecutor requestExecutor, Func<IDatabaseChanges> changes, DocumentConventions conventions, long id, Task additionalTask)
->>>>>>> 6fc00ad8
         {
             _requestExecutor = requestExecutor;
             _changes = changes;
