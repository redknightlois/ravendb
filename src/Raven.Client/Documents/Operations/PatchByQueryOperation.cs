--- conflicted
+++ resolved
@@ -73,19 +73,18 @@
                         .Append(_options.StaleTimeout.Value);
                 }
 
-<<<<<<< HEAD
+                if (_options.IgnoreMaxStepsForScript)
+                {
+                    path
+                        .Append("&ignoreMaxStepsForScript=")
+                        .Append(_options.IgnoreMaxStepsForScript);
+                }
+
                 if (_operationId.HasValue)
                 {
                     path
                         .Append("&operationId=")
                         .Append(_operationId.Value);
-=======
-                if (_options.IgnoreMaxStepsForScript)
-                {
-                    path
-                        .Append("&ignoreMaxStepsForScript=")
-                        .Append(_options.IgnoreMaxStepsForScript);
->>>>>>> fb30579d
                 }
 
                 var request = new HttpRequestMessage
