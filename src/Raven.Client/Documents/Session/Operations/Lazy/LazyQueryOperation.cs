using System;
using System.Net;
using System.Net.Http;
using Raven.Client.Documents.Commands.MultiGet;
using Raven.Client.Documents.Conventions;
using Raven.Client.Documents.Queries;
using Raven.Client.Json.Serialization;
using Sparrow.Json;

namespace Raven.Client.Documents.Session.Operations.Lazy
{
    internal class LazyQueryOperation<T> : ILazyOperation
    {
        private readonly InMemoryDocumentSessionOperations _session;
        private readonly QueryOperation _queryOperation;
        private readonly Action<QueryResult> _afterQueryExecuted;

        public LazyQueryOperation(InMemoryDocumentSessionOperations session, QueryOperation queryOperation, Action<QueryResult> afterQueryExecuted)
        {
            _session = session;
            _queryOperation = queryOperation;
            _afterQueryExecuted = afterQueryExecuted;
        }

        public GetRequest CreateRequest(JsonOperationContext ctx)
        {
            return new GetRequest
            {
<<<<<<< HEAD
                CanCacheAggressively = _queryOperation.IndexQuery.DisableCaching == false &&  _queryOperation.IndexQuery.WaitForNonStaleResults == false,
=======
                CanCacheAggressively = _queryOperation.IndexQuery.DisableCaching == false && _queryOperation.IndexQuery.WaitForNonStaleResults == false,
>>>>>>> 29962ba3
                Url = "/queries",
                Method = HttpMethod.Post,
                Query = $"?queryHash={_queryOperation.IndexQuery.GetQueryHash(ctx, _session.Conventions, _session.JsonSerializer)}",
                Content = new IndexQueryContent(_session.Conventions, _queryOperation.IndexQuery)
            };
        }

        public object Result { get; set; }
        public QueryResult QueryResult { get; set; }
        public bool RequiresRetry { get; set; }

        public void HandleResponse(GetResponse response)
        {
            if (response.ForceRetry)
            {
                Result = null;
                RequiresRetry = true;
                return;
            }

            QueryResult queryResult = null;

            if (response.Result != null)
            {
                queryResult = JsonDeserializationClient.QueryResult((BlittableJsonReaderObject)response.Result);

                if (response.StatusCode == HttpStatusCode.NotModified)
                    queryResult.DurationInMs = -1; // taken from cache
            }

            HandleResponse(queryResult, response.Elapsed);
        }

        private void HandleResponse(QueryResult queryResult, TimeSpan duration)
        {
            _queryOperation.EnsureIsAcceptableAndSaveResult(queryResult, duration);

            _afterQueryExecuted?.Invoke(queryResult);
            Result = _queryOperation.Complete<T>();
            QueryResult = queryResult;
        }
    }
}<|MERGE_RESOLUTION|>--- conflicted
+++ resolved
@@ -2,7 +2,6 @@
 using System.Net;
 using System.Net.Http;
 using Raven.Client.Documents.Commands.MultiGet;
-using Raven.Client.Documents.Conventions;
 using Raven.Client.Documents.Queries;
 using Raven.Client.Json.Serialization;
 using Sparrow.Json;
@@ -26,11 +25,7 @@
         {
             return new GetRequest
             {
-<<<<<<< HEAD
-                CanCacheAggressively = _queryOperation.IndexQuery.DisableCaching == false &&  _queryOperation.IndexQuery.WaitForNonStaleResults == false,
-=======
                 CanCacheAggressively = _queryOperation.IndexQuery.DisableCaching == false && _queryOperation.IndexQuery.WaitForNonStaleResults == false,
->>>>>>> 29962ba3
                 Url = "/queries",
                 Method = HttpMethod.Post,
                 Query = $"?queryHash={_queryOperation.IndexQuery.GetQueryHash(ctx, _session.Conventions, _session.JsonSerializer)}",
