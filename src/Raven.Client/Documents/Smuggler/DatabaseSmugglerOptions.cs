﻿using Sparrow.Json;
﻿using System.Collections.Generic;

namespace Raven.Client.Documents.Smuggler
{
    public class DatabaseSmugglerOptions : IDatabaseSmugglerOptions
    {
        public const DatabaseItemType DefaultOperateOnTypes = DatabaseItemType.Indexes |
                                                              DatabaseItemType.Documents |
                                                              DatabaseItemType.RevisionDocuments |
                                                              DatabaseItemType.Conflicts |
                                                              DatabaseItemType.DatabaseRecord |
                                                              DatabaseItemType.ReplicationHubCertificates |
                                                              DatabaseItemType.Identities |
                                                              DatabaseItemType.CompareExchange |
                                                              DatabaseItemType.Attachments |
                                                              DatabaseItemType.CounterGroups |
                                                              DatabaseItemType.Subscriptions |
                                                              DatabaseItemType.TimeSeries;

        public const DatabaseRecordItemType DefaultOperateOnDatabaseRecordTypes = DatabaseRecordItemType.Client |
                                                                                  DatabaseRecordItemType.ConflictSolverConfig |
                                                                                  DatabaseRecordItemType.Expiration |
                                                                                  DatabaseRecordItemType.ExternalReplications |
                                                                                  DatabaseRecordItemType.PeriodicBackups |
                                                                                  DatabaseRecordItemType.RavenConnectionStrings |
                                                                                  DatabaseRecordItemType.RavenEtls |
                                                                                  DatabaseRecordItemType.Revisions |
                                                                                  DatabaseRecordItemType.Settings |
                                                                                  DatabaseRecordItemType.SqlConnectionStrings |
                                                                                  DatabaseRecordItemType.Sorters |
                                                                                  DatabaseRecordItemType.SqlEtls |
                                                                                  DatabaseRecordItemType.HubPullReplications |
                                                                                  DatabaseRecordItemType.SinkPullReplications |
                                                                                  DatabaseRecordItemType.TimeSeries |
                                                                                  DatabaseRecordItemType.DocumentsCompression |
                                                                                  DatabaseRecordItemType.Analyzers |
                                                                                  DatabaseRecordItemType.LockMode |
                                                                                  DatabaseRecordItemType.OlapConnectionStrings |
                                                                                  DatabaseRecordItemType.OlapEtls |
                                                                                  DatabaseRecordItemType.ElasticSearchConnectionStrings |
                                                                                  DatabaseRecordItemType.ElasticSearchEtls |
                                                                                  DatabaseRecordItemType.PostgreSQLIntegration |
                                                                                  DatabaseRecordItemType.QueueConnectionStrings |
                                                                                  DatabaseRecordItemType.QueueEtls |
                                                                                  DatabaseRecordItemType.IndexesHistory |
                                                                                  DatabaseRecordItemType.Refresh |
                                                                                  DatabaseRecordItemType.DataArchival;

        internal const DatabaseItemType OperateOnFirstShardOnly = DatabaseItemType.Indexes |
                                                              DatabaseItemType.DatabaseRecord |
                                                              DatabaseItemType.ReplicationHubCertificates |
                                                              DatabaseItemType.Identities |
                                                              DatabaseItemType.Subscriptions;

        internal const DatabaseRecordItemType ShardingNotSupportedDatabaseSmugglerOptions = DatabaseRecordItemType.HubPullReplications | 
                                                                                            DatabaseRecordItemType.SinkPullReplications |
                                                                                            DatabaseRecordItemType.PostgreSQLIntegration |
                                                                                            DatabaseRecordItemType.QueueEtls;

        private const int DefaultMaxStepsForTransformScript = 10 * 1000;

        public DatabaseSmugglerOptions()
        {
            OperateOnTypes = DefaultOperateOnTypes;
            OperateOnDatabaseRecordTypes = DefaultOperateOnDatabaseRecordTypes;
            MaxStepsForTransformScript = DefaultMaxStepsForTransformScript;
            IncludeExpired = true;
            IncludeArtificial = false;
            IncludeArchived = true;
            Collections = new List<string>();
        }

        public DatabaseItemType OperateOnTypes { get; set; }

        public DatabaseRecordItemType OperateOnDatabaseRecordTypes { get; set; }

        public bool IncludeExpired { get; set; }

        public bool IncludeArtificial { get; set; }
        
        public bool IncludeArchived { get; set; }

        public bool RemoveAnalyzers { get; set; }

        public string TransformScript { get; set; }

        public int MaxStepsForTransformScript { get; set; }

        public string EncryptionKey { get; set; }

        public List<string> Collections { get; set; }

<<<<<<< HEAD
        [ForceJsonSerialization]
        internal bool IsShard { get; set; }
=======
        /// <summary>
        /// In case the database is corrupted (for example, Compression Dictionaries are lost), it is possible to export all the remaining data.
        /// If '<c>true</c>', the process will continue in the presence of corrupted data, with an entry of error data into the export result report.
        /// If '<c>false</c>', the process of export will be interrupted in the presence of corrupted data. 
        /// The default value is '<c>false</c>'.
        /// </summary>
        public bool SkipCorruptedData { get; set; }
>>>>>>> 27545d91
    }

    internal interface IDatabaseSmugglerOptions
    {
        DatabaseItemType OperateOnTypes { get; set; }
        DatabaseRecordItemType OperateOnDatabaseRecordTypes { get; set; }
        bool IncludeExpired { get; set; }
        bool IncludeArtificial { get; set; }
        bool IncludeArchived { get; set; }
        bool RemoveAnalyzers { get; set; }
        string TransformScript { get; set; }
        int MaxStepsForTransformScript { get; set; }
        List<string> Collections { get; set; }
    }

    public enum ExportCompressionAlgorithm
    {
        Zstd,
        Gzip
    }
}<|MERGE_RESOLUTION|>--- conflicted
+++ resolved
@@ -91,10 +91,6 @@
 
         public List<string> Collections { get; set; }
 
-<<<<<<< HEAD
-        [ForceJsonSerialization]
-        internal bool IsShard { get; set; }
-=======
         /// <summary>
         /// In case the database is corrupted (for example, Compression Dictionaries are lost), it is possible to export all the remaining data.
         /// If '<c>true</c>', the process will continue in the presence of corrupted data, with an entry of error data into the export result report.
@@ -102,7 +98,9 @@
         /// The default value is '<c>false</c>'.
         /// </summary>
         public bool SkipCorruptedData { get; set; }
->>>>>>> 27545d91
+
+        [ForceJsonSerialization]
+        internal bool IsShard { get; set; }
     }
 
     internal interface IDatabaseSmugglerOptions
