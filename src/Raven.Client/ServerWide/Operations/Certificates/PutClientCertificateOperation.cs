﻿using System;
using System.Collections.Generic;
using System.Globalization;
using System.Net.Http;
using System.Security.Cryptography.X509Certificates;
using Raven.Client.Documents.Conventions;
using Raven.Client.Http;
using Raven.Client.Json;
using Raven.Client.Util;
using Sparrow.Json;

namespace Raven.Client.ServerWide.Operations.Certificates
{
    public sealed class PutClientCertificateOperation : IServerOperation
    {
        private readonly X509Certificate2 _certificate;
        private readonly Dictionary<string, DatabaseAccess> _permissions;
        private readonly string _name;
        private readonly SecurityClearance _clearance;
        
        public string TwoFactorAuthenticationKey { get; set; }

        public PutClientCertificateOperation(string name, X509Certificate2 certificate, Dictionary<string, DatabaseAccess> permissions, SecurityClearance clearance)
        {
            _certificate = certificate ?? throw new ArgumentNullException(nameof(certificate));
            _permissions = permissions ?? throw new ArgumentNullException(nameof(permissions));
            _name = name ?? throw new ArgumentNullException(nameof(name));
            _clearance = clearance;
        }

        public RavenCommand GetCommand(DocumentConventions conventions, JsonOperationContext context)
        {
<<<<<<< HEAD
            return new PutClientCertificateCommand(conventions, _name, _certificate, _permissions, _clearance);
=======
            return new PutClientCertificateCommand(_name, _certificate, _permissions, _clearance, TwoFactorAuthenticationKey);
>>>>>>> 881b2c8a
        }

        private sealed class PutClientCertificateCommand : RavenCommand, IRaftCommand
        {
            private readonly DocumentConventions _conventions;
            private readonly X509Certificate2 _certificate;
            private readonly Dictionary<string, DatabaseAccess> _permissions;
            private readonly string _name;
            private readonly SecurityClearance _clearance;
            private readonly string _twoFactorAuthenticationKey;

<<<<<<< HEAD
            public PutClientCertificateCommand(DocumentConventions conventions, string name, X509Certificate2 certificate, Dictionary<string, DatabaseAccess> permissions, SecurityClearance clearance)
=======
            public PutClientCertificateCommand(string name, X509Certificate2 certificate, Dictionary<string, DatabaseAccess> permissions, SecurityClearance clearance,
                string twoFactorAuthenticationKey)
>>>>>>> 881b2c8a
            {
                _conventions = conventions ?? throw new ArgumentNullException(nameof(conventions));
                _certificate = certificate ?? throw new ArgumentNullException(nameof(certificate));
                _permissions = permissions ?? throw new ArgumentNullException(nameof(permissions));
                _name = name;
                _clearance = clearance;
                _twoFactorAuthenticationKey = twoFactorAuthenticationKey;
            }

            public override bool IsReadRequest => false;

            public override HttpRequestMessage CreateRequest(JsonOperationContext ctx, ServerNode node, out string url)
            {
                url = $"{node.Url}/admin/certificates";
                var request = new HttpRequestMessage
                {
                    Method = HttpMethod.Put,
                    Content = new BlittableJsonContent(async stream =>
                    {
                        await using (var writer = new AsyncBlittableJsonTextWriter(ctx, stream))
                        {
                            writer.WriteStartObject();
                            writer.WritePropertyName(nameof(CertificateDefinition.Name));
                            writer.WriteString(_name);
                            writer.WriteComma();
                            writer.WritePropertyName(nameof(CertificateDefinition.Certificate));
                            writer.WriteString(Convert.ToBase64String(_certificate.Export(X509ContentType.Cert)));
                            writer.WriteComma();
                            writer.WritePropertyName(nameof(CertificateDefinition.SecurityClearance));
                            writer.WriteString(_clearance.ToString());
                            writer.WriteComma();
                            if (_twoFactorAuthenticationKey != null)
                            {
                                writer.WritePropertyName(nameof(TwoFactorAuthenticationKey));
                                writer.WriteString(_twoFactorAuthenticationKey);
                                writer.WriteComma();
                            }
                            writer.WritePropertyName(nameof(CertificateDefinition.Permissions));
                            writer.WriteStartObject();
                            bool first = true;
                            foreach (var kvp in _permissions)
                            {
                                if (first == false)
                                    writer.WriteComma();
                                first = false;

                                writer.WriteString(kvp.Key);
                                writer.WriteComma();
                                writer.WriteString(kvp.Value.ToString());
                            }

                            writer.WriteEndObject();
                            writer.WriteEndObject();
                        }
                    }, _conventions)
                };

                return request;
            }

            public string RaftUniqueRequestId { get; } = RaftIdGenerator.NewId();
        }
    }
}<|MERGE_RESOLUTION|>--- conflicted
+++ resolved
@@ -30,11 +30,7 @@
 
         public RavenCommand GetCommand(DocumentConventions conventions, JsonOperationContext context)
         {
-<<<<<<< HEAD
-            return new PutClientCertificateCommand(conventions, _name, _certificate, _permissions, _clearance);
-=======
-            return new PutClientCertificateCommand(_name, _certificate, _permissions, _clearance, TwoFactorAuthenticationKey);
->>>>>>> 881b2c8a
+            return new PutClientCertificateCommand(conventions, _name, _certificate, _permissions, _clearance, TwoFactorAuthenticationKey);
         }
 
         private sealed class PutClientCertificateCommand : RavenCommand, IRaftCommand
@@ -46,12 +42,8 @@
             private readonly SecurityClearance _clearance;
             private readonly string _twoFactorAuthenticationKey;
 
-<<<<<<< HEAD
-            public PutClientCertificateCommand(DocumentConventions conventions, string name, X509Certificate2 certificate, Dictionary<string, DatabaseAccess> permissions, SecurityClearance clearance)
-=======
-            public PutClientCertificateCommand(string name, X509Certificate2 certificate, Dictionary<string, DatabaseAccess> permissions, SecurityClearance clearance,
+            public PutClientCertificateCommand(DocumentConventions conventions, string name, X509Certificate2 certificate, Dictionary<string, DatabaseAccess> permissions, SecurityClearance clearance,
                 string twoFactorAuthenticationKey)
->>>>>>> 881b2c8a
             {
                 _conventions = conventions ?? throw new ArgumentNullException(nameof(conventions));
                 _certificate = certificate ?? throw new ArgumentNullException(nameof(certificate));
