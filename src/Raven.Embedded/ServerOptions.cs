--- conflicted
+++ resolved
@@ -11,11 +11,7 @@
 
         internal static string AltServerDirectory = Path.Combine(AppContext.BaseDirectory, "bin", "RavenDBServer");
 
-<<<<<<< HEAD
-        public string FrameworkVersion { get; set; } = "5.0.3";
-=======
-        public string FrameworkVersion { get; set; } = "3.1.13";
->>>>>>> db3b8ac8
+        public string FrameworkVersion { get; set; } = "5.0.4";
 
         public string LogsPath { get; set; } = Path.Combine(AppContext.BaseDirectory, "RavenDB", "Logs");
 
