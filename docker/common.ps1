
function GetVersionFromArtifactName() {
    $versionRegex = [regex]'RavenDB-([0-9]\.[0-9]\.[0-9]+(-[a-zA-Z]+-[0-9-]+)?)-[a-z]+'
    $fname = $(Get-ChildItem $ArtifactsDir `
        | Where-Object { $_.Name -Match $versionRegex } `
        | Sort-Object LastWriteTime -Descending `
        | Select-Object -First 1).Name
    $match = $fname | select-string -Pattern $versionRegex
    $version = $match.Matches[0].Groups[1]

    if (!$Version) {
        throw "Could not parse version from artifact file name: $fname"
    }

    return $version
}

function CheckLastExitCode {
    param ([int[]]$SuccessCodes = @(0), [scriptblock]$CleanupScript=$null)

    if ($SuccessCodes -notcontains $LastExitCode) {
        if ($CleanupScript) {
            "Executing cleanup script: $CleanupScript"
            &$CleanupScript
        }
        $msg = @"
EXE RETURNED EXIT CODE $LastExitCode
CALLSTACK:$(Get-PSCallStack | Out-String)
"@
        throw $msg
    }
}

function GetUbuntuImageTags($repo, $version, $arch) {
    switch ($arch) {
        "x64" { 
            return @(
                "$($repo):latest",
                "$($repo):ubuntu-latest",
                "$($repo):6.0-ubuntu-latest",
                "$($repo):$($version)-ubuntu.20.04-x64"
            )
            break;
        }
        "arm32v7" {
            return @(
                "$($repo):ubuntu-arm32v7-latest",
                "$($repo):6.0-ubuntu-arm32v7-latest",
                "$($repo):$($version)-ubuntu.20.04-arm32v7"
            )
            break;
        }
        "arm64v8" {
            return @(
                "$($repo):ubuntu-arm64v8-latest",
                "$($repo):6.0-ubuntu-arm64v8-latest",
                "$($repo):$($version)-ubuntu.20.04-arm64v8"
                )
                break;
        }
        Default {
            throw "Arch not supported."
        }
    }
        
}

<<<<<<< HEAD
function GetWindowsImageTags($repo, $version) {
    return @(
        "$($repo):$($version)-windows",
        "$($repo):windows-latest",
        "$($repo):6.0-windows-latest"
    )
=======
function GetWindowsImageTags($repo, $version, $WinVer) {
    switch ($winver) {
        "1809" {
            return @(
                "$($repo):$($version)-windows-1809",
                "$($repo):windows-1809-latest",
                "$($repo):windows-1809-latest-lts",
                "$($repo):5.4-windows-1809-latest"
            )
            break;
        }
        "ltsc2022" {
             return @(
                "$($repo):$($version)-windows-ltsc2022",
                "$($repo):windows-ltsc2022-latest",
                "$($repo):windows-ltsc2022-latest-lts",
                "$($repo):5.4-windows-ltsc2022-latest"
            )
            break;
        }
        Default{
            throw "Windows Version not supported. There are 'ltsc2022' and '1809' avaliable."
        }        
    }

>>>>>>> 5f265417
}<|MERGE_RESOLUTION|>--- conflicted
+++ resolved
@@ -65,22 +65,13 @@
         
 }
 
-<<<<<<< HEAD
-function GetWindowsImageTags($repo, $version) {
-    return @(
-        "$($repo):$($version)-windows",
-        "$($repo):windows-latest",
-        "$($repo):6.0-windows-latest"
-    )
-=======
 function GetWindowsImageTags($repo, $version, $WinVer) {
     switch ($winver) {
         "1809" {
             return @(
                 "$($repo):$($version)-windows-1809",
                 "$($repo):windows-1809-latest",
-                "$($repo):windows-1809-latest-lts",
-                "$($repo):5.4-windows-1809-latest"
+                "$($repo):6.0-windows-1809-latest"
             )
             break;
         }
@@ -88,8 +79,7 @@
              return @(
                 "$($repo):$($version)-windows-ltsc2022",
                 "$($repo):windows-ltsc2022-latest",
-                "$($repo):windows-ltsc2022-latest-lts",
-                "$($repo):5.4-windows-ltsc2022-latest"
+                "$($repo):6.0-windows-ltsc2022-latest"
             )
             break;
         }
@@ -98,5 +88,4 @@
         }        
     }
 
->>>>>>> 5f265417
 }