﻿//-----------------------------------------------------------------------
// <copyright file="SmugglerApi.cs" company="Hibernating Rhinos LTD">
//     Copyright (c) Hibernating Rhinos LTD. All rights reserved.
// </copyright>
//-----------------------------------------------------------------------
using System;
using System.IO;
using System.Linq;
using System.Net;
using System.Text;
using System.Threading.Tasks;
using Raven.Abstractions.Connection;
using Raven.Abstractions.Exceptions;
using Raven.Abstractions.Data;
using Raven.Abstractions.Extensions;
using Raven.Abstractions.Indexing;
using Raven.Abstractions.Smuggler;
using Raven.Abstractions.Util;
using Raven.Client.Connection.Async;
using Raven.Client.Document;
using Raven.Client.Extensions;
using Raven.Imports.Newtonsoft.Json;
using Raven.Json.Linq;
using Raven.Smuggler.Client;
using Raven.Smuggler.Imports;

namespace Raven.Smuggler
{
	public class SmugglerApi : SmugglerApiBase
	{
		const int RetriesCount = 5;

		protected override Task<RavenJArray> GetIndexes(RavenConnectionStringOptions src, int totalCount)
		{
			RavenJArray indexes = null;
			var request = CreateRequest(src, "/indexes?pageSize=" + SmugglerOptions.BatchSize + "&start=" + totalCount);
			request.ExecuteRequest(reader => indexes = RavenJArray.Load(new JsonTextReader(reader)));
			return new CompletedTask<RavenJArray>(indexes);
		}

		private static string StripQuotesIfNeeded(RavenJToken value)
		{
			var str = value.ToString(Formatting.None);
			if (str.StartsWith("\"") && str.EndsWith("\""))
				return str.Substring(1, str.Length - 2);
			return str;
		}

		private readonly HttpRavenRequestFactory httpRavenRequestFactory = new HttpRavenRequestFactory();

		private BulkInsertOperation operation;

		private DocumentStore store;
		private IAsyncDatabaseCommands Commands
		{
			get
			{
				return store.AsyncDatabaseCommands;
			}
		}


	    protected override void PurgeTombstones(ExportDataResult result)
	    {
	        throw new NotImplementedException("Purge tombstones is not supported for Command Line Smuggler");
	    }

	    protected override void ExportDeletions(JsonTextWriter jsonWriter, SmugglerOptions options, ExportDataResult result,
	                                            LastEtagsInfo maxEtagsToFetch)
	    {
	        throw new NotImplementedException("Exporting deletions is not supported for Command Line Smuggler");
	    }

	    public override LastEtagsInfo FetchCurrentMaxEtags()
	    {
	        return new LastEtagsInfo
	        {
	            LastAttachmentsDeleteEtag = null,
	            LastDocDeleteEtag = null,
	            LastAttachmentsEtag = null,
	            LastDocsEtag = null
	        };
	    }

	    protected override Task DeleteDocument(string documentId)
	    {
	        return Commands.DeleteDocumentAsync(documentId);
        }

        protected override Task DeleteAttachment(string key)
        {
            return Commands.DeleteAttachmentAsync(key, null);
	    }

	    public override async Task ImportData(SmugglerImportOptions importOptions, SmugglerOptions options, Stream stream)
		{
            SetSmugglerOptions(options);

			SmugglerJintHelper.Initialize(options);

            using (store = CreateStore(importOptions.To))
			{
				Task disposeTask;

				try
				{
					operation = new ChunkedBulkInsertOperation(store.DefaultDatabase, store, store.Listeners, new BulkInsertOptions
					{
						BatchSize = options.BatchSize,
						OverwriteExisting = true
                    }, store.Changes(), options.ChunkSize, SmugglerOptions.DefaultDocumentSizeInChunkLimitInBytes);

					operation.Report += text => ShowProgress(text);

                    await base.ImportData(importOptions, options, stream);
				}
				finally
				{
					 disposeTask = operation.DisposeAsync();
				}

				if (disposeTask != null)
				{
					await disposeTask;
				}
			}
		}

		public override async Task<ExportDataResult> ExportData(SmugglerExportOptions exportOptions, SmugglerOptions options)
		{
			using (store = CreateStore(exportOptions.From))
			{
				return await base.ExportData(exportOptions, options);
			}
		}

		protected override void PutDocument(RavenJObject document, SmugglerOptions options, int size)
		{
		    if (document == null) 
                return;


		    var metadata = document.Value<RavenJObject>("@metadata");
		    var id = metadata.Value<string>("@id");
		    if(String.IsNullOrWhiteSpace(id))
		        throw new InvalidDataException("Error while importing document from the dump: \n\r Missing id in the document metadata. This shouldn't be happening, most likely the dump you are importing from is corrupt");

		    document.Remove("@metadata");

		    operation.Store(document, metadata, id, size);
		}

		protected async override Task PutTransformer(string transformerName, RavenJToken transformer)
		{
			if (IsTransformersSupported == false)
				return;

			if (transformer != null)
			{
				var transformerDefinition = JsonConvert.DeserializeObject<TransformerDefinition>(transformer.Value<RavenJObject>("definition").ToString());
				await Commands.PutTransformerAsync(transformerName, transformerDefinition);
			}

			await FlushBatch();
		}

		protected override Task<string> GetVersion(RavenConnectionStringOptions server)
		{
			var request = CreateRequest(server, "/build/version");
			var version = request.ExecuteRequest<RavenJObject>();

			return new CompletedTask<string>(version["ProductVersion"].ToString());
		}

        protected HttpRavenRequest CreateRequest(RavenConnectionStringOptions connectionStringOptions, string url, string method = "GET")
		{
			var builder = new StringBuilder();
			if (url.StartsWith("http", StringComparison.OrdinalIgnoreCase) == false)
			{
				builder.Append(connectionStringOptions.Url);
				if (string.IsNullOrWhiteSpace(connectionStringOptions.DefaultDatabase) == false)
				{
					if (connectionStringOptions.Url.EndsWith("/") == false)
						builder.Append("/");
					builder.Append("databases/");
					builder.Append(connectionStringOptions.DefaultDatabase);
					builder.Append('/');
				}
			}
			builder.Append(url);
			var httpRavenRequest = httpRavenRequestFactory.Create(builder.ToString(), method, connectionStringOptions);
			httpRavenRequest.WebRequest.Timeout = (int)SmugglerOptions.Timeout.TotalMilliseconds;
			if (LastRequestErrored)
			{
				httpRavenRequest.WebRequest.KeepAlive = false;
				httpRavenRequest.WebRequest.Timeout *= 2;
				LastRequestErrored = false;
			}
			return httpRavenRequest;
		}

        protected DocumentStore CreateStore(RavenConnectionStringOptions connectionStringOptions)
        {
	        var credentials = connectionStringOptions.Credentials as NetworkCredential;
	        if (credentials != null && //precaution
				(String.IsNullOrWhiteSpace(credentials.UserName) || 
				 String.IsNullOrWhiteSpace(credentials.Password)))
	        {
		        credentials = CredentialCache.DefaultNetworkCredentials;
	        }
		
            var s = new DocumentStore
            {
                Url = connectionStringOptions.Url,
                ApiKey = connectionStringOptions.ApiKey,
				Credentials = credentials ?? CredentialCache.DefaultNetworkCredentials
            };

            s.Initialize();

            ValidateThatServerIsUpAndDatabaseExists(connectionStringOptions, s);

            s.DefaultDatabase = connectionStringOptions.DefaultDatabase;

            return s;
        }

        protected override JsonDocument GetDocument(string key)
        {
            return store.DatabaseCommands.Get(key);
        }

<<<<<<< HEAD
		protected async override Task<IAsyncEnumerator<RavenJObject>> GetDocuments(RavenConnectionStringOptions src, Etag lastEtag, int take)
=======
	            throw new SmugglerException(string.Format("Smuggler encountered a connection problem: '{0}'.", e.Message), e);
	        }
	        finally
	        {
	            if (shouldDispose)
                    s.Dispose();
	        }
	    }

	    protected override Task<IAsyncEnumerator<RavenJObject>> GetDocuments(Etag lastEtag, int take)
>>>>>>> 2dd178ad
		{
			if (IsDocsStreamingSupported)
			{
				ShowProgress("Streaming documents from {0}, batch size {1}", lastEtag, take);
<<<<<<< HEAD
				return await Commands.StreamDocsAsync(lastEtag, pageSize: take);
=======
				return Commands.StreamDocsAsync(lastEtag, pageSize: take);
>>>>>>> 2dd178ad
			}

			int retries = RetriesCount;
			while (true)
			{
				try
				{
					RavenJArray documents = null;
					var url = "/docs?pageSize=" + Math.Min(SmugglerOptions.BatchSize, take) + "&etag=" + lastEtag;
					ShowProgress("GET " + url);
					var request = CreateRequest(src, url);
					request.ExecuteRequest(reader => documents = RavenJArray.Load(new JsonTextReader(reader)));

					return new AsyncEnumeratorBridge<RavenJObject>(documents.Values<RavenJObject>().GetEnumerator());
				}
				catch (Exception e)
				{
					if (retries-- == 0)
						throw;
					LastRequestErrored = true;
					ShowProgress("Error reading from database, remaining attempts {0}, will retry. Error: {1}", retries, e);
				}
			}
		}

		protected override async Task<Etag> ExportAttachments(RavenConnectionStringOptions src,JsonTextWriter jsonWriter, Etag lastEtag, Etag maxEtag)
		{
            if (maxEtag != null)
            {
                throw new ArgumentException("We don't support maxEtag in SmugglerApi", maxEtag);
            }

			var totalCount = 0;
			while (true)
			{
			    try
			    {
			        if (SmugglerOptions.Limit - totalCount <= 0)
			        {
			            ShowProgress("Done with reading attachments, total: {0}", totalCount);
			            return lastEtag;
			        }

			        var maxRecords = Math.Min(SmugglerOptions.Limit - totalCount, SmugglerOptions.BatchSize);
			        RavenJArray attachmentInfo = null;
			        var request = CreateRequest(src, "/static/?pageSize=" + maxRecords + "&etag=" + lastEtag);
			        request.ExecuteRequest(reader => attachmentInfo = RavenJArray.Load(new JsonTextReader(reader)));

			        if (attachmentInfo.Length == 0)
			        {
			            var databaseStatistics = await GetStats();
			            var lastEtagComparable = new ComparableByteArray(lastEtag);
			            if (lastEtagComparable.CompareTo(databaseStatistics.LastAttachmentEtag) < 0)
			            {
			                lastEtag = EtagUtil.Increment(lastEtag, maxRecords);
			                ShowProgress("Got no results but didn't get to the last attachment etag, trying from: {0}", lastEtag);
			                continue;
			            }
			            ShowProgress("Done with reading attachments, total: {0}", totalCount);
			            return lastEtag;
			        }

			        ShowProgress("Reading batch of {0,3} attachments, read so far: {1,10:#,#;;0}", attachmentInfo.Length,
			                     totalCount);
			        foreach (var item in attachmentInfo)
			        {
			            ShowProgress("Downloading attachment: {0}", item.Value<string>("Key"));

			            byte[] attachmentData = null;
			            var requestData = CreateRequest(src, "/static/" + item.Value<string>("Key"));
			            requestData.ExecuteRequest(reader => attachmentData = reader.ReadData());

			            new RavenJObject
			            {
			                {"Data", attachmentData},
			                {"Metadata", item.Value<RavenJObject>("Metadata")},
			                {"Key", item.Value<string>("Key")}
			            }
			                .WriteTo(jsonWriter);
			            totalCount++;
                        lastEtag = Etag.Parse(item.Value<string>("Etag"));
			        }

			    }
			    catch (Exception e)
			    {
                    ShowProgress("Got Exception during smuggler export. Exception: {0}. ", e.Message);
                    ShowProgress("Done with reading attachments, total: {0}", totalCount, lastEtag);
                    throw new SmugglerExportException(e.Message, e)
                    {
                        LastEtag = lastEtag,
                    };
			    }
			}
		}

		protected override Task<RavenJArray> GetTransformers(RavenConnectionStringOptions src, int start)
		{
			if (IsTransformersSupported == false)
				return new CompletedTask<RavenJArray>(new RavenJArray());

			RavenJArray transformers = null;
			var request = CreateRequest(src, "/transformers?pageSize=" + SmugglerOptions.BatchSize + "&start=" + start);
			request.ExecuteRequest(reader => transformers = RavenJArray.Load(new JsonTextReader(reader)));
			return new CompletedTask<RavenJArray>(transformers);
		}

		protected override Task PutAttachment(RavenConnectionStringOptions dst ,AttachmentExportInfo attachmentExportInfo)
		{
			if (attachmentExportInfo != null)
			{
				var request = CreateRequest(dst, "/static/" + attachmentExportInfo.Key, "PUT");
				if (attachmentExportInfo.Metadata != null)
				{
					foreach (var header in attachmentExportInfo.Metadata)
					{
						switch (header.Key)
						{
							case "Content-Type":
								request.WebRequest.ContentType = header.Value.Value<string>();
								break;
							default:
								request.WebRequest.Headers.Add(header.Key, StripQuotesIfNeeded(header.Value));
								break;
						}
					}
				}

				request.Write(attachmentExportInfo.Data);
				request.ExecuteRequest();
			}

			return new CompletedTask();
		}

		protected override Task PutIndex(string indexName, RavenJToken index)
		{
			if (index != null)
			{
				var indexDefinition = JsonConvert.DeserializeObject<IndexDefinition>(index.Value<RavenJObject>("definition").ToString());

				return Commands.PutIndexAsync(indexName, indexDefinition, overwrite: true);
			}

			return FlushBatch();
		}

		protected override Task<DatabaseStatistics> GetStats()
		{
			return Commands.GetStatisticsAsync();
		}

		protected override Task<RavenJObject> TransformDocument(RavenJObject document, string transformScript)
		{
			return new CompletedTask<RavenJObject>(SmugglerJintHelper.Transform(transformScript, document));
		}

		private Task FlushBatch()
		{
			return new CompletedTask();
		}

        // [StringFormatMethod("format")]
		protected override void ShowProgress(string format, params object[] args)
		{
			try
			{
				Console.WriteLine(format, args);
			}
			catch (FormatException e)
			{
				throw new FormatException("Input string is invalid: " + format + Environment.NewLine + string.Join(", ", args), e);
			}
		}

		public bool LastRequestErrored { get; set; }

#pragma warning disable 1998
        protected async override Task EnsureDatabaseExists(RavenConnectionStringOptions to)
#pragma warning restore 1998
		{
			if (EnsuredDatabaseExists || string.IsNullOrWhiteSpace(to.DefaultDatabase))
				return;

			EnsuredDatabaseExists = true;

			var rootDatabaseUrl = MultiDatabase.GetRootDatabaseUrl(to.Url);
			var docUrl = rootDatabaseUrl + "/docs/Raven/Databases/" + to.DefaultDatabase;

			try
			{
				httpRavenRequestFactory.Create(docUrl, "GET", to).ExecuteRequest();
				return;
			}
			catch (WebException e)
			{
				var httpWebResponse = e.Response as HttpWebResponse;
				if (httpWebResponse == null || httpWebResponse.StatusCode != HttpStatusCode.NotFound)
					throw;
			}

			var request = CreateRequest(to, docUrl, "PUT");
			var document = RavenJObject.FromObject(MultiDatabase.CreateDatabaseDocument(to.DefaultDatabase));
			document.Remove("Id");
			request.Write(document);
			request.ExecuteRequest();
		}

        private void ValidateThatServerIsUpAndDatabaseExists(RavenConnectionStringOptions server, DocumentStore s)
        {
            var shouldDispose = false;

            try
            {
                var commands = !string.IsNullOrEmpty(server.DefaultDatabase)
                                   ? s.DatabaseCommands.ForDatabase(server.DefaultDatabase)
                                   : s.DatabaseCommands;

                commands.GetStatistics(); // check if database exist
            }
            catch (Exception e)
            {
                shouldDispose = true;

                var responseException = e as ErrorResponseException;
                if (responseException != null && responseException.StatusCode == HttpStatusCode.ServiceUnavailable && responseException.Message.StartsWith("Could not find a database named"))
                    throw new SmugglerException(
                        string.Format(
                            "Smuggler does not support database creation (database '{0}' on server '{1}' must exist before running Smuggler).",
                            server.DefaultDatabase,
                            s.Url), e);


                if (e.InnerException != null)
                {
                    var webException = e.InnerException as WebException;
                    if (webException != null)
                    {
                        throw new SmugglerException(string.Format("Smuggler encountered a connection problem: '{0}'.", webException.Message), webException);
                    }
                }

                throw new SmugglerException(string.Format("Smuggler encountered a connection problem: '{0}'.", e.Message), e);
            }
            finally
            {
                if (shouldDispose)
                    s.Dispose();
            }
        }
	}
}<|MERGE_RESOLUTION|>--- conflicted
+++ resolved
@@ -61,13 +61,13 @@
 
 
 	    protected override void PurgeTombstones(ExportDataResult result)
-	    {
+		{
 	        throw new NotImplementedException("Purge tombstones is not supported for Command Line Smuggler");
-	    }
+		}
 
 	    protected override void ExportDeletions(JsonTextWriter jsonWriter, SmugglerOptions options, ExportDataResult result,
 	                                            LastEtagsInfo maxEtagsToFetch)
-	    {
+		{
 	        throw new NotImplementedException("Exporting deletions is not supported for Command Line Smuggler");
 	    }
 
@@ -83,7 +83,7 @@
 	    }
 
 	    protected override Task DeleteDocument(string documentId)
-	    {
+			{
 	        return Commands.DeleteDocumentAsync(documentId);
         }
 
@@ -116,7 +116,7 @@
 				}
 				finally
 				{
-					 disposeTask = operation.DisposeAsync();
+					disposeTask = operation.DisposeAsync();
 				}
 
 				if (disposeTask != null)
@@ -140,15 +140,15 @@
                 return;
 
 
-		    var metadata = document.Value<RavenJObject>("@metadata");
-		    var id = metadata.Value<string>("@id");
+				var metadata = document.Value<RavenJObject>("@metadata");
+				var id = metadata.Value<string>("@id");
 		    if(String.IsNullOrWhiteSpace(id))
 		        throw new InvalidDataException("Error while importing document from the dump: \n\r Missing id in the document metadata. This shouldn't be happening, most likely the dump you are importing from is corrupt");
 
-		    document.Remove("@metadata");
+				document.Remove("@metadata");
 
 		    operation.Store(document, metadata, id, size);
-		}
+			}
 
 		protected async override Task PutTransformer(string transformerName, RavenJToken transformer)
 		{
@@ -200,7 +200,7 @@
 		}
 
         protected DocumentStore CreateStore(RavenConnectionStringOptions connectionStringOptions)
-        {
+		{
 	        var credentials = connectionStringOptions.Credentials as NetworkCredential;
 	        if (credentials != null && //precaution
 				(String.IsNullOrWhiteSpace(credentials.UserName) || 
@@ -209,52 +209,35 @@
 		        credentials = CredentialCache.DefaultNetworkCredentials;
 	        }
 		
-            var s = new DocumentStore
-            {
+			var s = new DocumentStore
+			{
                 Url = connectionStringOptions.Url,
                 ApiKey = connectionStringOptions.ApiKey,
 				Credentials = credentials ?? CredentialCache.DefaultNetworkCredentials
-            };
-
-            s.Initialize();
+			};
+
+			s.Initialize();
 
             ValidateThatServerIsUpAndDatabaseExists(connectionStringOptions, s);
 
             s.DefaultDatabase = connectionStringOptions.DefaultDatabase;
 
-            return s;
-        }
+		    return s;
+		}
 
         protected override JsonDocument GetDocument(string key)
-        {
+	    {
             return store.DatabaseCommands.Get(key);
-        }
-
-<<<<<<< HEAD
+	        }
+
 		protected async override Task<IAsyncEnumerator<RavenJObject>> GetDocuments(RavenConnectionStringOptions src, Etag lastEtag, int take)
-=======
-	            throw new SmugglerException(string.Format("Smuggler encountered a connection problem: '{0}'.", e.Message), e);
-	        }
-	        finally
 	        {
-	            if (shouldDispose)
-                    s.Dispose();
-	        }
-	    }
-
-	    protected override Task<IAsyncEnumerator<RavenJObject>> GetDocuments(Etag lastEtag, int take)
->>>>>>> 2dd178ad
-		{
 			if (IsDocsStreamingSupported)
 			{
 				ShowProgress("Streaming documents from {0}, batch size {1}", lastEtag, take);
-<<<<<<< HEAD
 				return await Commands.StreamDocsAsync(lastEtag, pageSize: take);
-=======
-				return Commands.StreamDocsAsync(lastEtag, pageSize: take);
->>>>>>> 2dd178ad
-			}
-
+			}
+			
 			int retries = RetriesCount;
 			while (true)
 			{
@@ -335,7 +318,7 @@
 			            totalCount++;
                         lastEtag = Etag.Parse(item.Value<string>("Etag"));
 			        }
-
+			        
 			    }
 			    catch (Exception e)
 			    {
@@ -420,8 +403,8 @@
 		{
 			try
 			{
-				Console.WriteLine(format, args);
-			}
+			Console.WriteLine(format, args);
+		}
 			catch (FormatException e)
 			{
 				throw new FormatException("Input string is invalid: " + format + Environment.NewLine + string.Join(", ", args), e);
@@ -472,7 +455,7 @@
                                    : s.DatabaseCommands;
 
                 commands.GetStatistics(); // check if database exist
-            }
+		}
             catch (Exception e)
             {
                 shouldDispose = true;
@@ -492,9 +475,8 @@
                     if (webException != null)
                     {
                         throw new SmugglerException(string.Format("Smuggler encountered a connection problem: '{0}'.", webException.Message), webException);
-                    }
-                }
-
+	}
+}
                 throw new SmugglerException(string.Format("Smuggler encountered a connection problem: '{0}'.", e.Message), e);
             }
             finally
