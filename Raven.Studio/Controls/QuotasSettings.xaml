--- conflicted
+++ resolved
@@ -1,5 +1,4 @@
 ﻿<controls:ChildWindow x:Class="Raven.Studio.Controls.QuotasSettings"
-<<<<<<< HEAD
            xmlns="http://schemas.microsoft.com/winfx/2006/xaml/presentation" 
            xmlns:x="http://schemas.microsoft.com/winfx/2006/xaml" 
            xmlns:controls="clr-namespace:System.Windows.Controls;assembly=System.Windows.Controls"
@@ -11,18 +10,6 @@
             <RowDefinition />
             <RowDefinition Height="Auto" />
         </Grid.RowDefinitions>
-=======
-		   xmlns="http://schemas.microsoft.com/winfx/2006/xaml/presentation" 
-		   xmlns:x="http://schemas.microsoft.com/winfx/2006/xaml" 
-		   xmlns:controls="clr-namespace:System.Windows.Controls;assembly=System.Windows.Controls"
-					  xmlns:toolkit="http://schemas.microsoft.com/winfx/2006/xaml/presentation/toolkit" Width="400" Height="300" 
-		   Title="QuotasSettings">
-	<Grid x:Name="LayoutRoot" Margin="2">
-		<Grid.RowDefinitions>
-			<RowDefinition />
-			<RowDefinition Height="Auto" />
-		</Grid.RowDefinitions>
->>>>>>> 05d81969
 		<Grid Margin="5">
 			<Grid.ColumnDefinitions>
 				<ColumnDefinition Width="Auto" />
@@ -63,6 +50,6 @@
 
 		</Grid>
 		<Button x:Name="CancelButton" Content="Cancel" Click="CancelButton_Click" Width="75" Height="23" HorizontalAlignment="Right" Margin="0,12,0,0" Grid.Row="1" />
-		<Button x:Name="OKButton" Content="OK" Click="OKButton_Click" Width="75" Height="23" HorizontalAlignment="Right" Margin="0,12,79,0" Grid.Row="1" />
-	</Grid>
+        <Button x:Name="OKButton" Content="OK" Click="OKButton_Click" Width="75" Height="23" HorizontalAlignment="Right" Margin="0,12,79,0" Grid.Row="1" />
+    </Grid>
 </controls:ChildWindow>