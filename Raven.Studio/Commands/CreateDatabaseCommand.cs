﻿using System;
using System.IO;
<<<<<<< HEAD
=======
using System.Threading.Tasks;
>>>>>>> 08313f58
using Raven.Client.Extensions;
using Raven.Studio.Features.Input;
using Raven.Studio.Infrastructure;
using Raven.Studio.Messages;
using Raven.Studio.Models;
using System.Linq;

namespace Raven.Studio.Commands
{
	public class CreateDatabaseCommand : Command
	{
		public override void Execute(object parameter)
		{
			AskUser.QuestionAsync("Create New Database", "Database name?")
				.ContinueWith(task =>
				{
					if (task.IsCanceled)
						return;

					var databaseName = task.Result;
					if (string.IsNullOrEmpty(databaseName))
						return;

					if (Path.GetInvalidPathChars().Any(databaseName.Contains))
						throw new ArgumentException("Cannot create a database with invalid path characters: " + databaseName);

					ApplicationModel.Current.AddNotification(new Notification("Creating database: " + databaseName));
<<<<<<< HEAD
					DatabaseCommands.EnsureDatabaseExistsAsync(databaseName)
						.ContinueOnSuccess(() => DatabaseCommands.ForDatabase(databaseName).EnsureSilverlightStartUpAsync())
						.ContinueOnSuccessInTheUIThread(() =>
															{
																var model = parameter as DatabasesListModel;
																if (model != null)
																	model.ForceTimerTicked();
																ApplicationModel.Current.AddNotification(new Notification("Database " + databaseName + " created"));
															})
						.Catch();
=======
					try
					{
						DatabaseCommands.EnsureDatabaseExistsAsync(databaseName).ContinueOnSuccess(
							() => DatabaseCommands.ForDatabase(databaseName).EnsureSilverlightStartUpAsync())
							.ContinueOnSuccessInTheUIThread(() =>
							                                	{
							                                		var model = parameter as DatabasesListModel;
							                                		if (model != null)
							                                			model.ForceTimerTicked();
							                                		ApplicationModel.Current.AddNotification(
							                                			new Notification("Database " + databaseName + " created"));
							                                		Command.ExecuteCommand(new ChangeDatabaseCommand(), databaseName);
							                                	})
							.Catch();
					}
					catch (Exception ex)
					{
						Infrastructure.Execute.OnTheUI(() => ApplicationModel.Current.AddErrorNotification(ex));
					}
>>>>>>> 08313f58
				});
		}
	}
}<|MERGE_RESOLUTION|>--- conflicted
+++ resolved
@@ -1,9 +1,6 @@
 ﻿using System;
 using System.IO;
-<<<<<<< HEAD
-=======
 using System.Threading.Tasks;
->>>>>>> 08313f58
 using Raven.Client.Extensions;
 using Raven.Studio.Features.Input;
 using Raven.Studio.Infrastructure;
@@ -31,38 +28,25 @@
 						throw new ArgumentException("Cannot create a database with invalid path characters: " + databaseName);
 
 					ApplicationModel.Current.AddNotification(new Notification("Creating database: " + databaseName));
-<<<<<<< HEAD
-					DatabaseCommands.EnsureDatabaseExistsAsync(databaseName)
-						.ContinueOnSuccess(() => DatabaseCommands.ForDatabase(databaseName).EnsureSilverlightStartUpAsync())
+					try
+					{
+						DatabaseCommands.EnsureDatabaseExistsAsync(databaseName).ContinueOnSuccess(
+							() => DatabaseCommands.ForDatabase(databaseName).EnsureSilverlightStartUpAsync())
 						.ContinueOnSuccessInTheUIThread(() =>
 															{
 																var model = parameter as DatabasesListModel;
 																if (model != null)
 																	model.ForceTimerTicked();
-																ApplicationModel.Current.AddNotification(new Notification("Database " + databaseName + " created"));
-															})
-						.Catch();
-=======
-					try
-					{
-						DatabaseCommands.EnsureDatabaseExistsAsync(databaseName).ContinueOnSuccess(
-							() => DatabaseCommands.ForDatabase(databaseName).EnsureSilverlightStartUpAsync())
-							.ContinueOnSuccessInTheUIThread(() =>
-							                                	{
-							                                		var model = parameter as DatabasesListModel;
-							                                		if (model != null)
-							                                			model.ForceTimerTicked();
 							                                		ApplicationModel.Current.AddNotification(
 							                                			new Notification("Database " + databaseName + " created"));
 							                                		Command.ExecuteCommand(new ChangeDatabaseCommand(), databaseName);
-							                                	})
-							.Catch();
+															})
+						.Catch();
 					}
 					catch (Exception ex)
 					{
 						Infrastructure.Execute.OnTheUI(() => ApplicationModel.Current.AddErrorNotification(ex));
 					}
->>>>>>> 08313f58
 				});
 		}
 	}
