using System;
using System.Collections.Generic;
using System.ComponentModel;
using System.IO;
using System.IO.IsolatedStorage;
using System.Linq;
using System.Reactive;
using System.Reactive.Linq;
using System.Threading.Tasks;
using System.Windows.Input;
using Raven.Imports.Newtonsoft.Json;
using Raven.Abstractions.Commands;
using Raven.Abstractions.Data;
using Raven.Abstractions.Extensions;
using Raven.Abstractions.Indexing;
using Raven.Client.Connection.Async;
using Raven.Json.Linq;
using Raven.Studio.Commands;
using Raven.Studio.Features.Documents;
using Raven.Studio.Infrastructure;
using Raven.Studio.Extensions;

namespace Raven.Studio.Models
{
	public class HomeModel : PageViewModel
	{
		private DocumentsModel recentDocuments;

		public DocumentsModel RecentDocuments
		{
			get
			{
				if (recentDocuments == null)
				{
					recentDocuments = (new DocumentsModel(new DocumentsCollectionSource())
																	  {
																		  Header = "Recent Documents",
																		  DocumentNavigatorFactory = (id, index) => DocumentNavigator.Create(id, index),
																		  Context = "AllDocuments",
																	  });
				}

				return recentDocuments;
			}
		}

		public HomeModel()
		{
			ModelUrl = "/home";
		}

		public override void LoadModelParameters(string parameters)
		{
			RecentDocuments.TimerTickedAsync();
		}

		public override Task TimerTickedAsync()
		{
			if (ApplicationModel.Current.Server.Value.CreateNewDatabase)
			{
				ApplicationModel.Current.Server.Value.CreateNewDatabase = false;
				Command.ExecuteCommand(new CreateDatabaseCommand());
			}
			return RecentDocuments.TimerTickedAsync();
		}

		protected override void OnViewLoaded()
		{

		}

		private bool isGeneratingSampleData;
		public bool IsGeneratingSampleData
		{
			get { return isGeneratingSampleData; }
			set { isGeneratingSampleData = value; OnPropertyChanged(() => IsGeneratingSampleData); }
		}

		#region Commands

		public ICommand CreateSampleData
		{
			get { return new CreateSampleDataCommand(this, Database); }
		}

		public class CreateSampleDataCommand : Command
		{
			private readonly HomeModel model;
			private readonly Observable<DatabaseModel> database;
			private IObservable<Unit> databaseChanged;

			public CreateSampleDataCommand(HomeModel model, Observable<DatabaseModel> database)
			{
				this.model = model;
				this.database = database;

				databaseChanged = database
					.ObservePropertyChanged()
					.Select(e => Unit.Default);

<<<<<<< HEAD
			    databaseChanged
			        .SubscribeWeakly(this, (target, d) => target.HandleDatabaseChanged(target.database.Value));

                SubscribeToStatisticsChanged(database.Value);
=======
				databaseChanged
					.SubscribeWeakly(this, (target, d) => target.HandleDatabaseChanged(target.database.Value));
>>>>>>> f4b74665
			}

			private void HandleDatabaseChanged(DatabaseModel databaseModel)
			{
				RaiseCanExecuteChanged();

<<<<<<< HEAD
                SubscribeToStatisticsChanged(databaseModel);
            }

		    private void SubscribeToStatisticsChanged(DatabaseModel databaseModel)
		    {
		        databaseModel.Statistics
		            .ObservePropertyChanged()
		            .TakeUntil(databaseChanged)
		            .SubscribeWeakly(this, (target, e) => target.RaiseCanExecuteChanged());
		    }

		    public override bool CanExecute(object parameter)
            {
                return database.Value != null
                    && database.Value.Statistics.Value != null
                       && database.Value.Statistics.Value.CountOfDocuments == 0;
            }
=======
				databaseModel.Statistics
					.ObservePropertyChanged()
					.TakeUntil(databaseChanged)
					.SubscribeWeakly(this, (target, e) => target.RaiseCanExecuteChanged());
			}

			public override bool CanExecute(object parameter)
			{
				return database.Value != null
					&& database.Value.Statistics.Value != null
					   && database.Value.Statistics.Value.CountOfDocuments == 0;
			}
>>>>>>> f4b74665

			public override void Execute(object parameter)
			{
				CreateSampleData().ProcessTasks()
					.ContinueOnSuccessInTheUIThread(() => model.ForceTimerTicked());
			}


			private IEnumerable<Task> CreateSampleData()
			{
				var commands = database.Value.AsyncDatabaseCommands;

				// this code assumes a small enough dataset, and doesn't do any sort
				// of paging or batching whatsoever.

				model.IsGeneratingSampleData = true;

				using (var sampleData = typeof(HomeModel).Assembly.GetManifestResourceStream("Raven.Studio.Assets.EmbeddedData.MvcMusicStore_Dump.json"))
				using (var streamReader = new StreamReader(sampleData))
				{
					var musicStoreData = (RavenJObject)RavenJToken.ReadFrom(new JsonTextReader(streamReader));
					foreach (var index in musicStoreData.Value<RavenJArray>("Indexes"))
					{
						var indexName = index.Value<string>("name");
						var ravenJObject = index.Value<RavenJObject>("definition");
						var putDoc = commands
							.PutIndexAsync(indexName,
										   ravenJObject.JsonDeserialization<IndexDefinition>(),
										   true);
						yield return putDoc;
					}

					var batch = commands.BatchAsync(
						musicStoreData.Value<RavenJArray>("Docs").OfType<RavenJObject>().Select(
							doc =>
							{
								var metadata = doc.Value<RavenJObject>("@metadata");
								doc.Remove("@metadata");
								return new PutCommandData
										{
											Document = doc,
											Metadata = metadata,
											Key = metadata.Value<string>("@id"),
										};
							}).ToArray()
						);

					yield return batch;

					model.IsGeneratingSampleData = false;
				}
			}
		}

		#endregion
	}
}<|MERGE_RESOLUTION|>--- conflicted
+++ resolved
@@ -98,22 +98,16 @@
 					.ObservePropertyChanged()
 					.Select(e => Unit.Default);
 
-<<<<<<< HEAD
 			    databaseChanged
 			        .SubscribeWeakly(this, (target, d) => target.HandleDatabaseChanged(target.database.Value));
 
                 SubscribeToStatisticsChanged(database.Value);
-=======
-				databaseChanged
-					.SubscribeWeakly(this, (target, d) => target.HandleDatabaseChanged(target.database.Value));
->>>>>>> f4b74665
 			}
 
 			private void HandleDatabaseChanged(DatabaseModel databaseModel)
 			{
 				RaiseCanExecuteChanged();
 
-<<<<<<< HEAD
                 SubscribeToStatisticsChanged(databaseModel);
             }
 
@@ -131,20 +125,6 @@
                     && database.Value.Statistics.Value != null
                        && database.Value.Statistics.Value.CountOfDocuments == 0;
             }
-=======
-				databaseModel.Statistics
-					.ObservePropertyChanged()
-					.TakeUntil(databaseChanged)
-					.SubscribeWeakly(this, (target, e) => target.RaiseCanExecuteChanged());
-			}
-
-			public override bool CanExecute(object parameter)
-			{
-				return database.Value != null
-					&& database.Value.Statistics.Value != null
-					   && database.Value.Statistics.Value.CountOfDocuments == 0;
-			}
->>>>>>> f4b74665
 
 			public override void Execute(object parameter)
 			{
