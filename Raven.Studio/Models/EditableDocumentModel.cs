--- conflicted
+++ resolved
@@ -1,4 +1,4 @@
-﻿﻿using System;
+﻿using System;
 using System.Collections.Generic;
 using System.Collections.ObjectModel;
 using System.Linq;
@@ -95,8 +95,8 @@
 			ModelUrl = "/edit";
 			ApplicationModel.Current.Server.Value.RawUrl = null;
 
-			dataSection = new DocumentSection { Name = "Data", Document = new EditorDocument { Language = JsonLanguage, TabSize = 2 } };
-			metaDataSection = new DocumentSection { Name = "Metadata", Document = new EditorDocument { Language = JsonLanguage, TabSize = 2 } };
+			dataSection = new DocumentSection{ Name = "Data", Document = new EditorDocument { Language = JsonLanguage, TabSize = 2 } };
+			metaDataSection = new DocumentSection{ Name = "Metadata", Document = new EditorDocument { Language = JsonLanguage, TabSize = 2 } };
 			DocumentSections = new List<DocumentSection> { dataSection, metaDataSection };
 			EnableExpiration = new Observable<bool>();
 			ExpireAt = new Observable<DateTime>();
@@ -130,11 +130,11 @@
 			currentDatabase = Database.Value.Name;
 
 			dataSection.Document.ObserveTextChanged()
-					   .Merge(metaDataSection.Document.ObserveTextChanged())
-					   .Do(_ => HasUnsavedChanges = true)
-					   .Throttle(TimeSpan.FromSeconds(1))
-					   .ObserveOnDispatcher()
-					   .Subscribe(e => HandleDocumentChanged());
+			           .Merge(metaDataSection.Document.ObserveTextChanged())
+			           .Do(_ => HasUnsavedChanges = true)
+			           .Throttle(TimeSpan.FromSeconds(1))
+			           .ObserveOnDispatcher()
+			           .Subscribe(e => HandleDocumentChanged());
 		}
 
 		private void HandleDocumentChanged()
@@ -169,10 +169,10 @@
 		private void InitializeDocument()
 		{
 			document.Value = new JsonDocument
-			{
-				DataAsJson = { { "Name", "..." } },
-				Etag = Abstractions.Data.Etag.Empty
-			};
+			                 {
+				                 DataAsJson = { { "Name", "..." } },
+				                 Etag = Guid.Empty
+			                 };
 		}
 
 		private DocumentNavigator Navigator
@@ -191,7 +191,7 @@
 			get
 			{
 				return navigateNext ??
-					   (navigateNext = new ActionCommand(() => HandleNavigation(urlForNext)));
+				       (navigateNext = new ActionCommand(() => HandleNavigation(urlForNext)));
 			}
 		}
 
@@ -200,7 +200,7 @@
 			get
 			{
 				return navigatePrevious ??
-					   (navigatePrevious = new ActionCommand(() => HandleNavigation(urlForPrevious)));
+				       (navigatePrevious = new ActionCommand(() => HandleNavigation(urlForPrevious)));
 			}
 		}
 
@@ -209,7 +209,7 @@
 			get
 			{
 				return navigateFirst ??
-					   (navigateFirst = new ActionCommand(() => HandleNavigation(urlForFirst)));
+				       (navigateFirst = new ActionCommand(() => HandleNavigation(urlForFirst)));
 			}
 		}
 
@@ -218,7 +218,7 @@
 			get
 			{
 				return navigateLast ??
-					   (navigateLast = new ActionCommand(() => HandleNavigation(urlForLast)));
+				       (navigateLast = new ActionCommand(() => HandleNavigation(urlForLast)));
 			}
 		}
 
@@ -240,7 +240,7 @@
 			}
 		}
 
-		public Observable<bool> EnableExpiration { get; set; }
+		public Observable<bool> EnableExpiration { get; set; } 
 
 		private bool hasExpiration;
 		public bool HasExpiration
@@ -317,45 +317,6 @@
 			Navigator.GetDocument().ContinueOnSuccessInTheUIThread(
 				result =>
 				{
-<<<<<<< HEAD
-					if (result.Document == null)
-					{
-						HandleDocumentNotFound();
-						return;
-					}
-
-					if (string.IsNullOrEmpty(result.Document.Key))
-					{
-						Mode = DocumentMode.Projection;
-						LocalId = Guid.NewGuid().ToString();
-					}
-					else
-					{
-						AssertNoPropertyBeyondSize(result.Document.DataAsJson, 500 * 1000);
-						var recentQueue = ApplicationModel.Current.Server.Value.SelectedDatabase.Value.RecentDocuments;
-						ApplicationModel.Current.Server.Value.RawUrl = "databases/" +
-																	   ApplicationModel.Current.Server.Value.SelectedDatabase.Value.Name +
-																	   "/docs/" + result.Document.Key;
-						recentQueue.Add(result.Document.Key);
-						Mode = DocumentMode.DocumentWithId;
-						result.Document.Key = Uri.UnescapeDataString(result.Document.Key);
-						LocalId = result.Document.Key;
-						SetCurrentDocumentKey(result.Document.Key);
-						var expiration = result.Document.Metadata["Raven-Expiration-Date"];
-						if (expiration != null)
-						{
-							ExpireAt.Value = DateTime.Parse(expiration.ToString());
-							EnableExpiration.Value = true;
-							HasExpiration = true;
-						}
-						else
-						{
-							HasExpiration = false;
-						}
-					}
-
-					urlForFirst = result.UrlForFirst;
-=======
 				    if (result.IsConflicted)
 				    {
                         ApplicationModel.Current.Server.Value.SelectedDatabase.Value
@@ -443,75 +404,18 @@
 				    }
 
 				    urlForFirst = result.UrlForFirst;
->>>>>>> 6f432385
 					urlForPrevious = result.UrlForPrevious;
 					urlForLast = result.UrlForLast;
 					urlForNext = result.UrlForNext;
 
-<<<<<<< HEAD
-					IsLoaded = true;
-					document.Value = result.Document;
-					CurrentIndex = (int)result.Index;
-					TotalItems = (int)result.TotalDocuments;
-=======
 					CurrentIndex = (int) result.Index;
 					TotalItems = (int) result.TotalDocuments;
->>>>>>> 6f432385
 
 					ParentPathSegments.Clear();
 					ParentPathSegments.AddRange(result.ParentPath);
 
 				})
-<<<<<<< HEAD
-					 .Catch(exception =>
-					 {
-						 var conflictException = exception.GetBaseException() as ConflictException;
-
-						 if (conflictException != null)
-						 {
-							 ApplicationModel.Current.Server.Value.SelectedDatabase.Value
-											 .AsyncDatabaseCommands
-											 .GetAsync(conflictException.ConflictedVersionIds, null)
-											 .ContinueOnSuccessInTheUIThread(doc =>
-											 {
-												 var docs = new List<RavenJObject>();
-												 var metadatas = new List<RavenJObject>();
-												 foreach (var result in doc.Results)
-												 {
-													 metadatas.Add(result.Value<RavenJObject>("@metadata"));
-													 result.Remove("@metadata");
-													 docs.Add(result);
-												 }
-
-												 ClearMetadatas(metadatas);
-
-												 var docsConflictsResolver = new ConflictsResolver(docs.ToArray());
-												 var metadataConflictsResolver = new ConflictsResolver(metadatas.ToArray());
-
-												 Key = url.GetQueryParam("id");
-												 DocumentKey = Key;
-												 OnPropertyChanged(() => DisplayId);
-												 Etag = conflictException.Etag;
-
-												 ResolvingConflict = true;
-
-												 dataSection.Document.DeleteText(TextChangeTypes.Custom, 0, dataSection.Document.CurrentSnapshot.Length);
-												 dataSection.Document.AppendText(TextChangeTypes.Custom, docsConflictsResolver.Resolve());
-
-												 metaDataSection.Document.DeleteText(TextChangeTypes.Custom, 0, metaDataSection.Document.CurrentSnapshot.Length);
-												 metaDataSection.Document.AppendText(TextChangeTypes.Custom, metadataConflictsResolver.Resolve());
-
-												 OnPropertyChanged(() => dataSection);
-												 OnPropertyChanged(() => document);
-											 });
-							 return true;
-						 }
-
-						 return false;
-					 });
-=======
 			    .Catch();
->>>>>>> 6f432385
 		}
 
 		public void AssertNoPropertyBeyondSize(RavenJToken token, int maxSize, string path = "")
@@ -547,32 +451,8 @@
 		private void EditDatabaseDocument(string database)
 		{
 			ApplicationModel.Current.Server.Value.DocumentStore
-							.AsyncDatabaseCommands
+			                .AsyncDatabaseCommands
 							.ForSystemDatabase()
-<<<<<<< HEAD
-							.CreateRequest("/admin/databases/" + database, "GET")
-							.ReadResponseJsonAsync()
-							.ContinueOnSuccessInTheUIThread(result =>
-							{
-								var doc = result as RavenJObject;
-
-								if (doc == null)
-									return;
-								var meta = doc.Value<RavenJObject>("@metadata");
-								if (meta == null)
-									meta = new RavenJObject();
-								doc.Remove("@metadata");
-								doc.Remove("Id");
-
-								EditingDatabase = true;
-								OnPropertyChanged(() => EditingDatabase);
-								Key = database;
-								dataSection.Document.DeleteText(TextChangeTypes.Custom, 0, dataSection.Document.CurrentSnapshot.Length);
-								dataSection.Document.AppendText(TextChangeTypes.Custom, doc.ToString());
-								metaDataSection.Document.DeleteText(TextChangeTypes.Custom, 0, metaDataSection.Document.CurrentSnapshot.Length);
-								metaDataSection.Document.AppendText(TextChangeTypes.Custom, meta.ToString());
-							});
-=======
 			                .CreateRequest("/admin/databases/" + database, "GET")
 			                .ReadResponseJsonAsync()
 			                .ContinueOnSuccessInTheUIThread(result =>
@@ -593,7 +473,6 @@
 				                JsonData = doc.ToString();
 				                JsonMetadata = meta.ToString();
 			                });
->>>>>>> 6f432385
 		}
 
 		private static void ClearMetadatas(IEnumerable<RavenJObject> metadatas)
@@ -631,7 +510,7 @@
 				notification = new Notification("Could not parse projection correctly", NotificationLevel.Error);
 			else
 				notification = new Notification(string.Format("Could not find '{0}' document", Key),
-												NotificationLevel.Warning);
+				                                NotificationLevel.Warning);
 			ApplicationModel.Current.AddNotification(notification);
 			UrlUtil.Navigate("/documents");
 		}
@@ -762,7 +641,7 @@
 
 		public BindableCollection<LinkModel> References { get; private set; }
 		public BindableCollection<LinkModel> Related { get; private set; }
-		public BindableCollection<LinkModel> Recent { get; set; }
+		public BindableCollection<LinkModel> Recent { get; set; } 
 
 		private bool searchEnabled;
 		public bool SearchEnabled
@@ -845,13 +724,8 @@
 
 		private void UpdateDocumentSize()
 		{
-<<<<<<< HEAD
-			double byteCount = Encoding.UTF8.GetByteCount(JsonDataDocument.CurrentSnapshot.Text)
-							   + Encoding.UTF8.GetByteCount(MetaDataDocument.CurrentSnapshot.Text);
-=======
 			double byteCount = Encoding.UTF8.GetByteCount(JsonData)
 			                   + Encoding.UTF8.GetByteCount(JsonMetadata);
->>>>>>> 6f432385
 
 			string sizeTerm = "Bytes";
 			if (byteCount >= 1024 * 1024)
@@ -883,17 +757,17 @@
 			{
 				ApplicationModel.Current.Server.Value.SelectedDatabase.Value.AsyncDatabaseCommands.GetAsync(
 					newReferences, null, metadataOnly: true)
-								.ContinueOnSuccessInTheUIThread(results =>
-								{
-									var ids =
-										results.Results.Where(r => r != null).Select(
-											r => r["@metadata"].SelectToken("@id").ToString()).ToList();
-
-									documentIdManager.AddKnownIds(ids);
-									documentIdManager.AddKnownInvalidIds(newReferences.Except(ids));
-
-									UpdateListWithKnownIds(potentialReferences);
-								});
+				                .ContinueOnSuccessInTheUIThread(results =>
+				                {
+					                var ids =
+						                results.Results.Where(r => r != null).Select(
+							                r => r["@metadata"].SelectToken("@id").ToString()).ToList();
+
+					                documentIdManager.AddKnownIds(ids);
+					                documentIdManager.AddKnownInvalidIds(newReferences.Except(ids));
+
+					                UpdateListWithKnownIds(potentialReferences);
+				                });
 			}
 			else
 			{
@@ -904,12 +778,12 @@
 		private void UpdateListWithKnownIds(IEnumerable<string> potentialReferences)
 		{
 			var referenceModels = potentialReferences.Where(id => documentIdManager.IsId(id))
-													 .Select(key => new LinkModel
-													 {
-														 Title = key,
-														 HRef = "/Edit?id=" + key
-													 })
-													 .ToArray();
+			                                         .Select(key => new LinkModel
+			                                                        {
+				                                                        Title = key,
+				                                                        HRef = "/Edit?id=" + key
+			                                                        })
+			                                         .ToArray();
 
 			References.Match(referenceModels);
 		}
@@ -937,7 +811,7 @@
 				return;
 
 			var childrenTask = DatabaseCommands.StartsWithAsync(Key + Separator, 0, 15)
-											   .ContinueOnSuccess(items => items == null ? new string[0] : items.Select(i => i.Key));
+			                                   .ContinueOnSuccess(items => items == null ? new string[0] : items.Select(i => i.Key));
 
 			// find parent Ids
 			var parentids = new List<string>();
@@ -952,21 +826,21 @@
 			}
 
 			var parentsTask = ApplicationModel.Current.Server.Value.SelectedDatabase.Value.AsyncDatabaseCommands.GetAsync(parentids.ToArray(), null, metadataOnly: true)
-											  .ContinueOnSuccess(
-												  results => results.Results.Where(r => r != null).Select(r => r["@metadata"].SelectToken("@id").ToString()));
+			                                  .ContinueOnSuccess(
+				                                  results => results.Results.Where(r => r != null).Select(r => r["@metadata"].SelectToken("@id").ToString()));
 
 			TaskEx.WhenAll(childrenTask, parentsTask).ContinueOnSuccessInTheUIThread(t =>
 			{
 				var linkModels =
 					childrenTask.Result
-								.Concat(parentsTask.Result)
-								.OrderBy(key => key.Length)
-								.Select(key => new LinkModel
-								{
-									Title = key,
-									HRef = "/Edit?id=" + key
-								})
-								.ToArray();
+					            .Concat(parentsTask.Result)
+					            .OrderBy(key => key.Length)
+					            .Select(key => new LinkModel
+					                           {
+						                           Title = key,
+						                           HRef = "/Edit?id=" + key
+					                           })
+					            .ToArray();
 
 				Related.Set(linkModels);
 			});
@@ -980,38 +854,38 @@
 			}
 
 			AskUser.ConfirmationAsync("Confirm Delete", string.Format("Are you sure you want do delete {0} ?", DocumentKey))
-				   .ContinueWhenTrueInTheUIThread(() => DoDeleteDocument(DocumentKey));
+			       .ContinueWhenTrueInTheUIThread(() => DoDeleteDocument(DocumentKey));
 		}
 
 		private void DoDeleteDocument(string documentKey)
 		{
 			DatabaseCommands.DeleteDocumentAsync(documentKey)
-							.ContinueOnSuccessInTheUIThread(() =>
-							{
-								ApplicationModel.Current.AddNotification(new Notification(string.Format("Document {0} was deleted", documentKey)));
-								if (CanNavigate && HasNext)
-								{
-									// navigate to the current index because the document has just been deleted, so another will move up to take its place
-									var url = Navigator.GetUrlForCurrentIndex();
-									if (url == UrlUtil.Url)
-									{
-										LoadModelParameters(string.Empty);
-									}
-									else
-									{
-										UrlUtil.Navigate(url);
-									}
-								}
-								else if (CanNavigate)
-								{
-									UrlUtil.Navigate(Navigator.GetUrlForPrevious());
-								}
-								else
-								{
-									UrlUtil.Navigate(ParentPathSegments.Last().Url);
-								}
-							})
-							.Catch();
+			                .ContinueOnSuccessInTheUIThread(() =>
+			                {
+				                ApplicationModel.Current.AddNotification(new Notification(string.Format("Document {0} was deleted", documentKey)));
+				                if (CanNavigate && HasNext)
+				                {
+					                // navigate to the current index because the document has just been deleted, so another will move up to take its place
+					                var url = Navigator.GetUrlForCurrentIndex();
+					                if (url == UrlUtil.Url)
+					                {
+						                LoadModelParameters(string.Empty);
+					                }
+					                else
+					                {
+						                UrlUtil.Navigate(url);
+					                }
+				                }
+				                else if (CanNavigate)
+				                {
+					                UrlUtil.Navigate(Navigator.GetUrlForPrevious());
+				                }
+				                else
+				                {
+					                UrlUtil.Navigate(ParentPathSegments.Last().Url);
+				                }
+			                })
+			                .Catch();
 		}
 
 		protected override void OnViewLoaded()
@@ -1035,8 +909,8 @@
 			if (Database.Value != null)
 			{
 				Database.Value.DocumentChanges.TakeUntil(Unloaded)
-						.ObserveOnDispatcher()
-						.Subscribe(HandleChangeNotification);
+				        .ObserveOnDispatcher()
+				        .Subscribe(HandleChangeNotification);
 			}
 		}
 
@@ -1079,7 +953,7 @@
 			}
 		}
 
-		public Etag Etag
+		public Guid? Etag
 		{
 			get { return document.Value.Etag; }
 			set
@@ -1131,7 +1005,7 @@
 
 
 			return LastModified.Value.ToString("G") + " (UTC)" + Environment.NewLine +
-				   LastModified.Value.ToLocalTime().ToString("G") + " (Local)";
+			       LastModified.Value.ToLocalTime().ToString("G") + " (Local)";
 		}
 
 		private bool IsDocumentValid()
@@ -1170,9 +1044,9 @@
 		{
 			if (HasUnsavedChanges)
 				return AskUser.Confirmation("Edit Document",
-											"There are unsaved changes to this document. Are you sure you want to continue?");
-
-			return true;
+				                            "There are unsaved changes to this document. Are you sure you want to continue?");
+
+				return true;
 		}
 
 		public ICommand Save
@@ -1235,8 +1109,8 @@
 				if (parent.HasUnsavedChanges)
 				{
 					AskUser.ConfirmationAsync("Edit Document",
-											  "There are unsaved changes to this document. Are you sure you want to refresh?")
-						   .ContinueWhenTrueInTheUIThread(DoRefresh);
+					                          "There are unsaved changes to this document. Are you sure you want to refresh?")
+					       .ContinueWhenTrueInTheUIThread(DoRefresh);
 				}
 				else
 				{
@@ -1247,17 +1121,17 @@
 			private void DoRefresh()
 			{
 				parent.DatabaseCommands.GetAsync(parent.DocumentKey)
-					  .ContinueOnSuccess(doc =>
-					  {
-						  if (doc == null)
-						  {
-							  parent.HandleDocumentNotFound();
-							  return;
-						  }
-
-						  parent.document.Value = doc;
-					  })
-					  .Catch();
+				      .ContinueOnSuccess(doc =>
+				      {
+					      if (doc == null)
+					      {
+						      parent.HandleDocumentNotFound();
+						      return;
+					      }
+
+					      parent.document.Value = doc;
+				      })
+				      .Catch();
 			}
 		}
 
@@ -1285,7 +1159,7 @@
 			public override void Execute(object parameter)
 			{
 				TaskEx.WhenAll(parentModel.DocumentSections.Select(s => parentModel.WhenParsingComplete(s.Document)))
-					  .ContinueOnUIThread(t => ConfirmSave());
+				      .ContinueOnUIThread(t => ConfirmSave());
 			}
 
 			private void ConfirmSave()
@@ -1298,14 +1172,14 @@
 				if (parentModel.Key != null && parentModel.Key.StartsWith("Raven/", StringComparison.InvariantCultureIgnoreCase))
 				{
 					AskUser.ConfirmationAsync("Confirm Edit", "Are you sure that you want to edit a system document?")
-						   .ContinueWhenTrueInTheUIThread(SaveDocument);
+					       .ContinueWhenTrueInTheUIThread(SaveDocument);
 					return;
 				}
 
 				if (parentModel.EditingDatabase)
 				{
 					AskUser.ConfirmationAsync("Confirm Edit", "Are you sure that you want to change the database document? This could cause irreversible damage")
-						   .ContinueWhenTrueInTheUIThread(SaveDatabaseDocument);
+					       .ContinueWhenTrueInTheUIThread(SaveDatabaseDocument);
 					return;
 				}
 
@@ -1326,9 +1200,9 @@
 				}
 
 				var req = ApplicationModel.Current.Server.Value.DocumentStore
-										  .AsyncDatabaseCommands
+				                          .AsyncDatabaseCommands
 										  .ForSystemDatabase()
-										  .CreateRequest("/admin/databases/" + ApplicationModel.Database.Value.Name, "PUT");
+				                          .CreateRequest("/admin/databases/" + ApplicationModel.Database.Value.Name, "PUT");
 
 				req
 					.WriteAsync(doc.ToString())
@@ -1381,23 +1255,23 @@
 				parentModel.UpdateMetadata(metadata);
 				ApplicationModel.Current.AddInfoNotification("Saving document " + parentModel.Key + " ...");
 
-				var etag = string.Equals(parentModel.DocumentKey, parentModel.Key, StringComparison.InvariantCultureIgnoreCase) || parentModel.ResolvingConflict
-								 ? parentModel.Etag
-								 : Etag.Empty;
+				Guid? etag = string.Equals(parentModel.DocumentKey, parentModel.Key, StringComparison.InvariantCultureIgnoreCase) || parentModel.ResolvingConflict
+					             ? parentModel.Etag
+					             : Guid.Empty;
 
 				DatabaseCommands.PutAsync(parentModel.Key, etag, doc, metadata)
-								.ContinueOnSuccess(result =>
-								{
-									parentModel.ResolvingConflict = false;
-
-									ApplicationModel.Current.AddInfoNotification("Document " + result.Key + " saved");
-									parentModel.HasUnsavedChanges = false;
-									parentModel.Etag = result.ETag;
-									parentModel.PutDocumentKeyInUrl(result.Key, dontOpenNewTab: true);
-									parentModel.SetCurrentDocumentKey(result.Key);
-								})
-								.ContinueOnSuccess(() => new RefreshDocumentCommand(parentModel).Execute(null))
-								.Catch(exception => ApplicationModel.Current.AddErrorNotification(exception, "Could not save document."));
+				                .ContinueOnSuccess(result =>
+				                {
+					                parentModel.ResolvingConflict = false;
+
+					                ApplicationModel.Current.AddInfoNotification("Document " + result.Key + " saved");
+					                parentModel.HasUnsavedChanges = false;
+					                parentModel.Etag = result.ETag;
+					                parentModel.PutDocumentKeyInUrl(result.Key, dontOpenNewTab: true);
+					                parentModel.SetCurrentDocumentKey(result.Key);
+				                })
+				                .ContinueOnSuccess(() => new RefreshDocumentCommand(parentModel).Execute(null))
+				                .Catch(exception => ApplicationModel.Current.AddErrorNotification(exception, "Could not save document."));
 			}
 		}
 
