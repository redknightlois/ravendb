using System;
using System.Collections.Generic;
using System.Windows.Media;

namespace Raven.Studio.Features.Documents
{
	public class TemplateColorProvider
	{
		public static TemplateColorProvider Instance = new TemplateColorProvider();

		const double GoldenAngle = 0.381966;

<<<<<<< HEAD
		readonly Dictionary<string, double> baseHues = new Dictionary<string, double>(StringComparer.OrdinalIgnoreCase);
		readonly Dictionary<string, Brush> colors = new Dictionary<string, Brush>(StringComparer.OrdinalIgnoreCase);
=======
		readonly Dictionary<string, double> baseHues = new Dictionary<string, double>(StringComparer.InvariantCultureIgnoreCase);
		readonly Dictionary<string, Brush> colors = new Dictionary<string, Brush>(StringComparer.InvariantCultureIgnoreCase);
>>>>>>> e3ce453d

		public TemplateColorProvider()
		{
			colors.Add("Sys doc", new SolidColorBrush(new Color { R = 0x12, G = 0x3c, B = 0x65, A = 0xff }));
			colors.Add("Orphans", new SolidColorBrush(new Color { R = 0xbf, G = 0x40, B = 0x40, A = 0xff }));
		}

		public Brush ColorFrom(string key)
		{
			if (!colors.ContainsKey(key))
			{
				var s = 1.0;
				var v = 0.66;
				var h = BaseHueFor(key);

				colors[key] = new SolidColorBrush(ColorFromHSV(h, s, v));
			}

			return colors[key];
		}

		double BaseHueFor(string key)
		{
			if (!baseHues.ContainsKey(key))
			{
				var index = baseHues.Count + 1;
				var angle = index * GoldenAngle;
				var hue = angle - Math.Floor(angle);
				baseHues[key] = hue;
			}

			return baseHues[key];
		}

		public static Color ColorFromHSV(double hue, double saturation, double value)
		{
			var hi = Convert.ToInt32(Math.Floor(hue * 6)) % 6;

			value = value * 255;
			var v = Convert.ToByte(value);
			var p = Convert.ToByte(value * (1 - saturation));
			var q = Convert.ToByte(value * (1 - hue * saturation));
			var t = Convert.ToByte(value * (1 - (1 - hue) * saturation));

			switch (hi)
			{
				case 0:
					return Color.FromArgb(255, v, t, p);
				case 1:
					return Color.FromArgb(255, q, v, p);
				case 2:
					return Color.FromArgb(255, p, v, t);
				case 3:
					return Color.FromArgb(255, p, q, v);
				case 4:
					return Color.FromArgb(255, t, p, v);
				default:
					return Color.FromArgb(255, v, p, q);
			}
		}
	}
}<|MERGE_RESOLUTION|>--- conflicted
+++ resolved
@@ -10,13 +10,8 @@
 
 		const double GoldenAngle = 0.381966;
 
-<<<<<<< HEAD
 		readonly Dictionary<string, double> baseHues = new Dictionary<string, double>(StringComparer.OrdinalIgnoreCase);
 		readonly Dictionary<string, Brush> colors = new Dictionary<string, Brush>(StringComparer.OrdinalIgnoreCase);
-=======
-		readonly Dictionary<string, double> baseHues = new Dictionary<string, double>(StringComparer.InvariantCultureIgnoreCase);
-		readonly Dictionary<string, Brush> colors = new Dictionary<string, Brush>(StringComparer.InvariantCultureIgnoreCase);
->>>>>>> e3ce453d
 
 		public TemplateColorProvider()
 		{
