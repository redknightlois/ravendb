﻿<UserControl x:Class="Raven.Studio.Features.Documents.EditDocumentView"
<<<<<<< HEAD
             xmlns="http://schemas.microsoft.com/winfx/2006/xaml/presentation"
             xmlns:x="http://schemas.microsoft.com/winfx/2006/xaml"
             xmlns:d="http://schemas.microsoft.com/expression/blend/2008"
             xmlns:mc="http://schemas.openxmlformats.org/markup-compatibility/2006"
             xmlns:cm="clr-namespace:Caliburn.Micro;assembly=Caliburn.Micro"
             xmlns:c="clr-namespace:System.Windows.Controls;assembly=System.Windows.Controls"
             xmlns:ti="clr-namespace:System.Windows.Controls;assembly=System.Windows.Controls.Input.Toolkit"
             xmlns:s="clr-namespace:Raven.Studio.Controls.SyntaxEditor"
             mc:Ignorable="d"
             d:DesignHeight="480"
             d:DesignWidth="640">

    <Grid Background="{StaticResource DefaultScreenBackground}">
        <Grid.ColumnDefinitions>
            <ColumnDefinition Width="1.5*" />
            <ColumnDefinition Width="16" />
            <ColumnDefinition />
        </Grid.ColumnDefinitions>

        <ti:ContextMenuService.ContextMenu>
            <ti:ContextMenu>
                <ti:MenuItem Header="Copy Document Id to Clipboard"
                             Tag="{Binding Id}"
                             cm:Action.TargetWithoutContext="CopyDocumentIdToClipboard"
                             cm:Message.Attach="Click=Execute($this.Tag)" />
            </ti:ContextMenu>
        </ti:ContextMenuService.ContextMenu>

        <Grid x:Name="document"
              Margin="12,0,0,0">
            <Grid.RowDefinitions>
                <RowDefinition Height="Auto" />
                <RowDefinition Height="Auto" />
                <RowDefinition Height="Auto" />
                <RowDefinition />
            </Grid.RowDefinitions>

            <TextBlock x:Name="Id"
                       Style="{StaticResource Header}" />

            <Grid Grid.Row="1"
                  Visibility="{Binding IsProjection, Converter={StaticResource booleanToOppositeVisibility}}">
                <StackPanel Orientation="Horizontal">
                    <Border Margin="0,2,2,2"
                            CornerRadius="2"
                            Background="#19000000"
                            Padding="4,2">
                        <HyperlinkButton Content="Save"
                                         cm:Action.TargetWithoutContext="SaveDocument"
                                         cm:Message.Attach="Click=Execute($dataContext)"
                                         FontSize="9.333" />
                    </Border>
                    <Border Margin="0,2,2,2"
                            CornerRadius="2"
                            Background="#19000000"
                            Padding="4,2">
                        <HyperlinkButton Content="Prettify"
                                         cm:Message.Attach="Prettify"
                                         FontSize="9.333" />
                    </Border>
                    <Border Margin="0,2,2,2"
                            CornerRadius="2"
                            Background="#19000000"
                            Padding="4,2">
                        <HyperlinkButton Content="Delete"
                                         cm:Action.TargetWithoutContext="DeleteDocument"
                                         cm:Message.Attach="Click=Execute($dataContext)"
                                         FontSize="9.333" />
                    </Border>

                </StackPanel>
            </Grid>

            <TextBox Text="{Binding Id, Mode=TwoWay}"
                     Visibility="{Binding IsProjection, Converter={StaticResource booleanToOppositeVisibility}}"
                     Grid.Row="2" />

            <Border Grid.Row="3"
                    Padding="0 8 0 0"
                    BorderThickness="1"
                    CornerRadius="2"
                    BorderBrush="#0A000000"
                    Margin="0"
                    d:IsLocked="True">

                <c:TabControl>
                    <c:TabItem Header="Data">
                        <s:JsonEditor Text="{Binding JsonData, Mode=TwoWay}"
                                      FontFamily="Monaco"
                                      FontSize="16" />
                    </c:TabItem>
                    <c:TabItem Header="Metadata"
                               Visibility="{Binding IsProjection, Converter={StaticResource booleanToOppositeVisibility}}">
                        <s:JsonEditor Text="{Binding JsonMetadata, Mode=TwoWay}"
                                      FontFamily="Monaco"
                                      FontSize="16" />
                    </c:TabItem>
                </c:TabControl>

            </Border>

        </Grid>

        <Grid x:Name="details"
              Visibility="{Binding IsProjection, Converter={StaticResource booleanToOppositeVisibility}}"
              Grid.Column="2"
              Margin="0,42,0,0">
            <Grid.RowDefinitions>
                <RowDefinition Height="Auto" />
                <RowDefinition Height="Auto" />
                <RowDefinition Height="Auto" />
                <RowDefinition Height="Auto" />
                <RowDefinition Height="*" />
            </Grid.RowDefinitions>

            <Border Background="WhiteSmoke"
                    CornerRadius="5,0,0,5"
                    Grid.RowSpan="2" />

            <Border Background="WhiteSmoke"
                    CornerRadius="5,0,0,5"
                    Grid.RowSpan="2"
                    Grid.Row="2"
                    Margin="0,12,0,0"
                    d:LayoutOverrides="GridBox" />

            <TextBlock Style="{StaticResource PanelTitle}"
                       Text="METADATA"
                       Margin="12,6,0,6" />

            <ItemsControl x:Name="Metadata"
                          Grid.Row="1"
                          Margin="12,0,0,12">
                <ItemsControl.ItemTemplate>
                    <DataTemplate>
                        <Grid>
                            <Grid.ColumnDefinitions>
                                <ColumnDefinition Width="120" />
                                <ColumnDefinition Width="8" />
                                <ColumnDefinition />
                            </Grid.ColumnDefinitions>

                            <TextBlock HorizontalAlignment="Right"
                                       TextWrapping="Wrap"
                                       FontSize="12"
                                       VerticalAlignment="Top"
                                       Text="{Binding Key}"
                                       Foreground="#99000000"
                                       Margin="0,2,0,0" />
                            <TextBlock HorizontalAlignment="Left"
                                       TextWrapping="Wrap"
                                       VerticalAlignment="Top"
                                       Grid.Column="2"
                                       Text="{Binding Value}"
                                       FontSize="14.667" />
                        </Grid>
                    </DataTemplate>
                </ItemsControl.ItemTemplate>
            </ItemsControl>

            <StackPanel Orientation="Vertical"
                        Grid.Row="2"
                        Margin="0,12,0,0"
                        Grid.RowSpan="2">
                <TextBlock  Style="{StaticResource PanelTitle}"
                            Text="REFERENCES"
                            Margin="12,6,0,6" />
                <ItemsControl Margin="0,0,0,12" />
            </StackPanel>
        </Grid>

        <!--TODO: to be replaced -->
        <Grid x:Name="grip"
              VerticalAlignment="Center"
              Grid.Column="1"
              Height="16"
              HorizontalAlignment="Center"
              Width="6">
            <Rectangle Fill="#26000000"
                       HorizontalAlignment="Right"
                       Width="1" />
            <Rectangle Fill="#26000000"
                       HorizontalAlignment="Left"
                       Width="1" />
        </Grid>

    </Grid>
=======
			 xmlns="http://schemas.microsoft.com/winfx/2006/xaml/presentation"
			 xmlns:x="http://schemas.microsoft.com/winfx/2006/xaml"
			 xmlns:d="http://schemas.microsoft.com/expression/blend/2008"
			 xmlns:mc="http://schemas.openxmlformats.org/markup-compatibility/2006"
			 xmlns:cm="clr-namespace:Caliburn.Micro;assembly=Caliburn.Micro"
			 xmlns:c="clr-namespace:System.Windows.Controls;assembly=System.Windows.Controls"
			 xmlns:ti="clr-namespace:System.Windows.Controls;assembly=System.Windows.Controls.Input.Toolkit"
			 xmlns:Editors="clr-namespace:Raven.Studio.Controls.Editors"
			 mc:Ignorable="d"
			 d:DesignHeight="480"
			 d:DesignWidth="640">

	<Grid Background="{StaticResource DefaultScreenBackground}">
		<Grid.ColumnDefinitions>
			<ColumnDefinition Width="1.5*" />
			<ColumnDefinition Width="16" />
			<ColumnDefinition />
		</Grid.ColumnDefinitions>

		<ti:ContextMenuService.ContextMenu>
			<ti:ContextMenu>
				<ti:MenuItem Header="Copy Document Id to Clipboard"
							 Tag="{Binding Id}"
							 cm:Action.TargetWithoutContext="CopyDocumentIdToClipboard"
							 cm:Message.Attach="Click=Execute($this.Tag)" />
			</ti:ContextMenu>
		</ti:ContextMenuService.ContextMenu>

		<Grid x:Name="document"
			  Margin="12,0,0,0">
			<Grid.RowDefinitions>
				<RowDefinition Height="Auto" />
				<RowDefinition Height="Auto" />
				<RowDefinition Height="Auto" />
				<RowDefinition />
			</Grid.RowDefinitions>

			<TextBlock x:Name="Id"
					   Style="{StaticResource Header}" />

			<Grid Grid.Row="1"
				  Visibility="{Binding IsProjection, Converter={StaticResource visibleWhenFalse}}">
				<StackPanel Orientation="Horizontal">
					<Border Margin="0,2,2,2"
							CornerRadius="2"
							Background="#19000000"
							Padding="4,2">
						<HyperlinkButton Content="Save"
										 cm:Action.TargetWithoutContext="SaveDocument"
										 cm:Message.Attach="Click=Execute($dataContext)"
										 FontSize="9.333" />
					</Border>
					<Border Margin="0,2,2,2"
							CornerRadius="2"
							Background="#19000000"
							Padding="4,2">
						<HyperlinkButton Content="Prettify"
										 cm:Message.Attach="Prettify"
										 FontSize="9.333" />
					</Border>
					<Border Margin="0,2,2,2"
							CornerRadius="2"
							Background="#19000000"
							Padding="4,2">
						<HyperlinkButton Content="Delete"
										 cm:Action.TargetWithoutContext="DeleteDocument"
										 cm:Message.Attach="Click=Execute($dataContext)"
										 FontSize="9.333" />
					</Border>

				</StackPanel>
			</Grid>

			<TextBox Text="{Binding Id, Mode=TwoWay}"
					 Visibility="{Binding IsProjection, Converter={StaticResource visibleWhenFalse}}"
					 Grid.Row="2" />

			<Border Grid.Row="3"
					Padding="0 8 0 0"
					BorderThickness="1"
					CornerRadius="2"
					BorderBrush="#0A000000"
					Margin="0"
					d:IsLocked="True">

				<c:TabControl>
					<c:TabItem Header="Data">
						<Editors:JsonEditor Text="{Binding JsonData, Mode=TwoWay}" />
					</c:TabItem>
					<c:TabItem Header="Metadata"
							   Visibility="{Binding IsProjection, Converter={StaticResource visibleWhenFalse}}">
						<Editors:JsonEditor Text="{Binding JsonMetadata, Mode=TwoWay}" />
					</c:TabItem>
				</c:TabControl>

			</Border>

		</Grid>

		<Grid x:Name="details"
			  Visibility="{Binding IsProjection, Converter={StaticResource visibleWhenFalse}}"
			  Grid.Column="2"
			  Margin="0,42,0,0">
			<Grid.RowDefinitions>
				<RowDefinition Height="Auto" />
				<RowDefinition Height="Auto" />
				<RowDefinition Height="Auto" />
				<RowDefinition Height="Auto" />
				<RowDefinition Height="*" />
			</Grid.RowDefinitions>

			<Border Background="WhiteSmoke"
					CornerRadius="5,0,0,5"
					Grid.RowSpan="2" />

			<Border Background="WhiteSmoke"
					CornerRadius="5,0,0,5"
					Grid.RowSpan="2"
					Grid.Row="2"
					Margin="0,12,0,0"
					d:LayoutOverrides="GridBox" />

			<TextBlock Style="{StaticResource PanelTitle}"
					   Text="METADATA"
					   Margin="12,6,0,6" />

			<ItemsControl x:Name="Metadata"
						  Grid.Row="1"
						  Margin="12,0,0,12">
				<ItemsControl.ItemTemplate>
					<DataTemplate>
						<Grid>
							<Grid.ColumnDefinitions>
								<ColumnDefinition Width="120" />
								<ColumnDefinition Width="8" />
								<ColumnDefinition />
							</Grid.ColumnDefinitions>

							<TextBlock HorizontalAlignment="Right"
									   TextWrapping="Wrap"
									   FontSize="12"
									   VerticalAlignment="Top"
									   Text="{Binding Key}"
									   Foreground="#99000000"
									   Margin="0,2,0,0" />
							<TextBlock HorizontalAlignment="Left"
									   TextWrapping="Wrap"
									   VerticalAlignment="Top"
									   Grid.Column="2"
									   Text="{Binding Value}"
									   FontSize="14.667" />
						</Grid>
					</DataTemplate>
				</ItemsControl.ItemTemplate>
			</ItemsControl>

			<StackPanel Orientation="Vertical"
						Grid.Row="2"
						Margin="0,12,0,0"
						Grid.RowSpan="2">
				<TextBlock  Style="{StaticResource PanelTitle}"
							Text="REFERENCES"
							Margin="12,6,0,6" />
				<ItemsControl Margin="0,0,0,12" />
			</StackPanel>
		</Grid>

		<!--TODO: to be replaced -->
		<Grid x:Name="grip"
			  VerticalAlignment="Center"
			  Grid.Column="1"
			  Height="16"
			  HorizontalAlignment="Center"
			  Width="6">
			<Rectangle Fill="#26000000"
					   HorizontalAlignment="Right"
					   Width="1" />
			<Rectangle Fill="#26000000"
					   HorizontalAlignment="Left"
					   Width="1" />
		</Grid>

	</Grid>
>>>>>>> 3d8187e6
</UserControl>
<|MERGE_RESOLUTION|>--- conflicted
+++ resolved
@@ -1,375 +1,185 @@
-﻿<UserControl x:Class="Raven.Studio.Features.Documents.EditDocumentView"
-<<<<<<< HEAD
-             xmlns="http://schemas.microsoft.com/winfx/2006/xaml/presentation"
-             xmlns:x="http://schemas.microsoft.com/winfx/2006/xaml"
-             xmlns:d="http://schemas.microsoft.com/expression/blend/2008"
-             xmlns:mc="http://schemas.openxmlformats.org/markup-compatibility/2006"
-             xmlns:cm="clr-namespace:Caliburn.Micro;assembly=Caliburn.Micro"
-             xmlns:c="clr-namespace:System.Windows.Controls;assembly=System.Windows.Controls"
-             xmlns:ti="clr-namespace:System.Windows.Controls;assembly=System.Windows.Controls.Input.Toolkit"
-             xmlns:s="clr-namespace:Raven.Studio.Controls.SyntaxEditor"
-             mc:Ignorable="d"
-             d:DesignHeight="480"
-             d:DesignWidth="640">
-
-    <Grid Background="{StaticResource DefaultScreenBackground}">
-        <Grid.ColumnDefinitions>
-            <ColumnDefinition Width="1.5*" />
-            <ColumnDefinition Width="16" />
-            <ColumnDefinition />
-        </Grid.ColumnDefinitions>
-
-        <ti:ContextMenuService.ContextMenu>
-            <ti:ContextMenu>
-                <ti:MenuItem Header="Copy Document Id to Clipboard"
-                             Tag="{Binding Id}"
-                             cm:Action.TargetWithoutContext="CopyDocumentIdToClipboard"
-                             cm:Message.Attach="Click=Execute($this.Tag)" />
-            </ti:ContextMenu>
-        </ti:ContextMenuService.ContextMenu>
-
-        <Grid x:Name="document"
-              Margin="12,0,0,0">
-            <Grid.RowDefinitions>
-                <RowDefinition Height="Auto" />
-                <RowDefinition Height="Auto" />
-                <RowDefinition Height="Auto" />
-                <RowDefinition />
-            </Grid.RowDefinitions>
-
-            <TextBlock x:Name="Id"
-                       Style="{StaticResource Header}" />
-
-            <Grid Grid.Row="1"
-                  Visibility="{Binding IsProjection, Converter={StaticResource booleanToOppositeVisibility}}">
-                <StackPanel Orientation="Horizontal">
-                    <Border Margin="0,2,2,2"
-                            CornerRadius="2"
-                            Background="#19000000"
-                            Padding="4,2">
-                        <HyperlinkButton Content="Save"
-                                         cm:Action.TargetWithoutContext="SaveDocument"
-                                         cm:Message.Attach="Click=Execute($dataContext)"
-                                         FontSize="9.333" />
-                    </Border>
-                    <Border Margin="0,2,2,2"
-                            CornerRadius="2"
-                            Background="#19000000"
-                            Padding="4,2">
-                        <HyperlinkButton Content="Prettify"
-                                         cm:Message.Attach="Prettify"
-                                         FontSize="9.333" />
-                    </Border>
-                    <Border Margin="0,2,2,2"
-                            CornerRadius="2"
-                            Background="#19000000"
-                            Padding="4,2">
-                        <HyperlinkButton Content="Delete"
-                                         cm:Action.TargetWithoutContext="DeleteDocument"
-                                         cm:Message.Attach="Click=Execute($dataContext)"
-                                         FontSize="9.333" />
-                    </Border>
-
-                </StackPanel>
-            </Grid>
-
-            <TextBox Text="{Binding Id, Mode=TwoWay}"
-                     Visibility="{Binding IsProjection, Converter={StaticResource booleanToOppositeVisibility}}"
-                     Grid.Row="2" />
-
-            <Border Grid.Row="3"
-                    Padding="0 8 0 0"
-                    BorderThickness="1"
-                    CornerRadius="2"
-                    BorderBrush="#0A000000"
-                    Margin="0"
-                    d:IsLocked="True">
-
-                <c:TabControl>
-                    <c:TabItem Header="Data">
-                        <s:JsonEditor Text="{Binding JsonData, Mode=TwoWay}"
-                                      FontFamily="Monaco"
-                                      FontSize="16" />
-                    </c:TabItem>
-                    <c:TabItem Header="Metadata"
-                               Visibility="{Binding IsProjection, Converter={StaticResource booleanToOppositeVisibility}}">
-                        <s:JsonEditor Text="{Binding JsonMetadata, Mode=TwoWay}"
-                                      FontFamily="Monaco"
-                                      FontSize="16" />
-                    </c:TabItem>
-                </c:TabControl>
-
-            </Border>
-
-        </Grid>
-
-        <Grid x:Name="details"
-              Visibility="{Binding IsProjection, Converter={StaticResource booleanToOppositeVisibility}}"
-              Grid.Column="2"
-              Margin="0,42,0,0">
-            <Grid.RowDefinitions>
-                <RowDefinition Height="Auto" />
-                <RowDefinition Height="Auto" />
-                <RowDefinition Height="Auto" />
-                <RowDefinition Height="Auto" />
-                <RowDefinition Height="*" />
-            </Grid.RowDefinitions>
-
-            <Border Background="WhiteSmoke"
-                    CornerRadius="5,0,0,5"
-                    Grid.RowSpan="2" />
-
-            <Border Background="WhiteSmoke"
-                    CornerRadius="5,0,0,5"
-                    Grid.RowSpan="2"
-                    Grid.Row="2"
-                    Margin="0,12,0,0"
-                    d:LayoutOverrides="GridBox" />
-
-            <TextBlock Style="{StaticResource PanelTitle}"
-                       Text="METADATA"
-                       Margin="12,6,0,6" />
-
-            <ItemsControl x:Name="Metadata"
-                          Grid.Row="1"
-                          Margin="12,0,0,12">
-                <ItemsControl.ItemTemplate>
-                    <DataTemplate>
-                        <Grid>
-                            <Grid.ColumnDefinitions>
-                                <ColumnDefinition Width="120" />
-                                <ColumnDefinition Width="8" />
-                                <ColumnDefinition />
-                            </Grid.ColumnDefinitions>
-
-                            <TextBlock HorizontalAlignment="Right"
-                                       TextWrapping="Wrap"
-                                       FontSize="12"
-                                       VerticalAlignment="Top"
-                                       Text="{Binding Key}"
-                                       Foreground="#99000000"
-                                       Margin="0,2,0,0" />
-                            <TextBlock HorizontalAlignment="Left"
-                                       TextWrapping="Wrap"
-                                       VerticalAlignment="Top"
-                                       Grid.Column="2"
-                                       Text="{Binding Value}"
-                                       FontSize="14.667" />
-                        </Grid>
-                    </DataTemplate>
-                </ItemsControl.ItemTemplate>
-            </ItemsControl>
-
-            <StackPanel Orientation="Vertical"
-                        Grid.Row="2"
-                        Margin="0,12,0,0"
-                        Grid.RowSpan="2">
-                <TextBlock  Style="{StaticResource PanelTitle}"
-                            Text="REFERENCES"
-                            Margin="12,6,0,6" />
-                <ItemsControl Margin="0,0,0,12" />
-            </StackPanel>
-        </Grid>
-
-        <!--TODO: to be replaced -->
-        <Grid x:Name="grip"
-              VerticalAlignment="Center"
-              Grid.Column="1"
-              Height="16"
-              HorizontalAlignment="Center"
-              Width="6">
-            <Rectangle Fill="#26000000"
-                       HorizontalAlignment="Right"
-                       Width="1" />
-            <Rectangle Fill="#26000000"
-                       HorizontalAlignment="Left"
-                       Width="1" />
-        </Grid>
-
-    </Grid>
-=======
-			 xmlns="http://schemas.microsoft.com/winfx/2006/xaml/presentation"
-			 xmlns:x="http://schemas.microsoft.com/winfx/2006/xaml"
-			 xmlns:d="http://schemas.microsoft.com/expression/blend/2008"
-			 xmlns:mc="http://schemas.openxmlformats.org/markup-compatibility/2006"
-			 xmlns:cm="clr-namespace:Caliburn.Micro;assembly=Caliburn.Micro"
-			 xmlns:c="clr-namespace:System.Windows.Controls;assembly=System.Windows.Controls"
-			 xmlns:ti="clr-namespace:System.Windows.Controls;assembly=System.Windows.Controls.Input.Toolkit"
-			 xmlns:Editors="clr-namespace:Raven.Studio.Controls.Editors"
-			 mc:Ignorable="d"
-			 d:DesignHeight="480"
-			 d:DesignWidth="640">
-
-	<Grid Background="{StaticResource DefaultScreenBackground}">
-		<Grid.ColumnDefinitions>
-			<ColumnDefinition Width="1.5*" />
-			<ColumnDefinition Width="16" />
-			<ColumnDefinition />
-		</Grid.ColumnDefinitions>
-
-		<ti:ContextMenuService.ContextMenu>
-			<ti:ContextMenu>
-				<ti:MenuItem Header="Copy Document Id to Clipboard"
-							 Tag="{Binding Id}"
-							 cm:Action.TargetWithoutContext="CopyDocumentIdToClipboard"
-							 cm:Message.Attach="Click=Execute($this.Tag)" />
-			</ti:ContextMenu>
-		</ti:ContextMenuService.ContextMenu>
-
-		<Grid x:Name="document"
-			  Margin="12,0,0,0">
-			<Grid.RowDefinitions>
-				<RowDefinition Height="Auto" />
-				<RowDefinition Height="Auto" />
-				<RowDefinition Height="Auto" />
-				<RowDefinition />
-			</Grid.RowDefinitions>
-
-			<TextBlock x:Name="Id"
-					   Style="{StaticResource Header}" />
-
-			<Grid Grid.Row="1"
-				  Visibility="{Binding IsProjection, Converter={StaticResource visibleWhenFalse}}">
-				<StackPanel Orientation="Horizontal">
-					<Border Margin="0,2,2,2"
-							CornerRadius="2"
-							Background="#19000000"
-							Padding="4,2">
-						<HyperlinkButton Content="Save"
-										 cm:Action.TargetWithoutContext="SaveDocument"
-										 cm:Message.Attach="Click=Execute($dataContext)"
-										 FontSize="9.333" />
-					</Border>
-					<Border Margin="0,2,2,2"
-							CornerRadius="2"
-							Background="#19000000"
-							Padding="4,2">
-						<HyperlinkButton Content="Prettify"
-										 cm:Message.Attach="Prettify"
-										 FontSize="9.333" />
-					</Border>
-					<Border Margin="0,2,2,2"
-							CornerRadius="2"
-							Background="#19000000"
-							Padding="4,2">
-						<HyperlinkButton Content="Delete"
-										 cm:Action.TargetWithoutContext="DeleteDocument"
-										 cm:Message.Attach="Click=Execute($dataContext)"
-										 FontSize="9.333" />
-					</Border>
-
-				</StackPanel>
-			</Grid>
-
-			<TextBox Text="{Binding Id, Mode=TwoWay}"
-					 Visibility="{Binding IsProjection, Converter={StaticResource visibleWhenFalse}}"
-					 Grid.Row="2" />
-
-			<Border Grid.Row="3"
-					Padding="0 8 0 0"
-					BorderThickness="1"
-					CornerRadius="2"
-					BorderBrush="#0A000000"
-					Margin="0"
-					d:IsLocked="True">
-
-				<c:TabControl>
-					<c:TabItem Header="Data">
-						<Editors:JsonEditor Text="{Binding JsonData, Mode=TwoWay}" />
-					</c:TabItem>
-					<c:TabItem Header="Metadata"
-							   Visibility="{Binding IsProjection, Converter={StaticResource visibleWhenFalse}}">
-						<Editors:JsonEditor Text="{Binding JsonMetadata, Mode=TwoWay}" />
-					</c:TabItem>
-				</c:TabControl>
-
-			</Border>
-
-		</Grid>
-
-		<Grid x:Name="details"
-			  Visibility="{Binding IsProjection, Converter={StaticResource visibleWhenFalse}}"
-			  Grid.Column="2"
-			  Margin="0,42,0,0">
-			<Grid.RowDefinitions>
-				<RowDefinition Height="Auto" />
-				<RowDefinition Height="Auto" />
-				<RowDefinition Height="Auto" />
-				<RowDefinition Height="Auto" />
-				<RowDefinition Height="*" />
-			</Grid.RowDefinitions>
-
-			<Border Background="WhiteSmoke"
-					CornerRadius="5,0,0,5"
-					Grid.RowSpan="2" />
-
-			<Border Background="WhiteSmoke"
-					CornerRadius="5,0,0,5"
-					Grid.RowSpan="2"
-					Grid.Row="2"
-					Margin="0,12,0,0"
-					d:LayoutOverrides="GridBox" />
-
-			<TextBlock Style="{StaticResource PanelTitle}"
-					   Text="METADATA"
-					   Margin="12,6,0,6" />
-
-			<ItemsControl x:Name="Metadata"
-						  Grid.Row="1"
-						  Margin="12,0,0,12">
-				<ItemsControl.ItemTemplate>
-					<DataTemplate>
-						<Grid>
-							<Grid.ColumnDefinitions>
-								<ColumnDefinition Width="120" />
-								<ColumnDefinition Width="8" />
-								<ColumnDefinition />
-							</Grid.ColumnDefinitions>
-
-							<TextBlock HorizontalAlignment="Right"
-									   TextWrapping="Wrap"
-									   FontSize="12"
-									   VerticalAlignment="Top"
-									   Text="{Binding Key}"
-									   Foreground="#99000000"
-									   Margin="0,2,0,0" />
-							<TextBlock HorizontalAlignment="Left"
-									   TextWrapping="Wrap"
-									   VerticalAlignment="Top"
-									   Grid.Column="2"
-									   Text="{Binding Value}"
-									   FontSize="14.667" />
-						</Grid>
-					</DataTemplate>
-				</ItemsControl.ItemTemplate>
-			</ItemsControl>
-
-			<StackPanel Orientation="Vertical"
-						Grid.Row="2"
-						Margin="0,12,0,0"
-						Grid.RowSpan="2">
-				<TextBlock  Style="{StaticResource PanelTitle}"
-							Text="REFERENCES"
-							Margin="12,6,0,6" />
-				<ItemsControl Margin="0,0,0,12" />
-			</StackPanel>
-		</Grid>
-
-		<!--TODO: to be replaced -->
-		<Grid x:Name="grip"
-			  VerticalAlignment="Center"
-			  Grid.Column="1"
-			  Height="16"
-			  HorizontalAlignment="Center"
-			  Width="6">
-			<Rectangle Fill="#26000000"
-					   HorizontalAlignment="Right"
-					   Width="1" />
-			<Rectangle Fill="#26000000"
-					   HorizontalAlignment="Left"
-					   Width="1" />
-		</Grid>
-
-	</Grid>
->>>>>>> 3d8187e6
-</UserControl>
+﻿<UserControl x:Class="Raven.Studio.Features.Documents.EditDocumentView"
+			 xmlns="http://schemas.microsoft.com/winfx/2006/xaml/presentation"
+			 xmlns:x="http://schemas.microsoft.com/winfx/2006/xaml"
+			 xmlns:d="http://schemas.microsoft.com/expression/blend/2008"
+			 xmlns:mc="http://schemas.openxmlformats.org/markup-compatibility/2006"
+			 xmlns:cm="clr-namespace:Caliburn.Micro;assembly=Caliburn.Micro"
+			 xmlns:c="clr-namespace:System.Windows.Controls;assembly=System.Windows.Controls"
+			 xmlns:ti="clr-namespace:System.Windows.Controls;assembly=System.Windows.Controls.Input.Toolkit"
+			 xmlns:Editors="clr-namespace:Raven.Studio.Controls.Editors"
+			 mc:Ignorable="d"
+			 d:DesignHeight="480"
+			 d:DesignWidth="640">
+
+	<Grid Background="{StaticResource DefaultScreenBackground}">
+		<Grid.ColumnDefinitions>
+			<ColumnDefinition Width="1.5*" />
+			<ColumnDefinition Width="16" />
+			<ColumnDefinition />
+		</Grid.ColumnDefinitions>
+
+		<ti:ContextMenuService.ContextMenu>
+			<ti:ContextMenu>
+				<ti:MenuItem Header="Copy Document Id to Clipboard"
+							 Tag="{Binding Id}"
+							 cm:Action.TargetWithoutContext="CopyDocumentIdToClipboard"
+							 cm:Message.Attach="Click=Execute($this.Tag)" />
+			</ti:ContextMenu>
+		</ti:ContextMenuService.ContextMenu>
+
+		<Grid x:Name="document"
+			  Margin="12,0,0,0">
+			<Grid.RowDefinitions>
+				<RowDefinition Height="Auto" />
+				<RowDefinition Height="Auto" />
+				<RowDefinition Height="Auto" />
+				<RowDefinition />
+			</Grid.RowDefinitions>
+
+			<TextBlock x:Name="Id"
+					   Style="{StaticResource Header}" />
+
+			<Grid Grid.Row="1"
+				  Visibility="{Binding IsProjection, Converter={StaticResource visibleWhenFalse}}">
+				<StackPanel Orientation="Horizontal">
+					<Border Margin="0,2,2,2"
+							CornerRadius="2"
+							Background="#19000000"
+							Padding="4,2">
+						<HyperlinkButton Content="Save"
+										 cm:Action.TargetWithoutContext="SaveDocument"
+										 cm:Message.Attach="Click=Execute($dataContext)"
+										 FontSize="9.333" />
+					</Border>
+					<Border Margin="0,2,2,2"
+							CornerRadius="2"
+							Background="#19000000"
+							Padding="4,2">
+						<HyperlinkButton Content="Prettify"
+										 cm:Message.Attach="Prettify"
+										 FontSize="9.333" />
+					</Border>
+					<Border Margin="0,2,2,2"
+							CornerRadius="2"
+							Background="#19000000"
+							Padding="4,2">
+						<HyperlinkButton Content="Delete"
+										 cm:Action.TargetWithoutContext="DeleteDocument"
+										 cm:Message.Attach="Click=Execute($dataContext)"
+										 FontSize="9.333" />
+					</Border>
+
+				</StackPanel>
+			</Grid>
+
+			<TextBox Text="{Binding Id, Mode=TwoWay}"
+					 Visibility="{Binding IsProjection, Converter={StaticResource visibleWhenFalse}}"
+					 Grid.Row="2" />
+
+			<Border Grid.Row="3"
+					Padding="0 8 0 0"
+					BorderThickness="1"
+					CornerRadius="2"
+					BorderBrush="#0A000000"
+					Margin="0"
+					d:IsLocked="True">
+
+				<c:TabControl>
+					<c:TabItem Header="Data">
+						<Editors:JsonEditor Text="{Binding JsonData, Mode=TwoWay}" />
+					</c:TabItem>
+					<c:TabItem Header="Metadata"
+							   Visibility="{Binding IsProjection, Converter={StaticResource visibleWhenFalse}}">
+						<Editors:JsonEditor Text="{Binding JsonMetadata, Mode=TwoWay}" />
+					</c:TabItem>
+				</c:TabControl>
+
+			</Border>
+
+		</Grid>
+
+		<Grid x:Name="details"
+			  Visibility="{Binding IsProjection, Converter={StaticResource visibleWhenFalse}}"
+			  Grid.Column="2"
+			  Margin="0,42,0,0">
+			<Grid.RowDefinitions>
+				<RowDefinition Height="Auto" />
+				<RowDefinition Height="Auto" />
+				<RowDefinition Height="Auto" />
+				<RowDefinition Height="Auto" />
+				<RowDefinition Height="*" />
+			</Grid.RowDefinitions>
+
+			<Border Background="WhiteSmoke"
+					CornerRadius="5,0,0,5"
+					Grid.RowSpan="2" />
+
+			<Border Background="WhiteSmoke"
+					CornerRadius="5,0,0,5"
+					Grid.RowSpan="2"
+					Grid.Row="2"
+					Margin="0,12,0,0"
+					d:LayoutOverrides="GridBox" />
+
+			<TextBlock Style="{StaticResource PanelTitle}"
+					   Text="METADATA"
+					   Margin="12,6,0,6" />
+
+			<ItemsControl x:Name="Metadata"
+						  Grid.Row="1"
+						  Margin="12,0,0,12">
+				<ItemsControl.ItemTemplate>
+					<DataTemplate>
+						<Grid>
+							<Grid.ColumnDefinitions>
+								<ColumnDefinition Width="120" />
+								<ColumnDefinition Width="8" />
+								<ColumnDefinition />
+							</Grid.ColumnDefinitions>
+
+							<TextBlock HorizontalAlignment="Right"
+									   TextWrapping="Wrap"
+									   FontSize="12"
+									   VerticalAlignment="Top"
+									   Text="{Binding Key}"
+									   Foreground="#99000000"
+									   Margin="0,2,0,0" />
+							<TextBlock HorizontalAlignment="Left"
+									   TextWrapping="Wrap"
+									   VerticalAlignment="Top"
+									   Grid.Column="2"
+									   Text="{Binding Value}"
+									   FontSize="14.667" />
+						</Grid>
+					</DataTemplate>
+				</ItemsControl.ItemTemplate>
+			</ItemsControl>
+
+			<StackPanel Orientation="Vertical"
+						Grid.Row="2"
+						Margin="0,12,0,0"
+						Grid.RowSpan="2">
+				<TextBlock  Style="{StaticResource PanelTitle}"
+							Text="REFERENCES"
+							Margin="12,6,0,6" />
+				<ItemsControl Margin="0,0,0,12" />
+			</StackPanel>
+		</Grid>
+
+		<!--TODO: to be replaced -->
+		<Grid x:Name="grip"
+			  VerticalAlignment="Center"
+			  Grid.Column="1"
+			  Height="16"
+			  HorizontalAlignment="Center"
+			  Width="6">
+			<Rectangle Fill="#26000000"
+					   HorizontalAlignment="Right"
+					   Width="1" />
+			<Rectangle Fill="#26000000"
+					   HorizontalAlignment="Left"
+					   Width="1" />
+		</Grid>
+
+	</Grid>
+</UserControl>