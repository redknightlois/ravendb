--- conflicted
+++ resolved
@@ -1,772 +1,765 @@
-﻿<?xml version="1.0" encoding="utf-8"?>
-<Project ToolsVersion="4.0" DefaultTargets="Build" xmlns="http://schemas.microsoft.com/developer/msbuild/2003">
-  <PropertyGroup>
-    <Configuration Condition=" '$(Configuration)' == '' ">Debug</Configuration>
-    <Platform Condition=" '$(Platform)' == '' ">AnyCPU</Platform>
-    <ProductVersion>9.0.30729</ProductVersion>
-    <SchemaVersion>2.0</SchemaVersion>
-    <ProjectGuid>{6828A6A5-B925-4716-8D08-2B26353C54C2}</ProjectGuid>
-    <ProjectTypeGuids>{A1591282-1198-4647-A2B1-27E5FF5F6F3B};{fae04ec0-301f-11d3-bf4b-00c04f79efbc}</ProjectTypeGuids>
-    <OutputType>Library</OutputType>
-    <AppDesignerFolder>Properties</AppDesignerFolder>
-    <RootNamespace>Raven.Studio</RootNamespace>
-    <AssemblyName>Raven.Studio</AssemblyName>
-    <TargetFrameworkIdentifier>Silverlight</TargetFrameworkIdentifier>
-    <TargetFrameworkVersion>v5.0</TargetFrameworkVersion>
-    <SilverlightVersion>$(TargetFrameworkVersion)</SilverlightVersion>
-    <SilverlightApplication>true</SilverlightApplication>
-    <SupportedCultures>
-    </SupportedCultures>
-    <XapOutputs>true</XapOutputs>
-    <GenerateSilverlightManifest>true</GenerateSilverlightManifest>
-    <XapFilename>Raven.Studio.xap</XapFilename>
-    <SilverlightManifestTemplate>Properties\AppManifest.xml</SilverlightManifestTemplate>
-    <SilverlightAppEntry>Raven.Studio.App</SilverlightAppEntry>
-    <TestPageFileName>Raven.StudioTestPage.html</TestPageFileName>
-    <CreateTestPage>true</CreateTestPage>
-    <ValidateXaml>true</ValidateXaml>
-    <EnableOutOfBrowser>false</EnableOutOfBrowser>
-    <OutOfBrowserSettingsFile>Properties\OutOfBrowserSettings.xml</OutOfBrowserSettingsFile>
-    <UsePlatformExtensions>false</UsePlatformExtensions>
-    <ThrowErrorsInValidation>true</ThrowErrorsInValidation>
-    <LinkedServerProject>
-    </LinkedServerProject>
-    <Utf8Output>true</Utf8Output>
-    <ExpressionBlendVersion>4.0.20525.0</ExpressionBlendVersion>
-    <TargetFrameworkProfile />
-  </PropertyGroup>
-  <!-- This property group is only here to support building this project using the 
-       MSBuild 3.5 toolset. In order to work correctly with this older toolset, it needs 
-       to set the TargetFrameworkVersion to v3.5 -->
-  <PropertyGroup Condition="'$(MSBuildToolsVersion)' == '3.5'">
-    <TargetFrameworkVersion>v3.5</TargetFrameworkVersion>
-  </PropertyGroup>
-  <PropertyGroup Condition=" '$(Configuration)|$(Platform)' == 'Debug|AnyCPU' ">
-    <DebugSymbols>true</DebugSymbols>
-    <DebugType>full</DebugType>
-    <Optimize>false</Optimize>
-    <OutputPath>Bin\Debug</OutputPath>
-    <DefineConstants>DEBUG;TRACE;SILVERLIGHT</DefineConstants>
-    <NoStdLib>true</NoStdLib>
-    <NoConfig>true</NoConfig>
-    <ErrorReport>prompt</ErrorReport>
-    <WarningLevel>4</WarningLevel>
-  </PropertyGroup>
-  <PropertyGroup Condition=" '$(Configuration)|$(Platform)' == 'Release|AnyCPU' ">
-    <DebugType>pdbonly</DebugType>
-    <Optimize>true</Optimize>
-    <OutputPath>Bin\Release</OutputPath>
-    <DefineConstants>TRACE;SILVERLIGHT</DefineConstants>
-    <NoStdLib>true</NoStdLib>
-    <NoConfig>true</NoConfig>
-    <ErrorReport>prompt</ErrorReport>
-    <WarningLevel>4</WarningLevel>
-  </PropertyGroup>
-  <ItemGroup>
-    <Reference Include="ActiproSoftware.Shared.Silverlight, Version=11.2.121.0, Culture=neutral, PublicKeyToken=f5ebeca6de33c9f3, processorArchitecture=MSIL" />
-    <Reference Include="ActiproSoftware.SyntaxEditor.Silverlight, Version=11.2.121.0, Culture=neutral, PublicKeyToken=f5ebeca6de33c9f3, processorArchitecture=MSIL">
-      <HintPath>..\SharedLibs\Silverlight\ActiproSoftwareSilverlightStudio\ActiproSoftware.SyntaxEditor.Silverlight.dll</HintPath>
-    </Reference>
-    <Reference Include="ActiproSoftware.Text.Silverlight, Version=11.2.121.0, Culture=neutral, PublicKeyToken=f5ebeca6de33c9f3, processorArchitecture=MSIL">
-      <HintPath>..\SharedLibs\Silverlight\ActiproSoftwareSilverlightStudio\ActiproSoftware.Text.Silverlight.dll</HintPath>
-    </Reference>
-    <Reference Include="AsyncCtpLibrary_Silverlight5">
-      <HintPath>..\SharedLibs\AsyncCtpLibrary_Silverlight5.dll</HintPath>
-    </Reference>
-    <Reference Include="Microsoft.CSharp, Version=5.0.5.0, Culture=neutral, PublicKeyToken=31bf3856ad364e35, processorArchitecture=MSIL">
-      <SpecificVersion>False</SpecificVersion>
-      <HintPath>..\..\..\Program Files (x86)\Microsoft SDKs\Silverlight\v5.0\Libraries\Client\Microsoft.CSharp.dll</HintPath>
-    </Reference>
-    <Reference Include="Microsoft.Expression.Interactions">
-      <HintPath>..\SharedLibs\Silverlight\Expression\SL5\Microsoft.Expression.Interactions.dll</HintPath>
-    </Reference>
-    <Reference Include="mscorlib" />
-<<<<<<< HEAD
-=======
-    <Reference Include="Newtonsoft.Json, Version=4.0.8.0, Culture=neutral, processorArchitecture=MSIL">
-      <SpecificVersion>False</SpecificVersion>
-      <HintPath>..\packages\Newtonsoft.Json.4.0.8\lib\sl4\Newtonsoft.Json.dll</HintPath>
-    </Reference>
-    <Reference Include="System.ComponentModel.DataAnnotations, Version=5.0.5.0, Culture=neutral, PublicKeyToken=ddd0da4d3e678217, processorArchitecture=MSIL" />
->>>>>>> 003f7fbe
-    <Reference Include="System.Reactive, Version=1.0.10621.0, Culture=neutral, PublicKeyToken=31bf3856ad364e35, processorArchitecture=MSIL">
-      <HintPath>..\packages\Rx-Main.1.0.11226\lib\SL4\System.Reactive.dll</HintPath>
-    </Reference>
-    <Reference Include="System.Reactive.Windows.Threading, Version=1.0.10621.0, Culture=neutral, PublicKeyToken=31bf3856ad364e35, processorArchitecture=MSIL">
-      <HintPath>..\packages\Rx-Silverlight.1.0.11226\lib\SL4\System.Reactive.Windows.Threading.dll</HintPath>
-    </Reference>
-    <Reference Include="System.Runtime.Serialization" />
-    <Reference Include="System.Windows" />
-    <Reference Include="system" />
-    <Reference Include="System.Core" />
-    <Reference Include="System.Net" />
-    <Reference Include="System.Windows.Controls, Version=5.0.5.0, Culture=neutral, PublicKeyToken=31bf3856ad364e35, processorArchitecture=MSIL">
-      <SpecificVersion>False</SpecificVersion>
-      <HintPath>..\..\..\Program Files (x86)\Microsoft SDKs\Silverlight\v5.0\Libraries\Client\System.Windows.Controls.dll</HintPath>
-    </Reference>
-    <Reference Include="System.Windows.Controls.Data, Version=5.0.5.0, Culture=neutral, PublicKeyToken=31bf3856ad364e35, processorArchitecture=MSIL">
-      <SpecificVersion>False</SpecificVersion>
-      <HintPath>..\..\..\Program Files (x86)\Microsoft SDKs\Silverlight\v5.0\Libraries\Client\System.Windows.Controls.Data.dll</HintPath>
-    </Reference>
-    <Reference Include="System.Windows.Controls.Data.Input, Version=5.0.5.0, Culture=neutral, PublicKeyToken=31bf3856ad364e35, processorArchitecture=MSIL">
-      <SpecificVersion>False</SpecificVersion>
-      <HintPath>..\..\..\Program Files (x86)\Microsoft SDKs\Silverlight\v5.0\Libraries\Client\System.Windows.Controls.Data.Input.dll</HintPath>
-    </Reference>
-    <Reference Include="System.Windows.Controls.Data.Toolkit, Version=5.0.5.0, Culture=neutral, PublicKeyToken=31bf3856ad364e35, processorArchitecture=MSIL">
-      <HintPath>..\SharedLibs\Silverlight\Toolkit v5.0\System.Windows.Controls.Data.Toolkit.dll</HintPath>
-    </Reference>
-    <Reference Include="System.Windows.Controls.Input, Version=5.0.5.0, Culture=neutral, PublicKeyToken=31bf3856ad364e35, processorArchitecture=MSIL">
-      <SpecificVersion>False</SpecificVersion>
-      <HintPath>..\..\..\Program Files (x86)\Microsoft SDKs\Silverlight\v5.0\Libraries\Client\System.Windows.Controls.Input.dll</HintPath>
-    </Reference>
-    <Reference Include="System.Windows.Controls.Layout.Toolkit, Version=5.0.5.0, Culture=neutral, PublicKeyToken=31bf3856ad364e35, processorArchitecture=MSIL">
-      <HintPath>..\SharedLibs\Silverlight\Toolkit v5.0\System.Windows.Controls.Layout.Toolkit.dll</HintPath>
-    </Reference>
-    <Reference Include="System.Windows.Controls.Navigation, Version=5.0.5.0, Culture=neutral, PublicKeyToken=31bf3856ad364e35, processorArchitecture=MSIL">
-      <SpecificVersion>False</SpecificVersion>
-      <HintPath>..\..\..\Program Files (x86)\Microsoft SDKs\Silverlight\v5.0\Libraries\Client\System.Windows.Controls.Navigation.dll</HintPath>
-    </Reference>
-    <Reference Include="System.Windows.Controls.Toolkit, Version=5.0.5.0, Culture=neutral, PublicKeyToken=31bf3856ad364e35, processorArchitecture=MSIL">
-      <HintPath>..\SharedLibs\Silverlight\Toolkit v5.0\System.Windows.Controls.Toolkit.dll</HintPath>
-    </Reference>
-    <Reference Include="System.Windows.Interactivity">
-      <HintPath>..\SharedLibs\Silverlight\System.Windows.Interactivity.dll</HintPath>
-    </Reference>
-    <Reference Include="System.Xml" />
-    <Reference Include="System.Windows.Browser" />
-    <Reference Include="System.Xml.Linq, Version=5.0.5.0, Culture=neutral, PublicKeyToken=31bf3856ad364e35, processorArchitecture=MSIL" />
-    <Reference Include="TiledBG">
-      <HintPath>..\SharedLibs\Silverlight\TiledBG.dll</HintPath>
-    </Reference>
-  </ItemGroup>
-  <ItemGroup>
-    <Compile Include="..\CommonAssemblyInfo.cs">
-      <Link>Properties\CommonAssemblyInfo.cs</Link>
-    </Compile>
-    <Compile Include="App.xaml.cs">
-      <DependentUpon>App.xaml</DependentUpon>
-    </Compile>
-    <Compile Include="Behaviors\BindColumnsToColumnSetBehavior.cs" />
-    <Compile Include="Behaviors\BindColumnVisibility.cs" />
-    <Compile Include="Behaviors\ColumnHeaderContextMenu.cs" />
-    <Compile Include="Behaviors\DataGridRowDoubleClickCommandBehavior.cs" />
-    <Compile Include="Behaviors\FadeTrimming.cs" />
-    <Compile Include="Behaviors\ShowPopupWhilstMouseOver.cs" />
-    <Compile Include="Behaviors\StudioBehavior.cs" />
-    <Compile Include="Behaviors\StudioKeyTrigger.cs" />
-    <Compile Include="Commands\BackupCommand.cs" />
-    <Compile Include="Commands\ResetIndexCommand.cs" />
-    <Compile Include="Controls\DataFetchErrorNotifier.xaml.cs">
-      <DependentUpon>DataFetchErrorNotifier.xaml</DependentUpon>
-    </Compile>
-    <Compile Include="Controls\UpdateSourceTrigger.cs" />
-    <Compile Include="Controls\VirtualizingWrapPanel.cs" />
-    <Compile Include="Controls\WordHighlightTagger.cs" />
-    <Compile Include="Extensions\DoubleExtensions.cs" />
-    <Compile Include="Extensions\IObservableExtensions.cs" />
-    <Compile Include="Extensions\SilverlightExtensions.cs" />
-    <Compile Include="Extensions\StringExtensions.cs" />
-    <Compile Include="Features\Documents\AllDocumentsNavigator.cs" />
-    <Compile Include="Features\Documents\CollectionDocumentsCollectionSource.cs" />
-    <Compile Include="Features\Documents\ColumnDefinition.cs" />
-    <Compile Include="Features\Documents\ColumnEditorViewModel.cs" />
-    <Compile Include="Features\Documents\ColumnModel.cs" />
-    <Compile Include="Features\Documents\ColumnsEditorDialog.xaml.cs">
-      <DependentUpon>ColumnsEditorDialog.xaml</DependentUpon>
-    </Compile>
-    <Compile Include="Features\Documents\ColumnsEditorDialogViewModel.cs" />
-    <Compile Include="Features\Documents\ColumnSet.cs" />
-    <Compile Include="Features\Documents\ColumnsModel.cs" />
-    <Compile Include="Features\Documents\ColumnSuggester.cs" />
-    <Compile Include="Features\Documents\DocumentNavigationStrategy.cs" />
-    <Compile Include="Features\Documents\DocumentsCollectionSource.cs" />
-    <Compile Include="Features\Documents\EditNeighbouringDocumentCommand.cs" />
-    <Compile Include="Features\Documents\DocumentsViewEnhanced.xaml.cs">
-      <DependentUpon>DocumentsViewEnhanced.xaml</DependentUpon>
-    </Compile>
-    <Compile Include="Features\Documents\EditVirtualDocumentCommand.cs" />
-    <Compile Include="Features\Documents\IndexDocumentsNavigator.cs" />
-    <Compile Include="Features\Documents\SingleDocumentNavigator.cs" />
-    <Compile Include="Features\Query\IndexQueryHelpers.cs" />
-    <Compile Include="Features\Query\ProjectionData.cs" />
-    <Compile Include="Features\Query\QueryDocumentsCollectionSource.cs" />
-    <Compile Include="Features\Query\QueryIndexAutoComplete.cs" />
-    <Compile Include="Features\Tasks\StartBackupTask.cs" />
-    <Compile Include="Features\Tasks\TaskView.xaml.cs">
-      <DependentUpon>TaskView.xaml</DependentUpon>
-    </Compile>
-    <Compile Include="Features\Terms\TermsView.xaml.cs">
-      <DependentUpon>TermsView.xaml</DependentUpon>
-    </Compile>
-    <Compile Include="Infrastructure\Converters\BooleanToStaleStatConverter.cs" />
-    <Compile Include="Infrastructure\Converters\DocumentPropertyToSingleLineStringConverter.cs" />
-    <Compile Include="Infrastructure\Converters\StringValueToObjectConverter.cs" />
-    <Compile Include="Infrastructure\Converters\StringValueConversion.cs" />
-    <Compile Include="Infrastructure\Converters\StringValueConversionCollection.cs" />
-    <Compile Include="Infrastructure\Converters\TaskStatusConverter.cs" />
-    <Compile Include="Infrastructure\Converters\RedIfError.cs" />
-    <Compile Include="Infrastructure\Converters\TimeToLongAgoConverter.cs" />
-    <Compile Include="Infrastructure\Converters\UtcToLocalConverter.cs" />
-    <Compile Include="Infrastructure\DataFetchErrorEventArgs.cs" />
-    <Compile Include="Infrastructure\DeferredActionInvoker.cs" />
-    <Compile Include="Infrastructure\DialogView.cs" />
-    <Compile Include="Infrastructure\DialogViewModel.cs" />
-    <Compile Include="Infrastructure\FrameworkElementExtensions.cs" />
-    <Compile Include="Infrastructure\IEnquireAboutItemVisibility.cs" />
-    <Compile Include="Infrastructure\INotifyOnDataFetchErrors.cs" />
-    <Compile Include="Infrastructure\IVirtualCollectionSource.cs" />
-    <Compile Include="Infrastructure\MarkupExtensions\StaticExtension.cs" />
-    <Compile Include="Infrastructure\MostRecentUsedList.cs" />
-    <Compile Include="Infrastructure\RecyclingContentLoader.cs" />
-    <Compile Include="Infrastructure\SparseList.cs" />
-    <Compile Include="Infrastructure\Validation.cs" />
-    <Compile Include="Infrastructure\Validators\DataGridLengthAttribute.cs" />
-    <Compile Include="Infrastructure\View.cs" />
-    <Compile Include="Infrastructure\ViewModel.cs" />
-    <Compile Include="Infrastructure\VirtualCollection.cs" />
-    <Compile Include="Infrastructure\VirtualCollectionSource.cs" />
-    <Compile Include="Infrastructure\VirtualItem.cs" />
-    <Compile Include="Infrastructure\ProvideVisibleItemRangeBehavior.cs" />
-    <Compile Include="Infrastructure\WeakEventListener.cs" />
-    <Compile Include="Infrastructure\WeakEventSourceBase.cs" />
-    <Compile Include="Infrastructure\WeakReference.cs" />
-    <Compile Include="Models\ApplicationState.cs" />
-    <Compile Include="Models\DocumentSize.cs" />
-    <Compile Include="Models\DocumentViewStateStore.cs" />
-    <Compile Include="Models\IHasPageTitle.cs" />
-    <Compile Include="Models\DocumentsModelEnhanced.cs" />
-    <Compile Include="Models\PerDatabaseState.cs" />
-    <Compile Include="Models\PerDatabaseStateCollection.cs" />
-    <Compile Include="Models\TermsModel.cs" />
-    <Compile Include="Views\Terms.xaml.cs">
-      <DependentUpon>Terms.xaml</DependentUpon>
-    </Compile>
-    <EmbeddedResource Include="Assets\EmbeddedData\MvcMusicStore_Dump.json" />
-    <Compile Include="Behaviors\SelectItemOnRightClick.cs" />
-    <Compile Include="Behaviors\ShowItemsBasedOnControlDimensions.cs" />
-    <Compile Include="Behaviors\UpdateTextBindingOnPropertyChanged.cs" />
-    <Compile Include="Behaviors\DoubleClickBehavior.cs" />
-    <Compile Include="Behaviors\GoToStateAction.cs" />
-    <Compile Include="Behaviors\LinkHighlighter.cs" />
-    <Compile Include="Behaviors\RaiseCanExecuteOnSelectionChanged.cs" />
-    <Compile Include="Behaviors\StringCollection.cs" />
-    <Compile Include="Behaviors\TextBoxUpdateBehavior.cs" />
-    <Compile Include="Commands\ChangeDatabaseCommand.cs" />
-    <Compile Include="Commands\ChangeFieldValueCommand.cs" />
-    <Compile Include="Commands\CopyToClipboardCommand.cs" />
-    <Compile Include="Commands\DeleteAllDocumentsOfCollectionCommand.cs" />
-    <Compile Include="Commands\DeleteIndexCommand.cs" />
-    <Compile Include="Commands\ExportDatabaseCommand.cs" />
-    <Compile Include="Commands\ImportDatabaseCommand.cs" />
-    <Compile Include="Commands\NavigateToDocumentByIdCommand.cs" />
-    <Compile Include="Commands\ListBoxCommand.cs" />
-    <Compile Include="Commands\NavigateToExternalUrlCommand.cs" />
-    <Compile Include="Commands\NavigateToNextPageCommand.cs" />
-    <Compile Include="Commands\NavigateToPrevPageCommand.cs" />
-    <Compile Include="Commands\CopyDocumentsIdsCommand.cs" />
-    <Compile Include="Commands\DeleteDocumentsCommand.cs" />
-    <Compile Include="Commands\PromoteToAutoIndexCommand.cs" />
-    <Compile Include="Commands\ShowLicensingStatusCommand.cs" />
-    <Compile Include="Controls\Editors\EditorBase.cs" />
-    <Compile Include="Controls\ListBoxMenu.cs" />
-    <Compile Include="Controls\SearchControl.xaml.cs">
-      <DependentUpon>SearchControl.xaml</DependentUpon>
-    </Compile>
-    <Compile Include="Controls\ViewSizeControl.xaml.cs">
-      <DependentUpon>ViewSizeControl.xaml</DependentUpon>
-    </Compile>
-    <Compile Include="Features\Documents\DocumentView.xaml.cs">
-      <DependentUpon>DocumentView.xaml</DependentUpon>
-    </Compile>
-    <Compile Include="Features\Databases\LicenseView.xaml.cs">
-      <DependentUpon>LicenseView.xaml</DependentUpon>
-    </Compile>
-    <Compile Include="Features\Documents\ShortViewOfJson.cs" />
-    <Compile Include="Features\Query\FieldAndTerm.cs" />
-    <Compile Include="Controls\Editors\QueryEditor.cs" />
-    <Compile Include="Controls\Editors\JsonEditor.cs" />
-    <Compile Include="Controls\Editors\LinqEditor.cs" />
-    <Compile Include="Controls\Editors\SettingsRegister.cs" />
-    <Compile Include="Controls\Editors\SyntaxEditorHelper.cs" />
-    <Compile Include="Controls\Editors\XamlEditor.cs" />
-    <Compile Include="Controls\Notification.xaml.cs">
-      <DependentUpon>Notification.xaml</DependentUpon>
-    </Compile>
-    <Compile Include="Controls\NotificationArea.xaml.cs">
-      <DependentUpon>NotificationArea.xaml</DependentUpon>
-    </Compile>
-    <Compile Include="Features\Collections\CollectionsListView.xaml.cs">
-      <DependentUpon>CollectionsListView.xaml</DependentUpon>
-    </Compile>
-    <Compile Include="Features\Collections\CollectionView.xaml.cs">
-      <DependentUpon>CollectionView.xaml</DependentUpon>
-    </Compile>
-    <Compile Include="Commands\CreateDatabaseCommand.cs" />
-    <Compile Include="Features\Databases\DatabaseSelectionView.xaml.cs">
-      <DependentUpon>DatabaseSelectionView.xaml</DependentUpon>
-    </Compile>
-    <Compile Include="Commands\DeleteDocumentCommand.cs" />
-    <Compile Include="Commands\NavigateToCommand.cs" />
-    <Compile Include="Features\Documents\DocumentsView.xaml.cs">
-      <DependentUpon>DocumentsView.xaml</DependentUpon>
-    </Compile>
-    <Compile Include="Features\Util\MessageBoxWindow.xaml.cs">
-      <DependentUpon>MessageBoxWindow.xaml</DependentUpon>
-    </Compile>
-    <Compile Include="Impl\PopupPlacement\Popup.cs" />
-    <Compile Include="Impl\PopupPlacement\PopupHorizontalAlignment.cs" />
-    <Compile Include="Impl\PopupPlacement\PopupOrientation.cs" />
-    <Compile Include="Impl\PopupPlacement\PopupOrientationCollection.cs" />
-    <Compile Include="Impl\PopupPlacement\PopupPlacement.cs" />
-    <Compile Include="Impl\PopupPlacement\PopupVerticalAlignment.cs" />
-    <Compile Include="Infrastructure\Converters\CollectionCountToGridLengthConverter.cs" />
-    <Compile Include="Infrastructure\Converters\HiddenWhenGreaterThen.cs" />
-    <Compile Include="Infrastructure\Converters\HiddenWhenStringEmptyOrNull.cs" />
-    <Compile Include="Infrastructure\ErrorPresenter.cs" />
-    <Compile Include="Features\Indexes\IndexesListView.xaml.cs">
-      <DependentUpon>IndexesListView.xaml</DependentUpon>
-    </Compile>
-    <Compile Include="Features\Indexes\EditIndexView.xaml.cs">
-      <DependentUpon>EditIndexView.xaml</DependentUpon>
-    </Compile>
-    <Compile Include="Features\Indexes\IndexesErrorsView.xaml.cs">
-      <DependentUpon>IndexesErrorsView.xaml</DependentUpon>
-    </Compile>
-    <Compile Include="Features\Query\QueryIntelliPromptProvider.cs" />
-    <Compile Include="Features\Query\ExecuteQueryCommand.cs" />
-    <Compile Include="Features\Query\QueryView.xaml.cs">
-      <DependentUpon>QueryView.xaml</DependentUpon>
-    </Compile>
-    <Compile Include="Features\Stats\StatisticsView.xaml.cs">
-      <DependentUpon>StatisticsView.xaml</DependentUpon>
-    </Compile>
-    <Compile Include="Features\Tasks\ExportTask.cs" />
-    <Compile Include="Features\Tasks\ImportTask.cs" />
-    <Compile Include="Features\Tasks\TasksView.xaml.cs">
-      <DependentUpon>TasksView.xaml</DependentUpon>
-    </Compile>
-    <Compile Include="Features\Logs\LogsView.xaml.cs">
-      <DependentUpon>LogsView.xaml</DependentUpon>
-    </Compile>
-    <Compile Include="Features\Logs\LogsModel.cs" />
-    <Compile Include="Infrastructure\Converters\BooleanToOppositeVisibilityConverter.cs" />
-    <Compile Include="Infrastructure\Converters\BooleanToVisibilityConverter.cs" />
-    <Compile Include="Infrastructure\Converters\TargetedDataTemplateCollection.cs" />
-    <Compile Include="Infrastructure\Converters\DataTemplateSelectorConverter.cs" />
-    <Compile Include="Infrastructure\Converters\SingleLineToAutoMultiLineToStarSizeConverter.cs" />
-    <Compile Include="Infrastructure\Converters\StringEmptyToGridLengthConverter.cs" />
-    <Compile Include="Infrastructure\Converters\TargetedDataTemplate.cs" />
-    <Compile Include="Infrastructure\ColorExtensions.cs" />
-    <Compile Include="Infrastructure\ModelAttacher.cs" />
-    <Compile Include="Infrastructure\Converters\EnumToEnumerableConverter.cs" />
-    <Compile Include="Infrastructure\Converters\EnumToIntConverter.cs" />
-    <Compile Include="Infrastructure\Converters\FirstLineOnlyConverter.cs" />
-    <Compile Include="Infrastructure\Converters\HiddenWhenLessOrEqualToConverter.cs" />
-    <Compile Include="Infrastructure\Converters\NotNullToVisibilityConverter.cs" />
-    <Compile Include="Infrastructure\Converters\NullToVisibilityConverter.cs" />
-    <Compile Include="Infrastructure\KeysComparer.cs" />
-    <Compile Include="Infrastructure\Execute.cs" />
-    <Compile Include="Infrastructure\RxExtensions.cs" />
-    <Compile Include="Infrastructure\UrlParser.cs" />
-    <Compile Include="Infrastructure\UrlUtil.cs" />
-    <Compile Include="Infrastructure\PageViewModel.cs" />
-    <Compile Include="Models\AllDocumentsModel.cs" />
-    <Compile Include="Models\DatabasesListModel.cs" />
-    <Compile Include="Models\DocumentsModel.cs" />
-    <Compile Include="Models\HomeModel.cs" />
-    <Compile Include="Models\IndexDefinitionModel.cs" />
-    <Compile Include="Infrastructure\ContextMenu\ContextMenu.cs" />
-    <Compile Include="Infrastructure\ContextMenu\ContextMenuService.cs" />
-    <Compile Include="Infrastructure\ContextMenu\MenuBase.cs" />
-    <Compile Include="Infrastructure\ContextMenu\MenuItem.cs" />
-    <Compile Include="Infrastructure\ContextMenu\Separator.cs" />
-    <Compile Include="Infrastructure\Converters\LastItemInListConverter.cs" />
-    <Compile Include="Infrastructure\Converters\MagnitudeToListConverter.cs" />
-    <Compile Include="Models\CollectionModel.cs" />
-    <Compile Include="Models\CollectionsModel.cs" />
-    <Compile Include="Models\IndexesErrorsModel.cs" />
-    <Compile Include="Models\IndexesModel.cs" />
-    <Compile Include="Models\IndexListItem.cs" />
-    <Compile Include="Models\LinkModel.cs" />
-    <Compile Include="Models\NotificationLevel.cs" />
-    <Compile Include="Models\Notification.cs" />
-    <Compile Include="Models\EditableDocumentModel.cs" />
-    <Compile Include="Features\Documents\EditDocumentCommand.cs" />
-    <Compile Include="Features\Documents\TemplateColorProvider.cs" />
-    <Compile Include="Features\Documents\ViewableDocument.cs" />
-    <Compile Include="Features\Input\AskUser.cs" />
-    <Compile Include="Features\Input\ConfirmModel.cs" />
-    <Compile Include="Features\Input\ConfirmWindow.xaml.cs">
-      <DependentUpon>ConfirmWindow.xaml</DependentUpon>
-    </Compile>
-    <Compile Include="Features\Input\InputModel.cs" />
-    <Compile Include="Features\Input\InputWindow.xaml.cs">
-      <DependentUpon>InputWindow.xaml</DependentUpon>
-    </Compile>
-    <Compile Include="Features\Stats\DatabaseStatisticsView.xaml.cs">
-      <DependentUpon>DatabaseStatisticsView.xaml</DependentUpon>
-    </Compile>
-    <Compile Include="Infrastructure\BindableCollection.cs">
-      <SubType>Code</SubType>
-    </Compile>
-    <Compile Include="Infrastructure\Command.cs" />
-    <Compile Include="Infrastructure\Converters\HiddenWhenEmptyConverter.cs">
-      <SubType>Code</SubType>
-    </Compile>
-    <Compile Include="Infrastructure\DictionaryExtensions.cs" />
-    <Compile Include="Infrastructure\InvocationExtensions.cs">
-      <SubType>Code</SubType>
-    </Compile>
-    <Compile Include="Infrastructure\Model.cs">
-      <SubType>Code</SubType>
-    </Compile>
-    <Compile Include="Infrastructure\NotifyPropertyChangedBase.cs">
-      <SubType>Code</SubType>
-    </Compile>
-    <Compile Include="Infrastructure\Observable.cs">
-      <SubType>Code</SubType>
-    </Compile>
-    <Compile Include="Infrastructure\PageView.cs">
-      <SubType>Code</SubType>
-    </Compile>
-    <Compile Include="Models\ApplicationModel.cs" />
-    <Compile Include="Models\DatabaseModel.cs" />
-    <Compile Include="Models\PagerModel.cs" />
-    <Compile Include="Models\QueryModel.cs" />
-    <Compile Include="Models\ServerModel.cs" />
-    <Compile Include="Models\StatisticsModel.cs" />
-    <Compile Include="Models\TaskModel.cs" />
-    <Compile Include="Views\Collections.xaml.cs">
-      <DependentUpon>Collections.xaml</DependentUpon>
-    </Compile>
-    <Compile Include="Views\Databases.xaml.cs">
-      <DependentUpon>Databases.xaml</DependentUpon>
-    </Compile>
-    <Compile Include="Views\Query.xaml.cs">
-      <DependentUpon>Query.xaml</DependentUpon>
-    </Compile>
-    <Compile Include="Views\IndexesErrors.xaml.cs">
-      <DependentUpon>IndexesErrors.xaml</DependentUpon>
-    </Compile>
-    <Compile Include="Views\Statistics.xaml.cs">
-      <DependentUpon>Statistics.xaml</DependentUpon>
-    </Compile>
-    <Compile Include="Views\Logs.xaml.cs">
-      <DependentUpon>Logs.xaml</DependentUpon>
-    </Compile>
-    <Compile Include="Views\Indexes.xaml.cs">
-      <DependentUpon>Indexes.xaml</DependentUpon>
-    </Compile>
-    <Compile Include="Views\Documents.xaml.cs">
-      <DependentUpon>Documents.xaml</DependentUpon>
-    </Compile>
-    <Compile Include="Views\Tasks.xaml.cs">
-      <DependentUpon>Tasks.xaml</DependentUpon>
-    </Compile>
-    <Compile Include="Views\Edit.xaml.cs">
-      <DependentUpon>Edit.xaml</DependentUpon>
-    </Compile>
-    <Compile Include="Features\Util\ErrorWindow.xaml.cs">
-      <DependentUpon>ErrorWindow.xaml</DependentUpon>
-    </Compile>
-    <Compile Include="Views\Home.xaml.cs">
-      <DependentUpon>Home.xaml</DependentUpon>
-    </Compile>
-    <Compile Include="MainPage.xaml.cs">
-      <DependentUpon>MainPage.xaml</DependentUpon>
-    </Compile>
-    <Compile Include="Views\Index.xaml.cs">
-      <DependentUpon>Index.xaml</DependentUpon>
-    </Compile>
-  </ItemGroup>
-  <ItemGroup>
-    <ApplicationDefinition Include="App.xaml">
-      <Generator>MSBuild:Compile</Generator>
-      <SubType>Designer</SubType>
-    </ApplicationDefinition>
-    <Page Include="Assets\DataGridStyles.xaml">
-      <Generator>MSBuild:Compile</Generator>
-      <SubType>Designer</SubType>
-    </Page>
-    <Page Include="Assets\TextBoxStyles.xaml">
-      <Generator>MSBuild:Compile</Generator>
-      <SubType>Designer</SubType>
-    </Page>
-    <Page Include="Assets\TreeViewStyles.xaml">
-      <SubType>Designer</SubType>
-      <Generator>MSBuild:Compile</Generator>
-    </Page>
-    <Page Include="Controls\DataFetchErrorNotifier.xaml">
-      <Generator>MSBuild:Compile</Generator>
-      <SubType>Designer</SubType>
-    </Page>
-    <Page Include="Controls\Taggers.xaml">
-      <SubType>Designer</SubType>
-      <Generator>MSBuild:Compile</Generator>
-    </Page>
-    <Page Include="Features\Documents\ColumnsEditorDialog.xaml">
-      <SubType>Designer</SubType>
-      <Generator>MSBuild:Compile</Generator>
-    </Page>
-    <Page Include="Features\Documents\DocumentsViewEnhanced.xaml">
-      <SubType>Designer</SubType>
-      <Generator>MSBuild:Compile</Generator>
-    </Page>
-    <Page Include="Features\Tasks\TaskView.xaml">
-      <SubType>Designer</SubType>
-      <Generator>MSBuild:Compile</Generator>
-    </Page>
-    <Page Include="Features\Terms\TermsView.xaml">
-      <SubType>Designer</SubType>
-      <Generator>MSBuild:Compile</Generator>
-    </Page>
-    <Page Include="Views\Terms.xaml">
-      <SubType>Designer</SubType>
-      <Generator>MSBuild:Compile</Generator>
-    </Page>
-    <Resource Include="Assets\Brushes.xaml">
-      <Generator>MSBuild:Compile</Generator>
-      <SubType>Designer</SubType>
-    </Resource>
-    <Page Include="Assets\Images\Images.xaml">
-      <SubType>Designer</SubType>
-      <Generator>MSBuild:Compile</Generator>
-    </Page>
-    <Page Include="Commands\Commands.xaml">
-      <Generator>MSBuild:Compile</Generator>
-      <SubType>Designer</SubType>
-    </Page>
-    <Page Include="Controls\Notification.xaml">
-      <Generator>MSBuild:Compile</Generator>
-      <SubType>Designer</SubType>
-    </Page>
-    <Page Include="Controls\NotificationArea.xaml">
-      <SubType>Designer</SubType>
-      <Generator>MSBuild:Compile</Generator>
-    </Page>
-    <Page Include="Controls\SearchControl.xaml">
-      <Generator>MSBuild:MarkupCompilePass1</Generator>
-      <SubType>Designer</SubType>
-    </Page>
-    <Page Include="Controls\ViewSizeControl.xaml">
-      <SubType>Designer</SubType>
-      <Generator>MSBuild:Compile</Generator>
-    </Page>
-    <Page Include="Features\Documents\DocumentView.xaml">
-      <SubType>Designer</SubType>
-      <Generator>MSBuild:Compile</Generator>
-    </Page>
-    <Page Include="Features\Databases\LicenseView.xaml">
-      <Generator>MSBuild:Compile</Generator>
-      <SubType>Designer</SubType>
-    </Page>
-    <Page Include="Features\Indexes\IndexesListView.xaml">
-      <Generator>MSBuild:Compile</Generator>
-      <SubType>Designer</SubType>
-    </Page>
-    <Page Include="Features\Indexes\EditIndexView.xaml">
-      <SubType>Designer</SubType>
-      <Generator>MSBuild:Compile</Generator>
-    </Page>
-    <Page Include="Features\Indexes\IndexesErrorsView.xaml">
-      <Generator>MSBuild:Compile</Generator>
-      <SubType>Designer</SubType>
-    </Page>
-    <Page Include="Features\Query\QueryView.xaml">
-      <Generator>MSBuild:Compile</Generator>
-      <SubType>Designer</SubType>
-    </Page>
-    <Page Include="Features\Stats\StatisticsView.xaml">
-      <Generator>MSBuild:Compile</Generator>
-      <SubType>Designer</SubType>
-    </Page>
-    <Page Include="Features\Tasks\TasksView.xaml">
-      <SubType>Designer</SubType>
-      <Generator>MSBuild:Compile</Generator>
-    </Page>
-    <Page Include="Features\Util\MessageBoxWindow.xaml">
-      <Generator>MSBuild:Compile</Generator>
-      <SubType>Designer</SubType>
-    </Page>
-    <Page Include="Views\Databases.xaml">
-      <Generator>MSBuild:Compile</Generator>
-      <SubType>Designer</SubType>
-    </Page>
-    <Page Include="Views\Query.xaml">
-      <Generator>MSBuild:Compile</Generator>
-      <SubType>Designer</SubType>
-    </Page>
-    <Page Include="Views\IndexesErrors.xaml">
-      <Generator>MSBuild:Compile</Generator>
-      <SubType>Designer</SubType>
-    </Page>
-    <Page Include="Views\Statistics.xaml">
-      <Generator>MSBuild:Compile</Generator>
-      <SubType>Designer</SubType>
-    </Page>
-    <Page Include="Views\Documents.xaml">
-      <Generator>MSBuild:Compile</Generator>
-      <SubType>Designer</SubType>
-    </Page>
-    <Page Include="Views\Tasks.xaml">
-      <Generator>MSBuild:Compile</Generator>
-      <SubType>Designer</SubType>
-    </Page>
-    <Page Include="Features\Logs\LogsView.xaml">
-      <Generator>MSBuild:Compile</Generator>
-      <SubType>Designer</SubType>
-    </Page>
-    <Page Include="Views\Logs.xaml">
-      <Generator>MSBuild:Compile</Generator>
-      <SubType>Designer</SubType>
-    </Page>
-    <Page Include="Views\Indexes.xaml">
-      <Generator>MSBuild:Compile</Generator>
-      <SubType>Designer</SubType>
-    </Page>
-    <Page Include="Views\Index.xaml">
-      <SubType>Designer</SubType>
-      <Generator>MSBuild:Compile</Generator>
-    </Page>
-    <Resource Include="Assets\Styles.xaml">
-      <Generator>MSBuild:Compile</Generator>
-      <SubType>Designer</SubType>
-    </Resource>
-    <Page Include="Assets\DocumentTemplate.xaml">
-      <SubType>Designer</SubType>
-      <Generator>MSBuild:Compile</Generator>
-    </Page>
-    <Resource Include="Assets\Types.xaml">
-      <Generator>MSBuild:Compile</Generator>
-      <SubType>Designer</SubType>
-    </Resource>
-    <Page Include="Features\Collections\CollectionsListView.xaml">
-      <SubType>Designer</SubType>
-      <Generator>MSBuild:Compile</Generator>
-    </Page>
-    <Page Include="Features\Collections\CollectionView.xaml">
-      <SubType>Designer</SubType>
-      <Generator>MSBuild:Compile</Generator>
-    </Page>
-    <Page Include="Features\Databases\DatabaseSelectionView.xaml">
-      <Generator>MSBuild:Compile</Generator>
-      <SubType>Designer</SubType>
-    </Page>
-    <Page Include="Features\Documents\DocumentsView.xaml">
-      <SubType>Designer</SubType>
-      <Generator>MSBuild:Compile</Generator>
-    </Page>
-    <Page Include="Features\Input\ConfirmWindow.xaml">
-      <Generator>MSBuild:Compile</Generator>
-      <SubType>Designer</SubType>
-    </Page>
-    <Page Include="Features\Input\InputWindow.xaml">
-      <Generator>MSBuild:Compile</Generator>
-      <SubType>Designer</SubType>
-    </Page>
-    <Page Include="Features\Stats\DatabaseStatisticsView.xaml">
-      <Generator>MSBuild:Compile</Generator>
-      <SubType>Designer</SubType>
-    </Page>
-    <Resource Include="Infrastructure\ContextMenu\ContextMenu.xaml">
-      <Generator>MSBuild:Compile</Generator>
-      <SubType>Designer</SubType>
-    </Resource>
-    <Resource Include="Infrastructure\ContextMenu\MenuItem.xaml">
-      <Generator>MSBuild:Compile</Generator>
-      <SubType>Designer</SubType>
-    </Resource>
-    <Resource Include="Infrastructure\ContextMenu\Separator.xaml">
-      <Generator>MSBuild:Compile</Generator>
-      <SubType>Designer</SubType>
-    </Resource>
-    <Page Include="Views\Collections.xaml">
-      <SubType>Designer</SubType>
-      <Generator>MSBuild:Compile</Generator>
-    </Page>
-    <Page Include="Views\Edit.xaml">
-      <SubType>Designer</SubType>
-      <Generator>MSBuild:Compile</Generator>
-    </Page>
-    <Page Include="Features\Util\ErrorWindow.xaml">
-      <SubType>Designer</SubType>
-      <Generator>MSBuild:Compile</Generator>
-    </Page>
-    <Page Include="Views\Home.xaml">
-      <SubType>Designer</SubType>
-      <Generator>MSBuild:Compile</Generator>
-    </Page>
-    <Page Include="MainPage.xaml">
-      <Generator>MSBuild:Compile</Generator>
-      <SubType>Designer</SubType>
-    </Page>
-  </ItemGroup>
-  <ItemGroup>
-    <EmbeddedResource Include="Controls\Editors\Definitions\CSharp.langdef" />
-    <EmbeddedResource Include="Controls\Editors\Definitions\JScript.langdef" />
-    <EmbeddedResource Include="Controls\Editors\Definitions\Xaml.langdef" />
-    <EmbeddedResource Include="Controls\Editors\Definitions\RavenQuery.langdef" />
-    <EmbeddedResource Include="Features\Logs\DefaultLogging.config" />
-    <None Include="app.config" />
-    <None Include="packages.config" />
-    <None Include="Properties\AppManifest.xml" />
-    <EmbeddedResource Include="Settings.dat" />
-  </ItemGroup>
-  <ItemGroup>
-    <Resource Include="Assets\Images\BackgroundTexture.png" />
-    <Resource Include="Assets\Images\RavenDBLogo.png" />
-    <Resource Include="Assets\Images\FooterTexture.png" />
-    <Resource Include="Assets\Images\BackgroundTextureBottom.png" />
-    <Resource Include="Assets\Images\document-index-icon.png" />
-    <None Include="Assets\Images\ImageCredits.txt" />
-    <Resource Include="Assets\Images\Save.png" />
-    <Resource Include="Assets\Images\Undo.png" />
-    <Resource Include="Assets\Images\add.png" />
-    <Resource Include="Assets\Images\Remove.png" />
-    <Resource Include="Assets\Images\Query.png" />
-    <Resource Include="Assets\Images\Edit.png" />
-    <Resource Include="Assets\Images\HtmlBalanceBracesHS.png" />
-    <Resource Include="Assets\Images\DeleteHS.png" />
-    <Resource Include="Assets\Images\RefreshSmall.png" />
-    <Resource Include="Assets\Images\Shortcut.png" />
-    <Resource Include="Assets\Images\Debug.png" />
-    <Resource Include="Assets\Images\Info.png" />
-    <Resource Include="Assets\Images\Warning.png" />
-    <Resource Include="Assets\Images\Document.png" />
-    <Resource Include="Assets\Images\document_page_next.png" />
-    <Resource Include="Assets\Images\document_page_previous.png" />
-    <Resource Include="Assets\Images\database.png" />
-    <Resource Include="Assets\Images\database_add.png" />
-    <Resource Include="Assets\Images\document_prepare.png" />
-    <Resource Include="Assets\Images\Error.png" />
-    <Resource Include="Assets\Images\document-new.png" />
-    <Resource Include="Assets\Images\edit_pencil_write_icon.png" />
-    <Resource Include="Assets\Images\ExecuteQuery.png" />
-    <Resource Include="Assets\Images\ChangeView.png" />
-    <Resource Include="Assets\Images\Search.png" />
-    <Resource Include="Assets\Images\Up.png" />
-    <Resource Include="Assets\Images\Down.png" />
-    <Content Include="Impl\PopupPlacement\Credit.txt" />
-  </ItemGroup>
-  <ItemGroup>
-    <ProjectReference Include="..\Raven.Client.Silverlight\Raven.Client.Silverlight.csproj">
-      <Project>{8A1DB308-D56B-49BC-A421-A2AB32617215}</Project>
-      <Name>Raven.Client.Silverlight</Name>
-    </ProjectReference>
-  </ItemGroup>
-  <Import Project="$(MSBuildExtensionsPath32)\Microsoft\Silverlight\$(SilverlightVersion)\Microsoft.Silverlight.CSharp.targets" />
-  <!-- To modify your build process, add your task inside one of the targets below and uncomment it. 
-       Other similar extension points exist, see Microsoft.Common.targets.
-  <Target Name="BeforeBuild">
-  </Target>
-  <Target Name="AfterBuild">
-  </Target>
-  -->
-  <ProjectExtensions>
-    <VisualStudio>
-      <FlavorProperties GUID="{A1591282-1198-4647-A2B1-27E5FF5F6F3B}">
-        <SilverlightProjectProperties />
-      </FlavorProperties>
-    </VisualStudio>
-  </ProjectExtensions>
-</Project>+﻿<?xml version="1.0" encoding="utf-8"?>
+<Project ToolsVersion="4.0" DefaultTargets="Build" xmlns="http://schemas.microsoft.com/developer/msbuild/2003">
+  <PropertyGroup>
+    <Configuration Condition=" '$(Configuration)' == '' ">Debug</Configuration>
+    <Platform Condition=" '$(Platform)' == '' ">AnyCPU</Platform>
+    <ProductVersion>9.0.30729</ProductVersion>
+    <SchemaVersion>2.0</SchemaVersion>
+    <ProjectGuid>{6828A6A5-B925-4716-8D08-2B26353C54C2}</ProjectGuid>
+    <ProjectTypeGuids>{A1591282-1198-4647-A2B1-27E5FF5F6F3B};{fae04ec0-301f-11d3-bf4b-00c04f79efbc}</ProjectTypeGuids>
+    <OutputType>Library</OutputType>
+    <AppDesignerFolder>Properties</AppDesignerFolder>
+    <RootNamespace>Raven.Studio</RootNamespace>
+    <AssemblyName>Raven.Studio</AssemblyName>
+    <TargetFrameworkIdentifier>Silverlight</TargetFrameworkIdentifier>
+    <TargetFrameworkVersion>v5.0</TargetFrameworkVersion>
+    <SilverlightVersion>$(TargetFrameworkVersion)</SilverlightVersion>
+    <SilverlightApplication>true</SilverlightApplication>
+    <SupportedCultures>
+    </SupportedCultures>
+    <XapOutputs>true</XapOutputs>
+    <GenerateSilverlightManifest>true</GenerateSilverlightManifest>
+    <XapFilename>Raven.Studio.xap</XapFilename>
+    <SilverlightManifestTemplate>Properties\AppManifest.xml</SilverlightManifestTemplate>
+    <SilverlightAppEntry>Raven.Studio.App</SilverlightAppEntry>
+    <TestPageFileName>Raven.StudioTestPage.html</TestPageFileName>
+    <CreateTestPage>true</CreateTestPage>
+    <ValidateXaml>true</ValidateXaml>
+    <EnableOutOfBrowser>false</EnableOutOfBrowser>
+    <OutOfBrowserSettingsFile>Properties\OutOfBrowserSettings.xml</OutOfBrowserSettingsFile>
+    <UsePlatformExtensions>false</UsePlatformExtensions>
+    <ThrowErrorsInValidation>true</ThrowErrorsInValidation>
+    <LinkedServerProject>
+    </LinkedServerProject>
+    <Utf8Output>true</Utf8Output>
+    <ExpressionBlendVersion>4.0.20525.0</ExpressionBlendVersion>
+    <TargetFrameworkProfile />
+  </PropertyGroup>
+  <!-- This property group is only here to support building this project using the 
+       MSBuild 3.5 toolset. In order to work correctly with this older toolset, it needs 
+       to set the TargetFrameworkVersion to v3.5 -->
+  <PropertyGroup Condition="'$(MSBuildToolsVersion)' == '3.5'">
+    <TargetFrameworkVersion>v3.5</TargetFrameworkVersion>
+  </PropertyGroup>
+  <PropertyGroup Condition=" '$(Configuration)|$(Platform)' == 'Debug|AnyCPU' ">
+    <DebugSymbols>true</DebugSymbols>
+    <DebugType>full</DebugType>
+    <Optimize>false</Optimize>
+    <OutputPath>Bin\Debug</OutputPath>
+    <DefineConstants>DEBUG;TRACE;SILVERLIGHT</DefineConstants>
+    <NoStdLib>true</NoStdLib>
+    <NoConfig>true</NoConfig>
+    <ErrorReport>prompt</ErrorReport>
+    <WarningLevel>4</WarningLevel>
+  </PropertyGroup>
+  <PropertyGroup Condition=" '$(Configuration)|$(Platform)' == 'Release|AnyCPU' ">
+    <DebugType>pdbonly</DebugType>
+    <Optimize>true</Optimize>
+    <OutputPath>Bin\Release</OutputPath>
+    <DefineConstants>TRACE;SILVERLIGHT</DefineConstants>
+    <NoStdLib>true</NoStdLib>
+    <NoConfig>true</NoConfig>
+    <ErrorReport>prompt</ErrorReport>
+    <WarningLevel>4</WarningLevel>
+  </PropertyGroup>
+  <ItemGroup>
+    <Reference Include="ActiproSoftware.Shared.Silverlight, Version=11.2.121.0, Culture=neutral, PublicKeyToken=f5ebeca6de33c9f3, processorArchitecture=MSIL" />
+    <Reference Include="ActiproSoftware.SyntaxEditor.Silverlight, Version=11.2.121.0, Culture=neutral, PublicKeyToken=f5ebeca6de33c9f3, processorArchitecture=MSIL">
+      <HintPath>..\SharedLibs\Silverlight\ActiproSoftwareSilverlightStudio\ActiproSoftware.SyntaxEditor.Silverlight.dll</HintPath>
+    </Reference>
+    <Reference Include="ActiproSoftware.Text.Silverlight, Version=11.2.121.0, Culture=neutral, PublicKeyToken=f5ebeca6de33c9f3, processorArchitecture=MSIL">
+      <HintPath>..\SharedLibs\Silverlight\ActiproSoftwareSilverlightStudio\ActiproSoftware.Text.Silverlight.dll</HintPath>
+    </Reference>
+    <Reference Include="AsyncCtpLibrary_Silverlight5">
+      <HintPath>..\SharedLibs\AsyncCtpLibrary_Silverlight5.dll</HintPath>
+    </Reference>
+    <Reference Include="Microsoft.CSharp, Version=5.0.5.0, Culture=neutral, PublicKeyToken=31bf3856ad364e35, processorArchitecture=MSIL">
+      <SpecificVersion>False</SpecificVersion>
+      <HintPath>..\..\..\Program Files (x86)\Microsoft SDKs\Silverlight\v5.0\Libraries\Client\Microsoft.CSharp.dll</HintPath>
+    </Reference>
+    <Reference Include="Microsoft.Expression.Interactions">
+      <HintPath>..\SharedLibs\Silverlight\Expression\SL5\Microsoft.Expression.Interactions.dll</HintPath>
+    </Reference>
+    <Reference Include="mscorlib" />
+    <Reference Include="System.ComponentModel.DataAnnotations, Version=5.0.5.0, Culture=neutral, PublicKeyToken=ddd0da4d3e678217, processorArchitecture=MSIL" />
+    <Reference Include="System.Reactive, Version=1.0.10621.0, Culture=neutral, PublicKeyToken=31bf3856ad364e35, processorArchitecture=MSIL">
+      <HintPath>..\packages\Rx-Main.1.0.11226\lib\SL4\System.Reactive.dll</HintPath>
+    </Reference>
+    <Reference Include="System.Reactive.Windows.Threading, Version=1.0.10621.0, Culture=neutral, PublicKeyToken=31bf3856ad364e35, processorArchitecture=MSIL">
+      <HintPath>..\packages\Rx-Silverlight.1.0.11226\lib\SL4\System.Reactive.Windows.Threading.dll</HintPath>
+    </Reference>
+    <Reference Include="System.Runtime.Serialization" />
+    <Reference Include="System.Windows" />
+    <Reference Include="system" />
+    <Reference Include="System.Core" />
+    <Reference Include="System.Net" />
+    <Reference Include="System.Windows.Controls, Version=5.0.5.0, Culture=neutral, PublicKeyToken=31bf3856ad364e35, processorArchitecture=MSIL">
+      <SpecificVersion>False</SpecificVersion>
+      <HintPath>..\..\..\Program Files (x86)\Microsoft SDKs\Silverlight\v5.0\Libraries\Client\System.Windows.Controls.dll</HintPath>
+    </Reference>
+    <Reference Include="System.Windows.Controls.Data, Version=5.0.5.0, Culture=neutral, PublicKeyToken=31bf3856ad364e35, processorArchitecture=MSIL">
+      <SpecificVersion>False</SpecificVersion>
+      <HintPath>..\..\..\Program Files (x86)\Microsoft SDKs\Silverlight\v5.0\Libraries\Client\System.Windows.Controls.Data.dll</HintPath>
+    </Reference>
+    <Reference Include="System.Windows.Controls.Data.Input, Version=5.0.5.0, Culture=neutral, PublicKeyToken=31bf3856ad364e35, processorArchitecture=MSIL">
+      <SpecificVersion>False</SpecificVersion>
+      <HintPath>..\..\..\Program Files (x86)\Microsoft SDKs\Silverlight\v5.0\Libraries\Client\System.Windows.Controls.Data.Input.dll</HintPath>
+    </Reference>
+    <Reference Include="System.Windows.Controls.Data.Toolkit, Version=5.0.5.0, Culture=neutral, PublicKeyToken=31bf3856ad364e35, processorArchitecture=MSIL">
+      <HintPath>..\SharedLibs\Silverlight\Toolkit v5.0\System.Windows.Controls.Data.Toolkit.dll</HintPath>
+    </Reference>
+    <Reference Include="System.Windows.Controls.Input, Version=5.0.5.0, Culture=neutral, PublicKeyToken=31bf3856ad364e35, processorArchitecture=MSIL">
+      <SpecificVersion>False</SpecificVersion>
+      <HintPath>..\..\..\Program Files (x86)\Microsoft SDKs\Silverlight\v5.0\Libraries\Client\System.Windows.Controls.Input.dll</HintPath>
+    </Reference>
+    <Reference Include="System.Windows.Controls.Layout.Toolkit, Version=5.0.5.0, Culture=neutral, PublicKeyToken=31bf3856ad364e35, processorArchitecture=MSIL">
+      <HintPath>..\SharedLibs\Silverlight\Toolkit v5.0\System.Windows.Controls.Layout.Toolkit.dll</HintPath>
+    </Reference>
+    <Reference Include="System.Windows.Controls.Navigation, Version=5.0.5.0, Culture=neutral, PublicKeyToken=31bf3856ad364e35, processorArchitecture=MSIL">
+      <SpecificVersion>False</SpecificVersion>
+      <HintPath>..\..\..\Program Files (x86)\Microsoft SDKs\Silverlight\v5.0\Libraries\Client\System.Windows.Controls.Navigation.dll</HintPath>
+    </Reference>
+    <Reference Include="System.Windows.Controls.Toolkit, Version=5.0.5.0, Culture=neutral, PublicKeyToken=31bf3856ad364e35, processorArchitecture=MSIL">
+      <HintPath>..\SharedLibs\Silverlight\Toolkit v5.0\System.Windows.Controls.Toolkit.dll</HintPath>
+    </Reference>
+    <Reference Include="System.Windows.Interactivity">
+      <HintPath>..\SharedLibs\Silverlight\System.Windows.Interactivity.dll</HintPath>
+    </Reference>
+    <Reference Include="System.Xml" />
+    <Reference Include="System.Windows.Browser" />
+    <Reference Include="System.Xml.Linq, Version=5.0.5.0, Culture=neutral, PublicKeyToken=31bf3856ad364e35, processorArchitecture=MSIL" />
+    <Reference Include="TiledBG">
+      <HintPath>..\SharedLibs\Silverlight\TiledBG.dll</HintPath>
+    </Reference>
+  </ItemGroup>
+  <ItemGroup>
+    <Compile Include="..\CommonAssemblyInfo.cs">
+      <Link>Properties\CommonAssemblyInfo.cs</Link>
+    </Compile>
+    <Compile Include="App.xaml.cs">
+      <DependentUpon>App.xaml</DependentUpon>
+    </Compile>
+    <Compile Include="Behaviors\BindColumnsToColumnSetBehavior.cs" />
+    <Compile Include="Behaviors\BindColumnVisibility.cs" />
+    <Compile Include="Behaviors\ColumnHeaderContextMenu.cs" />
+    <Compile Include="Behaviors\DataGridRowDoubleClickCommandBehavior.cs" />
+    <Compile Include="Behaviors\FadeTrimming.cs" />
+    <Compile Include="Behaviors\ShowPopupWhilstMouseOver.cs" />
+    <Compile Include="Behaviors\StudioBehavior.cs" />
+    <Compile Include="Behaviors\StudioKeyTrigger.cs" />
+    <Compile Include="Commands\BackupCommand.cs" />
+    <Compile Include="Commands\ResetIndexCommand.cs" />
+    <Compile Include="Controls\DataFetchErrorNotifier.xaml.cs">
+      <DependentUpon>DataFetchErrorNotifier.xaml</DependentUpon>
+    </Compile>
+    <Compile Include="Controls\UpdateSourceTrigger.cs" />
+    <Compile Include="Controls\VirtualizingWrapPanel.cs" />
+    <Compile Include="Controls\WordHighlightTagger.cs" />
+    <Compile Include="Extensions\DoubleExtensions.cs" />
+    <Compile Include="Extensions\IObservableExtensions.cs" />
+    <Compile Include="Extensions\SilverlightExtensions.cs" />
+    <Compile Include="Extensions\StringExtensions.cs" />
+    <Compile Include="Features\Documents\AllDocumentsNavigator.cs" />
+    <Compile Include="Features\Documents\CollectionDocumentsCollectionSource.cs" />
+    <Compile Include="Features\Documents\ColumnDefinition.cs" />
+    <Compile Include="Features\Documents\ColumnEditorViewModel.cs" />
+    <Compile Include="Features\Documents\ColumnModel.cs" />
+    <Compile Include="Features\Documents\ColumnsEditorDialog.xaml.cs">
+      <DependentUpon>ColumnsEditorDialog.xaml</DependentUpon>
+    </Compile>
+    <Compile Include="Features\Documents\ColumnsEditorDialogViewModel.cs" />
+    <Compile Include="Features\Documents\ColumnSet.cs" />
+    <Compile Include="Features\Documents\ColumnsModel.cs" />
+    <Compile Include="Features\Documents\ColumnSuggester.cs" />
+    <Compile Include="Features\Documents\DocumentNavigationStrategy.cs" />
+    <Compile Include="Features\Documents\DocumentsCollectionSource.cs" />
+    <Compile Include="Features\Documents\EditNeighbouringDocumentCommand.cs" />
+    <Compile Include="Features\Documents\DocumentsViewEnhanced.xaml.cs">
+      <DependentUpon>DocumentsViewEnhanced.xaml</DependentUpon>
+    </Compile>
+    <Compile Include="Features\Documents\EditVirtualDocumentCommand.cs" />
+    <Compile Include="Features\Documents\IndexDocumentsNavigator.cs" />
+    <Compile Include="Features\Documents\SingleDocumentNavigator.cs" />
+    <Compile Include="Features\Query\IndexQueryHelpers.cs" />
+    <Compile Include="Features\Query\ProjectionData.cs" />
+    <Compile Include="Features\Query\QueryDocumentsCollectionSource.cs" />
+    <Compile Include="Features\Query\QueryIndexAutoComplete.cs" />
+    <Compile Include="Features\Tasks\StartBackupTask.cs" />
+    <Compile Include="Features\Tasks\TaskView.xaml.cs">
+      <DependentUpon>TaskView.xaml</DependentUpon>
+    </Compile>
+    <Compile Include="Features\Terms\TermsView.xaml.cs">
+      <DependentUpon>TermsView.xaml</DependentUpon>
+    </Compile>
+    <Compile Include="Infrastructure\Converters\BooleanToStaleStatConverter.cs" />
+    <Compile Include="Infrastructure\Converters\DocumentPropertyToSingleLineStringConverter.cs" />
+    <Compile Include="Infrastructure\Converters\StringValueToObjectConverter.cs" />
+    <Compile Include="Infrastructure\Converters\StringValueConversion.cs" />
+    <Compile Include="Infrastructure\Converters\StringValueConversionCollection.cs" />
+    <Compile Include="Infrastructure\Converters\TaskStatusConverter.cs" />
+    <Compile Include="Infrastructure\Converters\RedIfError.cs" />
+    <Compile Include="Infrastructure\Converters\TimeToLongAgoConverter.cs" />
+    <Compile Include="Infrastructure\Converters\UtcToLocalConverter.cs" />
+    <Compile Include="Infrastructure\DataFetchErrorEventArgs.cs" />
+    <Compile Include="Infrastructure\DeferredActionInvoker.cs" />
+    <Compile Include="Infrastructure\DialogView.cs" />
+    <Compile Include="Infrastructure\DialogViewModel.cs" />
+    <Compile Include="Infrastructure\FrameworkElementExtensions.cs" />
+    <Compile Include="Infrastructure\IEnquireAboutItemVisibility.cs" />
+    <Compile Include="Infrastructure\INotifyOnDataFetchErrors.cs" />
+    <Compile Include="Infrastructure\IVirtualCollectionSource.cs" />
+    <Compile Include="Infrastructure\MarkupExtensions\StaticExtension.cs" />
+    <Compile Include="Infrastructure\MostRecentUsedList.cs" />
+    <Compile Include="Infrastructure\RecyclingContentLoader.cs" />
+    <Compile Include="Infrastructure\SparseList.cs" />
+    <Compile Include="Infrastructure\Validation.cs" />
+    <Compile Include="Infrastructure\Validators\DataGridLengthAttribute.cs" />
+    <Compile Include="Infrastructure\View.cs" />
+    <Compile Include="Infrastructure\ViewModel.cs" />
+    <Compile Include="Infrastructure\VirtualCollection.cs" />
+    <Compile Include="Infrastructure\VirtualCollectionSource.cs" />
+    <Compile Include="Infrastructure\VirtualItem.cs" />
+    <Compile Include="Infrastructure\ProvideVisibleItemRangeBehavior.cs" />
+    <Compile Include="Infrastructure\WeakEventListener.cs" />
+    <Compile Include="Infrastructure\WeakEventSourceBase.cs" />
+    <Compile Include="Infrastructure\WeakReference.cs" />
+    <Compile Include="Models\ApplicationState.cs" />
+    <Compile Include="Models\DocumentSize.cs" />
+    <Compile Include="Models\DocumentViewStateStore.cs" />
+    <Compile Include="Models\IHasPageTitle.cs" />
+    <Compile Include="Models\DocumentsModelEnhanced.cs" />
+    <Compile Include="Models\PerDatabaseState.cs" />
+    <Compile Include="Models\PerDatabaseStateCollection.cs" />
+    <Compile Include="Models\TermsModel.cs" />
+    <Compile Include="Views\Terms.xaml.cs">
+      <DependentUpon>Terms.xaml</DependentUpon>
+    </Compile>
+    <EmbeddedResource Include="Assets\EmbeddedData\MvcMusicStore_Dump.json" />
+    <Compile Include="Behaviors\SelectItemOnRightClick.cs" />
+    <Compile Include="Behaviors\ShowItemsBasedOnControlDimensions.cs" />
+    <Compile Include="Behaviors\UpdateTextBindingOnPropertyChanged.cs" />
+    <Compile Include="Behaviors\DoubleClickBehavior.cs" />
+    <Compile Include="Behaviors\GoToStateAction.cs" />
+    <Compile Include="Behaviors\LinkHighlighter.cs" />
+    <Compile Include="Behaviors\RaiseCanExecuteOnSelectionChanged.cs" />
+    <Compile Include="Behaviors\StringCollection.cs" />
+    <Compile Include="Behaviors\TextBoxUpdateBehavior.cs" />
+    <Compile Include="Commands\ChangeDatabaseCommand.cs" />
+    <Compile Include="Commands\ChangeFieldValueCommand.cs" />
+    <Compile Include="Commands\CopyToClipboardCommand.cs" />
+    <Compile Include="Commands\DeleteAllDocumentsOfCollectionCommand.cs" />
+    <Compile Include="Commands\DeleteIndexCommand.cs" />
+    <Compile Include="Commands\ExportDatabaseCommand.cs" />
+    <Compile Include="Commands\ImportDatabaseCommand.cs" />
+    <Compile Include="Commands\NavigateToDocumentByIdCommand.cs" />
+    <Compile Include="Commands\ListBoxCommand.cs" />
+    <Compile Include="Commands\NavigateToExternalUrlCommand.cs" />
+    <Compile Include="Commands\NavigateToNextPageCommand.cs" />
+    <Compile Include="Commands\NavigateToPrevPageCommand.cs" />
+    <Compile Include="Commands\CopyDocumentsIdsCommand.cs" />
+    <Compile Include="Commands\DeleteDocumentsCommand.cs" />
+    <Compile Include="Commands\PromoteToAutoIndexCommand.cs" />
+    <Compile Include="Commands\ShowLicensingStatusCommand.cs" />
+    <Compile Include="Controls\Editors\EditorBase.cs" />
+    <Compile Include="Controls\ListBoxMenu.cs" />
+    <Compile Include="Controls\SearchControl.xaml.cs">
+      <DependentUpon>SearchControl.xaml</DependentUpon>
+    </Compile>
+    <Compile Include="Controls\ViewSizeControl.xaml.cs">
+      <DependentUpon>ViewSizeControl.xaml</DependentUpon>
+    </Compile>
+    <Compile Include="Features\Documents\DocumentView.xaml.cs">
+      <DependentUpon>DocumentView.xaml</DependentUpon>
+    </Compile>
+    <Compile Include="Features\Databases\LicenseView.xaml.cs">
+      <DependentUpon>LicenseView.xaml</DependentUpon>
+    </Compile>
+    <Compile Include="Features\Documents\ShortViewOfJson.cs" />
+    <Compile Include="Features\Query\FieldAndTerm.cs" />
+    <Compile Include="Controls\Editors\QueryEditor.cs" />
+    <Compile Include="Controls\Editors\JsonEditor.cs" />
+    <Compile Include="Controls\Editors\LinqEditor.cs" />
+    <Compile Include="Controls\Editors\SettingsRegister.cs" />
+    <Compile Include="Controls\Editors\SyntaxEditorHelper.cs" />
+    <Compile Include="Controls\Editors\XamlEditor.cs" />
+    <Compile Include="Controls\Notification.xaml.cs">
+      <DependentUpon>Notification.xaml</DependentUpon>
+    </Compile>
+    <Compile Include="Controls\NotificationArea.xaml.cs">
+      <DependentUpon>NotificationArea.xaml</DependentUpon>
+    </Compile>
+    <Compile Include="Features\Collections\CollectionsListView.xaml.cs">
+      <DependentUpon>CollectionsListView.xaml</DependentUpon>
+    </Compile>
+    <Compile Include="Features\Collections\CollectionView.xaml.cs">
+      <DependentUpon>CollectionView.xaml</DependentUpon>
+    </Compile>
+    <Compile Include="Commands\CreateDatabaseCommand.cs" />
+    <Compile Include="Features\Databases\DatabaseSelectionView.xaml.cs">
+      <DependentUpon>DatabaseSelectionView.xaml</DependentUpon>
+    </Compile>
+    <Compile Include="Commands\DeleteDocumentCommand.cs" />
+    <Compile Include="Commands\NavigateToCommand.cs" />
+    <Compile Include="Features\Documents\DocumentsView.xaml.cs">
+      <DependentUpon>DocumentsView.xaml</DependentUpon>
+    </Compile>
+    <Compile Include="Features\Util\MessageBoxWindow.xaml.cs">
+      <DependentUpon>MessageBoxWindow.xaml</DependentUpon>
+    </Compile>
+    <Compile Include="Impl\PopupPlacement\Popup.cs" />
+    <Compile Include="Impl\PopupPlacement\PopupHorizontalAlignment.cs" />
+    <Compile Include="Impl\PopupPlacement\PopupOrientation.cs" />
+    <Compile Include="Impl\PopupPlacement\PopupOrientationCollection.cs" />
+    <Compile Include="Impl\PopupPlacement\PopupPlacement.cs" />
+    <Compile Include="Impl\PopupPlacement\PopupVerticalAlignment.cs" />
+    <Compile Include="Infrastructure\Converters\CollectionCountToGridLengthConverter.cs" />
+    <Compile Include="Infrastructure\Converters\HiddenWhenGreaterThen.cs" />
+    <Compile Include="Infrastructure\Converters\HiddenWhenStringEmptyOrNull.cs" />
+    <Compile Include="Infrastructure\ErrorPresenter.cs" />
+    <Compile Include="Features\Indexes\IndexesListView.xaml.cs">
+      <DependentUpon>IndexesListView.xaml</DependentUpon>
+    </Compile>
+    <Compile Include="Features\Indexes\EditIndexView.xaml.cs">
+      <DependentUpon>EditIndexView.xaml</DependentUpon>
+    </Compile>
+    <Compile Include="Features\Indexes\IndexesErrorsView.xaml.cs">
+      <DependentUpon>IndexesErrorsView.xaml</DependentUpon>
+    </Compile>
+    <Compile Include="Features\Query\QueryIntelliPromptProvider.cs" />
+    <Compile Include="Features\Query\ExecuteQueryCommand.cs" />
+    <Compile Include="Features\Query\QueryView.xaml.cs">
+      <DependentUpon>QueryView.xaml</DependentUpon>
+    </Compile>
+    <Compile Include="Features\Stats\StatisticsView.xaml.cs">
+      <DependentUpon>StatisticsView.xaml</DependentUpon>
+    </Compile>
+    <Compile Include="Features\Tasks\ExportTask.cs" />
+    <Compile Include="Features\Tasks\ImportTask.cs" />
+    <Compile Include="Features\Tasks\TasksView.xaml.cs">
+      <DependentUpon>TasksView.xaml</DependentUpon>
+    </Compile>
+    <Compile Include="Features\Logs\LogsView.xaml.cs">
+      <DependentUpon>LogsView.xaml</DependentUpon>
+    </Compile>
+    <Compile Include="Features\Logs\LogsModel.cs" />
+    <Compile Include="Infrastructure\Converters\BooleanToOppositeVisibilityConverter.cs" />
+    <Compile Include="Infrastructure\Converters\BooleanToVisibilityConverter.cs" />
+    <Compile Include="Infrastructure\Converters\TargetedDataTemplateCollection.cs" />
+    <Compile Include="Infrastructure\Converters\DataTemplateSelectorConverter.cs" />
+    <Compile Include="Infrastructure\Converters\SingleLineToAutoMultiLineToStarSizeConverter.cs" />
+    <Compile Include="Infrastructure\Converters\StringEmptyToGridLengthConverter.cs" />
+    <Compile Include="Infrastructure\Converters\TargetedDataTemplate.cs" />
+    <Compile Include="Infrastructure\ColorExtensions.cs" />
+    <Compile Include="Infrastructure\ModelAttacher.cs" />
+    <Compile Include="Infrastructure\Converters\EnumToEnumerableConverter.cs" />
+    <Compile Include="Infrastructure\Converters\EnumToIntConverter.cs" />
+    <Compile Include="Infrastructure\Converters\FirstLineOnlyConverter.cs" />
+    <Compile Include="Infrastructure\Converters\HiddenWhenLessOrEqualToConverter.cs" />
+    <Compile Include="Infrastructure\Converters\NotNullToVisibilityConverter.cs" />
+    <Compile Include="Infrastructure\Converters\NullToVisibilityConverter.cs" />
+    <Compile Include="Infrastructure\KeysComparer.cs" />
+    <Compile Include="Infrastructure\Execute.cs" />
+    <Compile Include="Infrastructure\RxExtensions.cs" />
+    <Compile Include="Infrastructure\UrlParser.cs" />
+    <Compile Include="Infrastructure\UrlUtil.cs" />
+    <Compile Include="Infrastructure\PageViewModel.cs" />
+    <Compile Include="Models\AllDocumentsModel.cs" />
+    <Compile Include="Models\DatabasesListModel.cs" />
+    <Compile Include="Models\DocumentsModel.cs" />
+    <Compile Include="Models\HomeModel.cs" />
+    <Compile Include="Models\IndexDefinitionModel.cs" />
+    <Compile Include="Infrastructure\ContextMenu\ContextMenu.cs" />
+    <Compile Include="Infrastructure\ContextMenu\ContextMenuService.cs" />
+    <Compile Include="Infrastructure\ContextMenu\MenuBase.cs" />
+    <Compile Include="Infrastructure\ContextMenu\MenuItem.cs" />
+    <Compile Include="Infrastructure\ContextMenu\Separator.cs" />
+    <Compile Include="Infrastructure\Converters\LastItemInListConverter.cs" />
+    <Compile Include="Infrastructure\Converters\MagnitudeToListConverter.cs" />
+    <Compile Include="Models\CollectionModel.cs" />
+    <Compile Include="Models\CollectionsModel.cs" />
+    <Compile Include="Models\IndexesErrorsModel.cs" />
+    <Compile Include="Models\IndexesModel.cs" />
+    <Compile Include="Models\IndexListItem.cs" />
+    <Compile Include="Models\LinkModel.cs" />
+    <Compile Include="Models\NotificationLevel.cs" />
+    <Compile Include="Models\Notification.cs" />
+    <Compile Include="Models\EditableDocumentModel.cs" />
+    <Compile Include="Features\Documents\EditDocumentCommand.cs" />
+    <Compile Include="Features\Documents\TemplateColorProvider.cs" />
+    <Compile Include="Features\Documents\ViewableDocument.cs" />
+    <Compile Include="Features\Input\AskUser.cs" />
+    <Compile Include="Features\Input\ConfirmModel.cs" />
+    <Compile Include="Features\Input\ConfirmWindow.xaml.cs">
+      <DependentUpon>ConfirmWindow.xaml</DependentUpon>
+    </Compile>
+    <Compile Include="Features\Input\InputModel.cs" />
+    <Compile Include="Features\Input\InputWindow.xaml.cs">
+      <DependentUpon>InputWindow.xaml</DependentUpon>
+    </Compile>
+    <Compile Include="Features\Stats\DatabaseStatisticsView.xaml.cs">
+      <DependentUpon>DatabaseStatisticsView.xaml</DependentUpon>
+    </Compile>
+    <Compile Include="Infrastructure\BindableCollection.cs">
+      <SubType>Code</SubType>
+    </Compile>
+    <Compile Include="Infrastructure\Command.cs" />
+    <Compile Include="Infrastructure\Converters\HiddenWhenEmptyConverter.cs">
+      <SubType>Code</SubType>
+    </Compile>
+    <Compile Include="Infrastructure\DictionaryExtensions.cs" />
+    <Compile Include="Infrastructure\InvocationExtensions.cs">
+      <SubType>Code</SubType>
+    </Compile>
+    <Compile Include="Infrastructure\Model.cs">
+      <SubType>Code</SubType>
+    </Compile>
+    <Compile Include="Infrastructure\NotifyPropertyChangedBase.cs">
+      <SubType>Code</SubType>
+    </Compile>
+    <Compile Include="Infrastructure\Observable.cs">
+      <SubType>Code</SubType>
+    </Compile>
+    <Compile Include="Infrastructure\PageView.cs">
+      <SubType>Code</SubType>
+    </Compile>
+    <Compile Include="Models\ApplicationModel.cs" />
+    <Compile Include="Models\DatabaseModel.cs" />
+    <Compile Include="Models\PagerModel.cs" />
+    <Compile Include="Models\QueryModel.cs" />
+    <Compile Include="Models\ServerModel.cs" />
+    <Compile Include="Models\StatisticsModel.cs" />
+    <Compile Include="Models\TaskModel.cs" />
+    <Compile Include="Views\Collections.xaml.cs">
+      <DependentUpon>Collections.xaml</DependentUpon>
+    </Compile>
+    <Compile Include="Views\Databases.xaml.cs">
+      <DependentUpon>Databases.xaml</DependentUpon>
+    </Compile>
+    <Compile Include="Views\Query.xaml.cs">
+      <DependentUpon>Query.xaml</DependentUpon>
+    </Compile>
+    <Compile Include="Views\IndexesErrors.xaml.cs">
+      <DependentUpon>IndexesErrors.xaml</DependentUpon>
+    </Compile>
+    <Compile Include="Views\Statistics.xaml.cs">
+      <DependentUpon>Statistics.xaml</DependentUpon>
+    </Compile>
+    <Compile Include="Views\Logs.xaml.cs">
+      <DependentUpon>Logs.xaml</DependentUpon>
+    </Compile>
+    <Compile Include="Views\Indexes.xaml.cs">
+      <DependentUpon>Indexes.xaml</DependentUpon>
+    </Compile>
+    <Compile Include="Views\Documents.xaml.cs">
+      <DependentUpon>Documents.xaml</DependentUpon>
+    </Compile>
+    <Compile Include="Views\Tasks.xaml.cs">
+      <DependentUpon>Tasks.xaml</DependentUpon>
+    </Compile>
+    <Compile Include="Views\Edit.xaml.cs">
+      <DependentUpon>Edit.xaml</DependentUpon>
+    </Compile>
+    <Compile Include="Features\Util\ErrorWindow.xaml.cs">
+      <DependentUpon>ErrorWindow.xaml</DependentUpon>
+    </Compile>
+    <Compile Include="Views\Home.xaml.cs">
+      <DependentUpon>Home.xaml</DependentUpon>
+    </Compile>
+    <Compile Include="MainPage.xaml.cs">
+      <DependentUpon>MainPage.xaml</DependentUpon>
+    </Compile>
+    <Compile Include="Views\Index.xaml.cs">
+      <DependentUpon>Index.xaml</DependentUpon>
+    </Compile>
+  </ItemGroup>
+  <ItemGroup>
+    <ApplicationDefinition Include="App.xaml">
+      <Generator>MSBuild:Compile</Generator>
+      <SubType>Designer</SubType>
+    </ApplicationDefinition>
+    <Page Include="Assets\DataGridStyles.xaml">
+      <Generator>MSBuild:Compile</Generator>
+      <SubType>Designer</SubType>
+    </Page>
+    <Page Include="Assets\TextBoxStyles.xaml">
+      <Generator>MSBuild:Compile</Generator>
+      <SubType>Designer</SubType>
+    </Page>
+    <Page Include="Assets\TreeViewStyles.xaml">
+      <SubType>Designer</SubType>
+      <Generator>MSBuild:Compile</Generator>
+    </Page>
+    <Page Include="Controls\DataFetchErrorNotifier.xaml">
+      <Generator>MSBuild:Compile</Generator>
+      <SubType>Designer</SubType>
+    </Page>
+    <Page Include="Controls\Taggers.xaml">
+      <SubType>Designer</SubType>
+      <Generator>MSBuild:Compile</Generator>
+    </Page>
+    <Page Include="Features\Documents\ColumnsEditorDialog.xaml">
+      <SubType>Designer</SubType>
+      <Generator>MSBuild:Compile</Generator>
+    </Page>
+    <Page Include="Features\Documents\DocumentsViewEnhanced.xaml">
+      <SubType>Designer</SubType>
+      <Generator>MSBuild:Compile</Generator>
+    </Page>
+    <Page Include="Features\Tasks\TaskView.xaml">
+      <SubType>Designer</SubType>
+      <Generator>MSBuild:Compile</Generator>
+    </Page>
+    <Page Include="Features\Terms\TermsView.xaml">
+      <SubType>Designer</SubType>
+      <Generator>MSBuild:Compile</Generator>
+    </Page>
+    <Page Include="Views\Terms.xaml">
+      <SubType>Designer</SubType>
+      <Generator>MSBuild:Compile</Generator>
+    </Page>
+    <Resource Include="Assets\Brushes.xaml">
+      <Generator>MSBuild:Compile</Generator>
+      <SubType>Designer</SubType>
+    </Resource>
+    <Page Include="Assets\Images\Images.xaml">
+      <SubType>Designer</SubType>
+      <Generator>MSBuild:Compile</Generator>
+    </Page>
+    <Page Include="Commands\Commands.xaml">
+      <Generator>MSBuild:Compile</Generator>
+      <SubType>Designer</SubType>
+    </Page>
+    <Page Include="Controls\Notification.xaml">
+      <Generator>MSBuild:Compile</Generator>
+      <SubType>Designer</SubType>
+    </Page>
+    <Page Include="Controls\NotificationArea.xaml">
+      <SubType>Designer</SubType>
+      <Generator>MSBuild:Compile</Generator>
+    </Page>
+    <Page Include="Controls\SearchControl.xaml">
+      <Generator>MSBuild:MarkupCompilePass1</Generator>
+      <SubType>Designer</SubType>
+    </Page>
+    <Page Include="Controls\ViewSizeControl.xaml">
+      <SubType>Designer</SubType>
+      <Generator>MSBuild:Compile</Generator>
+    </Page>
+    <Page Include="Features\Documents\DocumentView.xaml">
+      <SubType>Designer</SubType>
+      <Generator>MSBuild:Compile</Generator>
+    </Page>
+    <Page Include="Features\Databases\LicenseView.xaml">
+      <Generator>MSBuild:Compile</Generator>
+      <SubType>Designer</SubType>
+    </Page>
+    <Page Include="Features\Indexes\IndexesListView.xaml">
+      <Generator>MSBuild:Compile</Generator>
+      <SubType>Designer</SubType>
+    </Page>
+    <Page Include="Features\Indexes\EditIndexView.xaml">
+      <SubType>Designer</SubType>
+      <Generator>MSBuild:Compile</Generator>
+    </Page>
+    <Page Include="Features\Indexes\IndexesErrorsView.xaml">
+      <Generator>MSBuild:Compile</Generator>
+      <SubType>Designer</SubType>
+    </Page>
+    <Page Include="Features\Query\QueryView.xaml">
+      <Generator>MSBuild:Compile</Generator>
+      <SubType>Designer</SubType>
+    </Page>
+    <Page Include="Features\Stats\StatisticsView.xaml">
+      <Generator>MSBuild:Compile</Generator>
+      <SubType>Designer</SubType>
+    </Page>
+    <Page Include="Features\Tasks\TasksView.xaml">
+      <SubType>Designer</SubType>
+      <Generator>MSBuild:Compile</Generator>
+    </Page>
+    <Page Include="Features\Util\MessageBoxWindow.xaml">
+      <Generator>MSBuild:Compile</Generator>
+      <SubType>Designer</SubType>
+    </Page>
+    <Page Include="Views\Databases.xaml">
+      <Generator>MSBuild:Compile</Generator>
+      <SubType>Designer</SubType>
+    </Page>
+    <Page Include="Views\Query.xaml">
+      <Generator>MSBuild:Compile</Generator>
+      <SubType>Designer</SubType>
+    </Page>
+    <Page Include="Views\IndexesErrors.xaml">
+      <Generator>MSBuild:Compile</Generator>
+      <SubType>Designer</SubType>
+    </Page>
+    <Page Include="Views\Statistics.xaml">
+      <Generator>MSBuild:Compile</Generator>
+      <SubType>Designer</SubType>
+    </Page>
+    <Page Include="Views\Documents.xaml">
+      <Generator>MSBuild:Compile</Generator>
+      <SubType>Designer</SubType>
+    </Page>
+    <Page Include="Views\Tasks.xaml">
+      <Generator>MSBuild:Compile</Generator>
+      <SubType>Designer</SubType>
+    </Page>
+    <Page Include="Features\Logs\LogsView.xaml">
+      <Generator>MSBuild:Compile</Generator>
+      <SubType>Designer</SubType>
+    </Page>
+    <Page Include="Views\Logs.xaml">
+      <Generator>MSBuild:Compile</Generator>
+      <SubType>Designer</SubType>
+    </Page>
+    <Page Include="Views\Indexes.xaml">
+      <Generator>MSBuild:Compile</Generator>
+      <SubType>Designer</SubType>
+    </Page>
+    <Page Include="Views\Index.xaml">
+      <SubType>Designer</SubType>
+      <Generator>MSBuild:Compile</Generator>
+    </Page>
+    <Resource Include="Assets\Styles.xaml">
+      <Generator>MSBuild:Compile</Generator>
+      <SubType>Designer</SubType>
+    </Resource>
+    <Page Include="Assets\DocumentTemplate.xaml">
+      <SubType>Designer</SubType>
+      <Generator>MSBuild:Compile</Generator>
+    </Page>
+    <Resource Include="Assets\Types.xaml">
+      <Generator>MSBuild:Compile</Generator>
+      <SubType>Designer</SubType>
+    </Resource>
+    <Page Include="Features\Collections\CollectionsListView.xaml">
+      <SubType>Designer</SubType>
+      <Generator>MSBuild:Compile</Generator>
+    </Page>
+    <Page Include="Features\Collections\CollectionView.xaml">
+      <SubType>Designer</SubType>
+      <Generator>MSBuild:Compile</Generator>
+    </Page>
+    <Page Include="Features\Databases\DatabaseSelectionView.xaml">
+      <Generator>MSBuild:Compile</Generator>
+      <SubType>Designer</SubType>
+    </Page>
+    <Page Include="Features\Documents\DocumentsView.xaml">
+      <SubType>Designer</SubType>
+      <Generator>MSBuild:Compile</Generator>
+    </Page>
+    <Page Include="Features\Input\ConfirmWindow.xaml">
+      <Generator>MSBuild:Compile</Generator>
+      <SubType>Designer</SubType>
+    </Page>
+    <Page Include="Features\Input\InputWindow.xaml">
+      <Generator>MSBuild:Compile</Generator>
+      <SubType>Designer</SubType>
+    </Page>
+    <Page Include="Features\Stats\DatabaseStatisticsView.xaml">
+      <Generator>MSBuild:Compile</Generator>
+      <SubType>Designer</SubType>
+    </Page>
+    <Resource Include="Infrastructure\ContextMenu\ContextMenu.xaml">
+      <Generator>MSBuild:Compile</Generator>
+      <SubType>Designer</SubType>
+    </Resource>
+    <Resource Include="Infrastructure\ContextMenu\MenuItem.xaml">
+      <Generator>MSBuild:Compile</Generator>
+      <SubType>Designer</SubType>
+    </Resource>
+    <Resource Include="Infrastructure\ContextMenu\Separator.xaml">
+      <Generator>MSBuild:Compile</Generator>
+      <SubType>Designer</SubType>
+    </Resource>
+    <Page Include="Views\Collections.xaml">
+      <SubType>Designer</SubType>
+      <Generator>MSBuild:Compile</Generator>
+    </Page>
+    <Page Include="Views\Edit.xaml">
+      <SubType>Designer</SubType>
+      <Generator>MSBuild:Compile</Generator>
+    </Page>
+    <Page Include="Features\Util\ErrorWindow.xaml">
+      <SubType>Designer</SubType>
+      <Generator>MSBuild:Compile</Generator>
+    </Page>
+    <Page Include="Views\Home.xaml">
+      <SubType>Designer</SubType>
+      <Generator>MSBuild:Compile</Generator>
+    </Page>
+    <Page Include="MainPage.xaml">
+      <Generator>MSBuild:Compile</Generator>
+      <SubType>Designer</SubType>
+    </Page>
+  </ItemGroup>
+  <ItemGroup>
+    <EmbeddedResource Include="Controls\Editors\Definitions\CSharp.langdef" />
+    <EmbeddedResource Include="Controls\Editors\Definitions\JScript.langdef" />
+    <EmbeddedResource Include="Controls\Editors\Definitions\Xaml.langdef" />
+    <EmbeddedResource Include="Controls\Editors\Definitions\RavenQuery.langdef" />
+    <EmbeddedResource Include="Features\Logs\DefaultLogging.config" />
+    <None Include="app.config" />
+    <None Include="packages.config" />
+    <None Include="Properties\AppManifest.xml" />
+    <EmbeddedResource Include="Settings.dat" />
+  </ItemGroup>
+  <ItemGroup>
+    <Resource Include="Assets\Images\BackgroundTexture.png" />
+    <Resource Include="Assets\Images\RavenDBLogo.png" />
+    <Resource Include="Assets\Images\FooterTexture.png" />
+    <Resource Include="Assets\Images\BackgroundTextureBottom.png" />
+    <Resource Include="Assets\Images\document-index-icon.png" />
+    <None Include="Assets\Images\ImageCredits.txt" />
+    <Resource Include="Assets\Images\Save.png" />
+    <Resource Include="Assets\Images\Undo.png" />
+    <Resource Include="Assets\Images\add.png" />
+    <Resource Include="Assets\Images\Remove.png" />
+    <Resource Include="Assets\Images\Query.png" />
+    <Resource Include="Assets\Images\Edit.png" />
+    <Resource Include="Assets\Images\HtmlBalanceBracesHS.png" />
+    <Resource Include="Assets\Images\DeleteHS.png" />
+    <Resource Include="Assets\Images\RefreshSmall.png" />
+    <Resource Include="Assets\Images\Shortcut.png" />
+    <Resource Include="Assets\Images\Debug.png" />
+    <Resource Include="Assets\Images\Info.png" />
+    <Resource Include="Assets\Images\Warning.png" />
+    <Resource Include="Assets\Images\Document.png" />
+    <Resource Include="Assets\Images\document_page_next.png" />
+    <Resource Include="Assets\Images\document_page_previous.png" />
+    <Resource Include="Assets\Images\database.png" />
+    <Resource Include="Assets\Images\database_add.png" />
+    <Resource Include="Assets\Images\document_prepare.png" />
+    <Resource Include="Assets\Images\Error.png" />
+    <Resource Include="Assets\Images\document-new.png" />
+    <Resource Include="Assets\Images\edit_pencil_write_icon.png" />
+    <Resource Include="Assets\Images\ExecuteQuery.png" />
+    <Resource Include="Assets\Images\ChangeView.png" />
+    <Resource Include="Assets\Images\Search.png" />
+    <Resource Include="Assets\Images\Up.png" />
+    <Resource Include="Assets\Images\Down.png" />
+    <Content Include="Impl\PopupPlacement\Credit.txt" />
+  </ItemGroup>
+  <ItemGroup>
+    <ProjectReference Include="..\Raven.Client.Silverlight\Raven.Client.Silverlight.csproj">
+      <Project>{8A1DB308-D56B-49BC-A421-A2AB32617215}</Project>
+      <Name>Raven.Client.Silverlight</Name>
+    </ProjectReference>
+  </ItemGroup>
+  <Import Project="$(MSBuildExtensionsPath32)\Microsoft\Silverlight\$(SilverlightVersion)\Microsoft.Silverlight.CSharp.targets" />
+  <!-- To modify your build process, add your task inside one of the targets below and uncomment it. 
+       Other similar extension points exist, see Microsoft.Common.targets.
+  <Target Name="BeforeBuild">
+  </Target>
+  <Target Name="AfterBuild">
+  </Target>
+  -->
+  <ProjectExtensions>
+    <VisualStudio>
+      <FlavorProperties GUID="{A1591282-1198-4647-A2B1-27E5FF5F6F3B}">
+        <SilverlightProjectProperties />
+      </FlavorProperties>
+    </VisualStudio>
+  </ProjectExtensions>
+</Project>