﻿// -----------------------------------------------------------------------
//  <copyright file="Prefetcher.cs" company="Hibernating Rhinos LTD">
//      Copyright (c) Hibernating Rhinos LTD. All rights reserved.
//  </copyright>
// -----------------------------------------------------------------------
using System;
using System.Collections.Generic;
using Raven.Abstractions.Data;
using Raven.Database.Indexing;

namespace Raven.Database.Prefetching
{
<<<<<<< HEAD
	public class Prefetcher : IDisposable
=======
	using System.Linq;

	public class Prefetcher
>>>>>>> 2dd178ad
	{
		private readonly WorkContext workContext;
		private List<PrefetchingBehavior> prefetchingBehaviors = new List<PrefetchingBehavior>();

		public Prefetcher(WorkContext workContext)
		{
			this.workContext = workContext;
		}

		public PrefetchingBehavior CreatePrefetchingBehavior(PrefetchingUser user, BaseBatchSizeAutoTuner autoTuner)
		{
			lock (this)
			{
<<<<<<< HEAD
				if (prefetchingBehaviors.TryGetValue(user, out value))
					return value;

			    value = new PrefetchingBehavior(workContext, autoTuner ?? new IndependentBatchSizeAutoTuner(workContext, user));
=======
				var newPrefetcher = new PrefetchingBehavior(user, workContext, autoTuner ?? new IndependentBatchSizeAutoTuner(workContext));
>>>>>>> 2dd178ad

				prefetchingBehaviors = new List<PrefetchingBehavior>(prefetchingBehaviors)
				{
					newPrefetcher
				};

				return newPrefetcher;
			}
		}

		public void AfterDelete(string key, Etag deletedEtag)
		{
			foreach (var behavior in prefetchingBehaviors)
			{
				behavior.AfterDelete(key, deletedEtag);
			}
		}

		public void AfterUpdate(string key, Etag etagBeforeUpdate)
		{
			foreach (var behavior in prefetchingBehaviors)
			{
				behavior.AfterUpdate(key, etagBeforeUpdate);
			}
		}

		public int GetInMemoryIndexingQueueSize(PrefetchingUser user)
		{
			var value = prefetchingBehaviors.FirstOrDefault(x => x.PrefetchingUser == user);
			if (value != null)
				return value.InMemoryIndexingQueueSize;
			return -1;
		}

		public void AfterStorageCommitBeforeWorkNotifications(PrefetchingUser user, JsonDocument[] documents)
		{
			foreach (var prefetcher in prefetchingBehaviors.Where(x => x.PrefetchingUser == user))
			{
				prefetcher.AfterStorageCommitBeforeWorkNotifications(documents);
			}
		}

		public void Dispose()
		{
			foreach (var prefetchingBehavior in prefetchingBehaviors)
			{
				prefetchingBehavior.Value.Dispose();
			}	
		}
	}
}<|MERGE_RESOLUTION|>--- conflicted
+++ resolved
@@ -10,13 +10,9 @@
 
 namespace Raven.Database.Prefetching
 {
-<<<<<<< HEAD
-	public class Prefetcher : IDisposable
-=======
 	using System.Linq;
 
 	public class Prefetcher
->>>>>>> 2dd178ad
 	{
 		private readonly WorkContext workContext;
 		private List<PrefetchingBehavior> prefetchingBehaviors = new List<PrefetchingBehavior>();
@@ -30,14 +26,7 @@
 		{
 			lock (this)
 			{
-<<<<<<< HEAD
-				if (prefetchingBehaviors.TryGetValue(user, out value))
-					return value;
-
-			    value = new PrefetchingBehavior(workContext, autoTuner ?? new IndependentBatchSizeAutoTuner(workContext, user));
-=======
 				var newPrefetcher = new PrefetchingBehavior(user, workContext, autoTuner ?? new IndependentBatchSizeAutoTuner(workContext));
->>>>>>> 2dd178ad
 
 				prefetchingBehaviors = new List<PrefetchingBehavior>(prefetchingBehaviors)
 				{
@@ -77,7 +66,6 @@
 			foreach (var prefetcher in prefetchingBehaviors.Where(x => x.PrefetchingUser == user))
 			{
 				prefetcher.AfterStorageCommitBeforeWorkNotifications(documents);
-			}
 		}
 
 		public void Dispose()
@@ -85,7 +73,6 @@
 			foreach (var prefetchingBehavior in prefetchingBehaviors)
 			{
 				prefetchingBehavior.Value.Dispose();
-			}	
-		}
 	}
+}	}
 }