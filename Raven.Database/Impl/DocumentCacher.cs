--- conflicted
+++ resolved
@@ -11,34 +11,6 @@
 
 namespace Raven.Database.Impl
 {
-<<<<<<< HEAD
-	public class DocumentCacher : IDocumentCacher, ILowMemoryHandler
-	{
-		private readonly InMemoryRavenConfiguration configuration;
-		private MemoryCache cachedSerializedDocuments;
-		private static readonly ILog log = LogManager.GetCurrentClassLogger();
-		
-		[ThreadStatic]
-		private static bool skipSettingDocumentInCache;
-
-		public DocumentCacher(InMemoryRavenConfiguration configuration)
-		{
-			this.configuration = configuration;
-			cachedSerializedDocuments = CreateCache();
-
-			MemoryStatistics.RegisterLowMemoryHandler(this);
-		}
-
-		private MemoryCache CreateCache()
-		{
-			var result = new MemoryCache(typeof(DocumentCacher).FullName + ".Cache", new NameValueCollection
-			{
-				{"physicalMemoryLimitPercentage", configuration.Memory.MemoryCacheLimitPercentage.ToString()},
-				{"pollingInterval",  configuration.Memory.MemoryCacheLimitCheckInterval.AsTimeSpan.ToString(@"hh\:mm\:ss")},
-				{"cacheMemoryLimitMegabytes", configuration.Memory.MemoryCacheLimit.Megabytes.ToString()}
-			});
-			log.Info(@"MemoryCache Settings:
-=======
     public class DocumentCacher : IDocumentCacher, ILowMemoryHandler
     {
         private readonly InMemoryRavenConfiguration configuration;
@@ -60,118 +32,15 @@
         {
             var result = new MemoryCache(typeof(DocumentCacher).FullName + ".Cache", new NameValueCollection
             {
-                {"physicalMemoryLimitPercentage", configuration.MemoryCacheLimitPercentage.ToString()},
-                {"pollingInterval",  configuration.MemoryCacheLimitCheckInterval.ToString(@"hh\:mm\:ss")},
-                {"cacheMemoryLimitMegabytes", configuration.MemoryCacheLimitMegabytes.ToString()}
+                {"physicalMemoryLimitPercentage", configuration.Memory.MemoryCacheLimitPercentage.ToString()},
+                {"pollingInterval",  configuration.Memory.MemoryCacheLimitCheckInterval.AsTimeSpan.ToString(@"hh\:mm\:ss")},
+                {"cacheMemoryLimitMegabytes", configuration.Memory.MemoryCacheLimit.Megabytes.ToString()}
             });
             log.Info(@"MemoryCache Settings:
->>>>>>> 68f1ca50
   PhysicalMemoryLimit = {0}
   CacheMemoryLimit    = {1}
   PollingInterval     = {2}", result.PhysicalMemoryLimit, result.CacheMemoryLimit, result.PollingInterval);
 
-<<<<<<< HEAD
-			return result;
-		}
-
-		public void HandleLowMemory()
-		{
-			var oldCache = cachedSerializedDocuments;
-
-			cachedSerializedDocuments = CreateCache();
-
-			oldCache.Dispose();
-		}
-
-		public void SoftMemoryRelease()
-		{
-			
-		}
-
-		public LowMemoryHandlerStatistics GetStats()
-		{
-			return new LowMemoryHandlerStatistics
-			{
-				Name = "DocumentCacher",
-				EstimatedUsedMemory = cachedSerializedDocuments.Sum(x =>
-				{
-					CachedDocument curDocument;
-					if (x.Value is CachedDocument)
-					{
-						curDocument = x.Value as CachedDocument;
-						return curDocument.Size;
-					}
-					return 0;
-				}),
-				DatabaseName = configuration.DatabaseName,
-				Metadata = new
-				{
-					CachedDocuments = cachedSerializedDocuments.GetCount()
-				}
-			};
-		}
-
-		public static IDisposable SkipSettingDocumentsInDocumentCache()
-		{
-			var old = skipSettingDocumentInCache;
-			skipSettingDocumentInCache = true;
-
-			return new DisposableAction(() => skipSettingDocumentInCache = old);
-		}
-
-		public CachedDocument GetCachedDocument(string key, Etag etag)
-		{
-		    if (skipSettingDocumentInCache)
-		        return null;
-
-			CachedDocument cachedDocument;
-			try
-			{
-				cachedDocument = (CachedDocument)cachedSerializedDocuments.Get("Doc/" + key + "/" + etag);
-			}
-			catch (OverflowException)
-			{
-				// this is a bug in the framework
-				// http://connect.microsoft.com/VisualStudio/feedback/details/735033/memorycache-set-fails-with-overflowexception-exception-when-key-is-u7337-u7f01-u2117-exception-message-negating-the-minimum-value-of-a-twos-complement-number-is-invalid 
-				// in this case, we just treat it as uncacheable
-				return null;
-			}
-			if (cachedDocument == null)
-				return null;
-			return new CachedDocument
-			{
-				Document = (RavenJObject)cachedDocument.Document.CreateSnapshot(),
-				Metadata = (RavenJObject)cachedDocument.Metadata.CreateSnapshot(),
-				Size = cachedDocument.Size
-			};
-		}
-
-		public void SetCachedDocument(string key, Etag etag, RavenJObject doc, RavenJObject metadata, int size)
-		{
-			if (skipSettingDocumentInCache)
-				return;
-
-			var documentClone = ((RavenJObject)doc.CloneToken());
-			documentClone.EnsureCannotBeChangeAndEnableSnapshotting();
-			var metadataClone = ((RavenJObject)metadata.CloneToken());
-			metadataClone.EnsureCannotBeChangeAndEnableSnapshotting();
-			try
-			{
-				cachedSerializedDocuments.Set("Doc/" + key + "/" + etag, new CachedDocument
-				{
-					Document = documentClone,
-					Metadata = metadataClone,
-					Size = size
-				}, new CacheItemPolicy
-				{
-					SlidingExpiration = configuration.Memory.MemoryCacheExpiration.AsTimeSpan,
-				});
-			}
-			catch (OverflowException)
-			{
-				// this is a bug in the framework
-				// http://connect.microsoft.com/VisualStudio/feedback/details/735033/memorycache-set-fails-with-overflowexception-exception-when-key-is-u7337-u7f01-u2117-exception-message-negating-the-minimum-value-of-a-twos-complement-number-is-invalid 
-=======
             return result;
         }
 
@@ -234,7 +103,6 @@
             {
                 // this is a bug in the framework
                 // http://connect.microsoft.com/VisualStudio/feedback/details/735033/memorycache-set-fails-with-overflowexception-exception-when-key-is-u7337-u7f01-u2117-exception-message-negating-the-minimum-value-of-a-twos-complement-number-is-invalid 
->>>>>>> 68f1ca50
                 // in this case, we just treat it as uncacheable
                 return null;
             }
@@ -266,7 +134,7 @@
                     Size = size
                 }, new CacheItemPolicy
                 {
-                    SlidingExpiration = configuration.MemoryCacheExpiration,
+                    SlidingExpiration = configuration.Memory.MemoryCacheExpiration.AsTimeSpan,
                 });
             }
             catch (OverflowException)
