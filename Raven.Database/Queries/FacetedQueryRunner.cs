--- conflicted
+++ resolved
@@ -212,13 +212,9 @@
 				{
 					var baseQuery = Database.IndexStorage.GetLuceneQuery(Index, IndexQuery, Database.IndexQueryTriggers);
 					currentIndexSearcher.Search(baseQuery, allCollector);
-<<<<<<< HEAD
-					var fieldsToRead = new HashSet<string>(Results.Results.Select(x=>x.Key));
-=======
 					var fields = Facets.Values.Select(x => x.Name)
 							.Concat(Ranges.Select(x=>x.Key));
 					var fieldsToRead = new HashSet<string>(fields);
->>>>>>> 3392e282
 					IndexedTerms.ReadEntriesForFields(currentIndexSearcher.IndexReader,
 						fieldsToRead,
 						allCollector.Documents,
