//-----------------------------------------------------------------------
// <copyright file="DynamicQueryRunner.cs" company="Hibernating Rhinos LTD">
//     Copyright (c) Hibernating Rhinos LTD. All rights reserved.
// </copyright>
//-----------------------------------------------------------------------
using System;
using System.Collections.Concurrent;
using System.Linq;
using Raven.Abstractions;
using Raven.Abstractions.Data;
using Raven.Abstractions.Indexing;
using Raven.Database.Data;
using System.Diagnostics;
using System.Threading;

namespace Raven.Database.Queries
{
	public class DynamicQueryRunner
	{
		private readonly DocumentDatabase documentDatabase;
		private readonly object createIndexLock = new object();

		public DynamicQueryRunner(DocumentDatabase database)
		{
			documentDatabase = database;
		}

		public QueryResultWithIncludes ExecuteDynamicQuery(string entityName, IndexQuery query, CancellationToken token)
		{
			// Create the map
			var map = DynamicQueryMapping.Create(documentDatabase, query, entityName);
			var touchTemporaryIndexResult = GetAppropriateIndexToQuery(entityName, query, map);

			string realQuery = map.Items.Aggregate(query.Query,
												   (current, mapItem) => current.Replace(mapItem.QueryFrom, mapItem.To));

			UpdateFieldNamesForSortedFields(query, map);

			// We explicitly do NOT want to update the field names of FieldsToFetch - that reads directly from the document
			//UpdateFieldsInArray(map, query.FieldsToFetch);
			
<<<<<<< HEAD
			return ExecuteActualQuery(query, map, touchTemporaryIndexResult, realQuery);
=======
			UpdateFieldsInArray(map, query.GroupBy);

			return ExecuteActualQuery(query, map, touchTemporaryIndexResult, realQuery, token);
>>>>>>> 2f5de25a
		}

		private static void UpdateFieldNamesForSortedFields(IndexQuery query, DynamicQueryMapping map)
		{
			if (query.SortedFields == null) return;
			foreach (var sortedField in query.SortedFields)
			{
				var item = map.Items.FirstOrDefault(x => x.From == sortedField.Field);
				if (item != null)
					sortedField.Field = item.To;
			}
		}

<<<<<<< HEAD
		private QueryResultWithIncludes ExecuteActualQuery(IndexQuery query, DynamicQueryMapping map, Tuple<string, bool> touchTemporaryIndexResult, string realQuery)
=======
		private static void UpdateFieldsInArray(DynamicQueryMapping map, string[] fields)
		{
			if (fields == null)
				return;
			for (var i = 0; i < fields.Length; i++)
			{
				var item = map.Items.FirstOrDefault(x => x.From == fields[i]);
				if (item != null)
					fields[i] = item.To;
			}
		}

		private QueryResultWithIncludes ExecuteActualQuery(IndexQuery query, DynamicQueryMapping map, Tuple<string, bool> touchTemporaryIndexResult, string realQuery, CancellationToken token)
>>>>>>> 2f5de25a
		{
			// Perform the query until we have some results at least
			QueryResultWithIncludes result;
			var sp = Stopwatch.StartNew();
			while (true)
			{
				var indexQuery = CreateIndexQuery(query, map, realQuery);
				result = documentDatabase.Query(map.IndexName, indexQuery, token);

				if (!touchTemporaryIndexResult.Item2 ||
					!result.IsStale ||
					(result.Results.Count >= query.PageSize && query.PageSize > 0) ||
					sp.Elapsed.TotalSeconds > 15)
				{
					return result;
				}

				Thread.Sleep(100);
			}
		}

		private static IndexQuery CreateIndexQuery(IndexQuery query, DynamicQueryMapping map, string realQuery)
		{
			var indexQuery = new IndexQuery
			{
				Cutoff = query.Cutoff,
                WaitForNonStaleResultsAsOfNow = query.WaitForNonStaleResultsAsOfNow,
				PageSize = query.PageSize,
				Query = realQuery,
				Start = query.Start,
				FieldsToFetch = query.FieldsToFetch,
				IsDistinct = query.IsDistinct,
				SortedFields = query.SortedFields,
				DefaultField = query.DefaultField,
				CutoffEtag = query.CutoffEtag,
				DebugOptionGetIndexEntries = query.DebugOptionGetIndexEntries,
				DefaultOperator = query.DefaultOperator,
				SkipTransformResults = query.SkipTransformResults,
				SkippedResults = query.SkippedResults,
				HighlighterPreTags = query.HighlighterPreTags,
				HighlighterPostTags = query.HighlighterPostTags,
				HighlightedFields = query.HighlightedFields,
				ResultsTransformer = query.ResultsTransformer,
				QueryInputs = query.QueryInputs,
				ExplainScores = query.ExplainScores,
				SortHints = query.SortHints
			};
			if (indexQuery.SortedFields == null)
				return indexQuery;

			for (int index = 0; index < indexQuery.SortedFields.Length; index++)
			{
				var sortedField = indexQuery.SortedFields[index];
				var fieldName = sortedField.Field;
				bool hasRange = false;
				if (fieldName.EndsWith("_Range"))
				{
					fieldName = fieldName.Substring(0, fieldName.Length - "_Range".Length);
					hasRange = true;
				}
			
				var item = map.Items.FirstOrDefault(x => string.Equals(x.QueryFrom, fieldName, StringComparison.InvariantCultureIgnoreCase));
				if (item == null)
					continue;

				indexQuery.SortedFields[index] = new SortedField(hasRange ? item.To + "_Range" : item.To);
				indexQuery.SortedFields[index].Descending = sortedField.Descending;
			}
			return indexQuery;
		}

		private Tuple<string, bool> GetAppropriateIndexToQuery(string entityName, IndexQuery query, DynamicQueryMapping map)
		{
			var appropriateIndex = new DynamicQueryOptimizer(documentDatabase).SelectAppropriateIndex(entityName, query);
			if (appropriateIndex.MatchType == DynamicQueryMatchType.Complete)
			{
			    map.IndexName = appropriateIndex.IndexName;
				return Tuple.Create(appropriateIndex.IndexName, false);
			}
            else if (appropriateIndex.MatchType == DynamicQueryMatchType.Partial)
            {
                // At this point, we found an index that has some fields we need and
                // isn't incompatible with anything else we're asking for
                // We need to clone that other index 
                // We need to add all our requested indexes information to our cloned index
                // We can then use our new index instead
                var currentIndex = documentDatabase.IndexDefinitionStorage.GetIndexDefinition(appropriateIndex.IndexName);
                map.AddExistingIndexDefinition(currentIndex, documentDatabase, query);
            }
			return CreateAutoIndex(map.IndexName, map.CreateIndexDefinition);
		}


	    private Tuple<string, bool> CreateAutoIndex(string permanentIndexName, Func<IndexDefinition> createDefinition)
		{
			if (documentDatabase.GetIndexDefinition(permanentIndexName) != null)
				return Tuple.Create(permanentIndexName, false);

            lock (createIndexLock)
            {
                var indexDefinition = createDefinition();
                documentDatabase.PutIndex(permanentIndexName, indexDefinition);
            }
            
            return Tuple.Create(permanentIndexName, true);
		
		}
	}
}<|MERGE_RESOLUTION|>--- conflicted
+++ resolved
@@ -39,13 +39,7 @@
 			// We explicitly do NOT want to update the field names of FieldsToFetch - that reads directly from the document
 			//UpdateFieldsInArray(map, query.FieldsToFetch);
 			
-<<<<<<< HEAD
-			return ExecuteActualQuery(query, map, touchTemporaryIndexResult, realQuery);
-=======
-			UpdateFieldsInArray(map, query.GroupBy);
-
 			return ExecuteActualQuery(query, map, touchTemporaryIndexResult, realQuery, token);
->>>>>>> 2f5de25a
 		}
 
 		private static void UpdateFieldNamesForSortedFields(IndexQuery query, DynamicQueryMapping map)
@@ -59,23 +53,7 @@
 			}
 		}
 
-<<<<<<< HEAD
-		private QueryResultWithIncludes ExecuteActualQuery(IndexQuery query, DynamicQueryMapping map, Tuple<string, bool> touchTemporaryIndexResult, string realQuery)
-=======
-		private static void UpdateFieldsInArray(DynamicQueryMapping map, string[] fields)
-		{
-			if (fields == null)
-				return;
-			for (var i = 0; i < fields.Length; i++)
-			{
-				var item = map.Items.FirstOrDefault(x => x.From == fields[i]);
-				if (item != null)
-					fields[i] = item.To;
-			}
-		}
-
 		private QueryResultWithIncludes ExecuteActualQuery(IndexQuery query, DynamicQueryMapping map, Tuple<string, bool> touchTemporaryIndexResult, string realQuery, CancellationToken token)
->>>>>>> 2f5de25a
 		{
 			// Perform the query until we have some results at least
 			QueryResultWithIncludes result;
