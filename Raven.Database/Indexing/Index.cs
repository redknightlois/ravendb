//-----------------------------------------------------------------------
// <copyright file="Index.cs" company="Hibernating Rhinos LTD">
//     Copyright (c) Hibernating Rhinos LTD. All rights reserved.
// </copyright>
//-----------------------------------------------------------------------
using System;
using System.Collections;
using System.Collections.Concurrent;
using System.Collections.Generic;
using System.Collections.Specialized;
using System.ComponentModel.Composition;
using System.Diagnostics;
using System.IO;
using System.Linq;
using System.Text;
using System.Threading;
using System.Threading.Tasks;
using System.Web.UI;
using Lucene.Net.Analysis;
using Lucene.Net.Analysis.Standard;
using Lucene.Net.Documents;
using Lucene.Net.Index;
using Lucene.Net.Search;
using Lucene.Net.Search.Vectorhighlight;
using Lucene.Net.Store;
using Lucene.Net.Util;
using Raven.Abstractions;
using Raven.Abstractions.Data;
using Raven.Abstractions.Exceptions;
using Raven.Abstractions.Extensions;
using Raven.Abstractions.Indexing;
using Raven.Abstractions.Json.Linq;
using Raven.Abstractions.Linq;
using Raven.Abstractions.Logging;
using Raven.Abstractions.MEF;
using Raven.Database.Config;
using Raven.Database.Data;
using Raven.Database.Extensions;
using Raven.Database.Indexing.Analyzers;
using Raven.Database.Linq;
using Raven.Database.Plugins;
using Raven.Database.Storage;
using Raven.Database.Tasks;
using Raven.Database.Util;
using Raven.Json.Linq;
using Constants = Raven.Abstractions.Data.Constants;
using Directory = Lucene.Net.Store.Directory;
using Document = Lucene.Net.Documents.Document;
using Field = Lucene.Net.Documents.Field;
using Version = Lucene.Net.Util.Version;

namespace Raven.Database.Indexing
{
	/// <summary>
	/// 	This is a thread safe, single instance for a particular index.
	/// </summary>
	public abstract class Index : IDisposable,ILowMemoryHandler
	{
		protected static readonly ILog logIndexing = LogManager.GetLogger(typeof(Index).FullName + ".Indexing");
		protected static readonly ILog logQuerying = LogManager.GetLogger(typeof(Index).FullName + ".Querying");

		private const long WriteErrorsLimit = 10;

		private readonly List<Document> currentlyIndexDocuments = new List<Document>();
		protected Directory directory;
		protected readonly IndexDefinition indexDefinition;
		private volatile string waitReason;
		private readonly long flushSize;
		private long writeErrors;
        // Users sometimes configure index outputs without realizing that we need to count on that for memory 
        // management. That can result in very small batch sizes, so we want to make sure that we don't trust
        // the user configuration, and use what is actually going on
	    private int maxActualIndexOutput = 1;

		public IndexingPriority Priority { get; set; }
		/// <summary>
		/// Note, this might be written to be multiple threads at the same time
		/// We don't actually care for exact timing, it is more about general feeling
		/// </summary>
		private DateTime? lastQueryTime;

		private readonly ConcurrentDictionary<string, IIndexExtension> indexExtensions =
			new ConcurrentDictionary<string, IIndexExtension>();

		internal readonly int indexId;

		public int IndexId
		{
			get { return indexId; }
		}

		private readonly AbstractViewGenerator viewGenerator;
		protected readonly WorkContext context;

		private readonly object writeLock = new object();
		private volatile bool disposed;
		private RavenIndexWriter indexWriter;
		private SnapshotDeletionPolicy snapshotter;
		private readonly IndexSearcherHolder currentIndexSearcherHolder;

		private readonly ConcurrentDictionary<string, IndexingPerformanceStats> currentlyIndexing = new ConcurrentDictionary<string, IndexingPerformanceStats>();
		private readonly ConcurrentQueue<IndexingPerformanceStats> indexingPerformanceStats = new ConcurrentQueue<IndexingPerformanceStats>();
		private readonly static StopAnalyzer stopAnalyzer = new StopAnalyzer(Version.LUCENE_30);
		private bool forceWriteToDisk;
		
		[CLSCompliant(false)]
		protected Index(Directory directory, int id, IndexDefinition indexDefinition, AbstractViewGenerator viewGenerator, WorkContext context)
		{
			currentIndexSearcherHolder = new IndexSearcherHolder(id, context);
			if (directory == null) throw new ArgumentNullException("directory");
			if (indexDefinition == null) throw new ArgumentNullException("indexDefinition");
			if (viewGenerator == null) throw new ArgumentNullException("viewGenerator");

			this.indexId = id;
			this.indexDefinition = indexDefinition;
			this.viewGenerator = viewGenerator;
			this.context = context;
			logIndexing.Debug("Creating index for {0}", indexId);
			this.directory = directory;
			flushSize = context.Configuration.FlushIndexToDiskSizeInMb * 1024 * 1024;
			_indexCreationTime = SystemTime.UtcNow;
			RecreateSearcher();

			MemoryStatistics.RegisterLowMemoryHandler(this);
		}
		public int CurrentNumberOfItemsToIndexInSingleBatch { get; set; }

		[ImportMany]
		public OrderedPartCollection<AbstractAnalyzerGenerator> AnalyzerGenerators { get; set; }

		/// <summary>
		/// Whatever this is a map reduce index or not
		/// </summary>
		public abstract bool IsMapReduce { get; }

		public DateTime? LastQueryTime
		{
			get
			{
				return lastQueryTime;
			}
		}

		public DateTime LastIndexTime { get; set; }

		protected DateTime PreviousIndexTime { get; set; }

		public string IsOnRam
		{
			get
			{
				var ramDirectory = directory as RAMDirectory;
				if (ramDirectory == null)
					return "false";
				try
				{
					return "true (" + SizeHelper.Humane(ramDirectory.SizeInBytes()) + ")";
				}
				catch (AlreadyClosedException)
				{
					return "false";
				}
			}
		}

		public string PublicName { get { return indexDefinition.Name; } }

		public bool IsTestIndex
		{
			get { return indexDefinition.IsTestIndex; }
		}

	    public int? MaxIndexOutputsPerDocument
	    {
	        get
	        {
	            if (maxActualIndexOutput == 1)
	                return null;
                return maxActualIndexOutput;
	        }
	    }

	    [CLSCompliant(false)]
		public volatile bool IsMapIndexingInProgress;
		private DateTime _indexCreationTime;

		protected IndexingPerformanceStats RecordCurrentBatch(string indexingStep, string operation, int itemsCount)
		{
			var performanceStats = new IndexingPerformanceStats
			{
				ItemsCount = itemsCount,
				Operation = indexingStep,
				Started = SystemTime.UtcNow,
				Operations = new BasePerformanceStats[0]
			};

			var lastStats = indexingPerformanceStats.LastOrDefault(x => x.Operation.Equals(operation, StringComparison.OrdinalIgnoreCase));

			if (lastStats != null)
				performanceStats.WaitingTimeSinceLastBatchCompleted = performanceStats.Started - lastStats.Completed;

			currentlyIndexing.AddOrUpdate(indexingStep, performanceStats, (s, stats) => performanceStats);

			return performanceStats;
		}

		protected void BatchCompleted(string indexingStep, string operation, int inputCount, int outputCount, List<BasePerformanceStats> operationStats)
		{
			IndexingPerformanceStats stats;
			if (currentlyIndexing.TryRemove(indexingStep, out stats))
			{
				stats.Completed = SystemTime.UtcNow;
				stats.Duration = stats.Completed - stats.Started;
				stats.Operation = operation;

				stats.InputCount = inputCount;
				stats.OutputCount = outputCount;
				stats.Operations = operationStats.ToArray();

				AddIndexingPerformanceStats(stats);
			}
		}

		public void AddIndexingPerformanceStats(IndexingPerformanceStats stats)
		{
			indexingPerformanceStats.Enqueue(stats);

			while (indexingPerformanceStats.Count > 25)
				indexingPerformanceStats.TryDequeue(out stats);
		}

		public void Dispose()
		{
			try
			{
				// this is here so we can give good logs in the case of a long shutdown process
				if (Monitor.TryEnter(writeLock, 100) == false)
				{
					var localReason = waitReason;
					if (localReason != null)
						logIndexing.Warn("Waiting for {0} to complete before disposing of index {1}, that might take a while if the server is very busy",
						 localReason, indexId);

					Monitor.Enter(writeLock);
				}

				disposed = true;

				foreach (var indexExtension in indexExtensions)
				{
					indexExtension.Value.Dispose();
				}

				if (currentIndexSearcherHolder != null)
				{
					var item = currentIndexSearcherHolder.SetIndexSearcher(null, PublicName, wait: true);
					if (item.WaitOne(TimeSpan.FromSeconds(5)) == false)
					{
						logIndexing.Warn("After closing the index searching, we waited for 5 seconds for the searching to be done, but it wasn't. Continuing with normal shutdown anyway.");
					}
				}

				try
				{
					EnsureIndexWriter();
					ForceWriteToDisk();
					WriteInMemoryIndexToDiskIfNecessary(GetLastEtagFromStats());
				}
				catch (Exception e)
				{
					logIndexing.ErrorException("Error while writing in memory index to disk.", e);
				}

				if (indexWriter != null) // just in case, WriteInMemoryIndexToDiskIfNecessary recreates writer
				{
					var writer = indexWriter;
					indexWriter = null;

					try
					{
						writer.Analyzer.Close();
					}
					catch (Exception e)
					{
						logIndexing.ErrorException("Error while closing the index (closing the analyzer failed)", e);
					}

					try
					{
						writer.Dispose();
					}
					catch (Exception e)
					{
						logIndexing.ErrorException("Error when closing the index", e);
					}
				}

				try
				{
					directory.Dispose();
				}
				catch (Exception e)
				{
					logIndexing.ErrorException("Error when closing the directory", e);
				}
			}
			finally
			{
				Monitor.Exit(writeLock);
			}
		}

		public void EnsureIndexWriter()
		{
            try
            {
                if (indexWriter == null)
                    CreateIndexWriter();
            }
            catch ( IOException e )
            {
                string msg = string.Format("Error when trying to create the index writer for index '{0}'.", this.PublicName);
                throw new IOException( msg, e );
            }
		}

		public void Flush(Etag highestETag)
		{
<<<<<<< HEAD
			lock (writeLock)
			{
				if (disposed)
					return;
				if (indexWriter == null)
					return;

				waitReason = "Flush";
				try
				{
					try
					{
						indexWriter.Commit(highestETag);
					}
					catch (Exception e)
					{
						HandleWriteError(e);
						throw;
					}

					ResetWriteErrors();
				}
				finally
				{
					waitReason = null;
				}
			}
=======
		    try
		    {
		        lock (writeLock)
		        {
		            if (disposed)
		                return;
		            if (indexWriter == null)
		                return;
		            if (context.IndexStorage == null)
		                return;

		            try
		            {
		                waitReason = "Flush";
		                indexWriter.Commit(highestETag);

		                ResetWriteErrors();
		            }
		            finally
		            {
		                waitReason = null;
		            }
		        }
		    }
		    catch (Exception e)
		    {
		        IncrementWriteErrors(e);
		        throw new IOException("Error during flush for " + PublicName, e);
		    }
>>>>>>> 799bb2f8
		}

		public void MergeSegments()
		{
			lock (writeLock)
			{
				waitReason = "Merge / Optimize";
				try
				{
					logIndexing.Info("Starting merge of {0}", indexId);
					var sp = Stopwatch.StartNew();
					
					EnsureIndexWriter();

					try
					{
						indexWriter.Optimize();
					}
					catch (Exception e)
					{
						HandleWriteError(e);
						throw;
					}

					logIndexing.Info("Done merging {0} - took {1}", indexId, sp.Elapsed);

					ResetWriteErrors();
				}
				finally
				{
					waitReason = null;
				}
			}
		}

		public abstract IndexingPerformanceStats IndexDocuments(AbstractViewGenerator viewGenerator, IndexingBatch batch, IStorageActionsAccessor actions, DateTime minimumTimestamp, CancellationToken token);

		protected virtual IndexQueryResult RetrieveDocument(Document document, FieldsToFetch fieldsToFetch, ScoreDoc score)
		{
			return new IndexQueryResult
			{
				Score = score.Score,
				Key = document.Get(Constants.DocumentIdFieldName),
				Projection = (fieldsToFetch.IsProjection || fieldsToFetch.FetchAllStoredFields) ? CreateDocumentFromFields(document, fieldsToFetch) : null
			};
		}

		public static RavenJObject CreateDocumentFromFields(Document document, FieldsToFetch fieldsToFetch)
		{
			var documentFromFields = new RavenJObject();
			var fields = fieldsToFetch.Fields;
			if (fieldsToFetch.FetchAllStoredFields)
				fields = fields.Concat(document.GetFields().Select(x => x.Name));

			AddFieldsToDocument(document, new HashSet<string>(fields), documentFromFields);
			return documentFromFields;
		}

		protected static void AddFieldsToDocument(Document document, HashSet<string> fieldNames, RavenJObject documentFromFields)
		{
			foreach (var fldName in fieldNames)
			{
				if (fldName.EndsWith("_IsArray") ||
					fldName.EndsWith("_Range") ||
					fldName.EndsWith("_ConvertToJson"))
					continue;

				var isArray = fldName + "_IsArray";
				foreach (var field in document.GetFields(fldName))
				{
					var val = CreateProperty(field, document);
					RavenJToken arrayToken;
					var tryGetValue = documentFromFields.TryGetValue(field.Name, out arrayToken);
					if (tryGetValue || document.GetField(isArray) != null)
					{
						var array = arrayToken as RavenJArray;
						if (array == null)
						{
							documentFromFields[field.Name] = array =
								(tryGetValue ? new RavenJArray { arrayToken } : new RavenJArray());
						}
						array.Add(val);
					}
					else
					{
						documentFromFields[field.Name] = val;
					}
				}
			}
		}

		protected void InvokeOnIndexEntryDeletedOnAllBatchers(List<AbstractIndexUpdateTriggerBatcher> batchers, Term term)
		{
			if (!batchers.Any(batcher => batcher.RequiresDocumentOnIndexEntryDeleted)) return;
			// find all documents
			var key = term.Text;

			IndexSearcher searcher = null;
			using (GetSearcher(out searcher))
			{
				var collector = new GatherAllCollector();
				searcher.Search(new TermQuery(term), collector);
				var topDocs = collector.ToTopDocs();

				foreach (var scoreDoc in topDocs.ScoreDocs)
				{
					var document = searcher.Doc(scoreDoc.Doc);
					batchers.ApplyAndIgnoreAllErrors(
						exception =>
						{
							logIndexing.WarnException(
								string.Format(
									"Error when executed OnIndexEntryDeleted trigger for index '{0}', key: '{1}'",
									indexId, key),
								exception);
							context.AddError(indexId, PublicName, key, exception, "OnIndexEntryDeleted Trigger");
						},
						trigger => trigger.OnIndexEntryDeleted(key, document));
				}
			}
		}

		private static RavenJToken CreateProperty(Field fld, Document document)
		{
			if (fld.IsBinary)
				return fld.GetBinaryValue();
			var stringValue = fld.StringValue;
			if (document.GetField(fld.Name + "_ConvertToJson") != null)
			{
				var val = RavenJToken.Parse(fld.StringValue) as RavenJObject;
				return val;
			}
			if (stringValue == Constants.NullValue)
				stringValue = null;
			if (stringValue == Constants.EmptyString)
				stringValue = string.Empty;
			return stringValue;
		}

		protected void Write(Func<RavenIndexWriter, Analyzer, IndexingWorkStats, IndexedItemsInfo> action, List<PerformanceStats> writePerformanceStats = null)
		{
			if (disposed)
				throw new ObjectDisposedException("Index " + PublicName + " has been disposed");

			Stopwatch extensionExecutionDuration = null;
			Stopwatch flushToDiskDuration = null;
			Stopwatch recreateSearcherDuration = null;

			if (writePerformanceStats != null)
			{
				extensionExecutionDuration = new Stopwatch();
				flushToDiskDuration = new Stopwatch();
				recreateSearcherDuration = new Stopwatch();
			}

			PreviousIndexTime = LastIndexTime;
			LastIndexTime = SystemTime.UtcNow;

			lock (writeLock)
			{
				bool shouldRecreateSearcher;
				var toDispose = new List<Action>();
				Analyzer searchAnalyzer = null;
				var itemsInfo = new IndexedItemsInfo(null);
				bool flushed = false;

				try
				{
					waitReason = "Write";
					try
					{
						searchAnalyzer = CreateAnalyzer(new LowerCaseKeywordAnalyzer(), toDispose);
					}
					catch (Exception e)
					{
						context.AddError(indexId, indexDefinition.Name, "Creating Analyzer", e, "Analyzer");
						throw;
					}

					EnsureIndexWriter();

					var locker = directory.MakeLock("writing-to-index.lock");
					try
					{
						var stats = new IndexingWorkStats();

						try
						{
							if (locker.Obtain() == false)
							{
								throw new InvalidOperationException(
									string.Format("Could not obtain the 'writing-to-index' lock of '{0}' index",
																				  PublicName));
							}

							itemsInfo = action(indexWriter, searchAnalyzer, stats);
							shouldRecreateSearcher = itemsInfo.ChangedDocs > 0;
							foreach (var indexExtension in indexExtensions.Values)
							{
								using (StopwatchScope.For(extensionExecutionDuration, resetBeforeStart: true))
								{
									indexExtension.OnDocumentsIndexed(currentlyIndexDocuments, searchAnalyzer);
								}

								IndexingOperation operation;
								if (writePerformanceStats != null && Enum.TryParse(string.Format("Extension_{0}", indexExtension.Name), out operation))
								{
									writePerformanceStats.Add(PerformanceStats.From(operation, extensionExecutionDuration.ElapsedMilliseconds));
								}
							}
						}
						catch (Exception e)
						{
							var invalidSpatialShapeException = e as InvalidSpatialShapException;
							var invalidDocId = (invalidSpatialShapeException == null) ?
														null :
														invalidSpatialShapeException.InvalidDocumentId;
							context.AddError(indexId, indexDefinition.Name, invalidDocId, e, "Write");
							throw;
						}

						if (itemsInfo.ChangedDocs > 0)
						{
							using (StopwatchScope.For(flushToDiskDuration))
							{
								WriteInMemoryIndexToDiskIfNecessary(itemsInfo.HighestETag);

								if (indexWriter != null && indexWriter.RamSizeInBytes() >= flushSize)
								{
									Flush(itemsInfo.HighestETag); // just make sure changes are flushed to disk
									flushed = true;
								}
							}

							UpdateIndexingStats(context, stats);
						}
					}
					finally
					{
						locker.Release();
					}
				}
				catch (Exception e)
				{
					throw new InvalidOperationException("Could not properly write to index " + PublicName, e);
				}
				finally
				{
					currentlyIndexDocuments.Clear();
					if (searchAnalyzer != null)
						searchAnalyzer.Close();
					foreach (Action dispose in toDispose)
					{
						dispose();
					}
					waitReason = null;
					LastIndexTime = SystemTime.UtcNow;
				}

				if (flushed)
				{
					try
					{
						HandleCommitPoints(itemsInfo, GetCurrentSegmentsInfo());
					}
					catch (Exception e)
					{
						logIndexing.WarnException("Could not handle commit point properly, ignoring", e);
					}
				}

				if (shouldRecreateSearcher)
				{
					using (StopwatchScope.For(recreateSearcherDuration))
					{
						RecreateSearcher();
					}
				}
			}

			if (writePerformanceStats != null)
			{
				writePerformanceStats.Add(PerformanceStats.From(IndexingOperation.Lucene_FlushToDisk, flushToDiskDuration.ElapsedMilliseconds));
				writePerformanceStats.Add(PerformanceStats.From(IndexingOperation.Lucene_RecreateSearcher, recreateSearcherDuration.ElapsedMilliseconds));
			}
		}

		private IndexSegmentsInfo GetCurrentSegmentsInfo()
		{
			if (directory is RAMDirectory)
				return null;

			return IndexStorage.GetCurrentSegmentsInfo(indexDefinition.Name, directory);
		}

		protected abstract void HandleCommitPoints(IndexedItemsInfo itemsInfo, IndexSegmentsInfo segmentsInfo);

		protected void UpdateIndexingStats(WorkContext workContext, IndexingWorkStats stats)
		{
			// we'll try this for ten times, and if we get concurrency conflict, we do NOT fail, we'll retry
			// if we can't run even after ten times, we just give up. The stats might be a bit out, but that is fine for us
			bool run = true;
			for (int i = 0; i < 10 && run; i++)
			{
				run = false;
				switch (stats.Operation)
				{
					case IndexingWorkStats.Status.Map:
						workContext.TransactionalStorage.Batch(accessor =>
						{
							try
							{
								accessor.Indexing.UpdateIndexingStats(indexId, stats);
							}
							catch (Exception e)
							{
								if (accessor.IsWriteConflict(e))
								{
									run = true;
									return;
								}
								throw;
							}
						});
						break;
					case IndexingWorkStats.Status.Reduce:
						workContext.TransactionalStorage.Batch(accessor =>
						{
							try
							{
								accessor.Indexing.UpdateReduceStats(indexId, stats);
							}
							catch (Exception e)
							{
								if (accessor.IsWriteConflict(e))
								{
									run = true;
									return;
								}
								throw;
							}
						});
						break;
					case IndexingWorkStats.Status.Ignore:
						break;
					default:
						throw new ArgumentOutOfRangeException();
				}
				if (run)
					Thread.Sleep(11);
			}
		}

		private void CreateIndexWriter()
		{
<<<<<<< HEAD
			try
			{
				snapshotter = new SnapshotDeletionPolicy(new KeepOnlyLastCommitDeletionPolicy());
				IndexWriter.IndexReaderWarmer indexReaderWarmer = context.IndexReaderWarmers != null
					? new IndexReaderWarmersWrapper(indexDefinition.Name, context.IndexReaderWarmers)
					: null;
				indexWriter = new RavenIndexWriter(directory, stopAnalyzer, snapshotter, IndexWriter.MaxFieldLength.UNLIMITED, context.Configuration.MaxIndexWritesBeforeRecreate, indexReaderWarmer);
			}
			catch (Exception e)
			{
				HandleWriteError(e);
				throw;
			}
=======
		    try
		    {
		        snapshotter = new SnapshotDeletionPolicy(new KeepOnlyLastCommitDeletionPolicy());
		        IndexWriter.IndexReaderWarmer indexReaderWarmer = context.IndexReaderWarmers != null
		            ? new IndexReaderWarmersWrapper(indexDefinition.Name, context.IndexReaderWarmers)
		            : null;
		        indexWriter = new RavenIndexWriter(directory, stopAnalyzer, snapshotter, IndexWriter.MaxFieldLength.UNLIMITED, context.Configuration.MaxIndexWritesBeforeRecreate, indexReaderWarmer);
		    }
		    catch (Exception e)
		    {
		        IncrementWriteErrors(e);
		        throw new IOException("Failure to create index writer for " + PublicName, e);
		    }
>>>>>>> 799bb2f8
		}

		internal void WriteInMemoryIndexToDiskIfNecessary(Etag highestETag)
		{
			if (context.Configuration.RunInMemory ||
				context.IndexDefinitionStorage == null) // may happen during index startup
				return;

			var dir = indexWriter.Directory as RAMDirectory;
			if (dir == null)
				return;

			var stale = IsUpToDateEnoughToWriteToDisk(highestETag) == false;
			var toobig = dir.SizeInBytes() >= context.Configuration.NewIndexInMemoryMaxBytes;

			var tooOld = (SystemTime.UtcNow - _indexCreationTime) > context.Configuration.NewIndexInMemoryMaxTime;

			if (forceWriteToDisk || toobig || !stale || tooOld)
			{
				indexWriter.Commit(highestETag);
				var fsDir = context.IndexStorage.MakeRAMDirectoryPhysical(dir, indexDefinition);
				IndexStorage.WriteIndexVersion(fsDir, indexDefinition);
				directory = fsDir;

				indexWriter.Dispose(true);
				dir.Dispose();

				CreateIndexWriter();

				ResetWriteErrors();
			}
		}

		protected abstract bool IsUpToDateEnoughToWriteToDisk(Etag highestETag);

		public RavenPerFieldAnalyzerWrapper CreateAnalyzer(Analyzer defaultAnalyzer, ICollection<Action> toDispose, bool forQuerying = false)
		{
			toDispose.Add(defaultAnalyzer.Close);

			string value;
			if (indexDefinition.Analyzers.TryGetValue(Constants.AllFields, out value))
			{
				defaultAnalyzer = IndexingExtensions.CreateAnalyzerInstance(Constants.AllFields, value);
				toDispose.Add(defaultAnalyzer.Close);
			}
			var perFieldAnalyzerWrapper = new RavenPerFieldAnalyzerWrapper(defaultAnalyzer);
			foreach (var analyzer in indexDefinition.Analyzers)
			{
				Analyzer analyzerInstance = IndexingExtensions.CreateAnalyzerInstance(analyzer.Key, analyzer.Value);
				toDispose.Add(analyzerInstance.Close);

				if (forQuerying)
				{
					var customAttributes = analyzerInstance.GetType().GetCustomAttributes(typeof(NotForQueryingAttribute), false);
					if (customAttributes.Length > 0)
						continue;
				}

				perFieldAnalyzerWrapper.AddAnalyzer(analyzer.Key, analyzerInstance);
			}
			StandardAnalyzer standardAnalyzer = null;
			KeywordAnalyzer keywordAnalyzer = null;
			foreach (var fieldIndexing in indexDefinition.Indexes)
			{
				switch (fieldIndexing.Value)
				{
					case FieldIndexing.NotAnalyzed:
						if (keywordAnalyzer == null)
						{
							keywordAnalyzer = new KeywordAnalyzer();
							toDispose.Add(keywordAnalyzer.Close);
						}
						perFieldAnalyzerWrapper.AddAnalyzer(fieldIndexing.Key, keywordAnalyzer);
						break;
					case FieldIndexing.Analyzed:
						if (indexDefinition.Analyzers.ContainsKey(fieldIndexing.Key))
							continue;
						if (standardAnalyzer == null)
						{
							standardAnalyzer = new RavenStandardAnalyzer(Version.LUCENE_29);
							//standardAnalyzer = new StandardAnalyzer(Version.LUCENE_29);
							toDispose.Add(standardAnalyzer.Close);
						}
						perFieldAnalyzerWrapper.AddAnalyzer(fieldIndexing.Key, standardAnalyzer);
						break;
				}
			}
			return perFieldAnalyzerWrapper;
		}

		protected IEnumerable<object> RobustEnumerationIndex(IEnumerator<object> input, List<IndexingFunc> funcs, IndexingWorkStats stats, Stopwatch linqExecutionDuration)
		{
			Action<Exception, object> onErrorFunc;
			return RobustEnumerationIndex(input, funcs, stats, out onErrorFunc, linqExecutionDuration);
		}

		protected IEnumerable<object> RobustEnumerationIndex(IEnumerator<object> input, List<IndexingFunc> funcs, IndexingWorkStats stats, out Action<Exception, object> onErrorFunc, Stopwatch linqExecutionDuration)
		{
			onErrorFunc = (exception, o) =>
				{
					string docId = null;

					var invalidSpatialException = exception as InvalidSpatialShapException;
					if (invalidSpatialException != null)
						docId = invalidSpatialException.InvalidDocumentId;

					context.AddError(indexId, indexDefinition.Name, docId ?? TryGetDocKey(o), exception, "Map");

					logIndexing.WarnException(
					String.Format("Failed to execute indexing function on {0} on {1}", indexDefinition.Name, TryGetDocKey(o)), exception);

					stats.IndexingErrors++;
				};

			return new RobustEnumerator(context.CancellationToken, context.Configuration.MaxNumberOfItemsToProcessInSingleBatch,
				beforeMoveNext: () => Interlocked.Increment(ref stats.IndexingAttempts),
				cancelMoveNext: () => Interlocked.Decrement(ref stats.IndexingAttempts),
				onError: onErrorFunc )
                {
                    MoveNextDuration = linqExecutionDuration
                }
                .RobustEnumeration(input, funcs);
		}

		protected IEnumerable<object> RobustEnumerationReduce(IEnumerator<object> input, IndexingFunc func, IndexingWorkStats stats, Stopwatch linqExecutionDuration)
		{
			// not strictly accurate, but if we get that many errors, probably an error anyway.
			return new RobustEnumerator(context.CancellationToken, context.Configuration.MaxNumberOfItemsToProcessInSingleBatch,
                beforeMoveNext: () => Interlocked.Increment(ref stats.ReduceAttempts),
				cancelMoveNext: () => Interlocked.Decrement(ref stats.ReduceAttempts),
				onError: (exception, o) =>
				{
					var key = TryGetDocKey(o);

					context.AddError(indexId,
						indexDefinition.Name,
						key,
						exception,
						"Reduce"
						);
					logIndexing.WarnException(
						String.Format("Failed to execute indexing function on {0} on {1}", indexDefinition.Name,
							key),
						exception);

					stats.ReduceErrors++;
				}) 
                {
				    MoveNextDuration = linqExecutionDuration
			    }.RobustEnumeration(input, func);
		}

		// we don't care about tracking map/reduce stats here, since it is merely
		// an optimization step
		protected IEnumerable<object> RobustEnumerationReduceDuringMapPhase(IEnumerator<object> input, IndexingFunc func, Stopwatch reduceDuringMapLinqExecution)
		{
			// not strictly accurate, but if we get that many errors, probably an error anyway.
			return new RobustEnumerator(context.CancellationToken, context.Configuration.MaxNumberOfItemsToProcessInSingleBatch,
                onError: (exception, o) =>
				{
					var keys = TryGetDocKeys(input, o);
					var concatenatedKeys = string.Join(";", keys);

					context.AddError(indexId,
									 indexDefinition.Name,
									concatenatedKeys,
									exception,
									"Reduce"
						);

					logIndexing.WarnException(
						String.Format("Failed to execute indexing function on {0} on {1}", indexDefinition.Name,
										concatenatedKeys),
						exception);
				})
			    {
				    MoveNextDuration = reduceDuringMapLinqExecution
			    }.RobustEnumeration(input, func);
		}

		private static IEnumerable<string> TryGetDocKeys(IEnumerator<object> input, object current)
		{
			var keys = new HashSet<string>();
			var key = TryGetDocKey(current);

			if (string.IsNullOrEmpty(key) == false)
				keys.Add(key);
			else
			{
				input.Reset();
				while (input.MoveNext())
				{
					key = TryGetDocKey(input.Current);
					if (string.IsNullOrEmpty(key))
						continue;

					keys.Add(key);
				}
			}

			return keys;
		}

		public static string TryGetDocKey(object current)
		{
			var dic = current as DynamicJsonObject;
			if (dic == null)
				return null;
			object value = dic.GetValue(Constants.DocumentIdFieldName) ??
						   dic.GetValue(Constants.ReduceKeyFieldName);
			if (value != null)
				return value.ToString();
			return null;
		}

		public abstract void Remove(string[] keys, WorkContext context);

		internal IndexSearcherHolder.IndexSearcherHoldingState GetCurrentStateHolder()
		{
			return currentIndexSearcherHolder.GetCurrentStateHolder();
		}

		internal IDisposable GetSearcher(out IndexSearcher searcher)
		{
			return currentIndexSearcherHolder.GetSearcher(out searcher);
		}

		internal IDisposable GetSearcherAndTermsDocs(out IndexSearcher searcher, out RavenJObject[] termsDocs)
		{
			return currentIndexSearcherHolder.GetSearcherAndTermDocs(out searcher, out termsDocs);
		}

		private void RecreateSearcher()
		{
			if (indexWriter == null)
			{
				currentIndexSearcherHolder.SetIndexSearcher(new IndexSearcher(directory, true), PublicName,wait: false);
			}
			else
			{
				var indexReader = indexWriter.GetReader();
				currentIndexSearcherHolder.SetIndexSearcher(new IndexSearcher(indexReader), PublicName, wait: false);
			}
		}

		protected void AddDocumentToIndex(RavenIndexWriter currentIndexWriter, Document luceneDoc, Analyzer analyzer)
		{
			Analyzer newAnalyzer = AnalyzerGenerators.Aggregate(analyzer,
																(currentAnalyzer, generator) =>
																{
																	Analyzer generateAnalyzer =
																		generator.Value.GenerateAnalyzerForIndexing(indexId.ToString(), luceneDoc,
																											currentAnalyzer);
																	if (generateAnalyzer != currentAnalyzer &&
																		currentAnalyzer != analyzer)
																		currentAnalyzer.Close();
																	return generateAnalyzer;
																});

			try
			{
				if (indexExtensions.Count > 0)
					currentlyIndexDocuments.Add(CloneDocument(luceneDoc));

				currentIndexWriter.AddDocument(luceneDoc, newAnalyzer);

				foreach (var fieldable in luceneDoc.GetFields())
				{
					using (fieldable.ReaderValue) // dispose all the readers
					{

					}
				}
			}
			finally
			{
				if (newAnalyzer != analyzer)
					newAnalyzer.Close();
			}
		}

		public void MarkQueried()
		{
			lastQueryTime = SystemTime.UtcNow;
		}

		public void MarkQueried(DateTime time)
		{
			if (lastQueryTime != null &&
				lastQueryTime.Value >= time)
				return;

			lastQueryTime = time;
		}

		public IIndexExtension GetExtension(string indexExtensionKey)
		{
			IIndexExtension val;
			indexExtensions.TryGetValue(indexExtensionKey, out val);
			return val;
		}

		public IIndexExtension GetExtensionByPrefix(string indexExtensionKeyPrefix)
		{
			return indexExtensions.FirstOrDefault(x => x.Key.StartsWith(indexExtensionKeyPrefix)).Value;
		}

		public void SetExtension(string indexExtensionKey, IIndexExtension extension)
		{
			indexExtensions.TryAdd(indexExtensionKey, extension);
		}

		private static Document CloneDocument(Document luceneDoc)
		{
			var clonedDocument = new Document();
			foreach (AbstractField field in luceneDoc.GetFields())
			{
				var numericField = field as NumericField;
				if (numericField != null)
				{
					var clonedNumericField = new NumericField(numericField.Name,
															numericField.IsStored ? Field.Store.YES : Field.Store.NO,
															numericField.IsIndexed);
					var numericValue = numericField.NumericValue;
					if (numericValue is int)
					{
						clonedNumericField.SetIntValue((int)numericValue);
					}
					else if (numericValue is long)
					{
						clonedNumericField.SetLongValue((long)numericValue);
					}
					else if (numericValue is double)
					{
						clonedNumericField.SetDoubleValue((double)numericValue);
					}
					else if (numericValue is float)
					{
						clonedNumericField.SetFloatValue((float)numericValue);
					}
					clonedDocument.Add(clonedNumericField);
				}
				else
				{
					Field clonedField;
					if (field.IsBinary)
					{
						clonedField = new Field(field.Name, field.GetBinaryValue(),
												field.IsStored ? Field.Store.YES : Field.Store.NO);
					}
					else if (field.StringValue != null)
					{
						clonedField = new Field(field.Name, field.StringValue,
												field.IsStored ? Field.Store.YES : Field.Store.NO,
												field.IsIndexed ? Field.Index.ANALYZED_NO_NORMS : Field.Index.NOT_ANALYZED_NO_NORMS,
												field.IsTermVectorStored ? Field.TermVector.YES : Field.TermVector.NO);
					}
					else
					{
						//probably token stream, and we can't handle fields with token streams, so we skip this.
						continue;
					}
					clonedDocument.Add(clonedField);
				}
			}
			return clonedDocument;
		}

		protected void LogIndexedDocument(string key, Document luceneDoc)
		{
			if (!logIndexing.IsDebugEnabled)
				return;

			var fieldsForLogging = luceneDoc.GetFields().Select(x => new
			{
				x.Name,
				Value = x.IsBinary ? "<binary>" : x.StringValue,
				Indexed = x.IsIndexed,
				Stored = x.IsStored,
			});
			var sb = new StringBuilder();
			foreach (var fieldForLogging in fieldsForLogging)
			{
				sb.Append("\t").Append(fieldForLogging.Name)
					.Append(" ")
					.Append(fieldForLogging.Indexed ? "I" : "-")
					.Append(fieldForLogging.Stored ? "S" : "-")
					.Append(": ")
					.Append(fieldForLogging.Value)
					.AppendLine();
			}

			logIndexing.Debug("Indexing on {0} result in index {1} gave document: {2}", key, indexId,
				sb.ToString());
		}

		[CLSCompliant(false)]
		public static void AssertQueryDoesNotContainFieldsThatAreNotIndexed(IndexQuery indexQuery, AbstractViewGenerator viewGenerator)
		{
			if (string.IsNullOrWhiteSpace(indexQuery.Query) == false)
			{
				HashSet<string> hashSet = SimpleQueryParser.GetFields(indexQuery);
				foreach (string field in hashSet)
				{
					string f = field;
					if (f.EndsWith("_Range"))
					{
						f = f.Substring(0, f.Length - "_Range".Length);
					}
					if (viewGenerator.ContainsField(f) == false &&
						viewGenerator.ContainsField("_") == false) // the catch all field name means that we have dynamic fields names
						throw new ArgumentException("The field '" + f + "' is not indexed, cannot query on fields that are not indexed");
				}
			}
			if (indexQuery.SortedFields != null)
			{
				foreach (SortedField sortedField in indexQuery.SortedFields)
				{
					string field = sortedField.Field;
					if (field == Constants.TemporaryScoreValue)
						continue;
					if (field.EndsWith("_Range"))
					{
						field = field.Substring(0, field.Length - "_Range".Length);
					}

					if (field.StartsWith(Constants.RandomFieldName) || field.StartsWith(Constants.CustomSortFieldName))
						continue;

					if (field.StartsWith(Constants.AlphaNumericFieldName))
					{
						field = SortFieldHelper.CustomField(field).Name;
						if(string.IsNullOrEmpty(field))
							throw new ArgumentException("Alpha numeric sorting requires a field name");
					}

					if (viewGenerator.ContainsField(field) == false && !field.StartsWith(Constants.DistanceFieldName)
							&& viewGenerator.ContainsField("_") == false) // the catch all field name means that we have dynamic fields names
						throw new ArgumentException("The field '" + field + "' is not indexed, cannot sort on fields that are not indexed");
				}
			}
		}

		#region Nested type: IndexQueryOperation

	    public class IndexQueryOperation
		{
			FastVectorHighlighter highlighter;
			FieldQuery fieldQuery;

            private readonly Stopwatch _queryParseDuration = new Stopwatch();
			private readonly IndexQuery indexQuery;
			private readonly Index parent;
			private readonly Func<IndexQueryResult, bool> shouldIncludeInResults;
			private readonly HashSet<RavenJObject> alreadySeenProjections;
			private readonly FieldsToFetch fieldsToFetch;
			private readonly HashSet<string> alreadySeenDocumentKeysInPreviousPage = new HashSet<string>(StringComparer.OrdinalIgnoreCase);
			private readonly OrderedPartCollection<AbstractIndexQueryTrigger> indexQueryTriggers;
			private readonly List<string> reduceKeys;
			private bool hasMultipleIndexOutputs;
			private int alreadyScannedForDuplicates;

		    public TimeSpan QueryParseDuration
		    {
                get { return _queryParseDuration.Elapsed; }
		    }
			public IndexQueryOperation(Index parent, IndexQuery indexQuery, Func<IndexQueryResult, bool> shouldIncludeInResults, FieldsToFetch fieldsToFetch, OrderedPartCollection<AbstractIndexQueryTrigger> indexQueryTriggers, List<string> reduceKeys = null)
			{
				this.parent = parent;
				this.indexQuery = indexQuery;
				this.shouldIncludeInResults = shouldIncludeInResults;
				this.fieldsToFetch = fieldsToFetch;
				this.indexQueryTriggers = indexQueryTriggers;
				this.reduceKeys = reduceKeys;

				if (fieldsToFetch.IsDistinctQuery)
					alreadySeenProjections = new HashSet<RavenJObject>(RavenJTokenEqualityComparer.Default);
			}

			public IEnumerable<RavenJObject> IndexEntries(Reference<int> totalResults)
			{
				var returnFullEntries = reduceKeys == null || reduceKeys.Count == 0;
				HashSet<RavenJToken> reduceValuesJson = null;
				if (returnFullEntries == false)
				{
					reduceValuesJson = new HashSet<RavenJToken>(RavenJTokenEqualityComparer.Default);
					foreach (var reduceKey in reduceKeys)
					{
						reduceValuesJson.Add(new RavenJValue(reduceKey));
					}
				}
				parent.MarkQueried();
				using (CultureHelper.EnsureInvariantCulture())
				{
					AssertQueryDoesNotContainFieldsThatAreNotIndexed(indexQuery, parent.viewGenerator);
					IndexSearcher indexSearcher;
					RavenJObject[] termsDocs;
					using (parent.GetSearcherAndTermsDocs(out indexSearcher, out termsDocs))
					{
						var documentQuery = GetDocumentQuery();

						TopDocs search = ExecuteQuery(indexSearcher, documentQuery, indexQuery.Start, indexQuery.PageSize, indexQuery);
						totalResults.Value = search.TotalHits;

						for (int index = indexQuery.Start; index < search.ScoreDocs.Length; index++)
						{
							var scoreDoc = search.ScoreDocs[index];
							var ravenJObject = (RavenJObject)termsDocs[scoreDoc.Doc].CloneToken();
							foreach (var prop in ravenJObject.Where(x => x.Key.EndsWith("_Range")).ToArray())
							{
								ravenJObject.Remove(prop.Key);
							}

							if (returnFullEntries)
							{
								yield return ravenJObject;
								continue;
							}
							RavenJToken reduceKeyValue;
							if (ravenJObject.TryGetValue(Constants.ReduceKeyFieldName, out reduceKeyValue) && reduceValuesJson.Contains(reduceKeyValue))
							{
								yield return ravenJObject;
							}
						}
					}
				}
			}

			public IEnumerable<IndexQueryResult> Query(CancellationToken token)
			{
				if (parent.Priority.HasFlag(IndexingPriority.Error))
					throw new IndexDisabledException("The index has been disabled due to errors");

				parent.MarkQueried();
				using (CultureHelper.EnsureInvariantCulture())
				{
					AssertQueryDoesNotContainFieldsThatAreNotIndexed(indexQuery, parent.viewGenerator);
					IndexSearcher indexSearcher;
					using (parent.GetSearcher(out indexSearcher))
					{
						var documentQuery = GetDocumentQuery();

						int start = indexQuery.Start;
						int pageSize = indexQuery.PageSize;
						int returnedResults = 0;
						bool endOfResults;

						int maxNumberOfIndexOutputs;

						if (parent.MaxIndexOutputsPerDocument != null)
						{
							hasMultipleIndexOutputs = true;
							maxNumberOfIndexOutputs = parent.MaxIndexOutputsPerDocument.Value;
						}
						else
						{
							maxNumberOfIndexOutputs = parent.IsMapReduce ? parent.context.Configuration.MaxMapReduceIndexOutputsPerDocument : parent.context.Configuration.MaxSimpleIndexOutputsPerDocument;

							if (maxNumberOfIndexOutputs == -1) // configuration was set to disable output count check, probably because there exist fanout indexes
								maxNumberOfIndexOutputs = 50;
						}

						var docsToGet = pageSize;
						var position = start;

						do
						{
							token.ThrowIfCancellationRequested();

							var search = ExecuteQuery(indexSearcher, documentQuery, start, docsToGet, indexQuery);

							indexQuery.TotalSize.Value = search.TotalHits;

							RecordAlreadyPagedItemsInPreviousPage(start, search, indexSearcher);

							SetupHighlighter(documentQuery);

							for (; position < search.ScoreDocs.Length && pageSize > 0; position++)
							{
								token.ThrowIfCancellationRequested();

								var scoreDoc = search.ScoreDocs[position];
								var document = indexSearcher.Doc(scoreDoc.Doc);
								var indexQueryResult = parent.RetrieveDocument(document, fieldsToFetch, scoreDoc);
								if (indexQueryResult.Key == null && !string.IsNullOrEmpty(indexQuery.HighlighterKeyName))
								{
									indexQueryResult.HighlighterKey = document.Get(indexQuery.HighlighterKeyName);
								}

								if (ShouldIncludeInResults(indexQueryResult) == false)
								{
									indexQuery.SkippedResults.Value++;
									continue;
								}

								AddHighlighterResults(indexSearcher, scoreDoc, indexQueryResult);

								AddQueryExplanation(documentQuery, indexSearcher, scoreDoc, indexQueryResult);

								returnedResults++;

								yield return indexQueryResult;
								if (returnedResults == pageSize)
									yield break;
							}

							if (hasMultipleIndexOutputs)
								docsToGet += (pageSize - returnedResults) * maxNumberOfIndexOutputs;
							else
								docsToGet += (pageSize - returnedResults);

							endOfResults = search.TotalHits == search.ScoreDocs.Length;

						} while (returnedResults < pageSize && endOfResults == false);
					}
				}
			}

			private void RecordAlreadyPagedItemsInPreviousPage(int start, TopDocs search, IndexSearcher indexSearcher)
			{
				if (start == 0)
					return;

				if (indexQuery.SkipDuplicateChecking)
					return;

				// we are paging, we need to check that we don't have duplicates in the previous pages
				// see here for details: http://groups.google.com/group/ravendb/browse_frm/thread/d71c44aa9e2a7c6e

				if (parent.IsMapReduce == false && fieldsToFetch.IsProjection == false && search.ScoreDocs.Length >= start)
				{
					if (IsSortingQuery(indexQuery))
					{
						// we need to scan all records from the beginning to requested 'start' position
						for (int i = 0; i < start && i < search.ScoreDocs.Length; i++)
						{
							var scoreDoc = search.ScoreDocs[i];
							var document = indexSearcher.Doc(scoreDoc.Doc);
							var alreadyPagedKey = document.Get(Constants.DocumentIdFieldName);

							alreadySeenDocumentKeysInPreviousPage.Add(alreadyPagedKey);
							hasMultipleIndexOutputs = true;
						}
					}
					else
					{
						// that's not a sorted query so we need just to ensure that we won't return the last item of the previous page
						var scoreDoc = search.ScoreDocs[start - 1];
						var document = indexSearcher.Doc(scoreDoc.Doc);
						var alreadyPagedKey = document.Get(Constants.DocumentIdFieldName);

						alreadySeenDocumentKeysInPreviousPage.Add(alreadyPagedKey);
						hasMultipleIndexOutputs = true;
					}
				}

				if (fieldsToFetch.IsDistinctQuery)
				{
					for (; alreadySeenProjections.Count < start && alreadyScannedForDuplicates < search.ScoreDocs.Length; alreadyScannedForDuplicates++)
					{
						var scoreDoc = search.ScoreDocs[alreadyScannedForDuplicates];
						var document = indexSearcher.Doc(scoreDoc.Doc);
						var indexQueryResult = parent.RetrieveDocument(document, fieldsToFetch, scoreDoc);

						if (indexQueryResult.Projection.Count > 0) // we don't consider empty projections to be relevant for distinct operations
						{
							alreadySeenProjections.Add(indexQueryResult.Projection);
						}
					}
				}
			}

			private bool IsSortingQuery(IndexQuery query)
			{
				return query.SortedFields != null && query.SortedFields.Length > 0;
			}

			private void AddHighlighterResults(IndexSearcher indexSearcher, ScoreDoc scoreDoc, IndexQueryResult indexQueryResult)
			{
				if (highlighter == null)
					return;

				var highlightings =
					(from highlightedField in this.indexQuery.HighlightedFields
					 select new
					 {
						 highlightedField.Field,
						 highlightedField.FragmentsField,
						 Fragments = highlighter.GetBestFragments(
							 fieldQuery,
							 indexSearcher.IndexReader,
							 scoreDoc.Doc,
							 highlightedField.Field,
							 highlightedField.FragmentLength,
							 highlightedField.FragmentCount)
					 }
						 into fieldHighlitings
						 where fieldHighlitings.Fragments != null &&
							   fieldHighlitings.Fragments.Length > 0
						 select fieldHighlitings).ToList();

				if (indexQueryResult.Projection != null)
				{
					foreach (var highlighting in highlightings)
					{
						if (!string.IsNullOrEmpty(highlighting.FragmentsField))
						{
							indexQueryResult.Projection[highlighting.FragmentsField] = new RavenJArray(highlighting.Fragments);
						}
					}
				}
				indexQueryResult.Highligtings = highlightings.ToDictionary(x => x.Field, x => x.Fragments);
			}

			private void SetupHighlighter(Query documentQuery)
			{
				if (indexQuery.HighlightedFields != null && indexQuery.HighlightedFields.Length > 0)
				{
					highlighter = new FastVectorHighlighter(
						FastVectorHighlighter.DEFAULT_PHRASE_HIGHLIGHT,
						FastVectorHighlighter.DEFAULT_FIELD_MATCH,
						new SimpleFragListBuilder(),
						new SimpleFragmentsBuilder(
							indexQuery.HighlighterPreTags != null && indexQuery.HighlighterPreTags.Any()
								? indexQuery.HighlighterPreTags
								: BaseFragmentsBuilder.COLORED_PRE_TAGS,
							indexQuery.HighlighterPostTags != null && indexQuery.HighlighterPostTags.Any()
								? indexQuery.HighlighterPostTags
								: BaseFragmentsBuilder.COLORED_POST_TAGS));

					fieldQuery = highlighter.GetFieldQuery(documentQuery);
				}
			}

			private void AddQueryExplanation(Query documentQuery, IndexSearcher indexSearcher, ScoreDoc scoreDoc, IndexQueryResult indexQueryResult)
			{
				if (indexQuery.ExplainScores == false)
					return;

				var explanation = indexSearcher.Explain(documentQuery, scoreDoc.Doc);

				indexQueryResult.ScoreExplanation = explanation.ToString();
			}

			private Query ApplyIndexTriggers(Query documentQuery)
			{
				documentQuery = indexQueryTriggers.Aggregate(documentQuery,
														   (current, indexQueryTrigger) =>
														   indexQueryTrigger.Value.ProcessQuery(parent.PublicName, current, indexQuery));
				return documentQuery;
			}

			public IEnumerable<IndexQueryResult> IntersectionQuery(CancellationToken token)
			{
				using (CultureHelper.EnsureInvariantCulture())
				{
					AssertQueryDoesNotContainFieldsThatAreNotIndexed(indexQuery, parent.viewGenerator);
					IndexSearcher indexSearcher;
					using (parent.GetSearcher(out indexSearcher))
					{
						var subQueries = indexQuery.Query.Split(new[] { Constants.IntersectSeparator }, StringSplitOptions.RemoveEmptyEntries);
						if (subQueries.Length <= 1)
							throw new InvalidOperationException("Invalid INTERSECT query, must have multiple intersect clauses.");

						//Not sure how to select the page size here??? The problem is that only docs in this search can be part 
						//of the final result because we're doing an intersection query (but we might exclude some of them)
						int pageSizeBestGuess = (indexQuery.Start + indexQuery.PageSize) * 2;
						int intersectMatches = 0, skippedResultsInCurrentLoop = 0;
						int previousBaseQueryMatches = 0, currentBaseQueryMatches = 0;

						var firstSubDocumentQuery = GetDocumentQuery(subQueries[0], indexQuery);

						//Do the first sub-query in the normal way, so that sorting, filtering etc is accounted for
						var search = ExecuteQuery(indexSearcher, firstSubDocumentQuery, 0, pageSizeBestGuess, indexQuery);
						currentBaseQueryMatches = search.ScoreDocs.Length;
						var intersectionCollector = new IntersectionCollector(indexSearcher, search.ScoreDocs);

						do
						{
							token.ThrowIfCancellationRequested();
							if (skippedResultsInCurrentLoop > 0)
							{
								// We get here because out first attempt didn't get enough docs (after INTERSECTION was calculated)
								pageSizeBestGuess = pageSizeBestGuess * 2;

								search = ExecuteQuery(indexSearcher, firstSubDocumentQuery, 0, pageSizeBestGuess, indexQuery);
								previousBaseQueryMatches = currentBaseQueryMatches;
								currentBaseQueryMatches = search.ScoreDocs.Length;
								intersectionCollector = new IntersectionCollector(indexSearcher, search.ScoreDocs);
							}

							for (int i = 1; i < subQueries.Length; i++)
							{
								var luceneSubQuery = GetDocumentQuery(subQueries[i], indexQuery);
								indexSearcher.Search(luceneSubQuery, null, intersectionCollector);
							}

							var currentIntersectResults = intersectionCollector.DocumentsIdsForCount(subQueries.Length).ToList();
							intersectMatches = currentIntersectResults.Count;
							skippedResultsInCurrentLoop = pageSizeBestGuess - intersectMatches;
						} while (intersectMatches < indexQuery.PageSize && //stop if we've got enough results to satisfy the pageSize
								 currentBaseQueryMatches < search.TotalHits && //stop if increasing the page size wouldn't make any difference
								 previousBaseQueryMatches < currentBaseQueryMatches); //stop if increasing the page size didn't result in any more "base query" results

						var intersectResults = intersectionCollector.DocumentsIdsForCount(subQueries.Length).ToList();
						//It's hard to know what to do here, the TotalHits from the base search isn't really the TotalSize, 
						//because it's before the INTERSECTION has been applied, so only some of those results make it out.
						//Trying to give an accurate answer is going to be too costly, so we aren't going to try.
						indexQuery.TotalSize.Value = search.TotalHits;
						indexQuery.SkippedResults.Value = skippedResultsInCurrentLoop;

						//Using the final set of results in the intersectionCollector
						int returnedResults = 0;
						for (int i = indexQuery.Start; i < intersectResults.Count && (i - indexQuery.Start) < pageSizeBestGuess; i++)
						{
							Document document = indexSearcher.Doc(intersectResults[i].LuceneId);
							IndexQueryResult indexQueryResult = parent.RetrieveDocument(document, fieldsToFetch, search.ScoreDocs[i]);

							if (ShouldIncludeInResults(indexQueryResult) == false)
							{
								indexQuery.SkippedResults.Value++;
								skippedResultsInCurrentLoop++;
								continue;
							}

							returnedResults++;
							yield return indexQueryResult;
							if (returnedResults == indexQuery.PageSize)
								yield break;
						}
					}
				}
			}
			private bool ShouldIncludeInResults(IndexQueryResult indexQueryResult)
			{
				if (shouldIncludeInResults(indexQueryResult) == false)
					return false;

				if (alreadySeenDocumentKeysInPreviousPage.Contains(indexQueryResult.Key))
				{
					hasMultipleIndexOutputs = true;
					return false;
				}

				if (fieldsToFetch.IsDistinctQuery && alreadySeenProjections.Add(indexQueryResult.Projection) == false)
					return false;

				return true;
			}

			public Query GetDocumentQuery()
			{
				var q = GetDocumentQuery(indexQuery.Query, indexQuery);
				var spatialIndexQuery = indexQuery as SpatialIndexQuery;
				if (spatialIndexQuery != null)
				{
					var spatialField = parent.viewGenerator.GetSpatialField(spatialIndexQuery.SpatialFieldName);
					var dq = spatialField.MakeQuery(q, spatialField.GetStrategy(), spatialIndexQuery);
					if (q is MatchAllDocsQuery) return dq;

					var bq = new BooleanQuery { { q, Occur.MUST }, { dq, Occur.MUST } };
					return bq;
				}
				return q;
			}

			private Query GetDocumentQuery(string query, IndexQuery indexQuery)
			{
                _queryParseDuration.Start();
                Query documentQuery;
				if (String.IsNullOrEmpty(query))
				{
                    if (logQuerying.IsDebugEnabled)
					    logQuerying.Debug("Issuing query on index {0} for all documents", parent.PublicName);
					documentQuery = new MatchAllDocsQuery();
				}
				else
				{
                    if (logQuerying.IsDebugEnabled)
                        logQuerying.Debug("Issuing query on index {0} for: {1}", parent.PublicName, query);
					var toDispose = new List<Action>();
					RavenPerFieldAnalyzerWrapper searchAnalyzer = null;
					try
					{
						searchAnalyzer = parent.CreateAnalyzer(new LowerCaseKeywordAnalyzer(), toDispose, true);
						searchAnalyzer = parent.AnalyzerGenerators.Aggregate(searchAnalyzer, (currentAnalyzer, generator) =>
						{
							var newAnalyzer = generator.GenerateAnalyzerForQuerying(parent.indexId.ToString(), indexQuery.Query, currentAnalyzer);
							if (newAnalyzer != currentAnalyzer)
							{
								DisposeAnalyzerAndFriends(toDispose, currentAnalyzer);
							}
							return parent.CreateAnalyzer(newAnalyzer, toDispose, true);
						});
						documentQuery = QueryBuilder.BuildQuery(query, indexQuery, searchAnalyzer);
					}
					finally
					{
						DisposeAnalyzerAndFriends(toDispose, searchAnalyzer);
					}
				}
			    var afterTriggers = ApplyIndexTriggers(documentQuery);
                _queryParseDuration.Stop();
			    return afterTriggers;
			}

			private static void DisposeAnalyzerAndFriends(List<Action> toDispose, RavenPerFieldAnalyzerWrapper analyzer)
			{
				if (analyzer != null)
					analyzer.Close();
				foreach (Action dispose in toDispose)
				{
					dispose();
				}
				toDispose.Clear();
			}

			private TopDocs ExecuteQuery(IndexSearcher indexSearcher, Query documentQuery, int start, int pageSize,
										IndexQuery indexQuery)
			{
				var sort = indexQuery.GetSort(parent.indexDefinition, parent.viewGenerator);

				if (pageSize == Int32.MaxValue && sort == null) // we want all docs, no sorting required
				{
					var gatherAllCollector = new GatherAllCollector();
					indexSearcher.Search(documentQuery, gatherAllCollector);
					return gatherAllCollector.ToTopDocs();
				}
				int absFullPage = Math.Abs(pageSize + start); // need to protect against ridiculously high values of pageSize + start that overflow
				var minPageSize = Math.Max(absFullPage, 1);

				// NOTE: We get Start + Pagesize results back so we have something to page on
				if (sort != null)
				{
					try
					{
						//indexSearcher.SetDefaultFieldSortScoring (sort.GetSort().Contains(SortField.FIELD_SCORE), false);
						indexSearcher.SetDefaultFieldSortScoring(true, false);
						var ret = indexSearcher.Search(documentQuery, null, minPageSize, sort);
						return ret;
					}
					finally
					{
						indexSearcher.SetDefaultFieldSortScoring(false, false);
					}
				}
				return indexSearcher.Search(documentQuery, null, minPageSize);
			}
		}

		#endregion

		public IndexingPerformanceStats[] GetIndexingPerformance()
		{
			return currentlyIndexing.Values.Concat(indexingPerformanceStats).ToArray();
		}

		public IndexingPerformanceStats[] GetCurrentIndexingPerformance()
		{
			return currentlyIndexing.Values.ToArray();
		}

		public void Backup(string backupDirectory, string path, string incrementalTag, Action<string, string, BackupStatus.BackupMessageSeverity> notifyCallback)
		{
			if (directory is RAMDirectory)
			{
				//if the index is memory-only, force writing index data to disk
				Write((writer, analyzer, stats) =>
				{
					ForceWriteToDisk();
					return new IndexedItemsInfo(GetLastEtagFromStats()) { ChangedDocs = 1 };
				});
			}

			bool hasSnapshot = false;
			bool throwOnFinallyException = true;
			try
			{
				var existingFiles = new HashSet<string>();
				if (incrementalTag != null)
					backupDirectory = Path.Combine(backupDirectory, incrementalTag);

				var allFilesPath = Path.Combine(backupDirectory, indexId + ".all-existing-index-files");
				var saveToFolder = Path.Combine(backupDirectory, "Indexes", indexId.ToString());
				System.IO.Directory.CreateDirectory(saveToFolder);
				if (File.Exists(allFilesPath))
				{
					foreach (var file in File.ReadLines(allFilesPath))
					{
						existingFiles.Add(file);
					}
				}

				var neededFilePath = Path.Combine(saveToFolder, "index-files.required-for-index-restore");
				using (var allFilesWriter = File.Exists(allFilesPath) ? File.AppendText(allFilesPath) : File.CreateText(allFilesPath))
				using (var neededFilesWriter = File.CreateText(neededFilePath))
				{
					try
					{
						// this is called for the side effect of creating the snapshotter and the writer
						// we explicitly handle the backup outside of the write, to allow concurrent indexing
						Write((writer, analyzer, stats) =>
						{
							// however, we copy the current segments.gen & index.version to make 
							// sure that we get the _at the time_ of the write. 
							foreach (var fileName in new[] { "segments.gen", IndexStorage.IndexVersionFileName(indexDefinition) })
							{
								var fullPath = Path.Combine(path, indexId.ToString(), fileName);
								File.Copy(fullPath, Path.Combine(saveToFolder, fileName));
								allFilesWriter.WriteLine(fileName);
								neededFilesWriter.WriteLine(fileName);
							}
							return new IndexedItemsInfo(null);
						});
					}
					catch (CorruptIndexException e)
					{
						var failureMessage = "Could not backup index " + PublicName + " because it is corrupted. Skipping the index, will force index reset on restore";
						LogErrorAndNotifyStudio(notifyCallback, failureMessage, e);
						neededFilesWriter.Dispose();
						TryDelete(neededFilePath);
						return;
					}
					IndexCommit commit;
				    try
				    {
                        commit = snapshotter.Snapshot();
                        hasSnapshot = true;
                    }
				    catch (Exception)
				    {
				        hasSnapshot = false;
				        commit = null;
				    }
				    if (hasSnapshot)
				    {
                        foreach (var fileName in commit.FileNames)
                        {
                            var fullPath = Path.Combine(path, indexId.ToString(), fileName);

                            if (".lock".Equals(Path.GetExtension(fullPath), StringComparison.InvariantCultureIgnoreCase))
                                continue;

                            if (File.Exists(fullPath) == false)
                                continue;

                            if (existingFiles.Contains(fileName) == false)
                            {
                                var destFileName = Path.Combine(saveToFolder, fileName);
                                try
                                {
                                    File.Copy(fullPath, destFileName);
                                }
                                catch (Exception e)
                                {
                                    var failureMessage = "Could not backup index " + PublicName + " because failed to copy file : " + fullPath +
                                        ". Skipping the index, will force index reset on restore";
                                    LogErrorAndNotifyStudio(notifyCallback, failureMessage, e);
                                    neededFilesWriter.Dispose();
                                    TryDelete(neededFilePath);
                                    return;

                                }
                                allFilesWriter.WriteLine(fileName);
                            }
                            neededFilesWriter.WriteLine(fileName);
                        }
                    }
					allFilesWriter.Flush();
					neededFilesWriter.Flush();
				}
			}
			catch (Exception e)
			{
				var failureMessage = "Could not backup index " + PublicName +
									 " because an unexpected exception was thrown. Skipping the index, will force index reset on restore";
				LogErrorAndNotifyStudio(notifyCallback, failureMessage, e);
				try
				{
					File.WriteAllText(Path.Combine(backupDirectory, String.Format("{0}.backup_failed", indexId)), e.ToString());
				}
				catch (Exception fe)
				{
					failureMessage = "failed to create fail index file for index " + PublicName +
										 " because an unexpected exception was thrown. This error may prevent auto reseting of the index on restore.";
					LogErrorAndNotifyStudio(notifyCallback, failureMessage, fe);
					throwOnFinallyException = false;
					throw;
				}
			}
			finally
			{
				if (snapshotter != null && hasSnapshot)
				{
					try
					{
						snapshotter.Release();
					}
					catch (Exception e)
					{
						var failureMessage = "Failed to release snapshotter while backing-up index " + indexId;
						LogErrorAndNotifyStudio(notifyCallback, failureMessage, e);
						if (throwOnFinallyException) throw;
					}
				}
			}
		}

		private static void LogErrorAndNotifyStudio(Action<string, string, BackupStatus.BackupMessageSeverity> notifyCallback, string failureMessage, Exception e)
		{
			logIndexing.WarnException(failureMessage, e);
			if (notifyCallback != null)
				notifyCallback(failureMessage, null, BackupStatus.BackupMessageSeverity.Error);
		}

		public Etag GetLastEtagFromStats()
		{
            if (context.IndexStorage == null) // startup
                return Etag.Empty;
			return context.IndexStorage.GetLastEtagForIndex(this);
		}

		private static void TryDelete(string neededFilePath)
		{
			try
			{
				File.Delete(neededFilePath);
			}
			catch (Exception)
			{
			}
		}

		protected void UpdateDocumentReferences(IStorageActionsAccessor actions,
			ConcurrentQueue<IDictionary<string, HashSet<string>>> allReferencedDocs,
			ConcurrentQueue<IDictionary<string, Etag>> missingReferencedDocs)
		{

			IDictionary<string, HashSet<string>> merged = new Dictionary<string, HashSet<string>>(StringComparer.InvariantCultureIgnoreCase);
			IDictionary<string, HashSet<string>> result;
			while (allReferencedDocs.TryDequeue(out result))
			{
				foreach (var kvp in result)
				{
					HashSet<string> set;
					if (merged.TryGetValue(kvp.Key, out set))
					{
						logIndexing.Debug("Merging references for key = {0}, references = {1}", kvp.Key, String.Join(",", set));
						set.UnionWith(kvp.Value);
					}
					else
					{
						merged.Add(kvp.Key, kvp.Value);
					}
				}
			}

			foreach (var referencedDocument in merged)
			{
				actions.Indexing.UpdateDocumentReferences(indexId, referencedDocument.Key, referencedDocument.Value);
				actions.General.MaybePulseTransaction();
			}
			var task = new TouchReferenceDocumentIfChangedTask
			{
				Index = indexId, // so we will get IsStale properly
				ReferencesToCheck = new Dictionary<string, Etag>(StringComparer.OrdinalIgnoreCase)
			};

			IDictionary<string, Etag> docs;
			while (missingReferencedDocs.TryDequeue(out docs))
			{
				foreach (var doc in docs)
				{
					Etag etag;
					if (task.ReferencesToCheck.TryGetValue(doc.Key, out etag) == false)
					{
						task.ReferencesToCheck[doc.Key] = doc.Value;
						continue;
					}
					if (etag == doc.Value)
						continue;
					task.ReferencesToCheck[doc.Key] = Etag.InvalidEtag; // different etags, force a touch
				}
				if (task.ReferencesToCheck.Count > 0)
					logIndexing.Debug("Scheduled to touch documents: {0}", String.Join(";", task.ReferencesToCheck.Select(x => x.Key + ":" + x.Value)));
			}
			if (task.ReferencesToCheck.Count == 0)
				return;
			actions.Tasks.AddTask(task, SystemTime.UtcNow);
		}

		public void ForceWriteToDisk()
		{
			forceWriteToDisk = true;
		}

		protected bool EnsureValidNumberOfOutputsForDocument(string sourceDocumentId, int numberOfAlreadyProducedOutputs)
		{
		    if (indexDefinition.MaxIndexOutputsPerDocument != null)
		    {
		        // user has specifically configured this value, but we don't trust it.
           
		        var actualIndexOutput = maxActualIndexOutput;
		        if (actualIndexOutput > numberOfAlreadyProducedOutputs)
		        {
		            // okay, now let verify that this is indeed the case, in thread safe manner,
                    // this way, most of the time we don't need volatile reads, and other sync operations
                    // in the code ensure we don't have too stale a view on the data (beside, stale view have
                    // to mean a smaller number, which we then verify).
		            actualIndexOutput = Thread.VolatileRead(ref maxActualIndexOutput);
		            while (actualIndexOutput > numberOfAlreadyProducedOutputs)
		            {
                        // if it changed, we don't care, it is just another max, and another thread probably
                        // set it for us, so we only retry if this is still smaller
                        actualIndexOutput = Interlocked.CompareExchange(
                            ref maxActualIndexOutput, 
                            numberOfAlreadyProducedOutputs,
		                    actualIndexOutput);
		            }
		        }
		    }

		    var maxNumberOfIndexOutputs = indexDefinition.MaxIndexOutputsPerDocument ??
										(IsMapReduce ? context.Configuration.MaxMapReduceIndexOutputsPerDocument : context.Configuration.MaxSimpleIndexOutputsPerDocument);

			if (maxNumberOfIndexOutputs == -1)
				return true;

			if (numberOfAlreadyProducedOutputs <= maxNumberOfIndexOutputs)
				return true;

			var msg = string.Format("Index '{0}' has already produced {1} map results for a source document '{2}', while the allowed max number of outputs is {3} per one document. " +
									"Please verify this index definition and consider a re-design of your entities or index.",
				PublicName, numberOfAlreadyProducedOutputs, sourceDocumentId, maxNumberOfIndexOutputs);
			logIndexing.Warn(msg);
			context.AddError(indexId, PublicName, sourceDocumentId, msg);

			return false;
		}

		private void HandleWriteError(Exception e)
		{
			if (disposed)
				return;

			if (e.GetType() == typeof (SystemException)) // ignore transient errors
				return;

			bool indexCorrupted = false;
			string errorMessage = null;
			
			if (e is IOException)
			{
				errorMessage = string.Format("Index '{0}' got corrupted because it failed in writing to a disk with the following exception message: {1}." +
				                             " The index priority was set to Error.", PublicName, e.Message);
				indexCorrupted = true;
			}
			else
			{
				var errorCount = Interlocked.Increment(ref writeErrors);

				if (errorCount >= WriteErrorsLimit)
				{
					errorMessage = string.Format("Index '{0}' failed {1} times to write data to a disk. The index priority was set to Error.", PublicName, errorCount);
					indexCorrupted = true;
				}
			}

			if (indexCorrupted == false || (Priority & IndexingPriority.Error) == IndexingPriority.Error)
				return;

			using (context.TransactionalStorage.DisableBatchNesting())
			{
				try
				{
					context.Database.TransactionalStorage.Batch(accessor => accessor.Indexing.SetIndexPriority(indexId, IndexingPriority.Error));
					Priority = IndexingPriority.Error;

					context.Database.Notifications.RaiseNotifications(new IndexChangeNotification
					{
						Name = PublicName,
						Type = IndexChangeTypes.IndexMarkedAsErrored
					});

					if (string.IsNullOrEmpty(errorMessage))
						throw new ArgumentException("Error message has to be set");

					logIndexing.WarnException(errorMessage, e);
					context.AddError(indexId, PublicName, null, e,errorMessage);

					context.Database.AddAlert(new Alert
					{
						AlertLevel = AlertLevel.Error,
						CreatedAt = SystemTime.UtcNow,
						Message = errorMessage,
						Title = string.Format("Index '{0}' marked as errored due to corruption", PublicName),
						UniqueKey = string.Format("Index '{0}' errored, dbid: {1}", PublicName, context.Database.TransactionalStorage.Id),
					});
				}
				catch (Exception ex)
				{
					logIndexing.WarnException(string.Format("Failed to handle corrupted {0} index", PublicName), ex);
				}
			}
		}

		private void ResetWriteErrors()
		{
			writeErrors = Interlocked.Exchange(ref writeErrors, 0);
		}

		internal class IndexByIdEqualityComparer : IEqualityComparer<Index>
		{
			public bool Equals(Index x, Index y)
			{
				return x.IndexId == y.IndexId;
			}

			public int GetHashCode(Index obj)
			{
				return obj.IndexId.GetHashCode();
			}
		}

		public void HandleLowMemory()
		{
			bool tryEnter = false;
			try
			{
				tryEnter = Monitor.TryEnter(writeLock);

				if (tryEnter == false)
					return;

				try
				{
                    // if in memory, flush to disk
				    if (indexWriter != null)
				    {
                        ForceWriteToDisk();
                        WriteInMemoryIndexToDiskIfNecessary(GetLastEtagFromStats());
				    }
				}
				catch (Exception e)
				{
					logIndexing.ErrorException("Error while writing in memory index to disk.", e);
				}
				RecreateSearcher();
			}
			finally
			{
				if(tryEnter)
				Monitor.Exit(writeLock);
			}
		}

		public void SoftMemoryRelease()
		{
			
		}

		public LowMemoryHandlerStatistics GetStats()
		{
			var writerEstimator = new RamUsageEstimator(false);
			return new LowMemoryHandlerStatistics()
			{
				Name = "Index",
				DatabaseName = this.context.DatabaseName,
				Metadata = new
				{
					IndexName = this.PublicName
				},
				EstimatedUsedMemory = writerEstimator.EstimateRamUsage(indexWriter)
			};
		}
	}
}<|MERGE_RESOLUTION|>--- conflicted
+++ resolved
@@ -102,7 +102,7 @@
 		private readonly ConcurrentQueue<IndexingPerformanceStats> indexingPerformanceStats = new ConcurrentQueue<IndexingPerformanceStats>();
 		private readonly static StopAnalyzer stopAnalyzer = new StopAnalyzer(Version.LUCENE_30);
 		private bool forceWriteToDisk;
-		
+
 		[CLSCompliant(false)]
 		protected Index(Directory directory, int id, IndexDefinition indexDefinition, AbstractViewGenerator viewGenerator, WorkContext context)
 		{
@@ -180,7 +180,7 @@
 	        }
 	    }
 
-	    [CLSCompliant(false)]
+		[CLSCompliant(false)]
 		public volatile bool IsMapIndexingInProgress;
 		private DateTime _indexCreationTime;
 
@@ -314,9 +314,9 @@
 		{
             try
             {
-                if (indexWriter == null)
-                    CreateIndexWriter();
-            }
+			if (indexWriter == null)
+				CreateIndexWriter();
+		}
             catch ( IOException e )
             {
                 string msg = string.Format("Error when trying to create the index writer for index '{0}'.", this.PublicName);
@@ -326,20 +326,23 @@
 
 		public void Flush(Etag highestETag)
 		{
-<<<<<<< HEAD
+		    try
+		    {
 			lock (writeLock)
 			{
 				if (disposed)
 					return;
 				if (indexWriter == null)
 					return;
+		            if (context.IndexStorage == null)
+		                return;
 
 				waitReason = "Flush";
 				try
 				{
 					try
 					{
-						indexWriter.Commit(highestETag);
+					indexWriter.Commit(highestETag);
 					}
 					catch (Exception e)
 					{
@@ -354,37 +357,12 @@
 					waitReason = null;
 				}
 			}
-=======
-		    try
-		    {
-		        lock (writeLock)
-		        {
-		            if (disposed)
-		                return;
-		            if (indexWriter == null)
-		                return;
-		            if (context.IndexStorage == null)
-		                return;
-
-		            try
-		            {
-		                waitReason = "Flush";
-		                indexWriter.Commit(highestETag);
-
-		                ResetWriteErrors();
-		            }
-		            finally
-		            {
-		                waitReason = null;
-		            }
-		        }
-		    }
+		}
 		    catch (Exception e)
 		    {
 		        IncrementWriteErrors(e);
 		        throw new IOException("Error during flush for " + PublicName, e);
 		    }
->>>>>>> 799bb2f8
 		}
 
 		public void MergeSegments()
@@ -401,13 +379,13 @@
 
 					try
 					{
-						indexWriter.Optimize();
-					}
-					catch (Exception e)
-					{
+					indexWriter.Optimize();
+				}
+				catch (Exception e)
+				{
 						HandleWriteError(e);
-						throw;
-					}
+					throw;
+				}
 
 					logIndexing.Info("Done merging {0} - took {1}", indexId, sp.Elapsed);
 
@@ -740,35 +718,19 @@
 
 		private void CreateIndexWriter()
 		{
-<<<<<<< HEAD
-			try
-			{
-				snapshotter = new SnapshotDeletionPolicy(new KeepOnlyLastCommitDeletionPolicy());
-				IndexWriter.IndexReaderWarmer indexReaderWarmer = context.IndexReaderWarmers != null
-					? new IndexReaderWarmersWrapper(indexDefinition.Name, context.IndexReaderWarmers)
-					: null;
-				indexWriter = new RavenIndexWriter(directory, stopAnalyzer, snapshotter, IndexWriter.MaxFieldLength.UNLIMITED, context.Configuration.MaxIndexWritesBeforeRecreate, indexReaderWarmer);
-			}
-			catch (Exception e)
-			{
-				HandleWriteError(e);
-				throw;
-			}
-=======
 		    try
 		    {
-		        snapshotter = new SnapshotDeletionPolicy(new KeepOnlyLastCommitDeletionPolicy());
-		        IndexWriter.IndexReaderWarmer indexReaderWarmer = context.IndexReaderWarmers != null
-		            ? new IndexReaderWarmersWrapper(indexDefinition.Name, context.IndexReaderWarmers)
-		            : null;
-		        indexWriter = new RavenIndexWriter(directory, stopAnalyzer, snapshotter, IndexWriter.MaxFieldLength.UNLIMITED, context.Configuration.MaxIndexWritesBeforeRecreate, indexReaderWarmer);
-		    }
+			snapshotter = new SnapshotDeletionPolicy(new KeepOnlyLastCommitDeletionPolicy());
+			IndexWriter.IndexReaderWarmer indexReaderWarmer = context.IndexReaderWarmers != null
+																  ? new IndexReaderWarmersWrapper(indexDefinition.Name, context.IndexReaderWarmers)
+																  : null;
+			indexWriter = new RavenIndexWriter(directory, stopAnalyzer, snapshotter, IndexWriter.MaxFieldLength.UNLIMITED, context.Configuration.MaxIndexWritesBeforeRecreate, indexReaderWarmer);
+		}
 		    catch (Exception e)
 		    {
 		        IncrementWriteErrors(e);
 		        throw new IOException("Failure to create index writer for " + PublicName, e);
 		    }
->>>>>>> 799bb2f8
 		}
 
 		internal void WriteInMemoryIndexToDiskIfNecessary(Etag highestETag)
@@ -1796,7 +1758,7 @@
 				    try
 				    {
                         commit = snapshotter.Snapshot();
-                        hasSnapshot = true;
+					hasSnapshot = true;
                     }
 				    catch (Exception)
 				    {
@@ -1805,37 +1767,37 @@
 				    }
 				    if (hasSnapshot)
 				    {
-                        foreach (var fileName in commit.FileNames)
-                        {
-                            var fullPath = Path.Combine(path, indexId.ToString(), fileName);
-
-                            if (".lock".Equals(Path.GetExtension(fullPath), StringComparison.InvariantCultureIgnoreCase))
-                                continue;
-
-                            if (File.Exists(fullPath) == false)
-                                continue;
-
-                            if (existingFiles.Contains(fileName) == false)
-                            {
-                                var destFileName = Path.Combine(saveToFolder, fileName);
-                                try
-                                {
-                                    File.Copy(fullPath, destFileName);
-                                }
-                                catch (Exception e)
-                                {
-                                    var failureMessage = "Could not backup index " + PublicName + " because failed to copy file : " + fullPath +
-                                        ". Skipping the index, will force index reset on restore";
-                                    LogErrorAndNotifyStudio(notifyCallback, failureMessage, e);
-                                    neededFilesWriter.Dispose();
-                                    TryDelete(neededFilePath);
-                                    return;
-
-                                }
-                                allFilesWriter.WriteLine(fileName);
-                            }
-                            neededFilesWriter.WriteLine(fileName);
-                        }
+					foreach (var fileName in commit.FileNames)
+					{
+						var fullPath = Path.Combine(path, indexId.ToString(), fileName);
+
+						if (".lock".Equals(Path.GetExtension(fullPath), StringComparison.InvariantCultureIgnoreCase))
+							continue;
+
+						if (File.Exists(fullPath) == false)
+							continue;
+
+						if (existingFiles.Contains(fileName) == false)
+						{
+							var destFileName = Path.Combine(saveToFolder, fileName);
+							try
+							{
+								File.Copy(fullPath, destFileName);
+							}
+							catch (Exception e)
+							{
+								var failureMessage = "Could not backup index " + PublicName + " because failed to copy file : " + fullPath +
+									". Skipping the index, will force index reset on restore";
+								LogErrorAndNotifyStudio(notifyCallback, failureMessage, e);
+								neededFilesWriter.Dispose();
+								TryDelete(neededFilePath);
+								return;
+
+							}
+							allFilesWriter.WriteLine(fileName);
+						}
+						neededFilesWriter.WriteLine(fileName);
+					}
                     }
 					allFilesWriter.Flush();
 					neededFilesWriter.Flush();
@@ -1991,7 +1953,7 @@
 		        }
 		    }
 
-		    var maxNumberOfIndexOutputs = indexDefinition.MaxIndexOutputsPerDocument ??
+			var maxNumberOfIndexOutputs = indexDefinition.MaxIndexOutputsPerDocument ??
 										(IsMapReduce ? context.Configuration.MaxMapReduceIndexOutputsPerDocument : context.Configuration.MaxSimpleIndexOutputsPerDocument);
 
 			if (maxNumberOfIndexOutputs == -1)
@@ -2044,14 +2006,14 @@
 			{
 				try
 				{
-					context.Database.TransactionalStorage.Batch(accessor => accessor.Indexing.SetIndexPriority(indexId, IndexingPriority.Error));
-					Priority = IndexingPriority.Error;
-
-					context.Database.Notifications.RaiseNotifications(new IndexChangeNotification
-					{
-						Name = PublicName,
-						Type = IndexChangeTypes.IndexMarkedAsErrored
-					});
+			context.Database.TransactionalStorage.Batch(accessor => accessor.Indexing.SetIndexPriority(indexId, IndexingPriority.Error));
+			Priority = IndexingPriority.Error;
+
+			context.Database.Notifications.RaiseNotifications(new IndexChangeNotification
+			{
+				Name = PublicName,
+				Type = IndexChangeTypes.IndexMarkedAsErrored
+			});
 
 					if (string.IsNullOrEmpty(errorMessage))
 						throw new ArgumentException("Error message has to be set");
@@ -2059,15 +2021,15 @@
 					logIndexing.WarnException(errorMessage, e);
 					context.AddError(indexId, PublicName, null, e,errorMessage);
 
-					context.Database.AddAlert(new Alert
-					{
-						AlertLevel = AlertLevel.Error,
-						CreatedAt = SystemTime.UtcNow,
+			context.Database.AddAlert(new Alert
+			{
+				AlertLevel = AlertLevel.Error,
+				CreatedAt = SystemTime.UtcNow,
 						Message = errorMessage,
 						Title = string.Format("Index '{0}' marked as errored due to corruption", PublicName),
-						UniqueKey = string.Format("Index '{0}' errored, dbid: {1}", PublicName, context.Database.TransactionalStorage.Id),
-					});
-				}
+				UniqueKey = string.Format("Index '{0}' errored, dbid: {1}", PublicName, context.Database.TransactionalStorage.Id),
+			});
+		}
 				catch (Exception ex)
 				{
 					logIndexing.WarnException(string.Format("Failed to handle corrupted {0} index", PublicName), ex);
@@ -2108,9 +2070,9 @@
                     // if in memory, flush to disk
 				    if (indexWriter != null)
 				    {
-                        ForceWriteToDisk();
-                        WriteInMemoryIndexToDiskIfNecessary(GetLastEtagFromStats());
-				    }
+					ForceWriteToDisk();
+					WriteInMemoryIndexToDiskIfNecessary(GetLastEtagFromStats());
+				}
 				}
 				catch (Exception e)
 				{
