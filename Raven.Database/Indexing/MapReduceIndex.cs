--- conflicted
+++ resolved
@@ -96,15 +96,7 @@
 				.Where(x => x is FilteredDocument == false)
 				.ToList();
 			var allReferencedDocs = new ConcurrentQueue<IDictionary<string, HashSet<string>>>();
-<<<<<<< HEAD
-            var missingReferencedDocs = new ConcurrentQueue<HashSet<string>>();
-=======
 			var missingReferencedDocs = new ConcurrentQueue<IDictionary<string, HashSet<string>>>();
-
-			if (documentsWrapped.Count > 0)
-				actions.MapReduce.UpdateRemovedMapReduceStats(name, deleted);
-
->>>>>>> 12d3de75
 			var allState = new ConcurrentQueue<Tuple<HashSet<ReduceKeyAndBucket>, IndexingWorkStats, Dictionary<string, int>>>();
 			BackgroundTaskExecuter.Instance.ExecuteAllBuffered(context, documentsWrapped, partition =>
 			{
