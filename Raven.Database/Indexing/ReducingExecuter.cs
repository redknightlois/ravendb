﻿using System;
using System.Collections.Concurrent;
using System.Collections.Generic;
using System.Diagnostics;
using System.Linq;
using System.Threading;

using Raven.Abstractions;
using Raven.Abstractions.Data;
using Raven.Abstractions.Extensions;
using Raven.Abstractions.Logging;
using Raven.Database.Config;
using Raven.Database.Impl.BackgroundTaskExecuter;
using Raven.Database.Json;
using Raven.Database.Linq;
using Raven.Database.Storage;
using Raven.Database.Tasks;
using Raven.Database.Util;
using Sparrow.Collections;

namespace Raven.Database.Indexing
{
	public class ReducingExecuter : AbstractIndexingExecuter
	{
		public ReducingExecuter(WorkContext context, IndexReplacer indexReplacer)
			: base(context, indexReplacer)
		{
			autoTuner = new ReduceBatchSizeAutoTuner(context);
		}

		protected ReducingPerformanceStats[] HandleReduceForIndex(IndexToWorkOn indexToWorkOn, CancellationToken token)
		{
			var viewGenerator = context.IndexDefinitionStorage.GetViewGenerator(indexToWorkOn.IndexId);
			if (viewGenerator == null)
				return null;

			bool operationCanceled = false;
			var itemsToDelete = new ConcurrentSet<object>();

			IList<ReduceTypePerKey> mappedResultsInfo = null;
			transactionalStorage.Batch(actions =>
			{
				mappedResultsInfo = actions
					.MapReduce
					.GetReduceTypesPerKeys(indexToWorkOn.IndexId, context.CurrentNumberOfItemsToReduceInSingleBatch, context.NumberOfItemsToExecuteReduceInSingleStep, token)
					.ToList();
			});

			var singleStepReduceKeys = new List<string>();
			var multiStepsReduceKeys = new List<string>();
			foreach (var key in mappedResultsInfo)
			{
				token.ThrowIfCancellationRequested();

				switch (key.OperationTypeToPerform)
				{
					case ReduceType.SingleStep:
						singleStepReduceKeys.Add(key.ReduceKey);
						break;
					case ReduceType.MultiStep:
						multiStepsReduceKeys.Add(key.ReduceKey);
						break;
				}
			}

			if (currentlyProcessedIndexes.TryAdd(indexToWorkOn.IndexId, indexToWorkOn.Index) == false)
				return null;

			var performanceStats = new List<ReducingPerformanceStats>();

			try
			{
				if (singleStepReduceKeys.Count > 0)
				{
					Log.Debug("SingleStep reduce for keys: {0}", singleStepReduceKeys.Select(x => x + ","));
					var singleStepStats = SingleStepReduce(indexToWorkOn, singleStepReduceKeys, viewGenerator, itemsToDelete, token);

					performanceStats.Add(singleStepStats);
				}

				if (multiStepsReduceKeys.Count > 0)
				{
					Log.Debug("MultiStep reduce for keys: {0}", multiStepsReduceKeys.Select(x => x + ","));
					var multiStepStats = MultiStepReduce(indexToWorkOn, multiStepsReduceKeys, viewGenerator, itemsToDelete, token);

					performanceStats.Add(multiStepStats);
				}
			}
			catch (OperationCanceledException)
			{
				operationCanceled = true;
			}
			catch (AggregateException e)
			{
				var anyOperationsCanceled = e
					.InnerExceptions
					.OfType<OperationCanceledException>()
					.Any();

				if (anyOperationsCanceled == false) 
					throw;

				operationCanceled = true;
			}
			finally
			{
				Index _;
				currentlyProcessedIndexes.TryRemove(indexToWorkOn.IndexId, out _);

				var postReducingOperations = new ReduceLevelPeformanceStats
				{
					Level = -1,
					Started = SystemTime.UtcNow
				};

				if (operationCanceled == false)
				{
					var deletingScheduledReductionsDuration = new Stopwatch();
					var storageCommitDuration = new Stopwatch();

					// whatever we succeeded in indexing or not, we have to update this
					// because otherwise we keep trying to re-index failed mapped results
					transactionalStorage.Batch(actions =>
					{
						actions.BeforeStorageCommit += storageCommitDuration.Start;
						actions.AfterStorageCommit += storageCommitDuration.Stop;

						ScheduledReductionInfo latest;

						using (StopwatchScope.For(deletingScheduledReductionsDuration))
						{
							latest = actions.MapReduce.DeleteScheduledReduction(itemsToDelete);
						}

						if (latest == null)
							return;
						actions.Indexing.UpdateLastReduced(indexToWorkOn.Index.indexId, latest.Etag, latest.Timestamp);
					});

					postReducingOperations.Operations.Add(PerformanceStats.From(IndexingOperation.Reduce_DeleteScheduledReductions, deletingScheduledReductionsDuration.ElapsedMilliseconds));
					postReducingOperations.Operations.Add(PerformanceStats.From(IndexingOperation.StorageCommit, storageCommitDuration.ElapsedMilliseconds));
				}

				postReducingOperations.Completed = SystemTime.UtcNow;
				postReducingOperations.Duration = postReducingOperations.Completed - postReducingOperations.Started;

				performanceStats.Add(new ReducingPerformanceStats(ReduceType.None)
				{
					LevelStats = new List<ReduceLevelPeformanceStats> { postReducingOperations }
				});
				
			}

			return performanceStats.ToArray();
		}

		protected override void UpdateStalenessMetrics(int staleCount)
		{
			context.MetricsCounters.StaleIndexReduces.Update(staleCount);
		}

		protected override bool ShouldSkipIndex(Index index)
		{
			return false;
		}

		private ReducingPerformanceStats MultiStepReduce(IndexToWorkOn index, List<string> keysToReduce, AbstractViewGenerator viewGenerator, ConcurrentSet<object> itemsToDelete, CancellationToken token)
		{
			var needToMoveToMultiStep = new HashSet<string>();
			transactionalStorage.Batch(actions =>
			{
				foreach (var localReduceKey in keysToReduce)
				{
					token.ThrowIfCancellationRequested();

					var lastPerformedReduceType = actions.MapReduce.GetLastPerformedReduceType(index.IndexId, localReduceKey);

					if (lastPerformedReduceType != ReduceType.MultiStep)
						needToMoveToMultiStep.Add(localReduceKey);

					if (lastPerformedReduceType != ReduceType.SingleStep)
						continue;
					// we exceeded the limit of items to reduce in single step
					// now we need to schedule reductions at level 0 for all map results with given reduce key
					var mappedItems = actions.MapReduce.GetMappedBuckets(index.IndexId, localReduceKey, token).ToList();
					foreach (var result in mappedItems.Select(x => new ReduceKeyAndBucket(x, localReduceKey)))
					{
						actions.MapReduce.ScheduleReductions(index.IndexId, 0, result);
					}
				}
			});

			var reducePerformance = new ReducingPerformanceStats(ReduceType.MultiStep);

			for (int i = 0; i < 3; i++)
			{
				var level = i;

				var reduceLevelStats = new ReduceLevelPeformanceStats()
				{
					Level = level,
					Started = SystemTime.UtcNow,
				};

				var reduceParams = new GetItemsToReduceParams(
					index.IndexId,
					keysToReduce,
					level,
					true,
					itemsToDelete);

				var gettigItemsToReduceDuration = new Stopwatch();
				var scheduleReductionsDuration = new Stopwatch();
				var removeReduceResultsDuration = new Stopwatch();
				var storageCommitDuration = new Stopwatch();

				bool retry = true;
				while (retry && reduceParams.ReduceKeys.Count > 0)
				{
					var reduceBatchAutoThrottlerId = Guid.NewGuid();
					try
					{
						transactionalStorage.Batch(actions =>
						{
							token.ThrowIfCancellationRequested();

							actions.BeforeStorageCommit += storageCommitDuration.Start;
							actions.AfterStorageCommit += storageCommitDuration.Stop;

							var batchTimeWatcher = Stopwatch.StartNew();

							reduceParams.Take = context.CurrentNumberOfItemsToReduceInSingleBatch;

							List<MappedResultInfo> persistedResults;
							using (StopwatchScope.For(gettigItemsToReduceDuration))
							{
								persistedResults = actions.MapReduce.GetItemsToReduce(reduceParams, token).ToList();
							}

							if (persistedResults.Count == 0)
							{
								retry = false;
								return;
							}

							var count = persistedResults.Count;
							var size = persistedResults.Sum(x => x.Size);
							autoTuner.CurrentlyUsedBatchSizesInBytes.GetOrAdd(reduceBatchAutoThrottlerId, size);

							if (Log.IsDebugEnabled)
							{
								if (persistedResults.Count > 0)
									Log.Debug(() => string.Format("Found {0} results for keys [{1}] for index {2} at level {3} in {4}",
										persistedResults.Count,
										string.Join(", ", persistedResults.Select(x => x.ReduceKey).Distinct()),
										index.IndexId, level, batchTimeWatcher.Elapsed));
								else
									Log.Debug("No reduce keys found for {0}", index.IndexId);
							}

							token.ThrowIfCancellationRequested();

							var requiredReduceNextTime = persistedResults.Select(x => new ReduceKeyAndBucket(x.Bucket, x.ReduceKey))
								.OrderBy(x => x.Bucket)
								.Distinct()
								.ToArray();

							using (StopwatchScope.For(removeReduceResultsDuration))
							{
								foreach (var mappedResultInfo in requiredReduceNextTime)
								{
									token.ThrowIfCancellationRequested();

									actions.MapReduce.RemoveReduceResults(index.IndexId, level + 1, mappedResultInfo.ReduceKey,
										mappedResultInfo.Bucket);
								}
							}

							if (level != 2)
							{
								var reduceKeysAndBuckets = requiredReduceNextTime
									.Select(x => new ReduceKeyAndBucket(x.Bucket / 1024, x.ReduceKey))
									.Distinct()
									.ToArray();

								using (StopwatchScope.For(scheduleReductionsDuration))
								{
									foreach (var reduceKeysAndBucket in reduceKeysAndBuckets)
									{
										token.ThrowIfCancellationRequested();

										actions.MapReduce.ScheduleReductions(index.IndexId, level + 1, reduceKeysAndBucket);
									}
								}
							}

							var results = persistedResults
								.Where(x => x.Data != null)
								.GroupBy(x => x.Bucket, x => JsonToExpando.Convert(x.Data))
								.ToArray();
							var reduceKeys = new HashSet<string>(persistedResults.Select(x => x.ReduceKey),
								StringComparer.InvariantCultureIgnoreCase);

							context.MetricsCounters.ReducedPerSecond.Mark(results.Length);

							token.ThrowIfCancellationRequested();
							var reduceTimeWatcher = Stopwatch.StartNew();

							var performance = context.IndexStorage.Reduce(index.IndexId, viewGenerator, results, level, context, actions, reduceKeys, persistedResults.Count);

							reduceLevelStats.Add(performance);

							var batchDuration = batchTimeWatcher.Elapsed;
							Log.Debug("Indexed {0} reduce keys in {1} with {2} results for index {3} in {4} on level {5}", reduceKeys.Count, batchDuration,
								results.Length, index.IndexId, reduceTimeWatcher.Elapsed, level);

							autoTuner.AutoThrottleBatchSize(count, size, batchDuration);
						});
					}
					finally
					{
						long _;
						autoTuner.CurrentlyUsedBatchSizesInBytes.TryRemove(reduceBatchAutoThrottlerId, out _);
					}
				}

				reduceLevelStats.Completed = SystemTime.UtcNow;
				reduceLevelStats.Duration = reduceLevelStats.Completed - reduceLevelStats.Started;

				reduceLevelStats.Operations.Add(PerformanceStats.From(IndexingOperation.Reduce_GetItemsToReduce, gettigItemsToReduceDuration.ElapsedMilliseconds));
				reduceLevelStats.Operations.Add(PerformanceStats.From(IndexingOperation.Reduce_ScheduleReductions, scheduleReductionsDuration.ElapsedMilliseconds));
				reduceLevelStats.Operations.Add(PerformanceStats.From(IndexingOperation.Reduce_RemoveReduceResults, removeReduceResultsDuration.ElapsedMilliseconds));
				reduceLevelStats.Operations.Add(PerformanceStats.From(IndexingOperation.StorageCommit, storageCommitDuration.ElapsedMilliseconds));

				reducePerformance.LevelStats.Add(reduceLevelStats);
			}

			foreach (var reduceKey in needToMoveToMultiStep)
			{
				token.ThrowIfCancellationRequested();

				string localReduceKey = reduceKey;
				transactionalStorage.Batch(actions =>
										   actions.MapReduce.UpdatePerformedReduceType(index.IndexId, localReduceKey,
																					   ReduceType.MultiStep));
			}

			return reducePerformance;
		}

		private ReducingPerformanceStats SingleStepReduce(IndexToWorkOn index, List<string> keysToReduce, AbstractViewGenerator viewGenerator,
												ConcurrentSet<object> itemsToDelete, CancellationToken token)
		{
			var needToMoveToSingleStepQueue = new ConcurrentQueue<HashSet<string>>();

			Log.Debug(() => string.Format("Executing single step reducing for {0} keys [{1}]", keysToReduce.Count, string.Join(", ", keysToReduce)));
			var batchTimeWatcher = Stopwatch.StartNew();
			var reducingBatchThrottlerId = Guid.NewGuid();

			var reducePerformanceStats = new ReducingPerformanceStats(ReduceType.SingleStep);

			var reduceLevelStats = new ReduceLevelPeformanceStats
			{
				Started = SystemTime.UtcNow,
				Level = 2
			};

			try
			{
				var parallelOperations = new ConcurrentQueue<ParallelBatchStats>();

				var parallelProcessingStart = SystemTime.UtcNow;

				context.Database.ReducingThreadPool.ExecuteBatch(keysToReduce, enumerator =>
				{
					var parallelStats = new ParallelBatchStats
					{
						StartDelay = (long)(SystemTime.UtcNow - parallelProcessingStart).TotalMilliseconds
					};

					var localNeedToMoveToSingleStep = new HashSet<string>();
					needToMoveToSingleStepQueue.Enqueue(localNeedToMoveToSingleStep);
					var localKeys = new HashSet<string>();
					while (enumerator.MoveNext())
					{
						token.ThrowIfCancellationRequested();

						localKeys.Add(enumerator.Current);
					}

					transactionalStorage.Batch(actions =>
					{
						var getItemsToReduceParams = new GetItemsToReduceParams(index: index.IndexId, reduceKeys: localKeys, level: 0,
							loadData: false,
							itemsToDelete: itemsToDelete)
						{
							Take = int.MaxValue // just get all, we do the rate limit when we load the number of keys to reduce, anyway
						};

						var getItemsToReduceDuration = Stopwatch.StartNew();

						List<MappedResultInfo> scheduledItems;
						using (StopwatchScope.For(getItemsToReduceDuration))
						{
							scheduledItems = actions.MapReduce.GetItemsToReduce(getItemsToReduceParams, token).ToList();
						}

						parallelStats.Operations.Add(PerformanceStats.From(IndexingOperation.Reduce_GetItemsToReduce, getItemsToReduceDuration.ElapsedMilliseconds));

						autoTuner.CurrentlyUsedBatchSizesInBytes.GetOrAdd(reducingBatchThrottlerId, scheduledItems.Sum(x => x.Size));

						if (scheduledItems.Count == 0)
						{
							if (Log.IsWarnEnabled)
							{
								Log.Warn("Found single reduce items ({0}) that didn't have any items to reduce. Deleting level 1 & level 2 items for those keys. (If you can reproduce this, please contact support@ravendb.net)",
									string.Join(", ", keysToReduce));
							}
							// Here we have an interesting issue. We have scheduled reductions, because GetReduceTypesPerKeys() returned them
							// and at the same time, we don't have any at level 0. That probably means that we have them at level 1 or 2.
							// They shouldn't be here, and indeed, we remove them just a little down from here in this function.
							// That said, they might have smuggled in between versions, or something happened to cause them to be here.
							// In order to avoid that, we forcibly delete those extra items from the scheduled reductions, and move on

							var deletingScheduledReductionsDuration = Stopwatch.StartNew();

							using (StopwatchScope.For(deletingScheduledReductionsDuration))
							{
								foreach (var reduceKey in keysToReduce)
								{
									token.ThrowIfCancellationRequested();

									actions.MapReduce.DeleteScheduledReduction(index.IndexId, 1, reduceKey);
									actions.MapReduce.DeleteScheduledReduction(index.IndexId, 2, reduceKey);
								}
							}

							parallelStats.Operations.Add(PerformanceStats.From(IndexingOperation.Reduce_DeleteScheduledReductions, deletingScheduledReductionsDuration.ElapsedMilliseconds));
						}

						var removeReduceResultsDuration = new Stopwatch();

						foreach (var reduceKey in localKeys)
						{
							token.ThrowIfCancellationRequested();

							var lastPerformedReduceType = actions.MapReduce.GetLastPerformedReduceType(index.IndexId, reduceKey);

							if (lastPerformedReduceType != ReduceType.SingleStep)
								localNeedToMoveToSingleStep.Add(reduceKey);

							if (lastPerformedReduceType != ReduceType.MultiStep)
								continue;

							Log.Debug("Key {0} was moved from multi step to single step reduce, removing existing reduce results records",
								reduceKey);

							// now we are in single step but previously multi step reduce was performed for the given key
							var mappedBuckets = actions.MapReduce.GetMappedBuckets(index.IndexId, reduceKey, token).ToList();

							// add scheduled items too to be sure we will delete reduce results of already deleted documents
							mappedBuckets.AddRange(scheduledItems.Select(x => x.Bucket));

							using (StopwatchScope.For(removeReduceResultsDuration))
							{
								foreach (var mappedBucket in mappedBuckets.Distinct())
								{
									actions.MapReduce.RemoveReduceResults(index.IndexId, 1, reduceKey, mappedBucket);
									actions.MapReduce.RemoveReduceResults(index.IndexId, 2, reduceKey, mappedBucket / 1024);
								}
							}
						}

						parallelStats.Operations.Add(PerformanceStats.From(IndexingOperation.Reduce_RemoveReduceResults, removeReduceResultsDuration.ElapsedMilliseconds));

						parallelOperations.Enqueue(parallelStats);
					});
				}, description: string.Format("Performing Single Step Reduction for index {0} from Etag {1} for {2} keys", index.Index.PublicName, index.Index.GetLastEtagFromStats(), keysToReduce.Length));

				reduceLevelStats.Operations.Add(new ParallelPerformanceStats
				{
					NumberOfThreads = parallelOperations.Count,
					DurationMs = (long)(SystemTime.UtcNow - parallelProcessingStart).TotalMilliseconds,
					BatchedOperations = parallelOperations.ToList()
				});

				var getMappedResultsDuration = new Stopwatch();

				var keysLeftToReduce = new HashSet<string>(keysToReduce);

				var reductionPerformanceStats = new List<IndexingPerformanceStats>();

				while (keysLeftToReduce.Count > 0)
				{
					List<MappedResultInfo> mappedResults = null;
					var keysReturned = new HashSet<string>();

					context.TransactionalStorage.Batch(actions =>
					{
						var take = context.CurrentNumberOfItemsToReduceInSingleBatch;

						using (StopwatchScope.For(getMappedResultsDuration))
						{
							mappedResults = actions
								.MapReduce
								.GetMappedResults(
									index.IndexId,
									keysLeftToReduce,
									true,
									take,
									keysReturned,
									token)
								.ToList();
						}
					});

					var count = mappedResults.Count;
					var size = mappedResults.Sum(x => x.Size);

					mappedResults.ApplyIfNotNull(x => x.Bucket = 0);

					var results = mappedResults.Where(x => x.Data != null).GroupBy(x => x.Bucket, x => JsonToExpando.Convert(x.Data)).ToArray();

					context.MetricsCounters.ReducedPerSecond.Mark(results.Length);

					token.ThrowIfCancellationRequested();

					var performance = context.IndexStorage.Reduce(index.IndexId, viewGenerator, results, 2, context, null, keysReturned, mappedResults.Count);

					reductionPerformanceStats.Add(performance);

					autoTuner.AutoThrottleBatchSize(count, size, batchTimeWatcher.Elapsed);
				}

				var needToMoveToSingleStep = new HashSet<string>();
				HashSet<string> set;
				while (needToMoveToSingleStepQueue.TryDequeue(out set))
				{
					needToMoveToSingleStep.UnionWith(set);
				}

				foreach (var reduceKey in needToMoveToSingleStep)
				{
					string localReduceKey = reduceKey;
					transactionalStorage.Batch(actions =>
						actions.MapReduce.UpdatePerformedReduceType(index.IndexId, localReduceKey, ReduceType.SingleStep));
				}

				reduceLevelStats.Completed = SystemTime.UtcNow;
				reduceLevelStats.Duration = reduceLevelStats.Completed - reduceLevelStats.Started;
				reduceLevelStats.Operations.Add(PerformanceStats.From(IndexingOperation.Reduce_GetMappedResults, getMappedResultsDuration.ElapsedMilliseconds));
				reduceLevelStats.Operations.Add(PerformanceStats.From(IndexingOperation.StorageCommit, 0)); // in single step we write directly to Lucene index

				foreach (var stats in reductionPerformanceStats)
				{
					reduceLevelStats.Add(stats);
				}

				reducePerformanceStats.LevelStats.Add(reduceLevelStats);
			}
			finally
			{
				long _;
				autoTuner.CurrentlyUsedBatchSizesInBytes.TryRemove(reducingBatchThrottlerId, out _);
			}

			return reducePerformanceStats;
		}

		protected override bool IsIndexStale(IndexStats indexesStat, IStorageActionsAccessor actions, bool isIdle, Reference<bool> onlyFoundIdleWork)
		{
			onlyFoundIdleWork.Value = false;
			var isReduceStale = actions.Staleness.IsReduceStale(indexesStat.Id);

			if (isReduceStale == false)
				return false;

			if (indexesStat.Priority.HasFlag(IndexingPriority.Error))
				return false;

			return true;
		}

		protected override DatabaseTask GetApplicableTask(IStorageActionsAccessor actions)
		{
			return null;
		}

		protected override void FlushAllIndexes()
		{
			context.IndexStorage.FlushReduceIndexes();
		}

		protected override IndexToWorkOn GetIndexToWorkOn(IndexStats indexesStat)
		{
			return new IndexToWorkOn
			{
				IndexId = indexesStat.Id,
				LastIndexedEtag = Etag.Empty
			};
		}

<<<<<<< HEAD
		
        protected override void ExecuteIndexingWork(IList<IndexToWorkOn> indexesToWorkOn)
		{
			ReducingBatchInfo reducingBatchInfo = null;

			int executedPartially = 0;
	        try
	        {
				reducingBatchInfo = context.ReportReducingBatchStarted(indexesToWorkOn.Select(x => x.Index.PublicName).ToList());

				context.Database.ReducingThreadPool.ExecuteBatch(indexesToWorkOn, index =>
		        {
			        var performanceStats = HandleReduceForIndex(index);

					if (performanceStats != null)
						reducingBatchInfo.PerformanceStats.TryAdd(index.Index.PublicName, performanceStats);

					if (Thread.VolatileRead(ref executedPartially) == 1)
					{
						context.NotifyAboutWork();
					}
				}, allowPartialBatchResumption: MemoryStatistics.AvailableMemory > 1.5 * context.Configuration.MemoryLimitForProcessingInMb, description: string.Format("Executing Indexex Reduction on {0} indexes", indexesToWorkOn.Count));
				Interlocked.Increment(ref executedPartially);
	        }
	        finally
	        {
		        if(reducingBatchInfo != null)
=======
		protected override void ExecuteIndexingWork(IList<IndexToWorkOn> indexesToWorkOn)
		{
			ReducingBatchInfo reducingBatchInfo = null;

			try
			{
				reducingBatchInfo = context.ReportReducingBatchStarted(indexesToWorkOn.Select(x => x.Index.PublicName).ToList());

				BackgroundTaskExecuter.Instance.ExecuteAllInterleaved(context, indexesToWorkOn, index =>
				{
					var performanceStats = HandleReduceForIndex(index, context.CancellationToken);

					reducingBatchInfo.PerformanceStats.TryAdd(index.Index.PublicName, performanceStats);
				});
			}
			finally
			{
				if (reducingBatchInfo != null)
>>>>>>> 525a732a
					context.ReportReducingBatchCompleted(reducingBatchInfo);
			}
		}

		protected override bool IsValidIndex(IndexStats indexesStat)
		{
			var indexDefinition = context.IndexDefinitionStorage.GetIndexDefinition(indexesStat.Id);
			return indexDefinition != null && indexDefinition.IsMapReduce;
		}
	}
}<|MERGE_RESOLUTION|>--- conflicted
+++ resolved
@@ -80,7 +80,7 @@
 
 				if (multiStepsReduceKeys.Count > 0)
 				{
-					Log.Debug("MultiStep reduce for keys: {0}", multiStepsReduceKeys.Select(x => x + ","));
+                    Log.Debug("MultiStep reduce for keys: {0}", multiStepsReduceKeys.Select(x => x + ","));
 					var multiStepStats = MultiStepReduce(indexToWorkOn, multiStepsReduceKeys, viewGenerator, itemsToDelete, token);
 
 					performanceStats.Add(multiStepStats);
@@ -148,16 +148,16 @@
 				{
 					LevelStats = new List<ReduceLevelPeformanceStats> { postReducingOperations }
 				});
-				
+
 			}
 
 			return performanceStats.ToArray();
 		}
 
-		protected override void UpdateStalenessMetrics(int staleCount)
-		{
-			context.MetricsCounters.StaleIndexReduces.Update(staleCount);
-		}
+	    protected override void UpdateStalenessMetrics(int staleCount)
+	    {
+	        context.MetricsCounters.StaleIndexReduces.Update(staleCount);
+	    }
 
 		protected override bool ShouldSkipIndex(Index index)
 		{
@@ -504,10 +504,10 @@
 							mappedResults = actions
 								.MapReduce
 								.GetMappedResults(
-									index.IndexId,
-									keysLeftToReduce,
-									true,
-									take,
+								index.IndexId,
+								keysLeftToReduce,
+								true,
+								take,
 									keysReturned,
 									token)
 								.ToList();
@@ -600,7 +600,6 @@
 			};
 		}
 
-<<<<<<< HEAD
 		
         protected override void ExecuteIndexingWork(IList<IndexToWorkOn> indexesToWorkOn)
 		{
@@ -613,43 +612,23 @@
 
 				context.Database.ReducingThreadPool.ExecuteBatch(indexesToWorkOn, index =>
 		        {
-			        var performanceStats = HandleReduceForIndex(index);
+					var performanceStats = HandleReduceForIndex(index, context.CancellationToken);
 
 					if (performanceStats != null)
-						reducingBatchInfo.PerformanceStats.TryAdd(index.Index.PublicName, performanceStats);
+					reducingBatchInfo.PerformanceStats.TryAdd(index.Index.PublicName, performanceStats);
 
 					if (Thread.VolatileRead(ref executedPartially) == 1)
 					{
 						context.NotifyAboutWork();
-					}
+	        }
 				}, allowPartialBatchResumption: MemoryStatistics.AvailableMemory > 1.5 * context.Configuration.MemoryLimitForProcessingInMb, description: string.Format("Executing Indexex Reduction on {0} indexes", indexesToWorkOn.Count));
 				Interlocked.Increment(ref executedPartially);
 	        }
 	        finally
 	        {
-		        if(reducingBatchInfo != null)
-=======
-		protected override void ExecuteIndexingWork(IList<IndexToWorkOn> indexesToWorkOn)
-		{
-			ReducingBatchInfo reducingBatchInfo = null;
-
-			try
-			{
-				reducingBatchInfo = context.ReportReducingBatchStarted(indexesToWorkOn.Select(x => x.Index.PublicName).ToList());
-
-				BackgroundTaskExecuter.Instance.ExecuteAllInterleaved(context, indexesToWorkOn, index =>
-				{
-					var performanceStats = HandleReduceForIndex(index, context.CancellationToken);
-
-					reducingBatchInfo.PerformanceStats.TryAdd(index.Index.PublicName, performanceStats);
-				});
-			}
-			finally
-			{
 				if (reducingBatchInfo != null)
->>>>>>> 525a732a
 					context.ReportReducingBatchCompleted(reducingBatchInfo);
-			}
+	        }
 		}
 
 		protected override bool IsValidIndex(IndexStats indexesStat)
