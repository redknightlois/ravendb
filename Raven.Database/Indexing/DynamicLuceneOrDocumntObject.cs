﻿// -----------------------------------------------------------------------
//  <copyright file="DynamicLuceneOrDocumntObject.cs" company="Hibernating Rhinos LTD">
//      Copyright (c) Hibernating Rhinos LTD. All rights reserved.
//  </copyright>
// -----------------------------------------------------------------------
using System.Dynamic;
using Raven.Abstractions.Data;
using Raven.Abstractions.Linq;
using Raven.Database.Impl;
using Raven.Imports.Newtonsoft.Json;
using Raven.Json.Linq;
using System.Linq;

namespace Raven.Database.Indexing
{
	[JsonObject]
<<<<<<< HEAD
	public class DynamicLuceneOrParentDocumntObject : DynamicJsonObject
	{
		private readonly DocumentRetriever retriever;
		private dynamic parentDoc;

		public DynamicLuceneOrParentDocumntObject(DocumentRetriever retriever, RavenJObject inner)
			: base(inner)
		{
			this.retriever = retriever;
		}

		public override void WriteTo(JsonWriter writer)
		{
			var dynamicJsonObject = parentDoc as IDynamicJsonObject;
			if (dynamicJsonObject != null)
			{
				dynamicJsonObject.WriteTo(writer);
			}
			else
			{
				base.WriteTo(writer);
			}
		}

		public override object GetValue(string name)
		{
			object result = null;
			if (name != Constants.Metadata)
			{
				result = base.GetValue(name);
				if (result is DynamicNullObject == false)
					return result;
			}
			if (parentDoc != null)
				return parentDoc[name];

			object documentId = GetDocumentId() as string;
			if (documentId == null)
				return result ?? new DynamicNullObject();

			parentDoc = retriever.Load(documentId);

			return parentDoc[name];
		}
	}
=======
    public class DynamicLuceneOrParentDocumntObject : DynamicJsonObject
    {
        private readonly DocumentRetriever retriever;
        private dynamic parentDoc;

        public DynamicLuceneOrParentDocumntObject(DocumentRetriever retriever,RavenJObject inner) : base(inner)
        {
            this.retriever = retriever;
        }

        public override void WriteTo(JsonWriter writer)
        {
            var dynamicJsonObject = parentDoc as IDynamicJsonObject;
            if (dynamicJsonObject != null)
            {
                dynamicJsonObject.WriteTo(writer);
            }
            else
            {
                base.WriteTo(writer);
            }
        }

        public override object GetValue(string name)
        {
            if (name == Constants.Metadata)
                return parentDoc[name];
            var result = base.GetValue(name);
            if (result is DynamicNullObject == false)
                return result;

            if (parentDoc != null)
                return parentDoc[name];

            object documentId = GetDocumentId() as string;
            if (documentId == null)
                return result;

            parentDoc = retriever.Load(documentId);

            return parentDoc[name];
        }
    }
>>>>>>> 04121733
}<|MERGE_RESOLUTION|>--- conflicted
+++ resolved
@@ -14,7 +14,6 @@
 namespace Raven.Database.Indexing
 {
 	[JsonObject]
-<<<<<<< HEAD
 	public class DynamicLuceneOrParentDocumntObject : DynamicJsonObject
 	{
 		private readonly DocumentRetriever retriever;
@@ -60,49 +59,4 @@
 			return parentDoc[name];
 		}
 	}
-=======
-    public class DynamicLuceneOrParentDocumntObject : DynamicJsonObject
-    {
-        private readonly DocumentRetriever retriever;
-        private dynamic parentDoc;
-
-        public DynamicLuceneOrParentDocumntObject(DocumentRetriever retriever,RavenJObject inner) : base(inner)
-        {
-            this.retriever = retriever;
-        }
-
-        public override void WriteTo(JsonWriter writer)
-        {
-            var dynamicJsonObject = parentDoc as IDynamicJsonObject;
-            if (dynamicJsonObject != null)
-            {
-                dynamicJsonObject.WriteTo(writer);
-            }
-            else
-            {
-                base.WriteTo(writer);
-            }
-        }
-
-        public override object GetValue(string name)
-        {
-            if (name == Constants.Metadata)
-                return parentDoc[name];
-            var result = base.GetValue(name);
-            if (result is DynamicNullObject == false)
-                return result;
-
-            if (parentDoc != null)
-                return parentDoc[name];
-
-            object documentId = GetDocumentId() as string;
-            if (documentId == null)
-                return result;
-
-            parentDoc = retriever.Load(documentId);
-
-            return parentDoc[name];
-        }
-    }
->>>>>>> 04121733
 }