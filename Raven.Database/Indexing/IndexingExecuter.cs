--- conflicted
+++ resolved
@@ -59,7 +59,6 @@
 
 
             if ((indexingPriority & IndexingPriority.Normal) == IndexingPriority.Normal)
-<<<<<<< HEAD
 			{
 				onlyFoundIdleWork.Value = false;
 				return true;
@@ -144,77 +143,9 @@
 					IndexingGroupProcessingFinished(this);
 		}
 			}
-=======
-            {
-                onlyFoundIdleWork.Value = false;
-                return true;
-            }
-
-            if ((indexingPriority & (IndexingPriority.Disabled | IndexingPriority.Error)) != IndexingPriority.None)
-                return false;
-
-            if (isIdle == false)
-                return false; // everything else is only valid on idle runs
-
-            if ((indexingPriority & IndexingPriority.Idle) == IndexingPriority.Idle)
-                return true;
-
-            if ((indexingPriority & IndexingPriority.Abandoned) == IndexingPriority.Abandoned)
-            {
-                var timeSinceLastIndexing = (SystemTime.UtcNow - indexesStat.LastIndexingTime);
-
-                return (timeSinceLastIndexing > context.Configuration.TimeToWaitBeforeRunningAbandonedIndexes);
-            }
-
-            throw new InvalidOperationException("Unknown indexing priority for index " + indexesStat.Id + ": " + indexesStat.Priority);
-        }
-
-        protected override void UpdateStalenessMetrics(int staleCount)
-        {
-            context.MetricsCounters.StaleIndexMaps.Update(staleCount);
-        }
-
-        protected override bool ShouldSkipIndex(Index index)
-        {
-            return index.IsTestIndex ||
-                   index.IsMapIndexingInProgress; // precomputed? slow? it is already running, nothing to do with it for now;
-        }
-
-        protected override DatabaseTask GetApplicableTask(IStorageActionsAccessor actions)
-        {
-            var removeFromIndexTasks = (DatabaseTask)actions.Tasks.GetMergedTask<RemoveFromIndexTask>();
-            var touchReferenceDocumentIfChangedTask = removeFromIndexTasks ?? actions.Tasks.GetMergedTask<TouchReferenceDocumentIfChangedTask>();
-
-            return touchReferenceDocumentIfChangedTask;
-        }
-
-        protected override void FlushAllIndexes()
-        {
-            context.IndexStorage.FlushMapIndexes();
-        }
-
-        protected override IndexToWorkOn GetIndexToWorkOn(IndexStats indexesStat)
-        {
-            return new IndexToWorkOn
-            {
-                IndexId = indexesStat.Id,
-                LastIndexedEtag = indexesStat.LastIndexedEtag,
-                LastIndexedTimestamp = indexesStat.LastIndexedTimestamp
-            };
-        }
-
-        private class IndexingGroup
-        {
-            public Etag LastIndexedEtag;
-            public DateTime? LastQueryTime;
-            public List<IndexToWorkOn> Indexes; 
-            public PrefetchingBehavior PrefetchingBehavior;
-        }
->>>>>>> b19bf61a
 
 			public void ReleaseIndexingGroupFinished()
         {
-<<<<<<< HEAD
 				IndexingGroupProcessingFinished = null;
 			}
 
@@ -538,216 +469,11 @@
 		private static IDisposable MapIndexingInProgress(IList<Index> indexesToWorkOn)
 		{
 			indexesToWorkOn.ForEach(x => x.IsMapIndexingInProgress = true);
-=======
-            var indexingGroups = context.Configuration.IndexingClassifier.GroupMapIndexes(indexes);
-
-            indexingGroups = indexingGroups.OrderByDescending(x => x.Key).ToDictionary(x => x.Key, x => x.Value);
-
-            if (indexingGroups.Count == 0)
-                return;
-
-            var usedPrefetchers = new ConcurrentSet<PrefetchingBehavior>();
-
-            var groupedIndexes = indexingGroups.Select(x =>
-            {
-                var result = new IndexingGroup
-                {
-                    LastIndexedEtag = x.Key,
-                    Indexes = x.Value,
-                    LastQueryTime = x.Value.Max(y => y.Index.LastQueryTime),
-                    PrefetchingBehavior = GetPrefetcherFor(x.Key, usedPrefetchers)
-                };
-
-                result.PrefetchingBehavior.AdditionalInfo = string.Format("Default prefetcher: {0}. For indexing group: [Indexes: {1}, LastIndexedEtag: {2}]",
-                    result.PrefetchingBehavior == defaultPrefetchingBehavior, string.Join(", ", result.Indexes.Select(y => y.Index.PublicName)), result.LastIndexedEtag);
-
-                return result;
-            }).OrderByDescending(x => x.LastQueryTime).ToList();
-
-            var maxIndexOutputsPerDoc = groupedIndexes.Max(x => x.Indexes.Max(y => y.Index.MaxIndexOutputsPerDocument));
-            var containsMapReduceIndexes = groupedIndexes.Any(x => x.Indexes.Any(y => y.Index.IsMapReduce));
-
-            var recoverTunerState = ((IndexBatchSizeAutoTuner)autoTuner).ConsiderLimitingNumberOfItemsToProcessForThisBatch(maxIndexOutputsPerDoc, containsMapReduceIndexes);
-
-            BackgroundTaskExecuter.Instance.ExecuteAll(context, groupedIndexes, (indexingGroup, i) =>
-            {
-                context.CancellationToken.ThrowIfCancellationRequested();
-                using (LogContext.WithDatabase(context.DatabaseName))
-                {
-                    var prefetchingBehavior = indexingGroup.PrefetchingBehavior;
-                    var indexesToWorkOn = indexingGroup.Indexes;
-
-                    var operationCanceled = false;
-                    TimeSpan indexingDuration = TimeSpan.Zero;
-                    var lastEtag = Etag.Empty;
-
-                    List<JsonDocument> jsonDocs;
-                    IndexingBatchInfo batchInfo = null;
-
-                    using (MapIndexingInProgress(indexesToWorkOn))
-                    using (prefetchingBehavior.DocumentBatchFrom(indexingGroup.LastIndexedEtag, out jsonDocs))
-                    {
-                        try
-                        {
-                            if (Log.IsDebugEnabled)
-                            {
-                                Log.Debug("Found a total of {0} documents that requires indexing since etag: {1}: ({2})",
-                                    jsonDocs.Count, indexingGroup.LastIndexedEtag, string.Join(", ", jsonDocs.Select(x => x.Key)));
-                            }
-
-                            batchInfo = context.ReportIndexingBatchStarted(jsonDocs.Count, jsonDocs.Sum(x => x.SerializedSizeOnDisk), indexesToWorkOn.Select(x => x.Index.PublicName).ToList());
-
-                            context.CancellationToken.ThrowIfCancellationRequested();
-
-                            if (jsonDocs.Count <= 0)
-                            {
-                                return;
-                            }
-
-                            var sw = Stopwatch.StartNew();
-
-                            lastEtag = DoActualIndexing(indexesToWorkOn, jsonDocs, batchInfo);
-
-                            indexingDuration = sw.Elapsed;
-                        }
-                        catch (InvalidDataException e)
-                        {
-                            Log.ErrorException("Failed to index because of data corruption. ", e);
-                            indexesToWorkOn.ForEach(index =>
-                                context.AddError(index.IndexId, index.Index.PublicName, null, string.Format("Failed to index because of data corruption. Reason: {0}", e.Message)));
-                        }
-                        catch (OperationCanceledException)
-                        {
-                            operationCanceled = true;
-                        }
-                        catch (AggregateException e)
-                        {
-                            var anyOperationsCanceled = e
-                                .InnerExceptions
-                                .OfType<OperationCanceledException>()
-                                .Any();
-
-                            if (anyOperationsCanceled == false)
-                                throw;
-
-                            operationCanceled = true;
-                        }
-                        finally
-                        {
-                            if (operationCanceled == false && jsonDocs != null && jsonDocs.Count > 0)
-                            {
-                                prefetchingBehavior.CleanupDocuments(lastEtag);
-                                prefetchingBehavior.UpdateAutoThrottler(jsonDocs, indexingDuration);
-                            }
-
-                            prefetchingBehavior.BatchProcessingComplete();
-                            if (batchInfo != null)
-                                context.ReportIndexingBatchCompleted(batchInfo);
-                        }
-                    }
-                }
-            });
-
-            if (recoverTunerState != null)
-                recoverTunerState();
-
-            RemoveUnusedPrefetchers(usedPrefetchers);
-        }
-
-        private PrefetchingBehavior GetPrefetcherFor(Etag fromEtag, ConcurrentSet<PrefetchingBehavior> usedPrefetchers)
-        {
-            foreach (var prefetchingBehavior in prefetchingBehaviors)
-            {
-                if (prefetchingBehavior.CanUsePrefetcherToLoadFrom(fromEtag) && usedPrefetchers.TryAdd(prefetchingBehavior))
-                    return prefetchingBehavior;
-            }
-
-            var newPrefetcher = prefetcher.CreatePrefetchingBehavior(PrefetchingUser.Indexer, autoTuner,string.Format("Etags from: {0}", fromEtag));
-
-            var recentEtag = Etag.Empty;
-            context.Database.TransactionalStorage.Batch(accessor =>
-            {
-                recentEtag = accessor.Staleness.GetMostRecentDocumentEtag();
-            });
-
-            if (recentEtag.Restarts != fromEtag.Restarts || Math.Abs(recentEtag.Changes - fromEtag.Changes) > context.CurrentNumberOfItemsToIndexInSingleBatch)
-            {
-                // If the distance between etag of a recent document in db and etag to index from is greater than NumberOfItemsToProcessInSingleBatch
-                // then prevent the prefetcher from loading newly added documents. For such prefetcher we will relay only on future batches to prefetch docs to avoid
-                // large memory consumption by in-memory prefetching queue that would hold all the new documents, but it would be a long time before we can reach them.
-                newPrefetcher.DisableCollectingDocumentsAfterCommit = true;
-            }
-
-            prefetchingBehaviors.Add(newPrefetcher);
-            usedPrefetchers.Add(newPrefetcher);
-
-            return newPrefetcher;
-        }
-
-        private void RemoveUnusedPrefetchers(IEnumerable<PrefetchingBehavior> usedPrefetchingBehaviors)
-        {
-            var unused = prefetchingBehaviors.Except(usedPrefetchingBehaviors.Union(new[]
-            {
-                defaultPrefetchingBehavior
-            })).ToList();
-
-            if(unused.Count == 0)
-                return;
-
-            foreach (var unusedPrefetcher in unused)
-            {
-                prefetchingBehaviors.TryRemove(unusedPrefetcher);
-                prefetcher.RemovePrefetchingBehavior(unusedPrefetcher);
-            }
-        }
-
-        public override bool ShouldRun
-        {
-            get { return context.RunIndexing; }
-        }
-
-        protected override void CleanupPrefetchers()
-        {
-            RemoveUnusedPrefetchers(Enumerable.Empty<PrefetchingBehavior>());
-        }
-
-        private static IDisposable MapIndexingInProgress(IList<IndexToWorkOn> indexesToWorkOn)
-        {
-            indexesToWorkOn.ForEach(x => x.Index.IsMapIndexingInProgress = true);
-
-            return new DisposableAction(() => indexesToWorkOn.ForEach(x => x.Index.IsMapIndexingInProgress = false));
-        }
-
-        private Etag DoActualIndexing(IList<IndexToWorkOn> indexesToWorkOn, List<JsonDocument> jsonDocs, IndexingBatchInfo indexingBatchInfo)
-        {
-            var lastByEtag = PrefetchingBehavior.GetHighestJsonDocumentByEtag(jsonDocs);
-            var lastModified = lastByEtag.LastModified.Value;
-            var lastEtag = lastByEtag.Etag;
->>>>>>> b19bf61a
 
             
-<<<<<<< HEAD
 			return new DisposableAction(() => indexesToWorkOn.ForEach(x => x.IsMapIndexingInProgress = false));
 					}
 
-=======
-            var result = FilterIndexes(indexesToWorkOn, jsonDocs, lastEtag).OrderByDescending(x => x.Index.LastQueryTime).ToList();
-
-            BackgroundTaskExecuter.Instance.ExecuteAllInterleaved(context, result,
-                index =>
-                {
-                    using (LogContext.WithDatabase(context.DatabaseName))
-                    {
-                        var performance = HandleIndexingFor(index, lastEtag, lastModified, context.CancellationToken);
-
-                        if (performance != null)
-                            indexingBatchInfo.PerformanceStats.TryAdd(index.Index.PublicName, performance);
-                    }
-                });
-
-            return lastEtag;
-        }
->>>>>>> b19bf61a
 
         public void IndexPrecomputedBatch(PrecomputedIndexingBatch precomputedBatch, CancellationToken token)
         {
@@ -764,7 +490,6 @@
                 LastIndexedEtag = Etag.Empty
             };
 
-<<<<<<< HEAD
 
 			using (LogContext.WithDatabase(context.DatabaseName))
 			using (MapIndexingInProgress(new List<Index> { indexToWorkOn.Index }))
@@ -865,100 +590,10 @@
 			finally
 			{
 				if (performanceResult != null)
-=======
-            using (LogContext.WithDatabase(context.DatabaseName))
-            using (MapIndexingInProgress(new List<IndexToWorkOn> { indexToWorkOn }))
-            {
-                var indexingBatchForIndex =
-                    FilterIndexes(new List<IndexToWorkOn> { indexToWorkOn }, precomputedBatch.Documents,
-                                    precomputedBatch.LastIndexed).FirstOrDefault();
-
-                if (indexingBatchForIndex == null)
-                    return;
-
-                IndexingBatchInfo batchInfo = null;
-                IndexingPerformanceStats performance = null;
-                try
-                {
-                    batchInfo = context.ReportIndexingBatchStarted(precomputedBatch.Documents.Count, -1, new List<string>
-                    {
-                        indexToWorkOn.Index.PublicName
-                    });
-
-                    batchInfo.BatchType = BatchType.Precomputed;
-
-                    if (Log.IsDebugEnabled)
-                    {
-                        Log.Debug("Going to index precomputed documents for a new index {0}. Count of precomputed docs {1}",
-                            precomputedBatch.Index.PublicName, precomputedBatch.Documents.Count);
-                    }
-
-                    performance = HandleIndexingFor(indexingBatchForIndex, precomputedBatch.LastIndexed, precomputedBatch.LastModified, token);
-                }
-                finally
-                {
-                    if (batchInfo != null)
-                    {
-                        if (performance != null)
-                            batchInfo.PerformanceStats.TryAdd(indexingBatchForIndex.Index.PublicName, performance);
-
-                        context.ReportIndexingBatchCompleted(batchInfo);
-                    }
-                }
-            }
-
-            indexReplacer.ReplaceIndexes(new []{ indexToWorkOn.IndexId });
-        }
-
-        private IndexingPerformanceStats HandleIndexingFor(IndexingBatchForIndex batchForIndex, Etag lastEtag, DateTime lastModified, CancellationToken token)
-        {
-            currentlyProcessedIndexes.TryAdd(batchForIndex.IndexId, batchForIndex.Index);
-
-            IndexingPerformanceStats performanceResult = null;
-            var wasOutOfMemory = false;
-            var wasOperationCanceled = false;
-            try
-            {
-                transactionalStorage.Batch(actions =>
-                {
-                    performanceResult = IndexDocuments(actions, batchForIndex, token);
-                });
-
-                // This can be null if IndexDocument fails to execute and the exception is catched.
-                if (performanceResult != null)
-                    performanceResult.RunCompleted();
-            }
-            catch (OperationCanceledException)
-            {
-                wasOperationCanceled = true;
-                throw;
-            }
-            catch (Exception e)
-            {
-                var exception = e;
-                var aggregateException = exception as AggregateException;
-                if (aggregateException != null)
-                    exception = aggregateException.ExtractSingleInnerException();
-
-                if (TransactionalStorageHelper.IsWriteConflict(exception))
-                    return null;
-
-                Log.WarnException(string.Format("Failed to index documents for index: {0}", batchForIndex.Index.PublicName), exception);
-
-                wasOutOfMemory = TransactionalStorageHelper.IsOutOfMemoryException(exception);
-
-                if (wasOutOfMemory == false)
-                    context.AddError(batchForIndex.IndexId, batchForIndex.Index.PublicName, null, exception);
-            }
-            finally
-            {
-                if (performanceResult != null)
->>>>>>> b19bf61a
                 {                    
                     performanceResult.OnCompleted = null;
                 }				
 
-<<<<<<< HEAD
 				Index _;
 				if (Log.IsDebugEnabled)
 				{
@@ -1077,74 +712,11 @@
 		{
 			var innerFilteredOutIndexes = new ConcurrentStack<IndexToWorkOn>();
 			var last = jsonDocs.Last();
-=======
-                if (Log.IsDebugEnabled)
-                {
-                    Log.Debug("After indexing {0} documents, the new last etag for is: {1} for {2}",
-                              batchForIndex.Batch.Docs.Count,
-                              lastEtag,
-                              batchForIndex.Index.PublicName);
-                }
-
-                if (wasOutOfMemory == false && wasOperationCanceled == false)
-                {
-                    transactionalStorage.Batch(actions =>
-                    {
-                        // whatever we succeeded in indexing or not, we have to update this
-                        // because otherwise we keep trying to re-index failed documents
-                        actions.Indexing.UpdateLastIndexed(batchForIndex.IndexId, lastEtag, lastModified);
-                    });
-                }
-                else if (wasOutOfMemory)
-                    HandleOutOfMemory(batchForIndex);
-
-                Index _;
-                currentlyProcessedIndexes.TryRemove(batchForIndex.IndexId, out _);
-            }
-
-            return performanceResult;
-        }
-
-        private void HandleOutOfMemory(IndexingBatchForIndex batchForIndex)
-        {
-            transactionalStorage.Batch(actions =>
-            {
-                var instance = context.IndexStorage.GetIndexInstance(batchForIndex.IndexId);
-                if (instance == null)
-                {
-                    return;
-                }
-
-                Log.Error("Disabled index '{0}'. Reason: out of memory.", instance.PublicName);
-
-                string configurationKey = null;
-                if (string.Equals(context.Database.TransactionalStorage.FriendlyName, InMemoryRavenConfiguration.VoronTypeName, StringComparison.OrdinalIgnoreCase))
-                {
-                    configurationKey = Constants.Voron.MaxScratchBufferSize;
-                }
-                else if (string.Equals(context.Database.TransactionalStorage.FriendlyName, InMemoryRavenConfiguration.EsentTypeName, StringComparison.OrdinalIgnoreCase))
-                {
-                    configurationKey = Constants.Esent.MaxVerPages;
-                }
-
-                Debug.Assert(configurationKey != null);
-
-                actions.Indexing.SetIndexPriority(batchForIndex.IndexId, IndexingPriority.Disabled);
-                context.Database.AddAlert(new Alert { AlertLevel = AlertLevel.Error, CreatedAt = SystemTime.UtcNow, Title = string.Format("Index '{0}' was disabled", instance.PublicName), UniqueKey = string.Format("Index '{0}' was disabled", instance.IndexId), Message = string.Format("Out of memory exception occured in storage during indexing process for index '{0}'. As a result of this action, index changed state to disabled. Try increasing '{1}' value in configuration.", instance.PublicName, configurationKey) });
-                instance.Priority = IndexingPriority.Disabled;
-            });
-        }
-
-        public class IndexingBatchForIndex
-        {
-            public int IndexId { get; set; }
->>>>>>> b19bf61a
 
             public Index Index { get; set; }
 
             public Etag LastIndexedEtag { get; set; }
 
-<<<<<<< HEAD
 
 			var documentRetriever = new DocumentRetriever(null, null, context.ReadTriggers, context.Database.InFlightTransactionalState);
 
@@ -1183,42 +755,10 @@
 						Json = JsonToExpando.Convert(doc.ToJson())
 					};
 				});
-=======
-            public IndexingBatch Batch { get; set; }
-        }
-
-        private IEnumerable<IndexingBatchForIndex> FilterIndexes(IList<IndexToWorkOn> indexesToWorkOn, List<JsonDocument> jsonDocs, Etag highestETagInBatch)
-        {
-            var last = jsonDocs.Last();
-
-            Debug.Assert(last.Etag != null);
-            Debug.Assert(last.LastModified != null);
-
-            var lastEtag = last.Etag;
-            var lastModified = last.LastModified.Value;
-
-            var documentRetriever = new DocumentRetriever(null, null, context.ReadTriggers, context.Database.InFlightTransactionalState);
-
-            var filteredDocs =
-                BackgroundTaskExecuter.Instance.Apply(context, jsonDocs, doc =>
-                {
-                    var filteredDoc = documentRetriever.ExecuteReadTriggers(doc, null, ReadOperation.Index);
-                    return filteredDoc == null ? new
-                    {
-                        Doc = doc,
-                        Json = (object)new FilteredDocument(doc)
-                    } : new
-                    {
-                        Doc = filteredDoc,
-                        Json = JsonToExpando.Convert(doc.ToJson())
-                    };
-                });
->>>>>>> b19bf61a
 
             if ( Log.IsDebugEnabled ) 
 			Log.Debug("After read triggers executed, {0} documents remained", filteredDocs.Count);
 
-<<<<<<< HEAD
 
 			var results = new ConcurrentQueue<IndexingBatchForIndex>();
 			var actions = new ConcurrentQueue<Action<IStorageActionsAccessor>>();
@@ -1376,141 +916,4 @@
 			exceptionAggregator.ThrowIfNeeded();
 		}
 	}
-=======
-            var results = new IndexingBatchForIndex[indexesToWorkOn.Count];
-            var actions = new Action<IStorageActionsAccessor>[indexesToWorkOn.Count];
-
-            BackgroundTaskExecuter.Instance.ExecuteAll(context, indexesToWorkOn, (indexToWorkOn, i) =>
-            {
-                var indexName = indexToWorkOn.Index.PublicName;
-                var viewGenerator = context.IndexDefinitionStorage.GetViewGenerator(indexName);
-                if (viewGenerator == null)
-                    return; // probably deleted
-
-                var batch = new IndexingBatch(highestETagInBatch);
-
-                foreach (var item in filteredDocs)
-                {
-                    if (defaultPrefetchingBehavior.FilterDocuments(item.Doc) == false)
-                        continue;
-
-                    // did we already indexed this document in this index?
-                    var etag = item.Doc.Etag;
-                    if (etag == null)
-                        continue;
-
-                    // is the Raven-Entity-Name a match for the things the index executes on?
-                    if (viewGenerator.ForEntityNames.Count != 0 &&
-                        viewGenerator.ForEntityNames.Contains(item.Doc.Metadata.Value<string>(Constants.RavenEntityName)) == false)
-                    {
-                        continue;
-                    }
-
-                    batch.Add(item.Doc, item.Json, defaultPrefetchingBehavior.ShouldSkipDeleteFromIndex(item.Doc));
-
-                    if (batch.DateTime == null)
-                        batch.DateTime = item.Doc.LastModified;
-                    else
-                        batch.DateTime = batch.DateTime > item.Doc.LastModified
-                                             ? item.Doc.LastModified
-                                             : batch.DateTime;
-                }
-
-                if (batch.Docs.Count == 0)
-                {
-                    if ( Log.IsDebugEnabled )
-                        Log.Debug("All documents have been filtered for {0}, no indexing will be performed, updating to {1}, {2}", indexName, lastEtag, lastModified);
-
-                    // we use it this way to batch all the updates together
-                    actions[i] = accessor =>
-                    {
-                        accessor.Indexing.UpdateLastIndexed(indexToWorkOn.Index.indexId, lastEtag, lastModified);
-
-                        accessor.AfterStorageCommit += () =>
-                        {
-                            indexToWorkOn.Index.EnsureIndexWriter();
-                            indexToWorkOn.Index.Flush(lastEtag);
-                        };
-                    };
-
-                    return;
-                }
-                
-                if (Log.IsDebugEnabled)
-                    Log.Debug("Going to index {0} documents in {1}: ({2})", batch.Ids.Count, indexToWorkOn, string.Join(", ", batch.Ids));
-                
-                results[i] = new IndexingBatchForIndex
-                {
-                    Batch = batch,
-                    IndexId = indexToWorkOn.IndexId,
-                    Index = indexToWorkOn.Index,
-                    LastIndexedEtag = indexToWorkOn.LastIndexedEtag
-                };
-
-            });
-
-            transactionalStorage.Batch(actionsAccessor =>
-            {
-                foreach (var action in actions)
-                {
-                    if (action != null)
-                    {
-                        try
-                        {
-                            action(actionsAccessor);
-                        }
-                        catch (Exception e)
-                        {
-                            Log.WarnException("Failure running post filter index action for index with no docs to execute", e);
-                        }
-                    }
-                }
-            });
-
-            return results.Where(x => x != null);
-        }
-
-        protected override bool IsValidIndex(IndexStats indexesStat)
-        {
-            return true;
-        }
-
-        private IndexingPerformanceStats IndexDocuments(IStorageActionsAccessor actions, IndexingBatchForIndex indexingBatchForIndex, CancellationToken token)
-        {
-            var viewGenerator = context.IndexDefinitionStorage.GetViewGenerator(indexingBatchForIndex.IndexId);
-            if (viewGenerator == null)
-                return null; // index was deleted, probably
-
-            var batch = indexingBatchForIndex.Batch;
-
-            if (Log.IsDebugEnabled)
-            {
-                string ids;
-                if (batch.Ids.Count < 256)
-                    ids = string.Join(",", batch.Ids);
-                else
-                {
-                    ids = string.Join(", ", batch.Ids.Take(128)) + " ... " + string.Join(", ", batch.Ids.Skip(batch.Ids.Count - 128));
-                }
-                Log.Debug("Indexing {0} documents for index: {1}. ({2})", batch.Docs.Count, indexingBatchForIndex.Index.PublicName, ids);
-            }
-
-            token.ThrowIfCancellationRequested();
-
-            return context.IndexStorage.Index(indexingBatchForIndex.IndexId, viewGenerator, batch, context, actions, batch.DateTime ?? DateTime.MinValue, token); ;
-        }
-
-        protected override void Dispose()
-        {
-            var exceptionAggregator = new ExceptionAggregator(Log, "Could not dispose of IndexingExecuter");
-
-            foreach (var prefetchingBehavior in PrefetchingBehaviors)
-            {
-                exceptionAggregator.Execute(prefetchingBehavior.Dispose);
-            }
-
-            exceptionAggregator.ThrowIfNeeded();
-        }
-    }
->>>>>>> b19bf61a
 }