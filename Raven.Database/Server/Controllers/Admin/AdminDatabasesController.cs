--- conflicted
+++ resolved
@@ -8,9 +8,11 @@
 using Raven.Abstractions.Extensions;
 using Raven.Database.Commercial;
 using Raven.Database.Extensions;
+using Raven.Database.Plugins.Builtins;
 using Raven.Database.Raft.Util;
 using Raven.Database.Server.WebApi;
 using Raven.Database.Server.WebApi.Attributes;
+using Raven.Database.Storage;
 using Raven.Database.Util;
 using Raven.Json.Linq;
 
@@ -191,7 +193,7 @@
 			if (message.ErrorCode != HttpStatusCode.OK)
 				return GetMessageWithString(message.Message, message.ErrorCode);
 
-			return GetEmptyMessage();
+			return GetEmptyMessage(HttpStatusCode.NoContent);
 		}
 
 		[HttpPost]
@@ -204,7 +206,7 @@
 				return GetMessageWithString(message.Message, message.ErrorCode);
 			}
 
-			return GetEmptyMessage();
+			return GetEmptyMessage(HttpStatusCode.NoContent);
 		}
 		[HttpPost]
         [RavenRoute("admin/databases-toggle-reject-clients")]
@@ -214,11 +216,7 @@
             if (message.ErrorCode != HttpStatusCode.OK)
                 return GetMessageWithString(message.Message, message.ErrorCode);
 
-<<<<<<< HEAD
-			return GetEmptyMessage();
-=======
 	        return GetEmptyMessage(HttpStatusCode.NoContent);
->>>>>>> bd8e1e19
         }
 
 		[HttpGet]
