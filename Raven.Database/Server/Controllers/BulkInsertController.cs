--- conflicted
+++ resolved
@@ -151,18 +151,7 @@
             });
         }
 
-<<<<<<< HEAD
-        private Guid ExtractOperationId()
-        {
-            Guid result;
-            Guid.TryParse(GetQueryStringValue("operationId"), out result);
-            return result;
-        }
-
         private IEnumerable<IEnumerable<JsonDocument>> YieldBatches(CancellationTimeout timeout, Stream inputStream, ManualResetEventSlim mre, BulkInsertOptions options, Action<int> increaseDocumentsCount)
-=======
-        private IEnumerable<IEnumerable<JsonDocument>> YieldBatches(CancellationTimeout timeout, Stream inputStream, ManualResetEventSlim mre, Action<int> increaseDocumentsCount)
->>>>>>> 97e9709e
         {
             try
             {
