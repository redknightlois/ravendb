﻿using System;
using System.Collections.Generic;
using System.Diagnostics;
using System.IO;
using System.IO.Compression;
using System.Linq;
using System.Net;
using System.Net.Http;
using System.Threading;
using System.Threading.Tasks;
using System.Web;
using System.Web.Http;
using Raven.Abstractions.Data;
using Raven.Database.Indexing;
using Raven.Database.Server.Security;
using Raven.Database.Util.Streams;
using Raven.Imports.Newtonsoft.Json.Bson;
using Raven.Json.Linq;

namespace Raven.Database.Server.Controllers
{
	[RoutePrefix("")]
	public class BulkInsertController : RavenDbApiController
	{
		[HttpPost]
		[Route("bulkInsert")]
		[Route("databases/{databaseName}/bulkInsert")]
		public async Task<HttpResponseMessage> BulkInsertPost()
		{
			if (string.IsNullOrEmpty(GetQueryStringValue("no-op")) == false)
			{
				// this is a no-op request which is there just to force the client HTTP layer to handle the authentication
				// only used for legacy clients
				return GetEmptyMessage();
			}
			if ("generate-single-use-auth-token".Equals(GetQueryStringValue("op"), StringComparison.InvariantCultureIgnoreCase))
			{
				// using windows auth with anonymous access = none sometimes generate a 401 even though we made two requests
				// instead of relying on windows auth, which require request buffering, we generate a one time token and return it.
				// we KNOW that the user have access to this db for writing, since they got here, so there is no issue in generating 
				// a single use token for them.

				var authorizer = (MixedModeRequestAuthorizer)Configuration.Properties[typeof(MixedModeRequestAuthorizer)];

				var token = authorizer.GenerateSingleUseAuthToken(DatabaseName, User);
				return GetMessageWithObject(new
				{
					Token = token
				});
			}

			if (HttpContext.Current != null)
				HttpContext.Current.Server.ScriptTimeout = 60*60*6; // six hours should do it, I think.

			var options = new BulkInsertOptions
			{
				OverwriteExisting = GetOverwriteExisting(),
				CheckReferencesInIndexes = GetCheckReferencesInIndexes()
			};

			var operationId = ExtractOperationId();
			var sp = Stopwatch.StartNew();

			var status = new BulkInsertStatus();
			status.IsTimedOut = false;

			var documents = 0;
			var mre = new ManualResetEventSlim(false);
<<<<<<< HEAD
            
=======
			var tre = new ManualResetEventSlim(false);			
>>>>>>> 96ebfda4
			var inputStream = await InnerRequest.Content.ReadAsStreamAsync().ConfigureAwait(false);
			using (var timeoutTimer = new Timer(state => tre.Set(),null,Database.WorkContext.Configuration.BulkImportTimeoutInMs,Timeout.Infinite))
			{
				var currentDatabase = Database;
				var task = Task.Factory.StartNew(() =>
				{
// ReSharper disable once AccessToDisposedClosure
					currentDatabase.Documents.BulkInsert(options, YieldBatches(timeoutTimer,inputStream, mre, tre, batchSize => documents += batchSize), operationId);

					status.Documents = documents;
					status.Completed = true;
					if (tre.IsSet)
						status.IsTimedOut = true;
				});

				long id;
				Database.Tasks.AddTask(task, status, out id);

				task.Wait(Database.WorkContext.CancellationToken);
				if (status.IsTimedOut)
					throw new TimeoutException("Bulk insert operation did not receive new data longer than configured treshold");

				sp.Stop();

				AddRequestTraceInfo(log => log.AppendFormat("\tBulk inserted received {0:#,#;;0} documents in {1}, task #: {2}", documents, sp.Elapsed, id));

				return GetMessageWithObject(new
				{
					OperationId = id
				});
			}
		}

		private Guid ExtractOperationId()
		{
			Guid result;
			Guid.TryParse(GetQueryStringValue("operationId"), out result);
			return result;
		}

		private IEnumerable<IEnumerable<JsonDocument>> YieldBatches(Timer timeoutTimer, Stream inputStream, ManualResetEventSlim mre, ManualResetEventSlim tre, Action<int> increaseDocumentsCount)
		{
			try
			{
				using (inputStream)
				{
					var binaryReader = new BinaryReader(inputStream);
					
					while (true)
					{
						if (tre.IsSet)
						{
							inputStream.Close();
							break;
						}
						int size;
						try
						{
							size = binaryReader.ReadInt32();
						}
						catch (EndOfStreamException)
						{
							break;
						}
						using (var stream = new PartialStream(inputStream, size))
						{
							yield return YieldDocumentsInBatch(timeoutTimer ,stream, increaseDocumentsCount, tre);
						}
					}
				}
			}
			finally
			{
				mre.Set();
				inputStream.Close();
			}
		}

		private IEnumerable<JsonDocument> YieldDocumentsInBatch(Timer timeoutTimer, Stream partialStream, Action<int> increaseDocumentsCount, ManualResetEventSlim tre)
		{
			using (var stream = new GZipStream(partialStream, CompressionMode.Decompress, leaveOpen: true))
			{
				var reader = new BinaryReader(stream);
				var count = reader.ReadInt32();

				for (var i = 0; i < count; i++)
				{
					if (tre.IsSet)
						break;
					timeoutTimer.Change(Database.WorkContext.Configuration.BulkImportTimeoutInMs, Timeout.Infinite);
					var doc = (RavenJObject)RavenJToken.ReadFrom(new BsonReader(reader)
					                                             {
						                                             DateTimeKindHandling = DateTimeKind.Unspecified
					                                             });

					var metadata = doc.Value<RavenJObject>("@metadata");

					if (metadata == null)
						throw new InvalidOperationException("Could not find metadata for document");

					var id = metadata.Value<string>("@id");
					if (string.IsNullOrEmpty(id))
						throw new InvalidOperationException("Could not get id from metadata");

					doc.Remove("@metadata");

					yield return new JsonDocument
					{
						Key = id,
						DataAsJson = doc,
						Metadata = metadata
					};
				}

				increaseDocumentsCount(count);
			}
		}

		public class BulkInsertStatus
		{
			public int Documents { get; set; }
			public bool Completed { get; set; }

			public bool IsTimedOut { get; set; }
		}
	}
}<|MERGE_RESOLUTION|>--- conflicted
+++ resolved
@@ -66,42 +66,38 @@
 
 			var documents = 0;
 			var mre = new ManualResetEventSlim(false);
-<<<<<<< HEAD
-            
-=======
 			var tre = new ManualResetEventSlim(false);			
->>>>>>> 96ebfda4
 			var inputStream = await InnerRequest.Content.ReadAsStreamAsync().ConfigureAwait(false);
 			using (var timeoutTimer = new Timer(state => tre.Set(),null,Database.WorkContext.Configuration.BulkImportTimeoutInMs,Timeout.Infinite))
 			{
-				var currentDatabase = Database;
-				var task = Task.Factory.StartNew(() =>
-				{
+			var currentDatabase = Database;
+			var task = Task.Factory.StartNew(() =>
+			{
 // ReSharper disable once AccessToDisposedClosure
 					currentDatabase.Documents.BulkInsert(options, YieldBatches(timeoutTimer,inputStream, mre, tre, batchSize => documents += batchSize), operationId);
 
-					status.Documents = documents;
-					status.Completed = true;
+				status.Documents = documents;
+				status.Completed = true;
 					if (tre.IsSet)
 						status.IsTimedOut = true;
-				});
+			});
 
-				long id;
-				Database.Tasks.AddTask(task, status, out id);
+			long id;
+			Database.Tasks.AddTask(task, status, out id);
 
 				task.Wait(Database.WorkContext.CancellationToken);
 				if (status.IsTimedOut)
 					throw new TimeoutException("Bulk insert operation did not receive new data longer than configured treshold");
 
-				sp.Stop();
+            sp.Stop();
 
-				AddRequestTraceInfo(log => log.AppendFormat("\tBulk inserted received {0:#,#;;0} documents in {1}, task #: {2}", documents, sp.Elapsed, id));
+            AddRequestTraceInfo(log => log.AppendFormat("\tBulk inserted received {0:#,#;;0} documents in {1}, task #: {2}", documents, sp.Elapsed, id));
 
-				return GetMessageWithObject(new
-				{
-					OperationId = id
-				});
-			}
+			return GetMessageWithObject(new
+			{
+				OperationId = id
+			});
+		}
 		}
 
 		private Guid ExtractOperationId()
