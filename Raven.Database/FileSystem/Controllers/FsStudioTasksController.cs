--- conflicted
+++ resolved
@@ -27,7 +27,6 @@
 
 namespace Raven.Database.FileSystem.Controllers
 {
-<<<<<<< HEAD
 	public class FsStudioTasksController : BaseFileSystemApiController
 	{
 		[HttpPost]
@@ -171,149 +170,4 @@
 			public RavenJToken State { get; set; }
 		}
 	}
-=======
-    public class FsStudioTasksController : RavenFsApiController
-    {
-        [HttpPost]
-        [RavenRoute("fs/{fileSystemName}/studio-tasks/import")]
-        public async Task<HttpResponseMessage> ImportFilesystem(int batchSize)
-        {
-            if (!Request.Content.IsMimeMultipartContent())
-            {
-                throw new HttpResponseException(HttpStatusCode.UnsupportedMediaType);
-            }
-
-            string tempPath = Path.GetTempPath();
-            var fullTempPath = tempPath + Constants.TempUploadsDirectoryName;
-            if (File.Exists(fullTempPath))
-                File.Delete(fullTempPath);
-            if (Directory.Exists(fullTempPath) == false)
-                Directory.CreateDirectory(fullTempPath);
-
-            var streamProvider = new MultipartFileStreamProvider(fullTempPath);
-            await Request.Content.ReadAsMultipartAsync(streamProvider).ConfigureAwait(false);
-            var uploadedFilePath = streamProvider.FileData[0].LocalFileName;
-
-            string fileName = null;
-            var fileContent = streamProvider.Contents.SingleOrDefault();
-            if (fileContent != null)
-            {
-                fileName = fileContent.Headers.ContentDisposition.FileName.Replace("\"", string.Empty);
-            }
-
-            var status = new ImportOperationStatus();
-            var cts = new CancellationTokenSource();
-
-            var task = Task.Run(async () =>
-            {
-                try
-                {
-                    var dataDumper = new FilesystemDataDumper(FileSystem);
-                    dataDumper.Progress += s => status.LastProgress = s;
-                    var smugglerOptions = dataDumper.Options;
-                    smugglerOptions.BatchSize = batchSize;
-                    smugglerOptions.CancelToken = cts;
-
-                    await dataDumper.ImportData(new SmugglerImportOptions<FilesConnectionStringOptions> { FromFile = uploadedFilePath });
-                }
-                catch (Exception e)
-                {
-                    status.Faulted = true;
-                    status.State = RavenJObject.FromObject(new
-                    {
-                        Error = e.ToString()
-                    });
-                    if (cts.Token.IsCancellationRequested)
-                    {
-                        status.State = RavenJObject.FromObject(new { Error = "Task was cancelled" });
-                        cts.Token.ThrowIfCancellationRequested(); //needed for displaying the task status as canceled and not faulted
-                    }
-
-                    if (e is InvalidDataException)
-                    {
-                        status.ExceptionDetails = e.Message;
-                    }
-                    else
-                    {
-                        status.ExceptionDetails = e.ToString();
-                    }
-                    throw;
-                }
-                finally
-                {
-                    status.Completed = true;
-                    File.Delete(uploadedFilePath);
-                }
-            }, cts.Token);
-
-            long id;
-            FileSystem.Tasks.AddTask(task, status, new TaskActions.PendingTaskDescription
-            {
-                StartTime = SystemTime.UtcNow,
-                TaskType = TaskActions.PendingTaskType.ImportFileSystem,
-                Payload = fileName,
-
-            }, out id, cts);
-
-            return GetMessageWithObject(new
-            {
-                OperationId = id
-            });
-        }
-
-        [HttpPost]
-        [RavenRoute("fs/{fileSystemName}/studio-tasks/exportFilesystem")]
-        public Task<HttpResponseMessage> ExportFilesystem(StudioTasksController.ExportData smugglerOptionsJson)
-        {
-            var requestString = smugglerOptionsJson.SmugglerOptions;
-            SmugglerFilesOptions smugglerOptions;
-
-            using (var jsonReader = new RavenJsonTextReader(new StringReader(requestString)))
-            {
-                var serializer = JsonExtensions.CreateDefaultJsonSerializer();
-                smugglerOptions = (SmugglerFilesOptions)serializer.Deserialize(jsonReader, typeof(SmugglerFilesOptions));
-            }
-
-
-            var result = GetEmptyMessage();
-
-            // create PushStreamContent object that will be called when the output stream will be ready.
-            result.Content = new PushStreamContent(async (outputStream, content, arg3) =>
-            {
-                try
-                {
-                    var dataDumper = new FilesystemDataDumper(FileSystem, smugglerOptions);
-                    await dataDumper.ExportData(
-                        new SmugglerExportOptions<FilesConnectionStringOptions>
-                        {
-                            ToStream = outputStream
-                        }).ConfigureAwait(false);
-                }
-                finally
-                {
-                    outputStream.Close();
-                }
-            });
-
-            var fileName = String.IsNullOrEmpty(smugglerOptions.NoneDefualtFileName) || (smugglerOptions.NoneDefualtFileName.IndexOfAny(Path.GetInvalidFileNameChars()) >= 0) ?
-                string.Format("Dump of {0}, {1}", this.FileSystemName, DateTime.Now.ToString("yyyy-MM-dd HH-mm", CultureInfo.InvariantCulture)) :
-                smugglerOptions.NoneDefualtFileName;
-            result.Content.Headers.ContentDisposition = new ContentDispositionHeaderValue("attachment")
-            {
-                FileName = fileName + ".ravendump"
-            };
-
-            return new CompletedTask<HttpResponseMessage>(result);
-        }
-
-        private class ImportOperationStatus : IOperationState
-        {
-            public bool Completed { get; set; }
-            public string LastProgress { get; set; }
-            public string ExceptionDetails { get; set; }
-            public bool Faulted { get; set; }
-            public RavenJToken State { get; set; }
-        }
-    }
->>>>>>> b19bf61a
 }