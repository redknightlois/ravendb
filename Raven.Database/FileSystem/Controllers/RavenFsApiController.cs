--- conflicted
+++ resolved
@@ -41,34 +41,34 @@
 namespace Raven.Database.FileSystem.Controllers
 {
     public abstract class RavenFsApiController : RavenBaseApiController
-	{
-	    private static readonly ILog Logger = LogManager.GetCurrentClassLogger();
-
-		private PagingInfo paging;
-		private NameValueCollection queryString;
+    {
+        private static readonly ILog Logger = LogManager.GetCurrentClassLogger();
+
+        private PagingInfo paging;
+        private NameValueCollection queryString;
 
         public override InMemoryRavenConfiguration SystemConfiguration
         {
             get { return this.FileSystemsLandlord.SystemConfiguration; }
         }
 
-	    public RavenFileSystem FileSystem
-		{
-			get
-			{
-			    var fs = FileSystemsLandlord.GetFileSystemInternal(FileSystemName);
+        public RavenFileSystem FileSystem
+        {
+            get
+            {
+                var fs = FileSystemsLandlord.GetFileSystemInternal(FileSystemName);
                 if (fs == null)
                 {
                     throw new InvalidOperationException("Could not find a file system named: " + FileSystemName);
                 }
 
                 return fs.Result;
-			}
-		}
-
-		public override async Task<HttpResponseMessage> ExecuteAsync(HttpControllerContext controllerContext, CancellationToken cancellationToken)
-		{
-			InnerInitialization(controllerContext);
+            }
+        }
+
+        public override async Task<HttpResponseMessage> ExecuteAsync(HttpControllerContext controllerContext, CancellationToken cancellationToken)
+        {
+            InnerInitialization(controllerContext);
             var authorizer = (MixedModeRequestAuthorizer)controllerContext.Configuration.Properties[typeof(MixedModeRequestAuthorizer)];
             var result = new HttpResponseMessage();
             if (InnerRequest.Method.Method != "OPTIONS")
@@ -84,7 +84,7 @@
             RequestManager.ResetThreadLocalState();
 
             return result;
-		}
+        }
 
 
         private async Task<HttpResponseMessage> ExecuteActualRequest(HttpControllerContext controllerContext, CancellationToken cancellationToken,
@@ -97,14 +97,14 @@
             if (IsInternalRequest == false)
                 RequestManager.IncrementRequestCount();
 
-			var fileSystemInternal = await FileSystemsLandlord.GetFileSystemInternal(FileSystemName);
-			if (fileSystemInternal == null)
-			{
-				var msg = "Could not find a file system named: " + FileSystemName;
-				return GetMessageWithObject(new { Error = msg }, HttpStatusCode.ServiceUnavailable);
-			}
-
-			var sp = Stopwatch.StartNew();
+            var fileSystemInternal = await FileSystemsLandlord.GetFileSystemInternal(FileSystemName);
+            if (fileSystemInternal == null)
+            {
+                var msg = "Could not find a file system named: " + FileSystemName;
+                return GetMessageWithObject(new { Error = msg }, HttpStatusCode.ServiceUnavailable);
+            }
+
+            var sp = Stopwatch.StartNew();
 
             var result = await base.ExecuteAsync(controllerContext, cancellationToken);
             sp.Stop();
@@ -114,8 +114,8 @@
         }
 
 
-		protected override void InnerInitialization(HttpControllerContext controllerContext)
-		{
+        protected override void InnerInitialization(HttpControllerContext controllerContext)
+        {
             base.InnerInitialization(controllerContext);
 
             var values = controllerContext.Request.GetRouteData().Values;
@@ -132,174 +132,6 @@
                 if (values.ContainsKey("fil"))
                     FileSystemName = values["fileSystemName"] as string;
             }
-<<<<<<< HEAD
-		    if (FileSystemName == null)
-		        throw new InvalidOperationException("Could not find file system name for this request");
-		}
-
-	    public string FileSystemName { get; private set; }
-
-		public NotificationPublisher Publisher
-		{
-			get { return FileSystem.Publisher; }
-		}
-
-		public BufferPool BufferPool
-		{
-			get { return FileSystem.BufferPool; }
-		}
-
-		public SigGenerator SigGenerator
-		{
-			get { return FileSystem.SigGenerator; }
-		}
-
-		public Historian Historian
-		{
-			get { return FileSystem.Historian; }
-		}
-
-	    private NameValueCollection QueryString
-		{
-			get { return queryString ?? (queryString = HttpUtility.ParseQueryString(Request.RequestUri.Query)); }
-		}
-
-		protected ITransactionalStorage Storage
-		{
-			get { return FileSystem.Storage; }
-		}
-
-		protected IndexStorage Search
-		{
-			get { return FileSystem.Search; }
-		}
-
-	    protected FileActions Files
-	    {
-			get { return FileSystem.Files; }
-	    }
-
-	    protected SynchronizationActions Synchronizations
-	    {
-			get { return FileSystem.Synchronizations; }
-	    }
-
-		protected FileLockManager FileLockManager
-		{
-			get { return FileSystem.FileLockManager; }
-		}
-
-		protected ConflictArtifactManager ConflictArtifactManager
-		{
-			get { return FileSystem.ConflictArtifactManager; }
-		}
-
-		protected ConflictDetector ConflictDetector
-		{
-			get { return FileSystem.ConflictDetector; }
-		}
-
-		protected ConflictResolver ConflictResolver
-		{
-			get { return FileSystem.ConflictResolver; }
-		}
-
-		protected SynchronizationTask SynchronizationTask
-		{
-			get { return FileSystem.SynchronizationTask; }
-		}
-
-		protected PagingInfo Paging
-		{
-			get
-			{
-				if (paging != null)
-					return paging;
-
-				int start;
-				int.TryParse(QueryString["start"], out start);
-
-				int pageSize;
-				if (int.TryParse(QueryString["pageSize"], out pageSize) == false)
-					pageSize = 25;
-
-				paging = new PagingInfo
-					         {
-						         PageSize = Math.Min(1024, Math.Max(1, pageSize)),
-						         Start = Math.Max(start, 0)
-					         };
-
-				return paging;
-			}
-		}
-
-		protected Task<T> Result<T>(T result)
-		{
-			var tcs = new TaskCompletionSource<T>();
-			tcs.SetResult(result);
-			return tcs.Task;
-		}
-
-		protected HttpResponseMessage StreamResult(string filename, Stream resultContent)
-		{
-			var response = new HttpResponseMessage
-				               {
-					               Headers =
-						               {
-							               TransferEncodingChunked = false
-						               }
-				               };
-			long length;
-			ContentRangeHeaderValue contentRange = null;
-			if (Request.Headers.Range != null)
-			{
-				if (Request.Headers.Range.Ranges.Count != 1)
-				{
-					throw new InvalidOperationException("Can't handle multiple range values");
-				}
-				var range = Request.Headers.Range.Ranges.First();
-				var from = range.From ?? 0;
-				var to = range.To ?? resultContent.Length;
-
-				length = (to - from);
-
-				// "to" in Content-Range points on the last byte. In other words the set is: <from..to>  not <from..to)
-				if (from < to)
-				{
-					contentRange = new ContentRangeHeaderValue(from, to - 1, resultContent.Length);
-					resultContent = new LimitedStream(resultContent, from, to);
-				}
-				else
-				{
-					contentRange = new ContentRangeHeaderValue(0);
-					resultContent = Stream.Null;
-				}
-			}
-			else
-			{
-				length = resultContent.Length;
-			}
-
-			response.Content = new StreamContent(resultContent)
-				                   {
-					                   Headers =
-						                   {
-							                   ContentDisposition = new ContentDispositionHeaderValue("attachment")
-								                                        {
-									                                        FileName = filename
-								                                        },
-							                  // ContentLength = length,
-							                   ContentRange = contentRange,
-						                   }
-				                   };
-
-			return response;
-		}
-
-		protected HttpResponseException BadRequestException(string message)
-		{
-			return
-=======
             if (FileSystemName == null)
                 throw new InvalidOperationException("Could not find file system name for this request");
         }
@@ -466,22 +298,21 @@
         protected HttpResponseException BadRequestException(string message)
         {
             return
->>>>>>> 278a2946
                 new HttpResponseException(new HttpResponseMessage(HttpStatusCode.BadRequest) { Content = new MultiGetSafeStringContent(message) });
-		}
-
-		protected class PagingInfo
-		{
-			public int PageSize;
-			public int Start;
-		}
-
-	    public override InMemoryRavenConfiguration ResourceConfiguration
-	    {
-	        get { return FileSystem.Configuration; }
-	    }
-
-	    public override bool TrySetupRequestToProperResource(out RequestWebApiEventArgs args)
+        }
+
+        protected class PagingInfo
+        {
+            public int PageSize;
+            public int Start;
+        }
+
+        public override InMemoryRavenConfiguration ResourceConfiguration
+        {
+            get { return FileSystem.Configuration; }
+        }
+
+        public override bool TrySetupRequestToProperResource(out RequestWebApiEventArgs args)
         {
             if (!RavenFileSystem.IsRemoteDifferentialCompressionInstalled)
                 throw new HttpException(503, "File Systems functionality is not supported. Remote Differential Compression is not installed.");
@@ -497,27 +328,12 @@
 
             Task<RavenFileSystem> resourceStoreTask;
             bool hasDb;
-		    try
-		    {
-			    hasDb = landlord.TryGetOrCreateResourceStore(tenantId, out resourceStoreTask);
-		    }
+            try
+            {
+                hasDb = landlord.TryGetOrCreateResourceStore(tenantId, out resourceStoreTask);
+            }
             catch (Exception e)
             {
-<<<<<<< HEAD
-	            var cle = e as ConcurrentLoadTimeoutException;
-	            string msg;
-	            if (cle != null)
-	            {
-		            msg = string.Format("The filesystem {0} is currently being loaded, but there are too many requests waiting for database load. Please try again later, database loading continues.",tenantId);
-	            }
-	            else
-	            {
-		            var se = e.SimplifyException();
-		            msg = "Could not open file system named: " + tenantId + ", " + se.Message;
-	            }
-
-	            Logger.WarnException(msg, e);
-=======
                 var cle = e as ConcurrentLoadTimeoutException;
                 string msg;
                 if (cle != null)
@@ -531,7 +347,6 @@
                 }
 
                 Logger.WarnException(msg, e);
->>>>>>> 278a2946
                 throw new HttpException(503, msg, e);
             }
             if (hasDb)
@@ -545,13 +360,8 @@
                         Logger.Warn(msg);
                         throw new HttpException(503, msg);
                     }
-<<<<<<< HEAD
-                    
-					args = new RequestWebApiEventArgs()
-=======
 
                     args = new RequestWebApiEventArgs()
->>>>>>> 278a2946
                     {
                         Controller = this,
                         IgnoreRequest = false,
@@ -581,32 +391,32 @@
             return true;
         }
 
-	    public override string TenantName
-	    {
-	        get { return "fs/" + FileSystemName; }
-	    }
-
-	    public override void MarkRequestDuration(long duration)
-	    {
-	        FileSystem.MetricsCounters.RequestDuationMetric.Update(duration);
-	    }
-
-		protected FileSystemInfo GetSourceFileSystemInfo()
-		{
-			var json = GetHeader(SyncingMultipartConstants.SourceFileSystemInfo);
-
-			return RavenJObject.Parse(json).JsonDeserialization<FileSystemInfo>();
-		}
+        public override string TenantName
+        {
+            get { return "fs/" + FileSystemName; }
+        }
+
+        public override void MarkRequestDuration(long duration)
+        {
+            FileSystem.MetricsCounters.RequestDuationMetric.Update(duration);
+        }
+
+        protected FileSystemInfo GetSourceFileSystemInfo()
+        {
+            var json = GetHeader(SyncingMultipartConstants.SourceFileSystemInfo);
+
+            return RavenJObject.Parse(json).JsonDeserialization<FileSystemInfo>();
+        }
 
         #region Metadata Headers Handling
 
 
         private static readonly HashSet<string> HeadersToIgnoreClient = new HashSet<string>(StringComparer.OrdinalIgnoreCase)
-		{
-			// Raven internal headers
+        {
+            // Raven internal headers
             Constants.RavenServerBuild,
-			"Non-Authoritative-Information",
-			"Raven-Timer-Request",
+            "Non-Authoritative-Information",
+            "Raven-Timer-Request",
 
             //proxy
             "Reverse-Via",
@@ -620,66 +430,66 @@
             "Content-Range",
             "Content-Type",
             "Expires",
-			// ignoring this header, we handle this internally
-			Constants.LastModified,
-			// Ignoring this header, since it may
-			// very well change due to things like encoding,
-			// adding metadata, etc
-			"Content-Length",
-			// Special things to ignore
-			"Keep-Alive",
-			"X-Powered-By",
-			"X-AspNet-Version",
-			"X-Requested-With",
-			"X-SourceFiles",
-			// Request headers
-			"Accept-Charset",
-			"Accept-Encoding",
-			"Accept",
-			"Accept-Language",
-			"Authorization",
-			"Cookie",
-			"Expect",
-			"From",
-			"Host",
-			"If-Match",
-			"If-Modified-Since",
-			"If-None-Match",
-			"If-Range",
-			"If-Unmodified-Since",
-			"Max-Forwards",
-			"Referer",
-			"TE",
-			"User-Agent",
-			//Response headers
-			"Accept-Ranges",
-			"Age",
-			"Allow",
-			Constants.MetadataEtagField,
-			"Location",
-			"Origin",
-			"Retry-After",
-			"Server",
-			"Set-Cookie2",
-			"Set-Cookie",
-			"Vary",
-			"Www-Authenticate",
-			// General
-			"Cache-Control",
-			"Connection",
-			"Date",
-			"Pragma",
-			"Trailer",
-			"Transfer-Encoding",
-			"Upgrade",
-			"Via",
-			"Warning",
+            // ignoring this header, we handle this internally
+            Constants.LastModified,
+            // Ignoring this header, since it may
+            // very well change due to things like encoding,
+            // adding metadata, etc
+            "Content-Length",
+            // Special things to ignore
+            "Keep-Alive",
+            "X-Powered-By",
+            "X-AspNet-Version",
+            "X-Requested-With",
+            "X-SourceFiles",
+            // Request headers
+            "Accept-Charset",
+            "Accept-Encoding",
+            "Accept",
+            "Accept-Language",
+            "Authorization",
+            "Cookie",
+            "Expect",
+            "From",
+            "Host",
+            "If-Match",
+            "If-Modified-Since",
+            "If-None-Match",
+            "If-Range",
+            "If-Unmodified-Since",
+            "Max-Forwards",
+            "Referer",
+            "TE",
+            "User-Agent",
+            //Response headers
+            "Accept-Ranges",
+            "Age",
+            "Allow",
+            Constants.MetadataEtagField,
+            "Location",
+            "Origin",
+            "Retry-After",
+            "Server",
+            "Set-Cookie2",
+            "Set-Cookie",
+            "Vary",
+            "Www-Authenticate",
+            // General
+            "Cache-Control",
+            "Connection",
+            "Date",
+            "Pragma",
+            "Trailer",
+            "Transfer-Encoding",
+            "Upgrade",
+            "Via",
+            "Warning",
             
             // Azure specific
             "X-LiveUpgrade",
             "DISGUISED-HOST",
             "X-SITE-DEPLOYMENT-ID",
-		};
+        };
 
         protected static readonly IList<string> ReadOnlyHeaders = new List<string> { Constants.LastModified, Constants.MetadataEtagField }.AsReadOnly();
 
@@ -689,5 +499,5 @@
         }
 
         #endregion Metadata Headers Handling
-	}
+    }
 }