--- conflicted
+++ resolved
@@ -17,7 +17,6 @@
 
 namespace Raven.Database.FileSystem.Synchronization
 {
-<<<<<<< HEAD
 	public class ContentUpdateWorkItem : SynchronizationWorkItem
 	{
 		private readonly ILog log = LogManager.GetCurrentClassLogger();
@@ -62,61 +61,13 @@
             }
 
 			var destinationServerRdcStats = await synchronizationServerClient.GetRdcStatsAsync().ConfigureAwait(false);
-=======
-    public class ContentUpdateWorkItem : SynchronizationWorkItem
-    {
-        private readonly ILog log = LogManager.GetCurrentClassLogger();
-
-        private readonly SigGenerator sigGenerator;
-        private DataInfo fileDataInfo;
-        private SynchronizationMultipartRequest multipartRequest;
-
-        public ContentUpdateWorkItem(string file, string sourceServerUrl, ITransactionalStorage storage, SigGenerator sigGenerator) : base(file, sourceServerUrl, storage)
-        {
-            this.sigGenerator = sigGenerator;
-        }
-
-        public override SynchronizationType SynchronizationType
-        {
-            get { return SynchronizationType.ContentUpdate; }
-        }
-
-        private DataInfo FileDataInfo
-        {
-            get { return fileDataInfo ?? (fileDataInfo = GetLocalFileDataInfo(FileName)); }
-        }
-
-        public override void Cancel()
-        {
-            Cts.Cancel();
-        }
-
-        public override async Task<SynchronizationReport> PerformAsync(ISynchronizationServerClient synchronizationServerClient)
-        {
-            AssertLocalFileExistsAndIsNotConflicted(FileMetadata);
-
-            var destinationMetadata = await synchronizationServerClient.GetMetadataForAsync(FileName);
-            if (destinationMetadata == null)
-            {
-                // if file doesn't exist on destination server - upload it there
-                return await UploadToAsync(synchronizationServerClient);
-            }
-
-            var destinationServerRdcStats = await synchronizationServerClient.GetRdcStatsAsync();
->>>>>>> b19bf61a
             if (!IsRemoteRdcCompatible(destinationServerRdcStats))
                 throw new SynchronizationException("Incompatible RDC version detected on destination server");
 
             var conflict = CheckConflictWithDestination(FileMetadata, destinationMetadata, FileSystemInfo.Url);
-<<<<<<< HEAD
 	        if (conflict != null)
 	        {
 				var report = await HandleConflict(synchronizationServerClient, conflict, log).ConfigureAwait(false);
-=======
-            if (conflict != null)
-            {
-                var report = await HandleConflict(synchronizationServerClient, conflict, log);
->>>>>>> b19bf61a
 
                 if (report != null)
                     return report;
@@ -126,15 +77,9 @@
             using (var remoteSignatureCache = new VolatileSignatureRepository(FileName, configuration))
             {
                 var localRdcManager = new LocalRdcManager(localSignatureRepository, Storage, sigGenerator);
-<<<<<<< HEAD
 				var destinationRdcManager = new RemoteRdcManager(synchronizationServerClient, localSignatureRepository, remoteSignatureCache);
 				if (log.IsDebugEnabled)
 					log.Debug("Starting to retrieve signatures of a local file '{0}'.", FileName);
-=======
-                var destinationRdcManager = new RemoteRdcManager(synchronizationServerClient, localSignatureRepository, remoteSignatureCache);
-
-                log.Debug("Starting to retrieve signatures of a local file '{0}'.", FileName);
->>>>>>> b19bf61a
 
                 Cts.Token.ThrowIfCancellationRequested();
 
@@ -148,7 +93,6 @@
                     var destinationSignatureManifest = await destinationRdcManager.SynchronizeSignaturesAsync(FileDataInfo, Cts.Token).ConfigureAwait(false);
                     if (destinationSignatureManifest.Signatures.Any())
                     {
-<<<<<<< HEAD
 						return await SynchronizeTo(synchronizationServerClient, localSignatureRepository, remoteSignatureCache, localSignatureManifest, destinationSignatureManifest).ConfigureAwait(false);
                     }
                 }
@@ -238,97 +182,6 @@
 
 			return new DataInfo
 			{
-=======
-                        return await SynchronizeTo(synchronizationServerClient, localSignatureRepository, remoteSignatureCache, localSignatureManifest, destinationSignatureManifest);
-                    }
-                }
-
-                return await UploadToAsync(synchronizationServerClient);
-            }
-        }
-
-        private bool IsRemoteRdcCompatible(RdcStats destinationServerRdcStats)
-        {
-            using (var versionChecker = new RdcVersionChecker())
-            {
-                var localRdcVersion = versionChecker.GetRdcVersion();
-                return destinationServerRdcStats.CurrentVersion >= localRdcVersion.MinimumCompatibleAppVersion;
-            }
-        }
-
-        private async Task<SynchronizationReport> SynchronizeTo(ISynchronizationServerClient synchronizationServerClient,
-                                                                ISignatureRepository localSignatureRepository,
-                                                                ISignatureRepository remoteSignatureRepository,
-                                                                SignatureManifest sourceSignatureManifest,
-                                                                SignatureManifest destinationSignatureManifest)
-        {
-            var seedSignatureInfo = SignatureInfo.Parse(destinationSignatureManifest.Signatures.Last().Name);
-            var sourceSignatureInfo = SignatureInfo.Parse(sourceSignatureManifest.Signatures.Last().Name);
-
-            using (var localFile = StorageStream.Reading(Storage, FileName))
-            {
-                IList<RdcNeed> needList;
-                using (var needListGenerator = new NeedListGenerator(remoteSignatureRepository, localSignatureRepository))
-                {
-                    needList = needListGenerator.CreateNeedsList(seedSignatureInfo, sourceSignatureInfo, Cts.Token);
-                }
-
-                return await PushByUsingMultipartRequest(synchronizationServerClient, localFile, needList);
-            }
-        }
-
-        public async Task<SynchronizationReport> UploadToAsync(ISynchronizationServerClient synchronizationServerClient)
-        {
-            using (var sourceFileStream = StorageStream.Reading(Storage, FileName))
-            {
-                var fileSize = sourceFileStream.Length;
-
-                var onlySourceNeed = new List<RdcNeed>
-                                         {
-                                             new RdcNeed
-                                                 {
-                                                     BlockType = RdcNeedType.Source,
-                                                     BlockLength = (ulong) fileSize,
-                                                     FileOffset = 0
-                                                 }
-                                         };
-
-                return await PushByUsingMultipartRequest(synchronizationServerClient, sourceFileStream, onlySourceNeed);
-            }
-        }
-
-        private Task<SynchronizationReport> PushByUsingMultipartRequest(ISynchronizationServerClient synchronizationServerClient, Stream sourceFileStream,
-                                                                        IList<RdcNeed> needList)
-        {
-            Cts.Token.ThrowIfCancellationRequested();
-
-            multipartRequest = new SynchronizationMultipartRequest(synchronizationServerClient, FileSystemInfo, FileName, FileMetadata, sourceFileStream, needList);
-
-            var bytesToTransferCount = needList.Where(x => x.BlockType == RdcNeedType.Source).Sum(x => (double)x.BlockLength);
-
-            log.Debug(
-                "Synchronizing a file '{0}' (ETag {1}) to {2} by using multipart request. Need list length is {3}. Number of bytes that needs to be transfered is {4}",
-                FileName, FileETag, synchronizationServerClient, needList.Count, bytesToTransferCount);
-
-            return multipartRequest.PushChangesAsync(Cts.Token);
-        }
-
-        private DataInfo GetLocalFileDataInfo(string fileName)
-        {
-            FileAndPagesInformation fileAndPages = null;
-
-            try
-            {
-                Storage.Batch(accessor => fileAndPages = accessor.GetFile(fileName, 0, 0));
-            }
-            catch (FileNotFoundException)
-            {
-                return null;
-            }
-
-            return new DataInfo
-            {
->>>>>>> b19bf61a
                 LastModified = fileAndPages.Metadata.Value<DateTime>(Constants.LastModified).ToUniversalTime(),
                 Length = fileAndPages.TotalSize ?? 0,
                 Name = fileAndPages.Name
