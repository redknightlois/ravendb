--- conflicted
+++ resolved
@@ -14,7 +14,6 @@
 
 namespace Raven.Database.Actions
 {
-<<<<<<< HEAD
 	public class LastCollectionEtags
 	{
 		private static readonly ILog Log = LogManager.GetCurrentClassLogger();
@@ -76,64 +75,6 @@
 											MaxEtag = x.Min(y => y.Item2)
 										})
 										.ToDictionary(x => x.CollectionName, y => new Entry { Etag = y.MaxEtag, Updated = SystemTime.UtcNow });
-=======
-    public class LastCollectionEtags
-    {
-        private readonly WorkContext context;
-        private ConcurrentDictionary<string, Entry> lastCollectionEtags;
-
-        public LastCollectionEtags(WorkContext context)
-        {
-            this.context = context;
-            this.lastCollectionEtags = new ConcurrentDictionary<string, Entry>(StringComparer.OrdinalIgnoreCase);
-        }
-
-        public void InitializeBasedOnIndexingResults()
-        {
-            var indexDefinitions = context.IndexDefinitionStorage.IndexDefinitions.Values.ToList();
-
-            if (indexDefinitions.Count == 0)
-            {
-                lastCollectionEtags = new ConcurrentDictionary<string, Entry>(StringComparer.InvariantCultureIgnoreCase);
-                return;
-            }
-
-            var indexesStats = new List<IndexStats>();
-
-            foreach (var definition in indexDefinitions)
-            {
-                var indexId = definition.IndexId;
-
-                IndexStats stats = null;
-                context.Database.TransactionalStorage.Batch(accessor =>
-                {
-                    var isStale = accessor.Staleness.IsIndexStale(indexId, null, null);
-                    if (isStale == false)
-                        stats = accessor.Indexing.GetIndexStats(indexId);
-                });
-
-                if (stats == null)
-                    continue;
-
-                var abstractViewGenerator = context.IndexDefinitionStorage.GetViewGenerator(indexId);
-                if (abstractViewGenerator == null)
-                    continue;
-
-                stats.ForEntityName = abstractViewGenerator.ForEntityNames.ToArray();
-
-                indexesStats.Add(stats);
-            }
-
-            var collectionEtags = indexesStats.Where(x => x.ForEntityName.Length > 0)
-                                        .SelectMany(x => x.ForEntityName, (stats, collectionName) => new Tuple<string, Etag>(collectionName, stats.LastIndexedEtag))
-                                        .GroupBy(x => x.Item1, StringComparer.OrdinalIgnoreCase)
-                                        .Select(x => new
-                                        {
-                                            CollectionName = x.Key,
-                                            MaxEtag = x.Min(y => y.Item2)
-                                        })
-                                        .ToDictionary(x => x.CollectionName, y => new Entry { Etag = y.MaxEtag, Updated = SystemTime.UtcNow });
->>>>>>> b19bf61a
 
             lastCollectionEtags = new ConcurrentDictionary<string, Entry>(collectionEtags, StringComparer.OrdinalIgnoreCase);
         }
