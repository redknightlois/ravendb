--- conflicted
+++ resolved
@@ -94,156 +94,6 @@
             if (string.Equals(databaseName, Constants.SystemDatabase, StringComparison.OrdinalIgnoreCase))
                 return;
 
-<<<<<<< HEAD
-			Task.Factory.StartNew(() =>
-			{
-				lock (locker)
-				{
-					AddDatabase(objectStore, databaseName);
-				}
-			});
-		}
-
-		private SnmpEngine CreateSnmpEngine(RavenDBOptions serverOptions, ObjectStore store)
-		{
-			var configuration = serverOptions.SystemDatabase.Configuration;
-
-			var v2MembershipProvider = new Version2MembershipProvider(new OctetString(configuration.Monitoring.Snmp.Community), new OctetString(configuration.Monitoring.Snmp.Community));
-			var v3MembershipProvider = new Version3MembershipProvider();
-			var membershipProvider = new ComposedMembershipProvider(new IMembershipProvider[] { v2MembershipProvider, v3MembershipProvider });
-
-			var handlers = new[]
-			{
-				new HandlerMapping("V2,V3", "GET", new GetMessageHandler()),
-				new HandlerMapping("V2,V3", "GETNEXT", new GetNextMessageHandler()),
-				new HandlerMapping("V2,V3", "GETBULK", new GetBulkMessageHandler())
-			};
-
-			var messageHandlerFactory = new MessageHandlerFactory(handlers);
-
-			var factory = new SnmpApplicationFactory(new Logger(log), store, membershipProvider, messageHandlerFactory);
-
-			var listener = new Listener();
-			var engineGroup = new EngineGroup();
-
-			var engine = new SnmpEngine(factory, listener, engineGroup);
-			engine.Listener.AddBinding(new IPEndPoint(IPAddress.Any, configuration.Monitoring.Snmp.Port));
-			engine.Listener.ExceptionRaised += (sender, e) => log.ErrorException("SNMP error: " + e.Exception.Message, e.Exception);
-
-			return engine;
-		}
-
-		private ObjectStore CreateStore(RavenDBOptions serverOptions)
-		{
-			var store = new ObjectStore();
-			store.Add(new ServerUpTime(serverOptions.RequestManager));
-			store.Add(new ServerUpTimeGlobal(serverOptions.RequestManager));
-			store.Add(new ServerName(serverOptions.SystemDatabase.Configuration));
-			store.Add(new ServerBuildVersion());
-			store.Add(new ServerProductVersion());
-			store.Add(new ServerPid());
-			store.Add(new ServerTotalRequests(serverOptions.RequestManager));
-			store.Add(new ServerConcurrentRequests(serverOptions.RequestManager));
-			store.Add(new ServerCpu());
-			store.Add(new ServerTotalMemory());
-			store.Add(new ServerUrl(serverOptions.SystemDatabase.Configuration));
-			store.Add(new ServerIndexingErrors(serverOptions.DatabaseLandlord));
-			store.Add(new ServerLastRequestTime(serverOptions.RequestManager));
-
-			store.Add(new DatabaseLoadedCount(serverOptions.DatabaseLandlord));
-			store.Add(new DatabaseTotalCount(serverOptions.SystemDatabase));
-
-			return store;
-		}
-
-		private void AddDatabases()
-		{
-			var nextStart = 0;
-			var databases = systemDatabase
-				.Documents
-				.GetDocumentsWithIdStartingWith(Constants.Database.Prefix, null, null, 0, int.MaxValue, systemDatabase.WorkContext.CancellationToken, ref nextStart);
-
-			var databaseNames = new List<string> { Constants.SystemDatabase };
-
-			foreach (RavenJObject database in databases)
-			{
-				var id = database[Constants.Metadata].Value<string>("@id");
-				if (id.StartsWith(Constants.Database.Prefix))
-					id = id.Substring(Constants.Database.Prefix.Length);
-
-				databaseNames.Add(id);
-			}
-
-			databaseNames.ForEach(databaseName => AddDatabase(objectStore, databaseName));
-		}
-
-		private void AddDatabase(ObjectStore store, string databaseName)
-		{
-			var index = (int)GetOrAddDatabaseIndex(databaseName);
-
-			loadedDatabases.GetOrAdd(databaseName, new SnmpDatabase(databaseLandlord, store, databaseName, index));
-		}
-
-		private long GetOrAddDatabaseIndex(string databaseName)
-		{
-			if (databaseName == null || string.Equals(databaseName, Constants.SystemDatabase, StringComparison.OrdinalIgnoreCase))
-				return 1;
-
-			var mappingDocument = systemDatabase.Documents.Get(Constants.Monitoring.Snmp.DatabaseMappingDocumentKey) ?? new JsonDocument();
-
-			RavenJToken value;
-			if (mappingDocument.DataAsJson.TryGetValue(databaseName, out value))
-				return value.Value<int>();
-
-			var index = 0L;
-			systemDatabase.TransactionalStorage.Batch(actions =>
-			{
-				mappingDocument.DataAsJson[databaseName] = index = actions.General.GetNextIdentityValue(Constants.Monitoring.Snmp.DatabaseMappingDocumentKey) + 1;
-				systemDatabase.Documents.Put(Constants.Monitoring.Snmp.DatabaseMappingDocumentKey, null, mappingDocument.DataAsJson, mappingDocument.Metadata, null);
-			});
-
-			return index;
-		}
-
-		private class Logger : ILogger
-		{
-			private readonly ILog log;
-
-			public Logger(ILog log)
-			{
-				this.log = log;
-			}
-
-			public void Log(ISnmpContext context)
-			{
-				if (log.IsDebugEnabled)
-				{
-
-					var builder = new StringBuilder();
-					builder.AppendLine("SNMP:");
-					var requestedOids = context.Request.Scope.Pdu.Variables.Select(x => x.Id);
-					foreach (var oid in requestedOids)
-					{
-						if (context.Response == null)
-						{
-							builder.AppendLine(string.Format("OID: {0}. Response: null", oid));
-							continue;
-						}
-
-						var responseData = context.Response.Scope.Pdu.Variables
-							.Where(x => x.Id == oid)
-							.Select(x => x.Data)
-							.FirstOrDefault();
-
-						builder.AppendLine(string.Format("OID: {0}. Response: {1}", oid, responseData != null ? responseData.ToString() : null));
-					}
-
-					log.Debug(builder.ToString);
-				}
-			}
-		}
-	}
-=======
             Task.Factory.StartNew(() =>
             {
                 lock (locker)
@@ -338,7 +188,7 @@
             if (databaseName == null || string.Equals(databaseName, Constants.SystemDatabase, StringComparison.OrdinalIgnoreCase))
                 return 1;
 
-            var mappingDocument = systemDatabase.Documents.Get(Constants.Monitoring.Snmp.DatabaseMappingDocumentKey, null) ?? new JsonDocument();
+            var mappingDocument = systemDatabase.Documents.Get(Constants.Monitoring.Snmp.DatabaseMappingDocumentKey) ?? new JsonDocument();
 
             RavenJToken value;
             if (mappingDocument.DataAsJson.TryGetValue(databaseName, out value))
@@ -392,5 +242,4 @@
             }
         }
     }
->>>>>>> 68f1ca50
 }