--- conflicted
+++ resolved
@@ -49,7 +49,7 @@
 					break;
 				case "PUT":
 					OnPut(context, src);
-					break;
+					break;	
 
 			}
 		}
@@ -112,20 +112,14 @@
 				Guid serverInstanceId;
 				if (Guid.TryParse(context.Request.QueryString["dbid"], out serverInstanceId) == false)
 					serverInstanceId = Database.TransactionalStorage.Id;
-				
+
 				if (document == null)
 				{
 					sourceReplicationInformation = new SourceReplicationInformation()
 					{
-<<<<<<< HEAD
-						ServerInstanceId = Database.TransactionalStorage.Id,
+						ServerInstanceId = serverInstanceId,
 						LastAttachmentEtag = attachmentEtag ?? Etag.Empty,
 						LastDocumentEtag = docEtag ?? Etag.Empty,
-=======
-						ServerInstanceId = serverInstanceId,
-						LastAttachmentEtag = attachmentEtag ?? Guid.Empty,
-						LastDocumentEtag = docEtag??Guid.Empty,
->>>>>>> a1e9d526
 						Source = src
 					};
 				}
@@ -144,7 +138,7 @@
 				log.Debug("Updating replication last etags from {0}: [doc: {1} attachment: {2}]", src,
 								  sourceReplicationInformation.LastDocumentEtag,
 								  sourceReplicationInformation.LastAttachmentEtag);
-
+		
 				Database.Put(Constants.RavenReplicationSourcesBasePath + "/" + src, etag, newDoc, metadata, null);
 			}
 		}
