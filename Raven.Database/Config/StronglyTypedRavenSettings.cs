﻿// -----------------------------------------------------------------------
//  <copyright file="StronglyTypedRavenSettings.cs" company="Hibernating Rhinos LTD">
//      Copyright (c) Hibernating Rhinos LTD. All rights reserved.
//  </copyright>
// -----------------------------------------------------------------------
using System;
using System.Collections.Specialized;
using System.IO;
using System.Net;
using System.Runtime.Caching;
using Rachis;
using Raven.Abstractions.Data;
using Raven.Database.Config.Settings;

namespace Raven.Database.Config
{
    internal class StronglyTypedRavenSettings
    {
        private readonly NameValueCollection settings;

        public ReplicationConfiguration Replication { get; private set; }

        public VoronConfiguration Voron { get; private set; }

        public EsentConfiguration Esent { get; private set; }

        public PrefetcherConfiguration Prefetcher { get; private set; }

        public FileSystemConfiguration FileSystem { get; private set; }

        public CounterConfiguration Counter { get; private set; }

        public TimeSeriesConfiguration TimeSeries { get; private set; }

        public EncryptionConfiguration Encryption { get; private set; }

        public IndexingConfiguration Indexing { get; set; }

        public ClusterConfiguration Cluster { get; private set; }

        public WebSocketsConfiguration WebSockets { get; private set; }

        public MonitoringConfiguration Monitoring { get; private set; }

        public StronglyTypedRavenSettings(NameValueCollection settings)
        {
            Replication = new ReplicationConfiguration();
            Voron = new VoronConfiguration();
            Esent = new EsentConfiguration();
            Prefetcher = new PrefetcherConfiguration();
            FileSystem = new FileSystemConfiguration();
            Counter = new CounterConfiguration();
            TimeSeries = new TimeSeriesConfiguration();
            Encryption = new EncryptionConfiguration();
            Indexing = new IndexingConfiguration();
            WebSockets = new WebSocketsConfiguration();
            Cluster = new ClusterConfiguration();
            Monitoring = new MonitoringConfiguration();

            this.settings = settings;
        }

        public void Setup(int defaultMaxNumberOfItemsToIndexInSingleBatch, int defaultInitialNumberOfItemsToIndexInSingleBatch)
        {
            //1024 is Lucene.net default - so if the setting is not set it will be the same as not touching Lucene's settings at all
            MaxClauseCount = new IntegerSetting(settings[Constants.MaxClauseCount], 1024);

            AllowScriptsToAdjustNumberOfSteps = new BooleanSetting(settings[Constants.AllowScriptsToAdjustNumberOfSteps], false);

            IndexAndTransformerReplicationLatencyInSec = new IntegerSetting(settings[Constants.RavenIndexAndTransformerReplicationLatencyInSec], Constants.DefaultRavenIndexAndTransformerReplicationLatencyInSec);

            PrefetchingDurationLimit = new IntegerSetting(settings[Constants.RavenPrefetchingDurationLimit], Constants.DefaultPrefetchingDurationLimit);

            BulkImportBatchTimeout = new TimeSpanSetting(settings[Constants.BulkImportBatchTimeout], TimeSpan.FromMilliseconds(Constants.BulkImportDefaultTimeoutInMs), TimeSpanArgumentType.FromParse);

            MaxConcurrentServerRequests = new IntegerSetting(settings[Constants.MaxConcurrentServerRequests], 512);

            MaxConcurrentRequestsForDatabaseDuringLoad = new IntegerSetting(settings[Constants.MaxConcurrentRequestsForDatabaseDuringLoad], 50);

            MaxSecondsForTaskToWaitForDatabaseToLoad = new IntegerSetting(settings[Constants.MaxSecondsForTaskToWaitForDatabaseToLoad], 5);

            MaxConcurrentMultiGetRequests = new IntegerSetting(settings[Constants.MaxConcurrentMultiGetRequests], 192);

            MemoryLimitForProcessing = new IntegerSetting(settings[Constants.MemoryLimitForProcessing] ?? settings[Constants.MemoryLimitForProcessing_BackwardCompatibility],
                // we allow 1 GB by default, or up to 75% of available memory on startup, if less than that is available
                Math.Min(1024, (int)(MemoryStatistics.AvailableMemoryInMb * 0.75)));

            LowMemoryLimitForLinuxDetectionInMB =
                new IntegerSetting(settings[Constants.LowMemoryLimitForLinuxDetectionInMB],
                    Math.Min(16, (int)(MemoryStatistics.AvailableMemoryInMb * 0.10))); // AvailableMemory reports in MB
            MaxPageSize =
                new IntegerSettingWithMin(settings["Raven/MaxPageSize"], 1024, 10);

            MemoryCacheLimitMegabytes =
                new IntegerSetting(settings["Raven/MemoryCacheLimitMegabytes"], GetDefaultMemoryCacheLimitMegabytes);
            MemoryCacheExpiration =
                new TimeSpanSetting(settings["Raven/MemoryCacheExpiration"], TimeSpan.FromMinutes(60),
                                    TimeSpanArgumentType.FromSeconds);
            MemoryCacheLimitPercentage =
                new IntegerSetting(settings["Raven/MemoryCacheLimitPercentage"], 0 /* auto size */);
            MemoryCacheLimitCheckInterval =
                new TimeSpanSetting(settings["Raven/MemoryCacheLimitCheckInterval"], MemoryCache.Default.PollingInterval,
                                    TimeSpanArgumentType.FromParse);

            PrewarmFacetsSyncronousWaitTime =
                new TimeSpanSetting(settings["Raven/PrewarmFacetsSyncronousWaitTime"], TimeSpan.FromSeconds(3),
                                    TimeSpanArgumentType.FromParse);

            PrewarmFacetsOnIndexingMaxAge =
                new TimeSpanSetting(settings["Raven/PrewarmFacetsOnIndexingMaxAge"], TimeSpan.FromMinutes(10),
                                    TimeSpanArgumentType.FromParse);


            MaxProcessingRunLatency =
                new TimeSpanSetting(settings["Raven/MaxProcessingRunLatency"] ?? settings["Raven/MaxIndexingRunLatency"], TimeSpan.FromMinutes(5),
                                    TimeSpanArgumentType.FromParse);
            MaxIndexWritesBeforeRecreate =
                new IntegerSetting(settings["Raven/MaxIndexWritesBeforeRecreate"], 256 * 1024);
            MaxSimpleIndexOutputsPerDocument =
                new IntegerSetting(settings["Raven/MaxSimpleIndexOutputsPerDocument"], 15);

            MaxMapReduceIndexOutputsPerDocument =
                new IntegerSetting(settings["Raven/MaxMapReduceIndexOutputsPerDocument"], 50);

            MaxNumberOfItemsToProcessInSingleBatch =
                new IntegerSettingWithMin(settings["Raven/MaxNumberOfItemsToProcessInSingleBatch"] ?? settings["Raven/MaxNumberOfItemsToIndexInSingleBatch"],
                                          defaultMaxNumberOfItemsToIndexInSingleBatch, 128);
            AvailableMemoryForRaisingBatchSizeLimit =
                new IntegerSetting(settings["Raven/AvailableMemoryForRaisingBatchSizeLimit"] ?? settings["Raven/AvailableMemoryForRaisingIndexBatchSizeLimit"],
                                   Math.Min(768, MemoryStatistics.TotalPhysicalMemory / 2));
            MaxNumberOfItemsToReduceInSingleBatch =
                new IntegerSettingWithMin(settings["Raven/MaxNumberOfItemsToReduceInSingleBatch"],
                                          defaultMaxNumberOfItemsToIndexInSingleBatch / 2, 128);
            NumberOfItemsToExecuteReduceInSingleStep =
                new IntegerSetting(settings["Raven/NumberOfItemsToExecuteReduceInSingleStep"], 1024);
            MaxNumberOfParallelProcessingTasks =
                new IntegerSettingWithMin(settings["Raven/MaxNumberOfParallelProcessingTasks"] ?? settings["Raven/MaxNumberOfParallelIndexTasks"], Environment.ProcessorCount, 1);

            NewIndexInMemoryMaxTime =
                new TimeSpanSetting(settings["Raven/NewIndexInMemoryMaxTime"], TimeSpan.FromMinutes(15), TimeSpanArgumentType.FromParse);
            NewIndexInMemoryMaxMb =
                new MultipliedIntegerSetting(new IntegerSettingWithMin(settings["Raven/NewIndexInMemoryMaxMB"], 64, 1), 1024 * 1024);
            RunInMemory =
                new BooleanSetting(settings[Constants.RunInMemory], false);
            CreateAutoIndexesForAdHocQueriesIfNeeded =
                new BooleanSetting(settings["Raven/CreateAutoIndexesForAdHocQueriesIfNeeded"], true);
            ResetIndexOnUncleanShutdown =
                new BooleanSetting(settings["Raven/ResetIndexOnUncleanShutdown"], false);
            DisableInMemoryIndexing =
                new BooleanSetting(settings["Raven/DisableInMemoryIndexing"], false);
            WorkingDir =
                new StringSetting(settings["Raven/WorkingDir"], @"~\");
            DataDir =
                new StringSetting(settings["Raven/DataDir"], @"~\Databases\System");
            IndexStoragePath =
                new StringSetting(settings["Raven/IndexStoragePath"], (string)null);

            HostName =
                new StringSetting(settings["Raven/HostName"], (string)null);
            Port =
                new StringSetting(settings["Raven/Port"], "*");
            ExposeConfigOverTheWire =
                new StringSetting(settings[Constants.ExposeConfigOverTheWire], "Open");
            HttpCompression =
                new BooleanSetting(settings["Raven/HttpCompression"], true);
            AccessControlAllowOrigin =
                new StringSetting(settings["Raven/AccessControlAllowOrigin"], (string)null);
            AccessControlMaxAge =
                new StringSetting(settings["Raven/AccessControlMaxAge"], "1728000" /* 20 days */);
            AccessControlAllowMethods =
                new StringSetting(settings["Raven/AccessControlAllowMethods"], "PUT,PATCH,GET,DELETE,POST");
            AccessControlRequestHeaders =
                new StringSetting(settings["Raven/AccessControlRequestHeaders"], (string)null);
            RedirectStudioUrl =
                new StringSetting(settings["Raven/RedirectStudioUrl"], (string)null);
            DisableDocumentPreFetching =
                new BooleanSetting(settings["Raven/DisableDocumentPreFetching"] ?? settings["Raven/DisableDocumentPreFetchingForIndexing"], false);
            MaxNumberOfItemsToPreFetch =
                new IntegerSettingWithMin(settings["Raven/MaxNumberOfItemsToPreFetch"] ?? settings["Raven/MaxNumberOfItemsToPreFetchForIndexing"],
                                          defaultMaxNumberOfItemsToIndexInSingleBatch, 128);
            WebDir =
                new StringSetting(settings["Raven/WebDir"], GetDefaultWebDir);
            PluginsDirectory =
                new StringSetting(settings["Raven/PluginsDirectory"], @"~\Plugins");
            AssembliesDirectory =
                new StringSetting(settings["Raven/AssembliesDirectory"], @"~\Assemblies");
            EmbeddedFilesDirectory =
                new StringSetting(settings["Raven/EmbeddedFilesDirectory"], (string)null);
            CompiledIndexCacheDirectory =
                new StringSetting(settings["Raven/CompiledIndexCacheDirectory"], @"~\CompiledIndexCache");
            TaskScheduler =
                new StringSetting(settings["Raven/TaskScheduler"], (string)null);
            AllowLocalAccessWithoutAuthorization =
                new BooleanSetting(settings["Raven/AllowLocalAccessWithoutAuthorization"], false);
            RejectClientsModeEnabled =
                new BooleanSetting(settings[Constants.RejectClientsModeEnabled], false);

            MaxIndexCommitPointStoreTimeInterval =
                new TimeSpanSetting(settings["Raven/MaxIndexCommitPointStoreTimeInterval"], TimeSpan.FromMinutes(5),
                                    TimeSpanArgumentType.FromParse);
            MaxNumberOfStoredCommitPoints =
                new IntegerSetting(settings["Raven/MaxNumberOfStoredCommitPoints"], 5);
            MinIndexingTimeIntervalToStoreCommitPoint =
                new TimeSpanSetting(settings["Raven/MinIndexingTimeIntervalToStoreCommitPoint"], TimeSpan.FromMinutes(1),
                                    TimeSpanArgumentType.FromParse);

            TimeToWaitBeforeRunningIdleIndexes = new TimeSpanSetting(settings["Raven/TimeToWaitBeforeRunningIdleIndexes"], TimeSpan.FromMinutes(10), TimeSpanArgumentType.FromParse);

            DatbaseOperationTimeout = new TimeSpanSetting(settings["Raven/DatabaseOperationTimeout"], TimeSpan.FromMinutes(5), TimeSpanArgumentType.FromParse);

            TimeToWaitBeforeMarkingAutoIndexAsIdle = new TimeSpanSetting(settings["Raven/TimeToWaitBeforeMarkingAutoIndexAsIdle"], TimeSpan.FromHours(1), TimeSpanArgumentType.FromParse);

            TimeToWaitBeforeMarkingIdleIndexAsAbandoned = new TimeSpanSetting(settings["Raven/TimeToWaitBeforeMarkingIdleIndexAsAbandoned"], TimeSpan.FromHours(72), TimeSpanArgumentType.FromParse);

            TimeToWaitBeforeRunningAbandonedIndexes = new TimeSpanSetting(settings["Raven/TimeToWaitBeforeRunningAbandonedIndexes"], TimeSpan.FromHours(3), TimeSpanArgumentType.FromParse);

            DisableClusterDiscovery = new BooleanSetting(settings["Raven/DisableClusterDiscovery"], false);

            TurnOffDiscoveryClient = new BooleanSetting(settings["Raven/TurnOffDiscoveryClient"], false);

            ServerName = new StringSetting(settings["Raven/ServerName"], (string)null);

            MaxStepsForScript = new IntegerSetting(settings["Raven/MaxStepsForScript"], 10 * 1000);
            AdditionalStepsForScriptBasedOnDocumentSize = new IntegerSetting(settings["Raven/AdditionalStepsForScriptBasedOnDocumentSize"], 5);

            MaxRecentTouchesToRemember = new IntegerSetting(settings["Raven/MaxRecentTouchesToRemember"], 1024);

            Prefetcher.FetchingDocumentsFromDiskTimeoutInSeconds = new IntegerSetting(settings["Raven/Prefetcher/FetchingDocumentsFromDiskTimeout"], 5);
            Prefetcher.MaximumSizeAllowedToFetchFromStorageInMb = new IntegerSetting(settings["Raven/Prefetcher/MaximumSizeAllowedToFetchFromStorage"], 256);

            Voron.MaxBufferPoolSize = new IntegerSetting(settings[Constants.Voron.MaxBufferPoolSize], 4);
            Voron.InitialFileSize = new NullableIntegerSetting(settings[Constants.Voron.InitialFileSize], (int?)null);
            Voron.MaxScratchBufferSize = new IntegerSetting(settings[Constants.Voron.MaxScratchBufferSize], 6144);

            var maxScratchBufferSize = Voron.MaxScratchBufferSize.Value;
            var scratchBufferSizeNotificationThreshold = -1;
            if (maxScratchBufferSize > 1024)
                scratchBufferSizeNotificationThreshold = 1024;
            else if (maxScratchBufferSize > 512)
                scratchBufferSizeNotificationThreshold = 512;
            Voron.ScratchBufferSizeNotificationThreshold = new IntegerSetting(settings[Constants.Voron.ScratchBufferSizeNotificationThreshold], scratchBufferSizeNotificationThreshold);

            Voron.AllowIncrementalBackups = new BooleanSetting(settings[Constants.Voron.AllowIncrementalBackups], false);
            Voron.AllowOn32Bits = new BooleanSetting(settings[Constants.Voron.AllowOn32Bits], false);
            Voron.TempPath = new StringSetting(settings[Constants.Voron.TempPath], (string)null);

            var txJournalPath = settings[Constants.RavenTxJournalPath];
            var esentLogsPath = settings[Constants.RavenEsentLogsPath];

            Voron.JournalsStoragePath = new StringSetting(string.IsNullOrEmpty(txJournalPath) ? esentLogsPath : txJournalPath, (string)null);

            Esent.JournalsStoragePath = new StringSetting(string.IsNullOrEmpty(esentLogsPath) ? txJournalPath : esentLogsPath, (string)null);

            var defaultCacheSize = Environment.Is64BitProcess ? Math.Min(1024, (MemoryStatistics.TotalPhysicalMemory / 4)) : 256;
            Esent.CacheSizeMax = new IntegerSetting(settings[Constants.Esent.CacheSizeMax], defaultCacheSize);
            Esent.MaxVerPages = new IntegerSetting(settings[Constants.Esent.MaxVerPages], 512);
            Esent.PreferredVerPages = new IntegerSetting(settings[Constants.Esent.PreferredVerPages], 472);
            Esent.DbExtensionSize = new IntegerSetting(settings[Constants.Esent.DbExtensionSize], 8);
            Esent.LogFileSize = new IntegerSetting(settings[Constants.Esent.LogFileSize], 64);
            Esent.LogBuffers = new IntegerSetting(settings[Constants.Esent.LogBuffers], 8192);
            Esent.MaxCursors = new IntegerSetting(settings[Constants.Esent.MaxCursors], 2048);
            Esent.CircularLog = new BooleanSetting(settings[Constants.Esent.CircularLog], true);

            Replication.FetchingFromDiskTimeoutInSeconds = new IntegerSetting(settings["Raven/Replication/FetchingFromDiskTimeout"], 30);
            Replication.ReplicationRequestTimeoutInMilliseconds = new IntegerSetting(settings["Raven/Replication/ReplicationRequestTimeout"], 60 * 1000);
            Replication.ForceReplicationRequestBuffering = new BooleanSetting(settings["Raven/Replication/ForceReplicationRequestBuffering"], false);
            Replication.MaxNumberOfItemsToReceiveInSingleBatch = new NullableIntegerSettingWithMin(settings["Raven/Replication/MaxNumberOfItemsToReceiveInSingleBatch"], (int?)null, 512);

            FileSystem.MaximumSynchronizationInterval = new TimeSpanSetting(settings[Constants.FileSystem.MaximumSynchronizationInterval], TimeSpan.FromSeconds(60), TimeSpanArgumentType.FromParse);
            FileSystem.IndexStoragePath = new StringSetting(settings[Constants.FileSystem.IndexStorageDirectory], string.Empty);
            FileSystem.DataDir = new StringSetting(settings[Constants.FileSystem.DataDirectory], @"~\FileSystems");
            FileSystem.DefaultStorageTypeName = new StringSetting(settings[Constants.FileSystem.Storage], string.Empty);
            FileSystem.PreventSchemaUpdate = new BooleanSetting(settings[Constants.FileSystem.PreventSchemaUpdate], false);
<<<<<<< HEAD

            Counter.DataDir = new StringSetting(settings[Constants.Counter.DataDirectory], @"~\Counters");
            Counter.TombstoneRetentionTime = new TimeSpanSetting(settings[Constants.Counter.TombstoneRetentionTime], TimeSpan.FromDays(14), TimeSpanArgumentType.FromParse);
            Counter.DeletedTombstonesInBatch = new IntegerSetting(settings[Constants.Counter.DeletedTombstonesInBatch], 1000);
            Counter.ReplicationLatencyInMs = new IntegerSetting(settings[Constants.Counter.ReplicationLatencyMs], 30 * 1000);			
            Counter.BatchTimeout = new TimeSpanSetting(settings[Constants.Counter.BatchTimeout], TimeSpan.FromSeconds(360), TimeSpanArgumentType.FromParse);

            TimeSeries.DataDir = new StringSetting(settings[Constants.TimeSeries.DataDirectory], @"~\TimeSeries");
            TimeSeries.TombstoneRetentionTime = new TimeSpanSetting(settings[Constants.TimeSeries.TombstoneRetentionTime], TimeSpan.FromDays(14), TimeSpanArgumentType.FromParse);
            TimeSeries.DeletedTombstonesInBatch = new IntegerSetting(settings[Constants.TimeSeries.DeletedTombstonesInBatch], 1000);
            TimeSeries.ReplicationLatencyInMs = new IntegerSetting(settings[Constants.TimeSeries.ReplicationLatencyMs], 30 * 1000);

=======
>>>>>>> 3435ab70
            Encryption.UseFips = new BooleanSetting(settings["Raven/Encryption/FIPS"], false);
            Encryption.EncryptionKeyBitsPreference = new IntegerSetting(settings[Constants.EncryptionKeyBitsPreferenceSetting], Constants.DefaultKeySizeToUseInActualEncryptionInBits);
            Encryption.UseSsl = new BooleanSetting(settings["Raven/UseSsl"], false);

            Indexing.MaxNumberOfItemsToProcessInTestIndexes = new IntegerSetting(settings[Constants.MaxNumberOfItemsToProcessInTestIndexes], 512);
            Indexing.DisableIndexingFreeSpaceThreshold = new IntegerSetting(settings[Constants.Indexing.DisableIndexingFreeSpaceThreshold], 2048);
            Indexing.DisableMapReduceInMemoryTracking = new BooleanSetting(settings[Constants.Indexing.DisableMapReduceInMemoryTracking], false);
<<<<<<< HEAD
            Indexing.MaxNumberOfStoredIndexingBatchInfoElements = new IntegerSetting(settings[Constants.MaxNumberOfStoredIndexingBatchInfoElements], 512);
            Indexing.UseLuceneASTParser = new BooleanSetting(settings[Constants.UseLuceneASTParser], true);

            Cluster.ElectionTimeout = new IntegerSetting(settings["Raven/Cluster/ElectionTimeout"], RaftEngineOptions.DefaultElectionTimeout * 10);		// 12000ms
            Cluster.HeartbeatTimeout = new IntegerSetting(settings["Raven/Cluster/HeartbeatTimeout"], RaftEngineOptions.DefaultHeartbeatTimeout * 5);	// 1500ms
            Cluster.MaxLogLengthBeforeCompaction = new IntegerSetting(settings["Raven/Cluster/MaxLogLengthBeforeCompaction"], RaftEngineOptions.DefaultMaxLogLengthBeforeCompaction);
            Cluster.MaxEntriesPerRequest = new IntegerSetting(settings["Raven/Cluster/MaxEntriesPerRequest"], RaftEngineOptions.DefaultMaxEntiresPerRequest);
            Cluster.MaxStepDownDrainTime = new TimeSpanSetting(settings["Raven/Cluster/MaxStepDownDrainTime"], RaftEngineOptions.DefaultMaxStepDownDrainTime, TimeSpanArgumentType.FromParse);
=======
>>>>>>> 3435ab70

            DefaultStorageTypeName = new StringSetting(settings["Raven/StorageTypeName"] ?? settings["Raven/StorageEngine"], string.Empty);

            FlushIndexToDiskSizeInMb = new IntegerSetting(settings["Raven/Indexing/FlushIndexToDiskSizeInMb"], 5);

            TombstoneRetentionTime = new TimeSpanSetting(settings["Raven/TombstoneRetentionTime"], TimeSpan.FromDays(14), TimeSpanArgumentType.FromParse);

            ImplicitFetchFieldsFromDocumentMode = new EnumSetting<ImplicitFetchFieldsMode>(settings["Raven/ImplicitFetchFieldsFromDocumentMode"], ImplicitFetchFieldsMode.Enabled);

            if (settings["Raven/MaxServicePointIdleTime"] != null)
                ServicePointManager.MaxServicePointIdleTime = Convert.ToInt32(settings["Raven/MaxServicePointIdleTime"]);

            WebSockets.InitialBufferPoolSize = new IntegerSetting(settings["Raven/WebSockets/InitialBufferPoolSize"], 128 * 1024);

            MaxConcurrentResourceLoads = new IntegerSetting(settings[Constants.RavenMaxConcurrentResourceLoads], 8);
            ConcurrentResourceLoadTimeout = new TimeSpanSetting(settings[Constants.ConcurrentResourceLoadTimeout],
                TimeSpan.FromSeconds(15),
                TimeSpanArgumentType.FromParse);

<<<<<<< HEAD
            TempPath = new StringSetting(settings[Constants.TempPath], Path.GetTempPath());

            FillMonitoringSettings();
        }

        private void FillMonitoringSettings()
        {
            Monitoring.Snmp.Enabled = new BooleanSetting(settings[Constants.Monitoring.Snmp.Enabled], false);
            Monitoring.Snmp.Community = new StringSetting(settings[Constants.Monitoring.Snmp.Community], "ravendb");
            Monitoring.Snmp.Port = new IntegerSetting(settings[Constants.Monitoring.Snmp.Port], 161);
=======
            CacheDocumentsInMemory = new BooleanSetting(settings["Raven/CacheDocumentsInMemory"], true);
>>>>>>> 3435ab70
        }

        private string GetDefaultWebDir()
        {
            return Path.Combine(AppDomain.CurrentDomain.BaseDirectory, @"Raven/WebUI");
        }

        private int GetDefaultMemoryCacheLimitMegabytes()
        {
            var cacheSizeMaxSetting = new IntegerSetting(settings[Constants.Esent.CacheSizeMax], 1024);

            // we need to leave ( a lot ) of room for other things as well, so we min the cache size
            var val = (MemoryStatistics.TotalPhysicalMemory / 2) -
                                    // reduce the unmanaged cache size from the default min
                                    cacheSizeMaxSetting.Value;

            if (val < 0)
                return 128; // if machine has less than 1024 MB, then only use 128 MB 

            return val;
        }

<<<<<<< HEAD
=======
        public BooleanSetting CacheDocumentsInMemory { get; set; }


>>>>>>> 3435ab70
        public IntegerSetting MaxConcurrentResourceLoads { get; private set; }

        public TimeSpanSetting ConcurrentResourceLoadTimeout { get; private set; }

        public IntegerSetting MaxClauseCount { get; private set; }

        public BooleanSetting AllowScriptsToAdjustNumberOfSteps { get; private set; }

        public IntegerSetting IndexAndTransformerReplicationLatencyInSec { get; private set; }

        public IntegerSetting MemoryLimitForProcessing { get; private set; }

        public IntegerSetting LowMemoryLimitForLinuxDetectionInMB { get; private set; }
        public IntegerSetting MaxConcurrentServerRequests { get; private set; }

        public IntegerSetting MaxConcurrentRequestsForDatabaseDuringLoad { get; private set; }

        public IntegerSetting MaxSecondsForTaskToWaitForDatabaseToLoad { get; set; }

        public IntegerSetting MaxConcurrentMultiGetRequests { get; private set; }

        public IntegerSetting PrefetchingDurationLimit { get; private set; }

        public TimeSpanSetting BulkImportBatchTimeout { get; private set; }

        public IntegerSettingWithMin MaxPageSize { get; private set; }

        public IntegerSetting MemoryCacheLimitMegabytes { get; private set; }

        public TimeSpanSetting MemoryCacheExpiration { get; private set; }

        public IntegerSetting MemoryCacheLimitPercentage { get; private set; }

        public TimeSpanSetting MemoryCacheLimitCheckInterval { get; private set; }

        public TimeSpanSetting MaxProcessingRunLatency { get; private set; }

        public TimeSpanSetting PrewarmFacetsOnIndexingMaxAge { get; private set; }

        public TimeSpanSetting PrewarmFacetsSyncronousWaitTime { get; private set; }

        public IntegerSettingWithMin MaxNumberOfItemsToProcessInSingleBatch { get; private set; }

        public IntegerSetting AvailableMemoryForRaisingBatchSizeLimit { get; private set; }

        public IntegerSettingWithMin MaxNumberOfItemsToReduceInSingleBatch { get; private set; }

        public IntegerSetting NumberOfItemsToExecuteReduceInSingleStep { get; private set; }

        public IntegerSettingWithMin MaxNumberOfParallelProcessingTasks { get; private set; }

        public MultipliedIntegerSetting NewIndexInMemoryMaxMb { get; private set; }

        public TimeSpanSetting NewIndexInMemoryMaxTime { get; private set; }

        public BooleanSetting RunInMemory { get; private set; }

        public BooleanSetting CreateAutoIndexesForAdHocQueriesIfNeeded { get; private set; }

        public BooleanSetting ResetIndexOnUncleanShutdown { get; private set; }

        public BooleanSetting DisableInMemoryIndexing { get; private set; }

        public StringSetting WorkingDir { get; private set; }

        public StringSetting DataDir { get; private set; }

        public StringSetting IndexStoragePath { get; private set; }

        public StringSetting HostName { get; private set; }

        public StringSetting Port { get; private set; }

        public StringSetting ExposeConfigOverTheWire { get; set; }

        public BooleanSetting HttpCompression { get; private set; }

        public StringSetting AccessControlAllowOrigin { get; private set; }

        public StringSetting AccessControlMaxAge { get; private set; }

        public StringSetting AccessControlAllowMethods { get; private set; }

        public StringSetting AccessControlRequestHeaders { get; private set; }

        public StringSetting RedirectStudioUrl { get; private set; }

        public BooleanSetting DisableDocumentPreFetching { get; private set; }

        public IntegerSettingWithMin MaxNumberOfItemsToPreFetch { get; private set; }

        public StringSetting WebDir { get; private set; }

        public BooleanSetting DisableClusterDiscovery { get; private set; }
        public BooleanSetting TurnOffDiscoveryClient { get; private set; }

        public StringSetting ServerName { get; private set; }

        public StringSetting PluginsDirectory { get; private set; }

        public StringSetting CompiledIndexCacheDirectory { get; private set; }

        public StringSetting AssembliesDirectory { get; private set; }

        public StringSetting EmbeddedFilesDirectory { get; private set; }

        public StringSetting TaskScheduler { get; private set; }

        public BooleanSetting AllowLocalAccessWithoutAuthorization { get; private set; }


        public BooleanSetting RejectClientsModeEnabled { get; private set; }

        public TimeSpanSetting MaxIndexCommitPointStoreTimeInterval { get; private set; }

        public TimeSpanSetting MinIndexingTimeIntervalToStoreCommitPoint { get; private set; }

        public IntegerSetting MaxNumberOfStoredCommitPoints { get; private set; }
        public TimeSpanSetting TimeToWaitBeforeRunningIdleIndexes { get; private set; }

        public TimeSpanSetting TimeToWaitBeforeMarkingAutoIndexAsIdle { get; private set; }

        public TimeSpanSetting TimeToWaitBeforeMarkingIdleIndexAsAbandoned { get; private set; }

        public TimeSpanSetting TimeToWaitBeforeRunningAbandonedIndexes { get; private set; }

        public IntegerSetting MaxStepsForScript { get; private set; }

        public IntegerSetting AdditionalStepsForScriptBasedOnDocumentSize { get; private set; }

        public IntegerSetting MaxIndexWritesBeforeRecreate { get; private set; }

        public IntegerSetting MaxSimpleIndexOutputsPerDocument { get; private set; }

        public IntegerSetting MaxMapReduceIndexOutputsPerDocument { get; private set; }

        public TimeSpanSetting DatbaseOperationTimeout { get; private set; }

        public IntegerSetting MaxRecentTouchesToRemember { get; private set; }

        public StringSetting DefaultStorageTypeName { get; private set; }

        public IntegerSetting FlushIndexToDiskSizeInMb { get; set; }

        public TimeSpanSetting TombstoneRetentionTime { get; private set; }

        public EnumSetting<ImplicitFetchFieldsMode> ImplicitFetchFieldsFromDocumentMode { get; private set; }

        public StringSetting TempPath { get; private set; }

        public class VoronConfiguration
        {
            public IntegerSetting MaxBufferPoolSize { get; set; }

            public NullableIntegerSetting InitialFileSize { get; set; }

            public IntegerSetting MaxScratchBufferSize { get; set; }

            public IntegerSetting ScratchBufferSizeNotificationThreshold { get; set; }

            public BooleanSetting AllowIncrementalBackups { get; set; }

            public StringSetting TempPath { get; set; }

            public StringSetting JournalsStoragePath { get; set; }

            public BooleanSetting AllowOn32Bits { get; set; }
        }

        public class EsentConfiguration
        {
            public StringSetting JournalsStoragePath { get; set; }

            public IntegerSetting CacheSizeMax { get; set; }

            public IntegerSetting MaxVerPages { get; set; }

            public IntegerSetting PreferredVerPages { get; set; }

            public IntegerSetting DbExtensionSize { get; set; }

            public IntegerSetting LogFileSize { get; set; }

            public IntegerSetting LogBuffers { get; set; }

            public IntegerSetting MaxCursors { get; set; }

            public BooleanSetting CircularLog { get; set; }
        }

        public class IndexingConfiguration
        {
            public IntegerSetting MaxNumberOfItemsToProcessInTestIndexes { get; set; }

            public IntegerSetting DisableIndexingFreeSpaceThreshold { get; set; }
            public BooleanSetting DisableMapReduceInMemoryTracking { get; set; }
            public IntegerSetting MaxNumberOfStoredIndexingBatchInfoElements { get; set; }
            public BooleanSetting UseLuceneASTParser { get; set; }
        }

        public class ClusterConfiguration
        {
            public IntegerSetting ElectionTimeout { get; set; }
            public IntegerSetting HeartbeatTimeout { get; set; }
            public IntegerSetting MaxLogLengthBeforeCompaction { get; set; }
            public TimeSpanSetting MaxStepDownDrainTime { get; set; }
            public IntegerSetting MaxEntriesPerRequest { get; set; }
        }

        public class PrefetcherConfiguration
        {
            public IntegerSetting FetchingDocumentsFromDiskTimeoutInSeconds { get; set; }

            public IntegerSetting MaximumSizeAllowedToFetchFromStorageInMb { get; set; }
        }

        public class ReplicationConfiguration
        {
            public IntegerSetting FetchingFromDiskTimeoutInSeconds { get; set; }


            public BooleanSetting ForceReplicationRequestBuffering { get; set; }

            public IntegerSetting ReplicationRequestTimeoutInMilliseconds { get; set; }

            public NullableIntegerSettingWithMin MaxNumberOfItemsToReceiveInSingleBatch { get; set; }
        }

        public class FileSystemConfiguration
        {
            public TimeSpanSetting MaximumSynchronizationInterval { get; set; }

            public StringSetting DataDir { get; set; }

            public StringSetting IndexStoragePath { get; set; }

            public StringSetting DefaultStorageTypeName { get; set; }

            public BooleanSetting PreventSchemaUpdate { get; set; }
        }

        public class CounterConfiguration
        {
            public StringSetting DataDir { get; set; }

            public TimeSpanSetting TombstoneRetentionTime { get; set; }

            public IntegerSetting DeletedTombstonesInBatch { get; set; }

            public IntegerSetting ReplicationLatencyInMs { get; set; }

            public TimeSpanSetting BatchTimeout { get; set; }
        }

        public class TimeSeriesConfiguration
        {
            public StringSetting DataDir { get; set; }

            public TimeSpanSetting TombstoneRetentionTime { get; set; }

            public IntegerSetting DeletedTombstonesInBatch { get; set; }

            public IntegerSetting ReplicationLatencyInMs { get; set; }
        }

        public class EncryptionConfiguration
        {
            public BooleanSetting UseFips { get; set; }

            public IntegerSetting EncryptionKeyBitsPreference { get; set; }

            public BooleanSetting UseSsl { get; set; }
        }

        public class WebSocketsConfiguration
        {
            public IntegerSetting InitialBufferPoolSize { get; set; }
        }

        public class MonitoringConfiguration
        {
            public MonitoringConfiguration()
            {
                Snmp = new SnmpConfiguration();
            }

            public SnmpConfiguration Snmp { get; private set; }

            public class SnmpConfiguration
            {
                public BooleanSetting Enabled { get; set; }

                public IntegerSetting Port { get; set; }

                public StringSetting Community { get; set; }
            }
        }
    }

    public enum ImplicitFetchFieldsMode
    {
        Enabled,
        DoNothing,
        Exception
    }
}<|MERGE_RESOLUTION|>--- conflicted
+++ resolved
@@ -271,7 +271,6 @@
             FileSystem.DataDir = new StringSetting(settings[Constants.FileSystem.DataDirectory], @"~\FileSystems");
             FileSystem.DefaultStorageTypeName = new StringSetting(settings[Constants.FileSystem.Storage], string.Empty);
             FileSystem.PreventSchemaUpdate = new BooleanSetting(settings[Constants.FileSystem.PreventSchemaUpdate], false);
-<<<<<<< HEAD
 
             Counter.DataDir = new StringSetting(settings[Constants.Counter.DataDirectory], @"~\Counters");
             Counter.TombstoneRetentionTime = new TimeSpanSetting(settings[Constants.Counter.TombstoneRetentionTime], TimeSpan.FromDays(14), TimeSpanArgumentType.FromParse);
@@ -284,8 +283,6 @@
             TimeSeries.DeletedTombstonesInBatch = new IntegerSetting(settings[Constants.TimeSeries.DeletedTombstonesInBatch], 1000);
             TimeSeries.ReplicationLatencyInMs = new IntegerSetting(settings[Constants.TimeSeries.ReplicationLatencyMs], 30 * 1000);
 
-=======
->>>>>>> 3435ab70
             Encryption.UseFips = new BooleanSetting(settings["Raven/Encryption/FIPS"], false);
             Encryption.EncryptionKeyBitsPreference = new IntegerSetting(settings[Constants.EncryptionKeyBitsPreferenceSetting], Constants.DefaultKeySizeToUseInActualEncryptionInBits);
             Encryption.UseSsl = new BooleanSetting(settings["Raven/UseSsl"], false);
@@ -293,7 +290,6 @@
             Indexing.MaxNumberOfItemsToProcessInTestIndexes = new IntegerSetting(settings[Constants.MaxNumberOfItemsToProcessInTestIndexes], 512);
             Indexing.DisableIndexingFreeSpaceThreshold = new IntegerSetting(settings[Constants.Indexing.DisableIndexingFreeSpaceThreshold], 2048);
             Indexing.DisableMapReduceInMemoryTracking = new BooleanSetting(settings[Constants.Indexing.DisableMapReduceInMemoryTracking], false);
-<<<<<<< HEAD
             Indexing.MaxNumberOfStoredIndexingBatchInfoElements = new IntegerSetting(settings[Constants.MaxNumberOfStoredIndexingBatchInfoElements], 512);
             Indexing.UseLuceneASTParser = new BooleanSetting(settings[Constants.UseLuceneASTParser], true);
 
@@ -302,8 +298,6 @@
             Cluster.MaxLogLengthBeforeCompaction = new IntegerSetting(settings["Raven/Cluster/MaxLogLengthBeforeCompaction"], RaftEngineOptions.DefaultMaxLogLengthBeforeCompaction);
             Cluster.MaxEntriesPerRequest = new IntegerSetting(settings["Raven/Cluster/MaxEntriesPerRequest"], RaftEngineOptions.DefaultMaxEntiresPerRequest);
             Cluster.MaxStepDownDrainTime = new TimeSpanSetting(settings["Raven/Cluster/MaxStepDownDrainTime"], RaftEngineOptions.DefaultMaxStepDownDrainTime, TimeSpanArgumentType.FromParse);
-=======
->>>>>>> 3435ab70
 
             DefaultStorageTypeName = new StringSetting(settings["Raven/StorageTypeName"] ?? settings["Raven/StorageEngine"], string.Empty);
 
@@ -323,7 +317,7 @@
                 TimeSpan.FromSeconds(15),
                 TimeSpanArgumentType.FromParse);
 
-<<<<<<< HEAD
+            CacheDocumentsInMemory = new BooleanSetting(settings["Raven/CacheDocumentsInMemory"], true);
             TempPath = new StringSetting(settings[Constants.TempPath], Path.GetTempPath());
 
             FillMonitoringSettings();
@@ -334,9 +328,6 @@
             Monitoring.Snmp.Enabled = new BooleanSetting(settings[Constants.Monitoring.Snmp.Enabled], false);
             Monitoring.Snmp.Community = new StringSetting(settings[Constants.Monitoring.Snmp.Community], "ravendb");
             Monitoring.Snmp.Port = new IntegerSetting(settings[Constants.Monitoring.Snmp.Port], 161);
-=======
-            CacheDocumentsInMemory = new BooleanSetting(settings["Raven/CacheDocumentsInMemory"], true);
->>>>>>> 3435ab70
         }
 
         private string GetDefaultWebDir()
@@ -359,12 +350,8 @@
             return val;
         }
 
-<<<<<<< HEAD
-=======
         public BooleanSetting CacheDocumentsInMemory { get; set; }
 
-
->>>>>>> 3435ab70
         public IntegerSetting MaxConcurrentResourceLoads { get; private set; }
 
         public TimeSpanSetting ConcurrentResourceLoadTimeout { get; private set; }
