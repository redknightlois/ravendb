--- conflicted
+++ resolved
@@ -31,8 +31,8 @@
 {
 	public class InMemoryRavenConfiguration
 	{
-		public const string VoronTypeName = "voron";
-		public const string EsentTypeName = "esent";
+	    public const string VoronTypeName = "voron";
+	    public const string EsentTypeName = "esent";
 
 		private CompositionContainer container;
 		private bool containerExternallySet;
@@ -45,7 +45,7 @@
 
 		public StorageConfiguration Storage { get; private set; }
 
-		public FileSystemConfiguration FileSystem { get; private set; }
+        public FileSystemConfiguration FileSystem { get; private set; }
 
 		public EncryptionConfiguration Encryption { get; private set; }
 
@@ -56,7 +56,7 @@
 			Replication = new ReplicationConfiguration();
 			Prefetcher = new PrefetcherConfiguration();
 			Storage = new StorageConfiguration();
-			FileSystem = new FileSystemConfiguration();
+            FileSystem = new FileSystemConfiguration();
 			Encryption = new EncryptionConfiguration();
 			Indexing = new IndexingConfiguration();
 
@@ -74,11 +74,11 @@
 			Catalog.Changed += (sender, args) => ResetContainer();
 		}
 
-		public string DatabaseName { get; set; }
-
-		public string FileSystemName { get; set; }
-
-		public string CountersDatabaseName { get; set; }
+        public string DatabaseName { get; set; }
+
+        public string FileSystemName { get; set; }
+
+        public string CountersDatabaseName { get; set; }
 
 		public void PostInit()
 		{
@@ -137,8 +137,8 @@
 			MaxSimpleIndexOutputsPerDocument = ravenSettings.MaxSimpleIndexOutputsPerDocument.Value;
 			MaxMapReduceIndexOutputsPerDocument = ravenSettings.MaxMapReduceIndexOutputsPerDocument.Value;
 
-			PrewarmFacetsOnIndexingMaxAge = ravenSettings.PrewarmFacetsOnIndexingMaxAge.Value;
-			PrewarmFacetsSyncronousWaitTime = ravenSettings.PrewarmFacetsSyncronousWaitTime.Value;
+		    PrewarmFacetsOnIndexingMaxAge = ravenSettings.PrewarmFacetsOnIndexingMaxAge.Value;
+		    PrewarmFacetsSyncronousWaitTime = ravenSettings.PrewarmFacetsSyncronousWaitTime.Value;
 
 			MaxNumberOfItemsToProcessInSingleBatch = ravenSettings.MaxNumberOfItemsToProcessInSingleBatch.Value;
 			FlushIndexToDiskSizeInMb = ravenSettings.FlushIndexToDiskSizeInMb.Value;
@@ -243,7 +243,7 @@
 			DisableDocumentPreFetching = ravenSettings.DisableDocumentPreFetching.Value;
 
 			MaxNumberOfItemsToPreFetch = ravenSettings.MaxNumberOfItemsToPreFetch.Value;
-
+			
 			// Misc settings
 			WebDir = ravenSettings.WebDir.Value;
 
@@ -263,9 +263,9 @@
 			}
 
 			AllowLocalAccessWithoutAuthorization = ravenSettings.AllowLocalAccessWithoutAuthorization.Value;
-			RejectClientsMode = ravenSettings.RejectClientsModeEnabled.Value;
-
-			Storage.Voron.MaxBufferPoolSize = Math.Max(2, ravenSettings.Voron.MaxBufferPoolSize.Value);
+		    RejectClientsMode = ravenSettings.RejectClientsModeEnabled.Value;
+
+		    Storage.Voron.MaxBufferPoolSize = Math.Max(2, ravenSettings.Voron.MaxBufferPoolSize.Value);
 			Storage.Voron.InitialFileSize = ravenSettings.Voron.InitialFileSize.Value;
 			Storage.Voron.MaxScratchBufferSize = ravenSettings.Voron.MaxScratchBufferSize.Value;
 			Storage.Voron.AllowIncrementalBackups = ravenSettings.Voron.AllowIncrementalBackups.Value;
@@ -280,7 +280,7 @@
 			Replication.FetchingFromDiskTimeoutInSeconds = ravenSettings.Replication.FetchingFromDiskTimeoutInSeconds.Value;
 			Replication.ReplicationRequestTimeoutInMilliseconds = ravenSettings.Replication.ReplicationRequestTimeoutInMilliseconds.Value;
 
-			FileSystem.MaximumSynchronizationInterval = ravenSettings.FileSystem.MaximumSynchronizationInterval.Value;
+            FileSystem.MaximumSynchronizationInterval = ravenSettings.FileSystem.MaximumSynchronizationInterval.Value;
 			FileSystem.DataDirectory = ravenSettings.FileSystem.DataDir.Value;
 			FileSystem.IndexStoragePath = ravenSettings.FileSystem.IndexStoragePath.Value;
 
@@ -315,10 +315,10 @@
 		public TimeSpan BulkImportBatchTimeout { get; set; }
 
 		/// <summary>
-		/// This limits the number of concurrent multi get requests,
-		/// Note that this plays with the max number of requests allowed as well as the max number
-		/// of sessions
-		/// </summary>
+        /// This limits the number of concurrent multi get requests,
+        /// Note that this plays with the max number of requests allowed as well as the max number
+        /// of sessions
+        /// </summary>
 		[JsonIgnore]
 		public SemaphoreSlim ConcurrentMultiGetRequests;
 
@@ -368,7 +368,7 @@
 				var headers = Settings["Raven/Headers/Ignore"] ?? string.Empty;
 				return headersToIgnore = new HashSet<string>(headers.GetSemicolonSeparatedValues(), StringComparer.OrdinalIgnoreCase);
 			}
-		}
+		} 
 
 		private ComposablePartCatalog GetUnfilteredCatalogs(ICollection<ComposablePartCatalog> catalogs)
 		{
@@ -419,7 +419,7 @@
 
 		public bool UseDefaultOAuthTokenServer
 		{
-			get { return Settings["Raven/OAuthTokenServer"] == null; }
+			get { return Settings["Raven/OAuthTokenServer"] == null;  }
 		}
 
 		private void SetupOAuth()
@@ -436,11 +436,11 @@
 
 		private static readonly Lazy<byte[]> DefaultOauthKey = new Lazy<byte[]>(() =>
 			{
-				using (var rsa = Encryptor.Current.CreateAsymmetrical())
-				{
-					return rsa.ExportCspBlob(true);
-				}
-			});
+			using (var rsa = Encryptor.Current.CreateAsymmetrical())
+			{
+				return rsa.ExportCspBlob(true);
+			}
+		});
 
 		private byte[] GetOAuthKey()
 		{
@@ -670,12 +670,12 @@
 		/// </summary>
 		public bool AllowLocalAccessWithoutAuthorization { get; set; }
 
-		/// <summary>
-		/// If set all client request to the server will be rejected with 
-		/// the http 503 response.
-		/// Other servers or the studio could still access the server.
-		/// </summary>
-		public bool RejectClientsMode { get; set; }
+        /// <summary>
+        /// If set all client request to the server will be rejected with 
+        /// the http 503 response.
+        /// Other servers or the studio could still access the server.
+        /// </summary>
+        public bool RejectClientsMode { get; set; }
 
 		/// <summary>
 		/// The certificate to use when verifying access token signatures for OAuth
@@ -847,7 +847,7 @@
 		public bool RunInUnreliableYetFastModeThatIsNotSuitableForProduction { get; set; }
 
 		private string indexStoragePath, journalStoragePath;
-
+		
 		private string countersDataDirectory;
 		private int? maxNumberOfParallelIndexTasks;
 
@@ -902,7 +902,7 @@
 		public TimeSpan MaxProcessingRunLatency { get; set; }
 
 		internal bool IsTenantDatabase { get; set; }
-
+		
 		/// <summary>
 		/// If True, cluster discovery will be disabled. Default is False
 		/// </summary>
@@ -912,7 +912,7 @@
 		/// The server name
 		/// </summary>
 		public string ServerName { get; set; }
-
+		
 		/// <summary>
 		/// The maximum number of steps (instructions) to give a script before timing out.
 		/// Default: 10,000
@@ -951,18 +951,18 @@
 		public int MaxMapReduceIndexOutputsPerDocument { get; set; }
 
 		/// <summary>
-		/// What is the maximum age of a facet query that we should consider when prewarming
-		/// the facet cache when finishing an indexing batch
-		/// </summary>
+        /// What is the maximum age of a facet query that we should consider when prewarming
+        /// the facet cache when finishing an indexing batch
+        /// </summary>
 		[Browsable(false)]
-		public TimeSpan PrewarmFacetsOnIndexingMaxAge { get; set; }
-
-		/// <summary>
-		/// The time we should wait for pre-warming the facet cache from existing query after an indexing batch
-		/// in a syncronous manner (after that, the pre warm still runs, but it will do so in a background thread).
-		/// Facet queries that will try to use it will have to wait until it is over
-		/// </summary>
-		public TimeSpan PrewarmFacetsSyncronousWaitTime { get; set; }
+	    public TimeSpan PrewarmFacetsOnIndexingMaxAge { get; set; }
+	    
+        /// <summary>
+        /// The time we should wait for pre-warming the facet cache from existing query after an indexing batch
+        /// in a syncronous manner (after that, the pre warm still runs, but it will do so in a background thread).
+        /// Facet queries that will try to use it will have to wait until it is over
+        /// </summary>
+        public TimeSpan PrewarmFacetsSyncronousWaitTime { get; set; }
 
 		/// <summary>
 		/// Indexes are flushed to a disk only if their in-memory size exceed the specified value. Default: 5MB
@@ -976,7 +976,7 @@
 		/// </summary>
 		public TimeSpan NewIndexInMemoryMaxTime { get; set; }
 
-		[Browsable(false)]
+	    [Browsable(false)]
 		[EditorBrowsable(EditorBrowsableState.Never)]
 		public void SetSystemDatabase()
 		{
@@ -1052,44 +1052,44 @@
 		}
 
 
-		public static string StorageEngineAssemblyNameByTypeName(string typeName)
-		{
-			switch (typeName.ToLowerInvariant())
-			{
-				case EsentTypeName:
+	    public static string StorageEngineAssemblyNameByTypeName(string typeName)
+		{
+	        switch (typeName.ToLowerInvariant())
+	        {
+	            case EsentTypeName:
 					typeName = typeof(Raven.Storage.Esent.TransactionalStorage).AssemblyQualifiedName;
-					break;
-				case VoronTypeName:
+	                break;
+	            case VoronTypeName:
 					typeName = typeof(Raven.Storage.Voron.TransactionalStorage).AssemblyQualifiedName;
-					break;
-				default:
+	                break;
+                default:
 					throw new ArgumentException("Invalid storage engine type name: " + typeName);
-			}
-			return typeName;
-		}
-
-		public string SelectStorageEngineAndFetchTypeName()
+	        }
+	        return typeName;
+	    }	  
+
+	    public string SelectStorageEngineAndFetchTypeName()
 		{
 			if (RunInMemory)
 			{
 				if (!string.IsNullOrWhiteSpace(DefaultStorageTypeName) &&
-					DefaultStorageTypeName.Equals(EsentTypeName, StringComparison.InvariantCultureIgnoreCase))
+				    DefaultStorageTypeName.Equals(EsentTypeName, StringComparison.InvariantCultureIgnoreCase))
 					return EsentTypeName;
-				return VoronTypeName;
+                return VoronTypeName;                
 			}
 
 			if (String.IsNullOrEmpty(DataDirectory) == false && Directory.Exists(DataDirectory))
 			{
 				if (File.Exists(Path.Combine(DataDirectory, Voron.Impl.Constants.DatabaseFilename)))
 				{
-					return VoronTypeName;
+                    return VoronTypeName;
 				}
 				if (File.Exists(Path.Combine(DataDirectory, "Data")))
 					return EsentTypeName;
 			}
 
-			if (string.IsNullOrEmpty(DefaultStorageTypeName))
-				return EsentTypeName;
+		    if (string.IsNullOrEmpty(DefaultStorageTypeName))
+			    return EsentTypeName;
 			return DefaultStorageTypeName;
 		}
 
@@ -1127,23 +1127,23 @@
 			return types.Select(GetExtensionsFor).Where(extensionsLog => extensionsLog != null);
 		}
 
-		public void CustomizeValuesForDatabaseTenant(string tenantId)
-		{
-			if (string.IsNullOrEmpty(Settings["Raven/IndexStoragePath"]) == false)
-				Settings["Raven/IndexStoragePath"] = Path.Combine(Settings["Raven/IndexStoragePath"], "Databases", tenantId);
-
-			if (string.IsNullOrEmpty(Settings["Raven/Esent/LogsPath"]) == false)
-				Settings["Raven/Esent/LogsPath"] = Path.Combine(Settings["Raven/Esent/LogsPath"], "Databases", tenantId);
-
-			if (string.IsNullOrEmpty(Settings[Constants.RavenTxJournalPath]) == false)
-				Settings[Constants.RavenTxJournalPath] = Path.Combine(Settings[Constants.RavenTxJournalPath], "Databases", tenantId);
-		}
-
-		public void CustomizeValuesForFileSystemTenant(string tenantId)
-		{
+        public void CustomizeValuesForDatabaseTenant(string tenantId)
+        {
+            if (string.IsNullOrEmpty(Settings["Raven/IndexStoragePath"]) == false)
+                Settings["Raven/IndexStoragePath"] = Path.Combine(Settings["Raven/IndexStoragePath"], "Databases", tenantId);
+
+            if (string.IsNullOrEmpty(Settings["Raven/Esent/LogsPath"]) == false)
+                Settings["Raven/Esent/LogsPath"] = Path.Combine(Settings["Raven/Esent/LogsPath"], "Databases", tenantId);
+
+            if (string.IsNullOrEmpty(Settings[Constants.RavenTxJournalPath]) == false)
+                Settings[Constants.RavenTxJournalPath] = Path.Combine(Settings[Constants.RavenTxJournalPath], "Databases", tenantId);
+        }
+
+        public void CustomizeValuesForFileSystemTenant(string tenantId)
+        {                                             
             if (string.IsNullOrEmpty(Settings[Constants.FileSystem.DataDirectory]) == false)
                 Settings[Constants.FileSystem.DataDirectory] = Path.Combine(Settings[Constants.FileSystem.DataDirectory], "FileSystems", tenantId);
-		}
+        }
 
 		public void CopyParentSettings(InMemoryRavenConfiguration defaultConfiguration)
 		{
@@ -1151,17 +1151,12 @@
 			OAuthTokenKey = defaultConfiguration.OAuthTokenKey;
 			OAuthTokenServer = defaultConfiguration.OAuthTokenServer;
 
-			FileSystem.MaximumSynchronizationInterval = defaultConfiguration.FileSystem.MaximumSynchronizationInterval;
-
-<<<<<<< HEAD
-			Encryption.UseSsl = defaultConfiguration.Encryption.UseSsl;
-			Encryption.UseFips = defaultConfiguration.Encryption.UseFips;
-=======
+            FileSystem.MaximumSynchronizationInterval = defaultConfiguration.FileSystem.MaximumSynchronizationInterval;
+
 		    Encryption.UseSsl = defaultConfiguration.Encryption.UseSsl;
 		    Encryption.UseFips = defaultConfiguration.Encryption.UseFips;
 
 		    AssembliesDirectory = defaultConfiguration.AssembliesDirectory;
->>>>>>> b79b8800
 		}
 
 		public IEnumerable<string> GetConfigOptionsDocs()
@@ -1175,7 +1170,7 @@
 			{
 				Voron = new VoronConfiguration();
 				Esent = new EsentConfiguration();
-			}
+	        }
 
 			public VoronConfiguration Voron { get; private set; }
 
@@ -1247,15 +1242,15 @@
 			public int ReplicationRequestTimeoutInMilliseconds { get; set; }
 		}
 
-		public class FileSystemConfiguration
-		{
+        public class FileSystemConfiguration
+        {
 			private string fileSystemDataDirectory;
 
 			private string fileSystemIndexStoragePath;
 
 			private string defaultFileSystemStorageTypeName;
 
-			public TimeSpan MaximumSynchronizationInterval { get; set; }
+            public TimeSpan MaximumSynchronizationInterval { get; set; }
 
 			/// <summary>
 			/// The directory for the RavenDB file system. 
@@ -1288,7 +1283,7 @@
 				get { return defaultFileSystemStorageTypeName; }
 				set { if (!string.IsNullOrEmpty(value)) defaultFileSystemStorageTypeName = value; }
 			}
-		}
+        }
 
 		public class EncryptionConfiguration
 		{
