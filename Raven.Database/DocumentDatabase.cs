--- conflicted
+++ resolved
@@ -158,9 +158,6 @@
 				try
 				{
 					TransactionalStorage.Batch(actions => uuidGenerator.EtagBase = actions.General.GetNextIdentityValue("Raven/Etag"));
-<<<<<<< HEAD
-					
-=======
                     initializer.InitializeIndexDefinitionStorage();
                     Indexes = new IndexActions(this, recentTouches, uuidGenerator, Log);
                     Attachments = new AttachmentActions(this, recentTouches, uuidGenerator, Log);
@@ -179,7 +176,6 @@
 					// Second stage initializing before index storage for determining the hash algotihm for encrypted databases that were upgraded from 2.5
 					SecondStageInitialization();
 
->>>>>>> dc20ac0c
 					// Index codecs must be initialized before we try to read an index
 					InitializeIndexCodecTriggers();
 					initializer.InitializeIndexStorage();
