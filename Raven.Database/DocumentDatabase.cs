--- conflicted
+++ resolved
@@ -200,7 +200,7 @@
 				try
 				{
 
-					TransactionalStorage.Batch(actions =>
+					TransactionalStorage.Batch(actions => 
 						sequentialUuidGenerator.EtagBase = actions.General.GetNextIdentityValue("Raven/Etag"));
 
 					TransportState = new TransportState();
@@ -317,12 +317,7 @@
 
 		private void ExecuteStartupTasks()
 		{
-<<<<<<< HEAD
-			using (LogManager.OpenMappedContext("database", Name ?? Constants.SystemDatabase))
-			using (new DisposableAction(() => LogContext.DatabaseName.Value = null))
-=======
 			using (LogContext.WithDatabase(Name))
->>>>>>> 7dd2514d
 			{
 				foreach (var task in StartupTasks)
 				{
@@ -394,7 +389,7 @@
 			}
 		}
 
-
+	
 		private decimal ConvertBytesToMBs(long bytes)
 		{
 			return Math.Round(bytes / 1024.0m / 1024.0m, 2);
@@ -941,7 +936,7 @@
 								});
 								task.Keys.Add(key);
 							}
-							if (deletedETag != null)
+						    if (deletedETag != null)
 								indexingExecuter.PrefetchingBehavior.AfterDelete(key, deletedETag);
 							DeleteTriggers.Apply(trigger => trigger.AfterDelete(key, null));
 						}
@@ -1252,10 +1247,10 @@
 							onResult(result);
 						}
 
-						if (transformerErrors.Count > 0)
-						{
-							throw new InvalidOperationException("The transform results function failed.\r\n" + string.Join("\r\n", transformerErrors));
-						}
+					if (transformerErrors.Count > 0)
+					{
+						throw new InvalidOperationException("The transform results function failed.\r\n" + string.Join("\r\n", transformerErrors));
+					}
 
 					}
 
@@ -2179,15 +2174,15 @@
 					WorkContext.CancellationToken.ThrowIfCancellationRequested();
 					lock (putSerialLock)
 					{
-						var inserts = 0;
-						var batch = 0;
+                        var inserts = 0;
+					    var batch = 0;
 						var keys = new HashSet<string>(StringComparer.OrdinalIgnoreCase);
 						foreach (var doc in docs)
 						{
 							if (options.CheckReferencesInIndexes)
 								keys.Add(doc.Key);
 							documents++;
-							batch++;
+						    batch++;
 							AssertPutOperationNotVetoed(doc.Key, doc.Metadata, doc.DataAsJson, null);
 							foreach (var trigger in PutTriggers)
 							{
@@ -2210,8 +2205,8 @@
 						}
 						accessor.Documents.IncrementDocumentCount(inserts);
 						accessor.General.PulseTransaction();
-						workContext.ShouldNotifyAboutWork(() => "BulkInsert batch of " + batch + " docs");
-						workContext.NotifyAboutWork(); // forcing notification so we would start indexing right away
+                        workContext.ShouldNotifyAboutWork(() => "BulkInsert batch of " + batch + " docs");
+                        workContext.NotifyAboutWork(); // forcing notification so we would start indexing right away
 					}
 				}
 				RaiseNotifications(new DocumentChangeNotification
