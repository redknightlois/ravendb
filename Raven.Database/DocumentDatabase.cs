//-----------------------------------------------------------------------
// <copyright file="DocumentDatabase.cs" company="Hibernating Rhinos LTD">
//     Copyright (c) Hibernating Rhinos LTD. All rights reserved.
// </copyright>
//-----------------------------------------------------------------------
using System;
using System.Collections.Concurrent;
using System.Collections.Generic;
using System.ComponentModel.Composition;
using System.Diagnostics;
using System.DirectoryServices.AccountManagement;
using System.Globalization;
using System.IO;
using System.Linq;
using System.Runtime.CompilerServices;
using System.Security.Cryptography;
using System.Text;
using System.Threading;
using System.Threading.Tasks;
using Lucene.Net.Search;
using Lucene.Net.Support;
using Mono.CSharp;
using NetTopologySuite.Utilities;
using Raven.Abstractions.Logging;
using Raven.Abstractions.Util;
using Raven.Abstractions.Util.Encryptors;
using Raven.Database.Commercial;
using Raven.Database.Impl.DTC;
using Raven.Database.Impl.Synchronization;
using Raven.Database.Prefetching;
using Raven.Database.Queries;
using Raven.Database.Server;
using Raven.Database.Server.Connections;
using Raven.Database.Server.Responders.Debugging;
using Raven.Database.Util;
using Raven.Abstractions;
using Raven.Abstractions.Commands;
using Raven.Abstractions.Data;
using Raven.Abstractions.Exceptions;
using Raven.Abstractions.Extensions;
using Raven.Abstractions.Indexing;
using Raven.Abstractions.Linq;
using Raven.Abstractions.MEF;
using Raven.Database.Config;
using Raven.Database.Data;
using Raven.Database.Extensions;
using Raven.Database.Impl;
using Raven.Database.Indexing;
using Raven.Database.Json;
using Raven.Database.Linq;
using Raven.Database.Plugins;
using Raven.Database.Storage;
using Raven.Database.Tasks;
using Constants = Raven.Abstractions.Data.Constants;
using Raven.Json.Linq;
using BitConverter = System.BitConverter;
using Index = Raven.Database.Indexing.Index;
using Task = System.Threading.Tasks.Task;
using TransactionInformation = Raven.Abstractions.Data.TransactionInformation;

namespace Raven.Database
{
	public class DocumentDatabase : IDisposable
	{
		private readonly InMemoryRavenConfiguration configuration;

		[ImportMany]
		public OrderedPartCollection<AbstractRequestResponder> RequestResponders { get; set; }

		[ImportMany]
		public OrderedPartCollection<IStartupTask> StartupTasks { get; set; }

		[ImportMany]
		public OrderedPartCollection<AbstractAttachmentPutTrigger> AttachmentPutTriggers { get; set; }
		public InFlightTransactionalState InFlightTransactionalState
		{
			get { return inFlightTransactionalState; }
		}

		[ImportMany]
		public OrderedPartCollection<AbstractIndexQueryTrigger> IndexQueryTriggers { get; set; }

		[ImportMany]
		public OrderedPartCollection<AbstractAttachmentDeleteTrigger> AttachmentDeleteTriggers { get; set; }

		[ImportMany]
		public OrderedPartCollection<AbstractAttachmentReadTrigger> AttachmentReadTriggers { get; set; }

		[ImportMany]
		public OrderedPartCollection<AbstractPutTrigger> PutTriggers { get; set; }

		[ImportMany]
		public OrderedPartCollection<AbstractDeleteTrigger> DeleteTriggers { get; set; }

		[ImportMany]
		public OrderedPartCollection<AbstractIndexUpdateTrigger> IndexUpdateTriggers { get; set; }

		[ImportMany]
		public OrderedPartCollection<AbstractReadTrigger> ReadTriggers { get; set; }

		[ImportMany]
		public OrderedPartCollection<AbstractDynamicCompilationExtension> Extensions { get; set; }

		[ImportMany]
		public OrderedPartCollection<AbstractIndexCodec> IndexCodecs { get; set; }

		[ImportMany]
		public OrderedPartCollection<AbstractDocumentCodec> DocumentCodecs { get; set; }

		[ImportMany]
		public OrderedPartCollection<AbstractIndexReaderWarmer> IndexReaderWarmers { get; set; }

		private readonly List<IDisposable> toDispose = new List<IDisposable>();

		private long pendingTaskCounter;
		private readonly ConcurrentDictionary<long, PendingTaskAndState> pendingTasks = new ConcurrentDictionary<long, PendingTaskAndState>();

		private readonly InFlightTransactionalState inFlightTransactionalState;

		private class PendingTaskAndState
		{
			public Task Task;
			public object State;
		}

		/// <summary>
		/// The name of the database.
		/// Defaults to null for the root database (or embedded database), or the name of the database if this db is a tenant database
		/// </summary>
		public string Name { get; private set; }

		private readonly WorkContext workContext;
		private readonly IndexingExecuter indexingExecuter;
		public IndexingExecuter IndexingExecuter
		{
			get { return indexingExecuter; }
		}

		private ReducingExecuter reducingExecuter;
		public ReducingExecuter ReducingExecuter
		{
			get { return reducingExecuter; }
		}

		private readonly DatabaseEtagSynchronizer etagSynchronizer;
		public DatabaseEtagSynchronizer EtagSynchronizer
		{
			get { return etagSynchronizer; }
		}

		private readonly Prefetcher prefetcher;
		public Prefetcher Prefetcher
		{
			get { return prefetcher; }
		}

		/// <summary>
		/// Requires to avoid having serialize writes to the same attachments
		/// </summary>
		private readonly ConcurrentDictionary<string, object> putAttachmentSerialLock = new ConcurrentDictionary<string, object>(StringComparer.OrdinalIgnoreCase);

		/// <summary>
		/// This is used to hold state associated with this instance by external extensions
		/// </summary>
		public AtomicDictionary<object> ExtensionsState { get; private set; }

		public TaskScheduler BackgroundTaskScheduler { get { return backgroundTaskScheduler; } }

		private readonly ThreadLocal<bool> disableAllTriggers = new ThreadLocal<bool>(() => false);
		private Task indexingBackgroundTask;
		private Task reducingBackgroundTask;
		private readonly TaskScheduler backgroundTaskScheduler;
		private readonly object idleLocker = new object();

		private static readonly ILog log = LogManager.GetCurrentClassLogger();

		private readonly SizeLimitedConcurrentDictionary<string, TouchedDocumentInfo> recentTouches =
			new SizeLimitedConcurrentDictionary<string, TouchedDocumentInfo>(1024, StringComparer.OrdinalIgnoreCase);

		public DocumentDatabase(InMemoryRavenConfiguration configuration, TransportState transportState = null)
		{
			this.configuration = configuration;
			this.transportState = transportState ?? new TransportState();
			InitializeEncryption(configuration);
			using (LogManager.OpenMappedContext("database", configuration.DatabaseName ?? Constants.SystemDatabase))
			{
                log.Debug("Start loading the following database: {0}", configuration.DatabaseName ?? Constants.SystemDatabase);

<<<<<<< HEAD
				if (configuration.IsTenantDatabase == false)
				{
					validateLicense = new ValidateLicense();
					validateLicense.Execute(configuration);
				}
				AppDomain.CurrentDomain.DomainUnload += DomainUnloadOrProcessExit;
				AppDomain.CurrentDomain.ProcessExit += DomainUnloadOrProcessExit;

				Name = configuration.DatabaseName;
				backgroundTaskScheduler = configuration.CustomTaskScheduler ?? TaskScheduler.Current;

				ExtensionsState = new AtomicDictionary<object>();
				Configuration = configuration;

				ExecuteAlterConfiguration();

				configuration.Container.SatisfyImportsOnce(this);

				workContext = new WorkContext
				{
					Database = this,
					DatabaseName = Name,
					IndexUpdateTriggers = IndexUpdateTriggers,
					ReadTriggers = ReadTriggers,
					RaiseIndexChangeNotification = RaiseNotifications,
					TaskScheduler = backgroundTaskScheduler,
					Configuration = configuration,
					IndexReaderWarmers = IndexReaderWarmers
				};

				TransactionalStorage = configuration.CreateTransactionalStorage(configuration.SelectStorageEngine(), workContext.HandleWorkNotifications);

				try
				{
					sequentialUuidGenerator = new SequentialUuidGenerator();
					TransactionalStorage.Initialize(sequentialUuidGenerator, DocumentCodecs);
					lastCollectionEtags = new LastCollectionEtags(TransactionalStorage);
				}
				catch (Exception)
				{
					TransactionalStorage.Dispose();
					throw;
				}

				try
				{

					inFlightTransactionalState = TransactionalStorage.GetInFlightTransactionalState(Put, Delete);

					TransactionalStorage.Batch(actions =>
						sequentialUuidGenerator.EtagBase = actions.General.GetNextIdentityValue("Raven/Etag"));

					// Index codecs must be initialized before we try to read an index
					InitializeIndexCodecTriggers();

					IndexDefinitionStorage = new IndexDefinitionStorage(
						configuration,
						TransactionalStorage,
						configuration.DataDirectory,
						configuration.Container.GetExportedValues<AbstractViewGenerator>(),
						Extensions);
					
					IndexStorage = new IndexStorage(IndexDefinitionStorage, configuration, this);

					CompleteWorkContextSetup();

					etagSynchronizer = new DatabaseEtagSynchronizer(TransactionalStorage);
=======
                if (configuration.IsTenantDatabase == false)
                {
                    validateLicense = new ValidateLicense();
                    validateLicense.Execute(configuration);
                }
                AppDomain.CurrentDomain.DomainUnload += DomainUnloadOrProcessExit;
                AppDomain.CurrentDomain.ProcessExit += DomainUnloadOrProcessExit;

                Name = configuration.DatabaseName;
                backgroundTaskScheduler = configuration.CustomTaskScheduler ?? TaskScheduler.Default;

                ExtensionsState = new AtomicDictionary<object>();
                Configuration = configuration;

                ExecuteAlterConfiguration();

                configuration.Container.SatisfyImportsOnce(this);

                workContext = new WorkContext
                {
                    Database = this,
                    DatabaseName = Name,
                    IndexUpdateTriggers = IndexUpdateTriggers,
                    ReadTriggers = ReadTriggers,
                    RaiseIndexChangeNotification = RaiseNotifications,
                    TaskScheduler = backgroundTaskScheduler,
                    Configuration = configuration,
                    IndexReaderWarmers = IndexReaderWarmers
                };

                TransactionalStorage = configuration.CreateTransactionalStorage(workContext.HandleWorkNotifications);

                try
                {
                    sequentialUuidGenerator = new SequentialUuidGenerator();
                    TransactionalStorage.Initialize(sequentialUuidGenerator, DocumentCodecs);
                }
                catch (Exception)
                {
                    TransactionalStorage.Dispose();
                    throw;
                }

                try
                {

	                inFlightTransactionalState = TransactionalStorage.GetInFlightTransactionalState(Put, Delete);

                    TransactionalStorage.Batch(actions =>
                        sequentialUuidGenerator.EtagBase = actions.General.GetNextIdentityValue("Raven/Etag"));

                    // Index codecs must be initialized before we try to read an index
                    InitializeIndexCodecTriggers();

                    IndexDefinitionStorage = new IndexDefinitionStorage(
                        configuration,
                        TransactionalStorage,
                        configuration.DataDirectory,
                        configuration.Container.GetExportedValues<AbstractViewGenerator>(),
                        Extensions);
                    IndexStorage = new IndexStorage(IndexDefinitionStorage, configuration, this);

                    CompleteWorkContextSetup();

                    etagSynchronizer = new DatabaseEtagSynchronizer(TransactionalStorage);
>>>>>>> 12d3de75
					prefetcher = new Prefetcher(workContext);
					indexingExecuter = new IndexingExecuter(workContext, etagSynchronizer, prefetcher);

                    RaiseIndexingWiringComplete();

					InitializeTriggersExceptIndexCodecs();
					SecondStageInitialization();
					ExecuteStartupTasks();
					lastCollectionEtags.Initialize();
					log.Debug("Finish loading the following database: {0}", configuration.DatabaseName ?? Constants.SystemDatabase);
				}
				catch (Exception)
				{
					Dispose();
					throw;
				}
			}
		}

		private static void InitializeEncryption(InMemoryRavenConfiguration configuration)
		{
			string fipsAsString;
			bool fips;
			if (ValidateLicense.CurrentLicense.Attributes.TryGetValue("fips", out fipsAsString) && bool.TryParse(fipsAsString, out fips))
			{
				if (!fips && configuration.UseFips)
					throw new InvalidOperationException(
						"Your license does not allow you to use FIPS compliant encryption on the server.");
			}

			Encryptor.Initialize(configuration.UseFips);
			Cryptography.FIPSCompliant = configuration.UseFips;
		}

		private void SecondStageInitialization()
		{
			DocumentCodecs.OfType<IRequiresDocumentDatabaseInitialization>()
				.Concat(PutTriggers.OfType<IRequiresDocumentDatabaseInitialization>())
				.Concat(DeleteTriggers.OfType<IRequiresDocumentDatabaseInitialization>())
				.Concat(IndexCodecs.OfType<IRequiresDocumentDatabaseInitialization>())
				.Concat(IndexQueryTriggers.OfType<IRequiresDocumentDatabaseInitialization>())
				.Concat(AttachmentPutTriggers.OfType<IRequiresDocumentDatabaseInitialization>())
				.Concat(AttachmentDeleteTriggers.OfType<IRequiresDocumentDatabaseInitialization>())
				.Concat(AttachmentReadTriggers.OfType<IRequiresDocumentDatabaseInitialization>())
				.Concat(IndexUpdateTriggers.OfType<IRequiresDocumentDatabaseInitialization>())
			.Apply(initialization => initialization.SecondStageInit());
		}

		private void CompleteWorkContextSetup()
		{
			workContext.IndexStorage = IndexStorage;
			workContext.TransactionalStorage = TransactionalStorage;
			workContext.IndexDefinitionStorage = IndexDefinitionStorage;

			workContext.Init(Name);
		}

		private void DomainUnloadOrProcessExit(object sender, EventArgs eventArgs)
		{
			Dispose();
		}

		private void InitializeTriggersExceptIndexCodecs()
		{
			DocumentCodecs
				//.Init(disableAllTriggers) // Document codecs should always be activated (RavenDB-576)
				.OfType<IRequiresDocumentDatabaseInitialization>().Apply(initialization => initialization.Initialize(this));

			PutTriggers
				.Init(disableAllTriggers)
				.OfType<IRequiresDocumentDatabaseInitialization>().Apply(initialization => initialization.Initialize(this));

			DeleteTriggers
				.Init(disableAllTriggers)
				.OfType<IRequiresDocumentDatabaseInitialization>().Apply(initialization => initialization.Initialize(this));

			ReadTriggers
				.Init(disableAllTriggers)
				.OfType<IRequiresDocumentDatabaseInitialization>().Apply(initialization => initialization.Initialize(this));

			IndexQueryTriggers
				.Init(disableAllTriggers)
				.OfType<IRequiresDocumentDatabaseInitialization>().Apply(initialization => initialization.Initialize(this));

			AttachmentPutTriggers
				.Init(disableAllTriggers)
				.OfType<IRequiresDocumentDatabaseInitialization>().Apply(initialization => initialization.Initialize(this));

			AttachmentDeleteTriggers
				.Init(disableAllTriggers)
				.OfType<IRequiresDocumentDatabaseInitialization>().Apply(initialization => initialization.Initialize(this));

			AttachmentReadTriggers
				.Init(disableAllTriggers)
				.OfType<IRequiresDocumentDatabaseInitialization>().Apply(initialization => initialization.Initialize(this));

			IndexUpdateTriggers
				.Init(disableAllTriggers)
				.OfType<IRequiresDocumentDatabaseInitialization>().Apply(initialization => initialization.Initialize(this));
		}

		private void InitializeIndexCodecTriggers()
		{
			IndexCodecs
				.Init(disableAllTriggers)
				.OfType<IRequiresDocumentDatabaseInitialization>().Apply(initialization => initialization.Initialize(this));
		}

		private void ExecuteAlterConfiguration()
		{
			foreach (var alterConfiguration in Configuration.Container.GetExportedValues<IAlterConfiguration>())
			{
				alterConfiguration.AlterConfiguration(Configuration);
			}
		}

		private void ExecuteStartupTasks()
		{
			using (LogContext.WithDatabase(Name))
			{
				foreach (var task in StartupTasks)
				{
					var disposable = task.Value as IDisposable;
					if (disposable != null)
						toDispose.Add(disposable);
					task.Value.Execute(this);
				}
			}
		}
		
		public DatabaseStatistics Statistics
		{
			get
			{
				var result = new DatabaseStatistics
				{
					CurrentNumberOfItemsToIndexInSingleBatch = workContext.CurrentNumberOfItemsToIndexInSingleBatch,
					CurrentNumberOfItemsToReduceInSingleBatch = workContext.CurrentNumberOfItemsToReduceInSingleBatch,
					ActualIndexingBatchSize = workContext.LastActualIndexingBatchSize.ToArray(),
					InMemoryIndexingQueueSize = prefetcher.GetInMemoryIndexingQueueSize(PrefetchingUser.Indexer),
					Prefetches = workContext.FutureBatchStats.OrderBy(x => x.Timestamp).ToArray(),
					CountOfIndexes = IndexStorage.Indexes.Length,
					DatabaseTransactionVersionSizeInMB = ConvertBytesToMBs(workContext.TransactionalStorage.GetDatabaseTransactionVersionSizeInBytes()),
					Errors = workContext.Errors,
					DatabaseId = TransactionalStorage.Id,
					Triggers = PutTriggers.Select(x => new DatabaseStatistics.TriggerInfo { Name = x.ToString(), Type = "Put" })
						.Concat(DeleteTriggers.Select(x => new DatabaseStatistics.TriggerInfo { Name = x.ToString(), Type = "Delete" }))
						.Concat(ReadTriggers.Select(x => new DatabaseStatistics.TriggerInfo { Name = x.ToString(), Type = "Read" }))
						.Concat(IndexUpdateTriggers.Select(x => new DatabaseStatistics.TriggerInfo { Name = x.ToString(), Type = "Index Update" }))
						.ToArray(),
					Extensions = Configuration.ReportExtensions(
						typeof(IStartupTask),
						typeof(AbstractReadTrigger),
						typeof(AbstractDeleteTrigger),
						typeof(AbstractPutTrigger),
						typeof(AbstractDocumentCodec),
						typeof(AbstractIndexCodec),
						typeof(AbstractDynamicCompilationExtension),
						typeof(AbstractIndexQueryTrigger),
						typeof(AbstractIndexUpdateTrigger),
						typeof(AbstractAnalyzerGenerator),
						typeof(AbstractAttachmentDeleteTrigger),
						typeof(AbstractAttachmentPutTrigger),
						typeof(AbstractAttachmentReadTrigger),
						typeof(AbstractBackgroundTask),
						typeof(IAlterConfiguration)
						),
				};
				TransactionalStorage.Batch(actions =>
				{
					result.LastDocEtag = actions.Staleness.GetMostRecentDocumentEtag();
					result.LastAttachmentEtag = actions.Staleness.GetMostRecentAttachmentEtag();

					result.ApproximateTaskCount = actions.Tasks.ApproximateTaskCount;
					result.CountOfDocuments = actions.Documents.GetDocumentsCount();
                    result.CountOfAttachments = actions.Attachments.GetAttachmentsCount();
					result.StaleIndexes = IndexStorage.Indexes
													  .Where(indexId =>
													  {
														  var indexInstance = IndexStorage.GetIndexInstance(indexId);
														  return (indexInstance != null && indexInstance.IsMapIndexingInProgress) ||
																							   actions.Staleness.IsIndexStale(indexId, null, null);
													  })
													  .Select(indexId =>
													  {
														  var index = IndexStorage.GetIndexInstance(indexId);
														  return index == null ? null : index.PublicName;
													  })
													  .ToArray();
					result.Indexes = actions.Indexing.GetIndexesStats().Where(x => x != null)
						.Select(x =>
						{
							var indexInstance = IndexStorage.GetIndexInstance(x.Id);
							if (indexInstance != null)
								x.PublicName = indexInstance.PublicName;
							return x;
						})
						.ToArray();
				});

				if (result.Indexes != null)
				{
					foreach (var index in result.Indexes)
					{
						try
						{
							var indexDefinition = IndexDefinitionStorage.GetIndexDefinition(index.Id);
							index.LastQueryTimestamp = IndexStorage.GetLastQueryTime(index.Id);
							index.Performance = IndexStorage.GetIndexingPerformance(index.Id);
							index.IsOnRam = IndexStorage.IndexOnRam(index.Id);
							if (indexDefinition != null)
								index.LockMode = indexDefinition.LockMode;
							index.ForEntityName = IndexDefinitionStorage.GetViewGenerator(index.Id).ForEntityNames.ToList();
							IndexSearcher searcher;
							using (IndexStorage.GetCurrentIndexSearcher(index.Id, out searcher))
							{
								index.DocsCount = searcher.IndexReader.NumDocs();
							}

						}
						catch (Exception)
						{
							// might happen if the index was deleted mid operation
							// we don't really care for that, so we ignore this
						}
					}
				}

				return result;
			}
		}


		private decimal ConvertBytesToMBs(long bytes)
		{
			return Math.Round(bytes / 1024.0m / 1024.0m, 2);
		}

		public InMemoryRavenConfiguration Configuration
		{
			get;
			private set;
		}

		public ITransactionalStorage TransactionalStorage { get; private set; }

		public IndexDefinitionStorage IndexDefinitionStorage { get; private set; }

		public IndexStorage IndexStorage { get; private set; }

		public event EventHandler Disposing;

		public void Dispose()
		{
			if (disposed)
				return;

            log.Debug("Start shutdown the following database: {0}", Name ?? Constants.SystemDatabase);			

			var onDisposing = Disposing;
			if (onDisposing != null)
			{
				try
				{
					onDisposing(this, EventArgs.Empty);
				}
				catch (Exception e)
				{
					log.WarnException("Error when notifying about db disposal, ignoring error and continuing with disposal", e);
				}
			}

			var exceptionAggregator = new ExceptionAggregator(log, "Could not properly dispose of DatabaseDocument");

			exceptionAggregator.Execute(() =>
			{
				if (lastCollectionEtags != null)
					lastCollectionEtags.Flush();
			});

			exceptionAggregator.Execute(() =>
			{
				AppDomain.CurrentDomain.DomainUnload -= DomainUnloadOrProcessExit;
				AppDomain.CurrentDomain.ProcessExit -= DomainUnloadOrProcessExit;
				disposed = true;

				if (workContext != null)
					workContext.StopWorkRude();
			});

			if (validateLicense != null)
				exceptionAggregator.Execute(validateLicense.Dispose);

			exceptionAggregator.Execute(() =>
			{
				if (ExtensionsState == null)
					return;

				foreach (var value in ExtensionsState.Values.OfType<IDisposable>())
				{
					exceptionAggregator.Execute(value.Dispose);
				}
			});

			exceptionAggregator.Execute(() =>
			{
				if (toDispose == null)
					return;
				foreach (var shouldDispose in toDispose)
				{
					exceptionAggregator.Execute(shouldDispose.Dispose);
				}
			});


			exceptionAggregator.Execute(() =>
			{
				foreach (var shouldDispose in pendingTasks)
				{
					var pendingTaskAndState = shouldDispose.Value;
					exceptionAggregator.Execute(() =>
					{
						try
						{
#if DEBUG
							pendingTaskAndState.Task.Wait(3000);
#else
							pendingTaskAndState.Task.Wait();
#endif
						}
						catch (Exception)
						{
							// we explictly don't care about this during shutdown
						}
					});
				}
				pendingTasks.Clear();
			});

			exceptionAggregator.Execute(() =>
			{
				if (indexingBackgroundTask != null)
					indexingBackgroundTask.Wait();
			});
			exceptionAggregator.Execute(() =>
			{
				if (reducingBackgroundTask != null)
					reducingBackgroundTask.Wait();
			});

			exceptionAggregator.Execute(() =>
			{
				var disposable = backgroundTaskScheduler as IDisposable;
				if (disposable != null)
					disposable.Dispose();
			});

			if (TransactionalStorage != null)
				exceptionAggregator.Execute(TransactionalStorage.Dispose);
			if (IndexStorage != null)
				exceptionAggregator.Execute(IndexStorage.Dispose);

			if (Configuration != null)
				exceptionAggregator.Execute(Configuration.Dispose);

			exceptionAggregator.Execute(disableAllTriggers.Dispose);

			if (workContext != null)
				exceptionAggregator.Execute(workContext.Dispose);

			exceptionAggregator.ThrowIfNeeded();

            log.Debug("Finished shutdown the following database: {0}", Name ?? Constants.SystemDatabase);
		}

		public void StopBackgroundWorkers()
		{
			workContext.StopWork();
			if (indexingBackgroundTask != null)
				indexingBackgroundTask.Wait();
			if (reducingBackgroundTask != null)
				reducingBackgroundTask.Wait();

			backgroundWorkersSpun = false;
		}

		public void StopIndexingWorkers()
		{
			workContext.StopIndexing();
			try
			{
				indexingBackgroundTask.Wait();
			}
			catch (Exception e)
			{
				log.WarnException("Error while trying to stop background indexing", e);
			}
			try
			{
				reducingBackgroundTask.Wait();
			}
			catch (Exception e)
			{
				log.WarnException("Error while trying to stop background reducing", e);
			}

			backgroundWorkersSpun = false;
		}

		public WorkContext WorkContext
		{
			get { return workContext; }
		}

		private volatile bool backgroundWorkersSpun;

		public void SpinBackgroundWorkers()
		{
			if (backgroundWorkersSpun)
				throw new InvalidOperationException("The background workers has already been spun and cannot be spun again");

			backgroundWorkersSpun = true;

			workContext.StartWork();
			indexingBackgroundTask = Task.Factory.StartNew(
				indexingExecuter.Execute,
				CancellationToken.None, TaskCreationOptions.LongRunning, backgroundTaskScheduler);

			reducingExecuter = new ReducingExecuter(workContext);

			reducingBackgroundTask = Task.Factory.StartNew(
				reducingExecuter.Execute,
				CancellationToken.None, TaskCreationOptions.LongRunning, backgroundTaskScheduler);
		}

		public void SpinIndexingWorkers()
		{
			if (backgroundWorkersSpun)
				throw new InvalidOperationException("The background workers has already been spun and cannot be spun again");

			backgroundWorkersSpun = true;

			workContext.StartIndexing();
			indexingBackgroundTask = Task.Factory.StartNew(
				indexingExecuter.Execute,
				CancellationToken.None, TaskCreationOptions.LongRunning, backgroundTaskScheduler);

			reducingExecuter = new ReducingExecuter(workContext);

			reducingBackgroundTask = Task.Factory.StartNew(
				reducingExecuter.Execute,
				CancellationToken.None, TaskCreationOptions.LongRunning, backgroundTaskScheduler);
		}

		public void RaiseNotifications(DocumentChangeNotification obj, RavenJObject metadata)
		{
			TransportState.Send(obj);
			var onDocumentChange = OnDocumentChange;
			if (onDocumentChange != null)
				onDocumentChange(this, obj, metadata);
		}

		public void RaiseNotifications(IndexChangeNotification obj)
		{
			TransportState.Send(obj);
		}

		public void RaiseNotifications(ReplicationConflictNotification obj)
		{
			TransportState.Send(obj);
		}

		public void RaiseNotifications(BulkInsertChangeNotification obj)
		{
			TransportState.Send(obj);
		}

		protected void RaiseIndexingWiringComplete()
		{			
			var indexingWiringComplete = OnIndexingWiringComplete;
		    OnIndexingWiringComplete = null; // we can only init once, release all actions
			if (indexingWiringComplete != null)
				indexingWiringComplete();
		}

		public event Action<DocumentDatabase, DocumentChangeNotification, RavenJObject> OnDocumentChange;

		public event Action OnIndexingWiringComplete;

		public void RunIdleOperations()
		{
			var tryEnter = Monitor.TryEnter(idleLocker);
			try
			{
				if (tryEnter == false)
					return;
				TransportState.OnIdle();
				IndexStorage.RunIdleOperations();
				ClearCompletedPendingTasks();
				lastCollectionEtags.Flush();
			}
			finally
			{
				if (tryEnter)
					Monitor.Exit(idleLocker);
			}
		}

		private void ClearCompletedPendingTasks()
		{
			foreach (var taskAndState in pendingTasks)
			{
				var task = taskAndState.Value.Task;
				if (task.IsCompleted || task.IsCanceled || task.IsFaulted)
				{
					PendingTaskAndState value;
					pendingTasks.TryRemove(taskAndState.Key, out value);
				}
				if (task.Exception != null)
				{
					log.InfoException("Failed to execute background task " + taskAndState.Key, task.Exception);
				}
			}
		}

		public JsonDocument Get(string key, TransactionInformation transactionInformation)
		{
			if (key == null)
				throw new ArgumentNullException("key");
			key = key.Trim();

			JsonDocument document = null;
			if (transactionInformation == null ||
				inFlightTransactionalState.TryGet(key, transactionInformation, out document) == false)
			{
				// first we check the dtc state, then the storage, to avoid race conditions
				var nonAuthoritativeInformationBehavior = inFlightTransactionalState.GetNonAuthoritativeInformationBehavior<JsonDocument>(transactionInformation, key);

				TransactionalStorage.Batch(actions => { document = actions.Documents.DocumentByKey(key, transactionInformation); });

				if (nonAuthoritativeInformationBehavior != null)
					document = nonAuthoritativeInformationBehavior(document);
			}

			DocumentRetriever.EnsureIdInMetadata(document);

			return new DocumentRetriever(null, ReadTriggers, inFlightTransactionalState)
				.ExecuteReadTriggers(document, transactionInformation, ReadOperation.Load);
		}

		public JsonDocumentMetadata GetDocumentMetadata(string key, TransactionInformation transactionInformation)
		{
			if (key == null)
				throw new ArgumentNullException("key");
			key = key.Trim();
			JsonDocumentMetadata document = null;
			if (transactionInformation == null ||
				inFlightTransactionalState.TryGet(key, transactionInformation, out document) == false)
			{
				var nonAuthoritativeInformationBehavior = inFlightTransactionalState.GetNonAuthoritativeInformationBehavior<JsonDocumentMetadata>(transactionInformation, key);
				TransactionalStorage.Batch(actions =>
				{
					document = actions.Documents.DocumentMetadataByKey(key, transactionInformation);
				});
				if (nonAuthoritativeInformationBehavior != null)
					document = nonAuthoritativeInformationBehavior(document);
			}

			DocumentRetriever.EnsureIdInMetadata(document);
			return new DocumentRetriever(null, ReadTriggers, inFlightTransactionalState)
				.ProcessReadVetoes(document, transactionInformation, ReadOperation.Load);
		}

		public PutResult Put(string key, Etag etag, RavenJObject document, RavenJObject metadata, TransactionInformation transactionInformation)
		{
            workContext.PerformanceCounters.DocsPerSecond.Increment();
			key = string.IsNullOrWhiteSpace(key) ? Guid.NewGuid().ToString() : key.Trim();
			RemoveReservedProperties(document);
			RemoveMetadataReservedProperties(metadata);
			Etag newEtag = Etag.Empty;

			using (TransactionalStorage.WriteLock())
			{
				TransactionalStorage.Batch(actions =>
				{
					if (key.EndsWith("/"))
					{
						key += GetNextIdentityValueWithoutOverwritingOnExistingDocuments(key, actions,
																						 transactionInformation);
					}
					AssertPutOperationNotVetoed(key, metadata, document, transactionInformation);
					if (transactionInformation == null)
					{
						if (inFlightTransactionalState.IsModified(key))
							throw new ConcurrencyException("PUT attempted on : " + key +
														   " while it is being locked by another transaction");

						PutTriggers.Apply(trigger => trigger.OnPut(key, document, metadata, null));

						var addDocumentResult = actions.Documents.AddDocument(key, etag, document, metadata);
						newEtag = addDocumentResult.Etag;

						CheckReferenceBecauseOfDocumentUpdate(key, actions);
						metadata[Constants.LastModified] = addDocumentResult.SavedAt;
						metadata.EnsureSnapshot(
							"Metadata was written to the database, cannot modify the document after it was written (changes won't show up in the db). Did you forget to call CreateSnapshot() to get a clean copy?");
						document.EnsureSnapshot(
							"Document was written to the database, cannot modify the document after it was written (changes won't show up in the db). Did you forget to call CreateSnapshot() to get a clean copy?");

						actions.AfterStorageCommitBeforeWorkNotifications(new JsonDocument
						{
							Metadata = metadata,
							Key = key,
							DataAsJson = document,
							Etag = newEtag,
							LastModified = addDocumentResult.SavedAt,
							SkipDeleteFromIndex = addDocumentResult.Updated == false
						}, documents =>
						{
							lastCollectionEtags.UpdatePerCollectionEtags(documents);	
							etagSynchronizer.UpdateSynchronizationState(documents);
	                        prefetcher.AfterStorageCommitBeforeWorkNotifications(PrefetchingUser.Indexer, documents);
						});

						if (addDocumentResult.Updated)
							prefetcher.AfterUpdate(key, addDocumentResult.PrevEtag);

						PutTriggers.Apply(trigger => trigger.AfterPut(key, document, metadata, newEtag, null));

						TransactionalStorage
							.ExecuteImmediatelyOrRegisterForSynchronization(() =>
							{
								PutTriggers.Apply(trigger => trigger.AfterCommit(key, document, metadata, newEtag));
								RaiseNotifications(new DocumentChangeNotification
								{
									Id = key,
									Type = DocumentChangeTypes.Put,
									TypeName = metadata.Value<string>(Constants.RavenClrType),
									CollectionName = metadata.Value<string>(Constants.RavenEntityName),
									Etag = newEtag,
								}, metadata);
							});

						workContext.ShouldNotifyAboutWork(() => "PUT " + key);
					}
					else
					{
						var doc = actions.Documents.DocumentMetadataByKey(key, null);
						newEtag = inFlightTransactionalState.AddDocumentInTransaction(key, etag, document, metadata,
																					  transactionInformation,
																					  doc == null
																						  ? Etag.Empty
																						  : doc.Etag,
																					  sequentialUuidGenerator);
					}
				});

				log.Debug("Put document {0} with etag {1}", key, newEtag);
				return new PutResult
				{
					Key = key,
					ETag = newEtag
				};
			}
		}

		public Etag GetLastEtagForCollection(string collectionName)
		{
			Etag value = Etag.Empty;
			TransactionalStorage.Batch(accessor =>
			{
				var dbvalue = accessor.Lists.Read("Raven/Collection/Etag", collectionName);
				if (dbvalue != null)
				{
					value = Etag.Parse(dbvalue.Data.Value<Byte[]>("Etag"));
				}
			});
			return value;
		}

		internal void CheckReferenceBecauseOfDocumentUpdate(string key, IStorageActionsAccessor actions)
		{
			TouchedDocumentInfo touch;
			recentTouches.TryRemove(key, out touch);

			foreach (var referencing in actions.Indexing.GetDocumentsReferencing(key))
			{
				Etag preTouchEtag = null;
				Etag afterTouchEtag = null;
				try
				{
					actions.Documents.TouchDocument(referencing, out preTouchEtag, out afterTouchEtag);
				}
				catch (ConcurrencyException)
				{
				}
				
				if (preTouchEtag == null || afterTouchEtag == null)
					continue;

				actions.General.MaybePulseTransaction();

				recentTouches.Set(referencing, new TouchedDocumentInfo
				{
					PreTouchEtag = preTouchEtag,
					TouchedEtag = afterTouchEtag
				});
			}
		}

		public long GetNextIdentityValueWithoutOverwritingOnExistingDocuments(string key,
			IStorageActionsAccessor actions,
			TransactionInformation transactionInformation)
		{
			int tries;
			return GetNextIdentityValueWithoutOverwritingOnExistingDocuments(key, actions, transactionInformation, out tries);
		}

		public long GetNextIdentityValueWithoutOverwritingOnExistingDocuments(string key,
			IStorageActionsAccessor actions,
			TransactionInformation transactionInformation,
			out int tries)
		{
			long nextIdentityValue = actions.General.GetNextIdentityValue(key);

			if (actions.Documents.DocumentMetadataByKey(key + nextIdentityValue, transactionInformation) == null)
			{
				tries = 1;
				return nextIdentityValue;
			}
			tries = 1;
			// there is already a document with this id, this means that we probably need to search
			// for an opening in potentially large data set. 
			var lastKnownBusy = nextIdentityValue;
			var maybeFree = nextIdentityValue * 2;
			var lastKnownFree = long.MaxValue;
			while (true)
			{
				tries++;
				if (actions.Documents.DocumentMetadataByKey(key + maybeFree, transactionInformation) == null)
				{
					if (lastKnownBusy + 1 == maybeFree)
					{
						actions.General.SetIdentityValue(key, maybeFree);
						return maybeFree;
					}
					lastKnownFree = maybeFree;
					maybeFree = Math.Max(maybeFree - (maybeFree - lastKnownBusy) / 2, lastKnownBusy + 1);

				}
				else
				{
					lastKnownBusy = maybeFree;
					maybeFree = Math.Min(lastKnownFree, maybeFree * 2);
				}
			}
		}

		private void AssertPutOperationNotVetoed(string key, RavenJObject metadata, RavenJObject document, TransactionInformation transactionInformation)
		{
			var vetoResult = PutTriggers
				.Select(trigger => new { Trigger = trigger, VetoResult = trigger.AllowPut(key, document, metadata, transactionInformation) })
				.FirstOrDefault(x => x.VetoResult.IsAllowed == false);
			if (vetoResult != null)
			{
				throw new OperationVetoedException("PUT vetoed by " + vetoResult.Trigger + " because: " + vetoResult.VetoResult.Reason);
			}
		}

		private void AssertAttachmentPutOperationNotVetoed(string key, RavenJObject metadata, Stream data)
		{
			var vetoResult = AttachmentPutTriggers
				.Select(trigger => new { Trigger = trigger, VetoResult = trigger.AllowPut(key, data, metadata) })
				.FirstOrDefault(x => x.VetoResult.IsAllowed == false);
			if (vetoResult != null)
			{
				throw new OperationVetoedException("PUT vetoed by " + vetoResult.Trigger + " because: " + vetoResult.VetoResult.Reason);
			}
		}

		private void AssertAttachmentDeleteOperationNotVetoed(string key)
		{
			var vetoResult = AttachmentDeleteTriggers
				.Select(trigger => new { Trigger = trigger, VetoResult = trigger.AllowDelete(key) })
				.FirstOrDefault(x => x.VetoResult.IsAllowed == false);
			if (vetoResult != null)
			{
				throw new OperationVetoedException("DELETE vetoed by " + vetoResult.Trigger + " because: " + vetoResult.VetoResult.Reason);
			}
		}

		private void AssertDeleteOperationNotVetoed(string key, TransactionInformation transactionInformation)
		{
			var vetoResult = DeleteTriggers
				.Select(trigger => new { Trigger = trigger, VetoResult = trigger.AllowDelete(key, transactionInformation) })
				.FirstOrDefault(x => x.VetoResult.IsAllowed == false);
			if (vetoResult != null)
			{
				throw new OperationVetoedException("DELETE vetoed by " + vetoResult.Trigger + " because: " + vetoResult.VetoResult.Reason);
			}
		}

		private static void RemoveMetadataReservedProperties(RavenJObject metadata)
		{
			RemoveReservedProperties(metadata);
			metadata.Remove("Raven-Last-Modified");
			metadata.Remove("Last-Modified");
		}

		private static void RemoveReservedProperties(RavenJObject document)
		{
			document.Remove(string.Empty);
			var toRemove = document.Keys.Where(propertyName => propertyName.StartsWith("@") || headersToIgnoreServer.Contains(propertyName)).ToList();
			foreach (var propertyName in toRemove)
			{
				document.Remove(propertyName);
			}
		}

		private static readonly HashSet<string> headersToIgnoreServer = new HashSet<string>(StringComparer.OrdinalIgnoreCase)
		{
			Constants.RavenLastModified,
		};

		public bool Delete(string key, Etag etag, TransactionInformation transactionInformation)
		{
			RavenJObject metadata;
			return Delete(key, etag, transactionInformation, out metadata);
		}

		public bool Delete(string key, Etag etag, TransactionInformation transactionInformation, out RavenJObject metadata)
		{
			if (key == null)
				throw new ArgumentNullException("key");
			key = key.Trim();

			var deleted = false;
			log.Debug("Delete a document with key: {0} and etag {1}", key, etag);
			RavenJObject metadataVar = null;
			using (TransactionalStorage.WriteLock())
			{
				TransactionalStorage.Batch(actions =>
				{
					AssertDeleteOperationNotVetoed(key, transactionInformation);
					if (transactionInformation == null)
					{
						DeleteTriggers.Apply(trigger => trigger.OnDelete(key, null));

						Etag deletedETag;
						if (actions.Documents.DeleteDocument(key, etag, out metadataVar, out deletedETag))
						{
							deleted = true;
							actions.Indexing.RemoveAllDocumentReferencesFrom(key);
							WorkContext.MarkDeleted(key);

							CheckReferenceBecauseOfDocumentUpdate(key, actions);

							foreach (var indexName in IndexDefinitionStorage.IndexNames)
							{
								AbstractViewGenerator abstractViewGenerator =
									IndexDefinitionStorage.GetViewGenerator(indexName);
								if (abstractViewGenerator == null)
									continue;

								var token = metadataVar.Value<string>(Constants.RavenEntityName);

								if (token != null && // the document has a entity name
									abstractViewGenerator.ForEntityNames.Count > 0)
								// the index operations on specific entities
								{
									if (abstractViewGenerator.ForEntityNames.Contains(token) == false)
										continue;
								}

								var instance = IndexDefinitionStorage.GetIndexDefinition(indexName);
								var task = actions.GetTask(x => x.Index == instance.IndexId, new RemoveFromIndexTask
								{
									Index = instance.IndexId
								});
								task.Keys.Add(key);
							}
							if (deletedETag != null)
								prefetcher.AfterDelete(key, deletedETag);
							DeleteTriggers.Apply(trigger => trigger.AfterDelete(key, null));
						}

						TransactionalStorage
							.ExecuteImmediatelyOrRegisterForSynchronization(() =>
							{
								DeleteTriggers.Apply(trigger => trigger.AfterCommit(key));
								RaiseNotifications(new DocumentChangeNotification
								{
									Id = key,
									Type = DocumentChangeTypes.Delete,
									TypeName = (metadataVar != null) ? metadataVar.Value<string>(Constants.RavenClrType) : null,
									CollectionName = (metadataVar != null) ? metadataVar.Value<string>(Constants.RavenEntityName) : null
									
								}, metadataVar);
							});

					}
					else
					{
						var doc = actions.Documents.DocumentMetadataByKey(key, null);

						inFlightTransactionalState.DeleteDocumentInTransaction(transactionInformation, key,
																			   etag,
																			   doc == null ? Etag.Empty : doc.Etag,
																			   sequentialUuidGenerator);
						deleted = doc != null;
					}

					workContext.ShouldNotifyAboutWork(() => "DEL " + key);
				});

				metadata = metadataVar;
				return deleted;
			}
		}
		public bool HasTransaction(string txId)
		{
			return inFlightTransactionalState.HasTransaction(txId);
		}

		public void PrepareTransaction(string txId)
		{
			try
			{
				inFlightTransactionalState.Prepare(txId);
				log.Debug("Prepare of tx {0} completed", txId);
			}
			catch (Exception e)
			{
				if (TransactionalStorage.HandleException(e))
					return;
				throw;
			}
		}

		public void Commit(string txId)
		{
			try
			{
				try
				{
					inFlightTransactionalState.Commit(txId);
					log.Debug("Commit of tx {0} completed", txId);
					workContext.ShouldNotifyAboutWork(() => "DTC transaction commited");
				}
				finally
				{
					inFlightTransactionalState.Rollback(txId); // this is where we actually remove the tx
				}
			}
			catch (Exception e)
			{
				if (TransactionalStorage.HandleException(e))
					return;
				throw;
			}
			finally
			{
				workContext.HandleWorkNotifications();
			}
		}


<<<<<<< HEAD
		public void Rollback(string txId)
		{
			inFlightTransactionalState.Rollback(txId);
		}

		[MethodImpl(MethodImplOptions.Synchronized)]
		public string PutTransform(string name, TransformerDefinition definition)
		{
			if (name == null) throw new ArgumentNullException("name");
			if (definition == null) throw new ArgumentNullException("definition");

			name = name.Trim();

			var existingDefinition = IndexDefinitionStorage.GetTransformerDefinition(name);
			if (existingDefinition != null && existingDefinition.Equals(definition))
				return name; // no op for the same transformer
=======
        private void AssertPutOperationNotVetoed(string key, RavenJObject metadata, RavenJObject document, TransactionInformation transactionInformation)
        {
            var vetoResult = PutTriggers
                .Select(trigger => new { Trigger = trigger, VetoResult = trigger.AllowPut(key, document, metadata, transactionInformation) })
                .FirstOrDefault(x => x.VetoResult.IsAllowed == false);
            if (vetoResult != null)
            {
                throw new OperationVetoedException("PUT vetoed on document " + key + " by " + vetoResult.Trigger + " because: " + vetoResult.VetoResult.Reason);
            }
        }

        private void AssertAttachmentPutOperationNotVetoed(string key, RavenJObject metadata, Stream data)
        {
            var vetoResult = AttachmentPutTriggers
                .Select(trigger => new { Trigger = trigger, VetoResult = trigger.AllowPut(key, data, metadata) })
                .FirstOrDefault(x => x.VetoResult.IsAllowed == false);
            if (vetoResult != null)
            {
	            throw new OperationVetoedException("PUT vetoed on attachment " + key + " by " + vetoResult.Trigger +
	                                               " because: " + vetoResult.VetoResult.Reason);
            }
        }

        private void AssertAttachmentDeleteOperationNotVetoed(string key)
        {
            var vetoResult = AttachmentDeleteTriggers
                .Select(trigger => new { Trigger = trigger, VetoResult = trigger.AllowDelete(key) })
                .FirstOrDefault(x => x.VetoResult.IsAllowed == false);
            if (vetoResult != null)
            {
	            throw new OperationVetoedException("DELETE vetoed on attachment " + key + " by " + vetoResult.Trigger +
	                                               " because: " + vetoResult.VetoResult.Reason);
            }
        }

        private void AssertDeleteOperationNotVetoed(string key, TransactionInformation transactionInformation)
        {
            var vetoResult = DeleteTriggers
                .Select(trigger => new { Trigger = trigger, VetoResult = trigger.AllowDelete(key, transactionInformation) })
                .FirstOrDefault(x => x.VetoResult.IsAllowed == false);
            if (vetoResult != null)
            {
	            throw new OperationVetoedException("DELETE vetoed on document " + key + " by " + vetoResult.Trigger +
	                                               " because: " + vetoResult.VetoResult.Reason);
            }
        }
>>>>>>> 12d3de75

			IndexDefinitionStorage.CreateAndPersistTransform(definition);
			IndexDefinitionStorage.AddTransform(definition.IndexId, definition);

			return name;
		}

		// only one index can be created at any given time
		// the method already handle attempts to create the same index, so we don't have to 
		// worry about this.
		[MethodImpl(MethodImplOptions.Synchronized)]
		public string PutIndex(string name, IndexDefinition definition)
		{
			if (name == null)
				throw new ArgumentNullException("name");

			var existingIndex = IndexDefinitionStorage.GetIndexDefinition(name);

<<<<<<< HEAD
			if (existingIndex != null)
			{
				switch (existingIndex.LockMode)
				{
					case IndexLockMode.LockedIgnore:
						log.Info("Index {0} not saved because it was lock (with ignore)", name);
						return name;
=======
        public bool Delete(string key, Etag etag, TransactionInformation transactionInformation, out RavenJObject metadata)
        {
            if (key == null)
                throw new ArgumentNullException("key");
            key = key.Trim();

            var deleted = false;
            log.Debug("Delete a document with key: {0} and etag {1}", key, etag);
            RavenJObject metadataVar = null;
            using (TransactionalStorage.WriteLock())
            {
                TransactionalStorage.Batch(actions =>
                {
                    AssertDeleteOperationNotVetoed(key, transactionInformation);
                    if (transactionInformation == null)
                    {
                        DeleteTriggers.Apply(trigger => trigger.OnDelete(key, null));

                        Etag deletedETag;
                        if (actions.Documents.DeleteDocument(key, etag, out metadataVar, out deletedETag))
                        {
                            deleted = true;
                            actions.Indexing.RemoveAllDocumentReferencesFrom(key);
                            WorkContext.MarkDeleted(key);

                            CheckReferenceBecauseOfDocumentUpdate(key, actions);

                            foreach (var indexName in IndexDefinitionStorage.IndexNames)
                            {
                                AbstractViewGenerator abstractViewGenerator =
                                    IndexDefinitionStorage.GetViewGenerator(indexName);
                                if (abstractViewGenerator == null)
                                    continue;

                                var token = metadataVar.Value<string>(Constants.RavenEntityName);

                                if (token != null && // the document has a entity name
                                    abstractViewGenerator.ForEntityNames.Count > 0)
                                    // the index operations on specific entities
                                {
                                    if (abstractViewGenerator.ForEntityNames.Contains(token) == false)
                                        continue;
                                }

                                string indexNameCopy = indexName;
                                var task = actions.GetTask(x => x.Index == indexNameCopy, new RemoveFromIndexTask
                                {
                                    Index = indexNameCopy
                                });
                                task.Keys.Add(key);
                            }
                            if (deletedETag != null)
                                prefetcher.AfterDelete(key, deletedETag);
                            DeleteTriggers.Apply(trigger => trigger.AfterDelete(key, null));
                        }
>>>>>>> 12d3de75

					case IndexLockMode.LockedError:
						throw new InvalidOperationException("Can not overwrite locked index: " + name);
				}
			}

			name = name.Trim();

			switch (FindIndexCreationOptions(definition, ref name))
			{
				case IndexCreationOptions.Noop:
					return name;
				case IndexCreationOptions.Update:
					// ensure that the code can compile
					new DynamicViewCompiler(definition.Name, definition, Extensions, IndexDefinitionStorage.IndexDefinitionsPath, Configuration).GenerateInstance();
					DeleteIndex(name);
					break;
			}

			PutNewIndexIntoStorage(name, definition);

			workContext.ClearErrorsFor(name);

			TransactionalStorage.ExecuteImmediatelyOrRegisterForSynchronization(() => RaiseNotifications(new IndexChangeNotification
			{
				Name = name,
				Type = IndexChangeTypes.IndexAdded,
			}));

			return name;
		}

		internal void PutNewIndexIntoStorage(string name, IndexDefinition definition)
		{
			Debug.Assert(IndexStorage != null);
			Debug.Assert(TransactionalStorage != null);
			Debug.Assert(workContext != null);

			TransactionalStorage.Batch(actions =>
			{
				definition.IndexId = (int) GetNextIdentityValueWithoutOverwritingOnExistingDocuments("IndexId", actions, null);
				IndexDefinitionStorage.RegisterNewIndexInThisSession(name, definition);

				// this has to happen in this fashion so we will expose the in memory status after the commit, but 
				// before the rest of the world is notified about this.

				IndexDefinitionStorage.CreateAndPersistIndex(definition);
				IndexStorage.CreateIndexImplementation(definition);

				InvokeSuggestionIndexing(name, definition);

				actions.Indexing.AddIndex(definition.IndexId, definition.IsMapReduce);
				workContext.ShouldNotifyAboutWork(() => "PUT INDEX " + name);
			});

			// The act of adding it here make it visible to other threads
			// we have to do it in this way so first we prepare all the elements of the 
			// index, then we add it to the storage in a way that make it public
			IndexDefinitionStorage.AddIndex(definition.IndexId, definition);
		}

		private void InvokeSuggestionIndexing(string name, IndexDefinition definition)
		{
			foreach (var suggestion in definition.Suggestions)
			{
				var field = suggestion.Key;
				var suggestionOption = suggestion.Value;

				if (suggestionOption.Distance == StringDistanceTypes.None)
					continue;

				var indexExtensionKey =
					MonoHttpUtility.UrlEncode(field + "-" + suggestionOption.Distance + "-" +
											  suggestionOption.Accuracy);

				var suggestionQueryIndexExtension = new SuggestionQueryIndexExtension(
					 workContext,
					 Path.Combine(configuration.IndexStoragePath, "Raven-Suggestions", name, indexExtensionKey),
					 SuggestionQueryRunner.GetStringDistance(suggestionOption.Distance),
					 configuration.RunInMemory,
					 field,
					 suggestionOption.Accuracy);

				IndexStorage.SetIndexExtension(name, indexExtensionKey, suggestionQueryIndexExtension);
			}
		}

		private IndexCreationOptions FindIndexCreationOptions(IndexDefinition definition, ref string name)
		{
			definition.Name = name;
			definition.RemoveDefaultValues();
			IndexDefinitionStorage.ResolveAnalyzers(definition);
			var findIndexCreationOptions = IndexDefinitionStorage.FindIndexCreationOptions(definition);
			return findIndexCreationOptions;
		}

        public QueryResultWithIncludes Query(string index, IndexQuery query, CancellationToken token)
		{
			QueryResultWithIncludes result = null;
			TransactionalStorage.Batch(accessor =>
			{
				using (var op = new DatabaseQueryOperation(this, index, query, accessor)
				{
					ShouldSkipDuplicateChecking = query.SkipDuplicateChecking
				})
				{
					var list = new List<RavenJObject>();
					op.Init();
					op.Execute(list.Add);
					op.Result.Results = list;
					result = op.Result;
				}
			});
			return result;
		}

        public QueryResultWithIncludes Query(string indexName, IndexQuery query, CancellationToken externalCancellationToken, Action<QueryHeaderInformation> headerInfo, Action<RavenJObject> onResult)
		{
	        using (var cts = CancellationTokenSource.CreateLinkedTokenSource(externalCancellationToken, workContext.CancellationToken))
	        {
                indexName = indexName != null ? indexName.Trim() : null;

				var cancellationToken = cts.Token;
				var queryStat = AddToCurrentlyRunningQueryList(indexName, query);
				try
				{
					var highlightings = new Dictionary<string, Dictionary<string, string[]>>();
				var scoreExplanations = new Dictionary<string, string>();
				Func<IndexQueryResult, object> tryRecordHighlightingAndScoreExplanation = queryResult =>
					{
					if (queryResult.Key == null)
						return null;
					if (queryResult.Highligtings != null)
							highlightings.Add(queryResult.Key, queryResult.Highligtings);
					if (queryResult.ScoreExplanation != null)
						scoreExplanations.Add(queryResult.Key, queryResult.ScoreExplanation);
						return null;
					};
					var stale = false;
					Tuple<DateTime, Etag> indexTimestamp = Tuple.Create(DateTime.MinValue, Etag.Empty);
					Etag resultEtag = Etag.Empty;
					var nonAuthoritativeInformation = false;

					if (string.IsNullOrEmpty(query.ResultsTransformer) == false)
					{
						query.FieldsToFetch = new[] { Constants.AllFields };
					}

					var duration = Stopwatch.StartNew();
					var idsToLoad = new HashSet<string>(StringComparer.OrdinalIgnoreCase);
					TransactionalStorage.Batch(
						actions =>
						{
						var viewGenerator = IndexDefinitionStorage.GetViewGenerator(indexName);
						var index = IndexDefinitionStorage.GetIndexDefinition(indexName);
							if (viewGenerator == null)
							throw new IndexDoesNotExistsException("Could not find index named: " + indexName);

						resultEtag = GetIndexEtag(index.Name, null, query.ResultsTransformer);

						stale = actions.Staleness.IsIndexStale(index.IndexId, query.Cutoff, lastCollectionEtags.OptimizeCutoffForIndex(viewGenerator, query.CutoffEtag));

							if (stale == false && query.Cutoff == null && query.CutoffEtag == null)
							{
							var indexInstance = IndexStorage.GetIndexInstance(indexName);
								stale = stale || (indexInstance != null && indexInstance.IsMapIndexingInProgress);
							}
						indexTimestamp = actions.Staleness.IndexLastUpdatedAt(index.IndexId);
						var indexFailureInformation = actions.Indexing.GetFailureRate(index.IndexId);
							if (indexFailureInformation.IsInvalidIndex)
							{
								throw new IndexDisabledException(indexFailureInformation);
							}
							var docRetriever = new DocumentRetriever(actions, ReadTriggers, inFlightTransactionalState, query.QueryInputs, idsToLoad);
						var fieldsToFetch = new FieldsToFetch(query.FieldsToFetch, query.IsDistinct,
																  viewGenerator.ReduceDefinition == null
																	? Constants.DocumentIdFieldName
																	: Constants.ReduceKeyFieldName);
							Func<IndexQueryResult, bool> shouldIncludeInResults =
							result => docRetriever.ShouldIncludeResultInQuery(result, index, fieldsToFetch, query.SkipDuplicateChecking);
						var indexQueryResults = IndexStorage.Query(indexName, query, shouldIncludeInResults, fieldsToFetch, IndexQueryTriggers, cancellationToken);
						indexQueryResults = new ActiveEnumerable<IndexQueryResult>(indexQueryResults);

							var transformerErrors = new List<string>();
							var results = GetQueryResults(query, viewGenerator, docRetriever,
														  from queryResult in indexQueryResults
													  let doc = docRetriever.RetrieveDocumentForQuery(queryResult, index, fieldsToFetch, query.SkipDuplicateChecking)
														  where doc != null
														  let _ = nonAuthoritativeInformation |= (doc.NonAuthoritativeInformation ?? false)
													  let __ = tryRecordHighlightingAndScoreExplanation(queryResult)
														  select doc, transformerErrors, cancellationToken);

							if (headerInfo != null)
							{
								headerInfo(new QueryHeaderInformation
								{
								Index = indexName,
								IsStable = stale,
								ResultEtag = resultEtag,
								IndexTimestamp = indexTimestamp.Item1,
								IndexEtag = indexTimestamp.Item2,
								TotalResults = query.TotalSize.Value
							});
						}
						using (new CurrentTransformationScope(docRetriever))
						{
							foreach (var result in results)
							{
									cancellationToken.ThrowIfCancellationRequested();
									onResult(result);
								}
								if (transformerErrors.Count > 0)
								{
									throw new InvalidOperationException("The transform results function failed.\r\n" + string.Join("\r\n", transformerErrors));
								}

							}


						});

					return new QueryResultWithIncludes
					{
					IndexName = indexName,
						IsStale = stale,
						NonAuthoritativeInformation = nonAuthoritativeInformation,
						SkippedResults = query.SkippedResults.Value,
						TotalResults = query.TotalSize.Value,
						IndexTimestamp = indexTimestamp.Item1,
						IndexEtag = indexTimestamp.Item2,
						ResultEtag = resultEtag,
						IdsToInclude = idsToLoad,
						LastQueryTime = SystemTime.UtcNow,
						Highlightings = highlightings,
					DurationMilliseconds = duration.ElapsedMilliseconds,
					ScoreExplanations = scoreExplanations
					};
				}
				finally
				{
				RemoveFromCurrentlyRunningQueryList(indexName, queryStat);
				}
	        }
        }

		public class DatabaseQueryOperation : IDisposable
		{
			public bool ShouldSkipDuplicateChecking = false;
			private readonly DocumentDatabase database;
			private readonly string indexName;
			private readonly IndexQuery query;
			private readonly IStorageActionsAccessor actions;
			private readonly ExecutingQueryInfo queryStat;
			public QueryResultWithIncludes Result = new QueryResultWithIncludes();
			public QueryHeaderInformation Header;
			private bool stale;
			private IEnumerable<RavenJObject> results;
			private DocumentRetriever docRetriever;
			private Stopwatch duration;
			private List<string> transformerErrors;
			private bool nonAuthoritativeInformation;
			private Etag resultEtag;
			private Tuple<DateTime, Etag> indexTimestamp;
			private Dictionary<string, Dictionary<string, string[]>> highlightings;
			private Dictionary<string, string> scoreExplanations;
			private HashSet<string> idsToLoad;

			public DatabaseQueryOperation(DocumentDatabase database, string indexName, IndexQuery query, IStorageActionsAccessor actions)
			{
				this.database = database;
				this.indexName = indexName != null ? indexName.Trim() : null;
				this.query = query;
				this.actions = actions;
				queryStat = database.AddToCurrentlyRunningQueryList(indexName, query);
			}

			public void Init()
			{
				highlightings = new Dictionary<string, Dictionary<string, string[]>>();
				scoreExplanations = new Dictionary<string, string>();
				Func<IndexQueryResult, object> tryRecordHighlightingAndScoreExplanation = queryResult =>
				{
					if (queryResult.Key == null)
						return null;
					if (queryResult.Highligtings != null)
						highlightings.Add(queryResult.Key, queryResult.Highligtings);
					if (queryResult.ScoreExplanation != null)
						scoreExplanations.Add(queryResult.Key, queryResult.ScoreExplanation);
					return null;
				};
				stale = false;
				indexTimestamp = Tuple.Create(DateTime.MinValue, Etag.Empty);
				resultEtag = Etag.Empty;
				nonAuthoritativeInformation = false;

				if (string.IsNullOrEmpty(query.ResultsTransformer) == false)
				{
					query.FieldsToFetch = new[] { Constants.AllFields };
				}

				duration = Stopwatch.StartNew();
				idsToLoad = new HashSet<string>(StringComparer.OrdinalIgnoreCase);

				var viewGenerator = database.IndexDefinitionStorage.GetViewGenerator(indexName);
				var index = database.IndexDefinitionStorage.GetIndexDefinition(indexName);
				if (viewGenerator == null)
					throw new IndexDoesNotExistsException("Could not find index named: " + indexName);

				resultEtag = database.GetIndexEtag(index.Name, null, query.ResultsTransformer);

				stale = actions.Staleness.IsIndexStale(index.IndexId, query.Cutoff, query.CutoffEtag);

				if (stale == false && query.Cutoff == null && query.CutoffEtag == null)
				{
					var indexInstance = database.IndexStorage.GetIndexInstance(indexName);
					stale = stale || (indexInstance != null && indexInstance.IsMapIndexingInProgress);
				}

				indexTimestamp = actions.Staleness.IndexLastUpdatedAt(index.IndexId);
				var indexFailureInformation = actions.Indexing.GetFailureRate(index.IndexId);
				if (indexFailureInformation.IsInvalidIndex)
				{
					throw new IndexDisabledException(indexFailureInformation);
				}
				docRetriever = new DocumentRetriever(actions, database.ReadTriggers, database.inFlightTransactionalState, query.QueryInputs, idsToLoad);
				var fieldsToFetch = new FieldsToFetch(query.FieldsToFetch, query.IsDistinct,
					viewGenerator.ReduceDefinition == null
						? Constants.DocumentIdFieldName
						: Constants.ReduceKeyFieldName);
				Func<IndexQueryResult, bool> shouldIncludeInResults =
					result => docRetriever.ShouldIncludeResultInQuery(result, index, fieldsToFetch, ShouldSkipDuplicateChecking);
				var indexQueryResults = database.IndexStorage.Query(indexName, query, shouldIncludeInResults, fieldsToFetch, database.IndexQueryTriggers, CancellationToken.None);
				indexQueryResults = new ActiveEnumerable<IndexQueryResult>(indexQueryResults);

				transformerErrors = new List<string>();
				results = database.GetQueryResults(query, viewGenerator, docRetriever,
					from queryResult in indexQueryResults
					let doc = docRetriever.RetrieveDocumentForQuery(queryResult, index, fieldsToFetch, ShouldSkipDuplicateChecking)
					where doc != null
					let _ = nonAuthoritativeInformation |= (doc.NonAuthoritativeInformation ?? false)
					let __ = tryRecordHighlightingAndScoreExplanation(queryResult)
                    select doc, transformerErrors, CancellationToken.None);

				Header = new QueryHeaderInformation
				{
					Index = indexName,
					IsStable = stale,
					ResultEtag = resultEtag,
					IndexTimestamp = indexTimestamp.Item1,
					IndexEtag = indexTimestamp.Item2,
					TotalResults = query.TotalSize.Value
				};
			}

			public void Execute(Action<RavenJObject> onResult)
			{
				using (new CurrentTransformationScope(docRetriever))
				{
					foreach (var result in results)
					{
						onResult(result);
					}
					if (transformerErrors.Count > 0)
					{
						throw new InvalidOperationException("The transform results function failed.\r\n" + string.Join("\r\n", transformerErrors));
					}
				}

				Result = new QueryResultWithIncludes
				{
					IndexName = indexName,
					IsStale = stale,
					NonAuthoritativeInformation = nonAuthoritativeInformation,
					SkippedResults = query.SkippedResults.Value,
					TotalResults = query.TotalSize.Value,
					IndexTimestamp = indexTimestamp.Item1,
					IndexEtag = indexTimestamp.Item2,
					ResultEtag = resultEtag,
					IdsToInclude = idsToLoad,
					LastQueryTime = SystemTime.UtcNow,
					Highlightings = highlightings,
					DurationMilliseconds = duration.ElapsedMilliseconds,
					ScoreExplanations = scoreExplanations
				};
			}

			public void Dispose()
			{
				database.RemoveFromCurrentlyRunningQueryList(indexName, queryStat);
			}
		}


		private void RemoveFromCurrentlyRunningQueryList(string index, ExecutingQueryInfo queryStat)
		{
			ConcurrentSet<ExecutingQueryInfo> set;
			if (workContext.CurrentlyRunningQueries.TryGetValue(index, out set) == false)
				return;
			set.TryRemove(queryStat);
		}

		private ExecutingQueryInfo AddToCurrentlyRunningQueryList(string index, IndexQuery query)
		{
			var set = workContext.CurrentlyRunningQueries.GetOrAdd(index, x => new ConcurrentSet<ExecutingQueryInfo>());
			var queryStartTime = DateTime.UtcNow;
			var executingQueryInfo = new ExecutingQueryInfo(queryStartTime, query);
			set.Add(executingQueryInfo);
			return executingQueryInfo;
		}

		private IEnumerable<RavenJObject> GetQueryResults(IndexQuery query,
			AbstractViewGenerator viewGenerator,
			DocumentRetriever docRetriever,
			IEnumerable<JsonDocument> results,
            List<string> transformerErrors,
			CancellationToken token)
		{
			if (query.PageSize <= 0) // maybe they just want the stats? 
			{
				return Enumerable.Empty<RavenJObject>();
			}

			IndexingFunc transformFunc = null;

			// Check an explicitly declared one first
			if (string.IsNullOrEmpty(query.ResultsTransformer) == false)
			{
				var transformGenerator = IndexDefinitionStorage.GetTransformer(query.ResultsTransformer);

				if (transformGenerator != null && transformGenerator.TransformResultsDefinition != null)
					transformFunc = transformGenerator.TransformResultsDefinition;
				else
					throw new InvalidOperationException("The transformer " + query.ResultsTransformer + " was not found");
			}
			else if (query.SkipTransformResults == false && viewGenerator.TransformResultsDefinition != null)
			{
				transformFunc = source => viewGenerator.TransformResultsDefinition(docRetriever, source);
			}

			if (transformFunc == null)
				return results.Select(x => x.ToJson());

            var dynamicJsonObjects = results.Select(x => new DynamicLuceneOrParentDocumntObject(docRetriever, x.ToJson()));
            var robustEnumerator = new RobustEnumerator(token, 100)
			{
				OnError =
					(exception, o) =>
					transformerErrors.Add(string.Format("Doc '{0}', Error: {1}", Index.TryGetDocKey(o),
														exception.Message))
			};
			return robustEnumerator.RobustEnumeration(
				dynamicJsonObjects.Cast<object>().GetEnumerator(),
				transformFunc)
				.Select(JsonExtensions.ToJObject);
		}

        public IEnumerable<string> QueryDocumentIds(string index, IndexQuery query, CancellationToken token, out bool stale)
		{
			var queryStat = AddToCurrentlyRunningQueryList(index, query);
			try
			{
				bool isStale = false;
				HashSet<string> loadedIds = null;
				TransactionalStorage.Batch(
					actions =>
					{
						var definition = IndexDefinitionStorage.GetIndexDefinition(index);
						isStale = actions.Staleness.IsIndexStale(definition.IndexId, query.Cutoff, null);

						if (isStale == false && query.Cutoff == null)
						{
							var indexInstance = IndexStorage.GetIndexInstance(index);
							isStale = isStale || (indexInstance != null && indexInstance.IsMapIndexingInProgress);
						}

						var indexFailureInformation = actions.Indexing.GetFailureRate(definition.IndexId);

						if (indexFailureInformation.IsInvalidIndex)
						{
							throw new IndexDisabledException(indexFailureInformation);
						}
						loadedIds = new HashSet<string>(from queryResult in IndexStorage.Query(index, query, result => true, new FieldsToFetch(null, false, Constants.DocumentIdFieldName), IndexQueryTriggers, token)
														select queryResult.Key);
					});
				stale = isStale;
				return loadedIds;
			}
			finally
			{
				RemoveFromCurrentlyRunningQueryList(index, queryStat);
			}
		}

		public void DeleteTransfom(string name)
		{
			IndexDefinitionStorage.RemoveTransformer(name);
		}

		public void DeleteIndex(string name)
		{
			using (IndexDefinitionStorage.TryRemoveIndexContext())
			{
				var instance = IndexDefinitionStorage.GetIndexDefinition(name);
				if (instance == null) return;

				// Set up a flag to signal that this is something we're doing
				TransactionalStorage.Batch(actions => actions.Lists.Set("Raven/Indexes/PendingDeletion", instance.IndexId.ToString(CultureInfo.InvariantCulture), (RavenJObject.FromObject(new
				{
					TimeOfOriginalDeletion = SystemTime.UtcNow,
					instance.IndexId
				})), UuidType.Tasks));

				// Delete the main record synchronously
				IndexDefinitionStorage.RemoveIndex(name);
				IndexStorage.DeleteIndex(instance.IndexId);

				ConcurrentSet<string> _;
				workContext.DoNotTouchAgainIfMissingReferences.TryRemove(instance.IndexId, out _);
				workContext.ClearErrorsFor(name);

				// And delete the data in the background
				StartDeletingIndexDataAsync(instance.IndexId);

				// We raise the notification now because as far as we're concerned it is done *now*
				TransactionalStorage.ExecuteImmediatelyOrRegisterForSynchronization(() => RaiseNotifications(new IndexChangeNotification
				{
					Name = name,
					Type = IndexChangeTypes.IndexRemoved,
				}));
			}
		}

		internal Task StartDeletingIndexDataAsync(int id)
		{
			//remove the header information in a sync process
			TransactionalStorage.Batch(actions => actions.Indexing.PrepareIndexForDeletion(id));
            var deleteIndexTask = Task.Run(() =>
			{
				Debug.Assert(IndexStorage != null);
				IndexStorage.DeleteIndexData(id); // Data can take a while

				TransactionalStorage.Batch(actions =>
				{					
					// And Esent data can take a while too
					actions.Indexing.DeleteIndex(id, WorkContext.CancellationToken);
					if (WorkContext.CancellationToken.IsCancellationRequested)
						return;

					actions.Lists.Remove("Raven/Indexes/PendingDeletion", id.ToString(CultureInfo.InvariantCulture));
				});
			});

			long taskId;
			AddTask(deleteIndexTask, null, out taskId);
			
			PendingTaskAndState value;
			deleteIndexTask.ContinueWith(_ => pendingTasks.TryRemove(taskId, out value));

			return deleteIndexTask;
		}

		public Attachment GetStatic(string name)
		{
			if (name == null)
				throw new ArgumentNullException("name");
			name = name.Trim();
			Attachment attachment = null;
			TransactionalStorage.Batch(actions =>
			{
				attachment = actions.Attachments.GetAttachment(name);

				attachment = ProcessAttachmentReadVetoes(name, attachment);

				ExecuteAttachmentReadTriggers(name, attachment);
			});
			return attachment;
		}

		public IEnumerable<AttachmentInformation> GetStaticsStartingWith(string idPrefix, int start, int pageSize)
		{
			if (idPrefix == null) throw new ArgumentNullException("idPrefix");
			IEnumerable<AttachmentInformation> attachments = null;
			TransactionalStorage.Batch(actions =>
			{
				attachments = actions.Attachments.GetAttachmentsStartingWith(idPrefix, start, pageSize)
					.Select(information =>
					{
						var processAttachmentReadVetoes = ProcessAttachmentReadVetoes(information);
						ExecuteAttachmentReadTriggers(processAttachmentReadVetoes);
						return processAttachmentReadVetoes;
					})
					.Where(x => x != null)
					.ToList();
			});
			return attachments;
		}

		private Attachment ProcessAttachmentReadVetoes(string name, Attachment attachment)
		{
			if (attachment == null)
				return null;

			var foundResult = false;
			foreach (var attachmentReadTriggerLazy in AttachmentReadTriggers)
			{
				if (foundResult)
					break;
				var attachmentReadTrigger = attachmentReadTriggerLazy.Value;
				var readVetoResult = attachmentReadTrigger.AllowRead(name, attachment.Data(), attachment.Metadata,
																	 ReadOperation.Load);
				switch (readVetoResult.Veto)
				{
					case ReadVetoResult.ReadAllow.Allow:
						break;
					case ReadVetoResult.ReadAllow.Deny:
						attachment.Data = () => new MemoryStream(new byte[0]);
						attachment.Size = 0;
						attachment.Metadata = new RavenJObject
												{
													{
														"Raven-Read-Veto",
														new RavenJObject
															{
																{"Reason", readVetoResult.Reason},
																{"Trigger", attachmentReadTrigger.ToString()}
															}
														}
												};
						foundResult = true;
						break;
					case ReadVetoResult.ReadAllow.Ignore:
						attachment = null;
						foundResult = true;
						break;
					default:
						throw new ArgumentOutOfRangeException(readVetoResult.Veto.ToString());
				}
			}
			return attachment;
		}

		private void ExecuteAttachmentReadTriggers(string name, Attachment attachment)
		{
			if (attachment == null)
				return;

			foreach (var attachmentReadTrigger in AttachmentReadTriggers)
			{
				attachmentReadTrigger.Value.OnRead(name, attachment);
			}
		}


		private AttachmentInformation ProcessAttachmentReadVetoes(AttachmentInformation attachment)
		{
			if (attachment == null)
				return null;

			var foundResult = false;
			foreach (var attachmentReadTriggerLazy in AttachmentReadTriggers)
			{
				if (foundResult)
					break;
				var attachmentReadTrigger = attachmentReadTriggerLazy.Value;
				var readVetoResult = attachmentReadTrigger.AllowRead(attachment.Key, null, attachment.Metadata,
																	 ReadOperation.Load);
				switch (readVetoResult.Veto)
				{
					case ReadVetoResult.ReadAllow.Allow:
						break;
					case ReadVetoResult.ReadAllow.Deny:
						attachment.Size = 0;
						attachment.Metadata = new RavenJObject
												{
													{
														"Raven-Read-Veto",
														new RavenJObject
															{
																{"Reason", readVetoResult.Reason},
																{"Trigger", attachmentReadTrigger.ToString()}
															}
														}
												};
						foundResult = true;
						break;
					case ReadVetoResult.ReadAllow.Ignore:
						attachment = null;
						foundResult = true;
						break;
					default:
						throw new ArgumentOutOfRangeException(readVetoResult.Veto.ToString());
				}
			}
			return attachment;
		}

		private void ExecuteAttachmentReadTriggers(AttachmentInformation information)
		{
			if (information == null)
				return;

			foreach (var attachmentReadTrigger in AttachmentReadTriggers)
			{
				attachmentReadTrigger.Value.OnRead(information);
			}
		}

		public Etag PutStatic(string name, Etag etag, Stream data, RavenJObject metadata)
		{
			if (name == null)
				throw new ArgumentNullException("name");
			name = name.Trim();

			if (Encoding.Unicode.GetByteCount(name) >= 2048)
				throw new ArgumentException("The key must be a maximum of 2,048 bytes in Unicode, 1,024 characters", "name");

			var locker = putAttachmentSerialLock.GetOrAdd(name, s => new object());
			Monitor.Enter(locker);
			try
			{
				Etag newEtag = Etag.Empty;
				TransactionalStorage.Batch(actions =>
				{
					AssertAttachmentPutOperationNotVetoed(name, metadata, data);

					AttachmentPutTriggers.Apply(trigger => trigger.OnPut(name, data, metadata));

					newEtag = actions.Attachments.AddAttachment(name, etag, data, metadata);

					AttachmentPutTriggers.Apply(trigger => trigger.AfterPut(name, data, metadata, newEtag));

					workContext.ShouldNotifyAboutWork(() => "PUT ATTACHMENT " + name);
				});

				TransactionalStorage
					.ExecuteImmediatelyOrRegisterForSynchronization(() => AttachmentPutTriggers.Apply(trigger => trigger.AfterCommit(name, data, metadata, newEtag)));
				return newEtag;
			}
			finally
			{
				Monitor.Exit(locker);
				putAttachmentSerialLock.TryRemove(name, out locker);
			}
		}

		public void DeleteStatic(string name, Etag etag)
		{
			if (name == null)
				throw new ArgumentNullException("name");
			name = name.Trim();
			TransactionalStorage.Batch(actions =>
			{
				AssertAttachmentDeleteOperationNotVetoed(name);

				AttachmentDeleteTriggers.Apply(x => x.OnDelete(name));

				actions.Attachments.DeleteAttachment(name, etag);

				AttachmentDeleteTriggers.Apply(x => x.AfterDelete(name));

				workContext.ShouldNotifyAboutWork(() => "DELETE ATTACHMENT " + name);
			});

			TransactionalStorage
				.ExecuteImmediatelyOrRegisterForSynchronization(
					() => AttachmentDeleteTriggers.Apply(trigger => trigger.AfterCommit(name)));

		}

        public RavenJArray GetDocumentsWithIdStartingWith(string idPrefix, string matches, string exclude, int start, int pageSize, CancellationToken token, ref int nextStart)
		{
			var list = new RavenJArray();
			GetDocumentsWithIdStartingWith(idPrefix, matches, exclude, start, pageSize, token, ref nextStart, list.Add);
			return list;
		}

		public void GetDocumentsWithIdStartingWith(string idPrefix, string matches, string exclude, int start, int pageSize, CancellationToken token, ref int nextStart, Action<RavenJObject> addDoc)
		{
			if (idPrefix == null)
				throw new ArgumentNullException("idPrefix");
			idPrefix = idPrefix.Trim();

			var canPerformRapidPagination = nextStart > 0 && start == nextStart;
			var actualStart = canPerformRapidPagination ? start : 0;
			var addedDocs = 0;
			var matchedDocs = 0;

			TransactionalStorage.Batch(
		        actions =>
		        {
					var docsToSkip = canPerformRapidPagination ? 0 : start;
			        int docCount;

		            do
		            {
		                docCount = 0;
		                var docs = actions.Documents.GetDocumentsWithIdStartingWith(idPrefix, actualStart, pageSize);
		                var documentRetriever = new DocumentRetriever(actions, ReadTriggers, inFlightTransactionalState);

		                foreach (var doc in docs)
		                {
							token.ThrowIfCancellationRequested();
		                    docCount++;
		                    var keyTest = doc.Key.Substring(idPrefix.Length);

		                    if (!WildcardMatcher.Matches(matches, keyTest) || WildcardMatcher.MatchesExclusion(exclude, keyTest)) 
                                continue;

		                    DocumentRetriever.EnsureIdInMetadata(doc);
		                    var nonAuthoritativeInformationBehavior = inFlightTransactionalState.GetNonAuthoritativeInformationBehavior<JsonDocument>(null, doc.Key);

		                    var document = nonAuthoritativeInformationBehavior != null ? nonAuthoritativeInformationBehavior(doc) : doc;
		                    document = documentRetriever.ExecuteReadTriggers(document, null, ReadOperation.Load);
		                    if (document == null) 
                                continue;

		                    matchedDocs++;

		                    if (matchedDocs <= docsToSkip) 
                                continue;

							token.ThrowIfCancellationRequested();
							addDoc(document.ToJson());
		                    addedDocs++;

		                    if (addedDocs >= pageSize) 
                                break;
                        }

		                actualStart += pageSize;
		            }
		            while (docCount > 0 && addedDocs < pageSize && actualStart > 0 && actualStart < int.MaxValue);
		        });

			if (addedDocs != pageSize)
				nextStart = start; // will mark as last page
			else if (canPerformRapidPagination)
				nextStart = start + matchedDocs;
			else
				nextStart = actualStart;
		}

        public RavenJArray GetDocuments(int start, int pageSize, Etag etag, CancellationToken token)
		{
			var list = new RavenJArray();
            GetDocuments(start, pageSize, etag, token, list.Add);
			return list;
		}

        public void GetDocuments(int start, int pageSize, Etag etag, CancellationToken token, Action<RavenJObject> addDocument)
		{
			TransactionalStorage.Batch(actions =>
			{
				bool returnedDocs = false;
				while (true)
				{
					var documents = etag == null
										? actions.Documents.GetDocumentsByReverseUpdateOrder(start, pageSize)
										: actions.Documents.GetDocumentsAfter(etag, pageSize);
					var documentRetriever = new DocumentRetriever(actions, ReadTriggers, inFlightTransactionalState);
					int docCount = 0;
					foreach (var doc in documents)
					{
						docCount++;
						token.ThrowIfCancellationRequested();
						if (etag != null)
							etag = doc.Etag;
						DocumentRetriever.EnsureIdInMetadata(doc);
						var nonAuthoritativeInformationBehavior = inFlightTransactionalState.GetNonAuthoritativeInformationBehavior<JsonDocument>(null, doc.Key);
						var document = nonAuthoritativeInformationBehavior == null ? doc : nonAuthoritativeInformationBehavior(doc);
						document = documentRetriever
							.ExecuteReadTriggers(document, null, ReadOperation.Load);
						if (document == null)
							continue;

						addDocument(document.ToJson());
						returnedDocs = true;
					}
					if (returnedDocs || docCount == 0)
						break;
					start += docCount;
				}
			});
		}

		public AttachmentInformation[] GetAttachments(int start, int pageSize, Etag etag, string startsWith, long maxSize)
		{
			AttachmentInformation[] attachments = null;

			TransactionalStorage.Batch(actions =>
			{
				if (string.IsNullOrEmpty(startsWith) == false)
					attachments = actions.Attachments.GetAttachmentsStartingWith(startsWith, start, pageSize).ToArray();
				else if (etag != null)
					attachments = actions.Attachments.GetAttachmentsAfter(etag, pageSize, maxSize).ToArray();
				else
					attachments = actions.Attachments.GetAttachmentsByReverseUpdateOrder(start).Take(pageSize).ToArray();

			});
			return attachments;
		}

		public RavenJArray GetIndexNames(int start, int pageSize)
		{
			return new RavenJArray(
				IndexDefinitionStorage.IndexNames.Skip(start).Take(pageSize)
					.Select(s => new RavenJValue(s))
				);
		}

		public RavenJArray GetIndexes(int start, int pageSize)
		{
			return new RavenJArray(
				from indexName in IndexDefinitionStorage.IndexNames.Skip(start).Take(pageSize)
				let indexDefinition = IndexDefinitionStorage.GetIndexDefinition(indexName)
				select new RavenJObject
		        {
			        {"name", new RavenJValue(indexName)},
			        {"definition", indexDefinition != null ? RavenJObject.FromObject(indexDefinition) : null},
		        });
		}

		public Tuple<PatchResultData, List<string>> ApplyPatch(string docId, Etag etag, ScriptedPatchRequest patch,
															   TransactionInformation transactionInformation, bool debugMode = false)
		{
			ScriptedJsonPatcher scriptedJsonPatcher = null;
			var applyPatchInternal = ApplyPatchInternal(docId, etag, transactionInformation,
				(jsonDoc, size) =>
				{
					scriptedJsonPatcher = new ScriptedJsonPatcher(this);
					return scriptedJsonPatcher.Apply(jsonDoc, patch, size, docId);
				},
				() => null,
				() =>
				{
					if (scriptedJsonPatcher == null)
						return null;
                    return scriptedJsonPatcher
                        .GetPutOperations()
                        .ToList();
				}, debugMode);
			return Tuple.Create(applyPatchInternal, scriptedJsonPatcher == null ? new List<string>() : scriptedJsonPatcher.Debug);
		}

		public Tuple<PatchResultData, List<string>> ApplyPatch(string docId, Etag etag,
															   ScriptedPatchRequest patchExisting, ScriptedPatchRequest patchDefault, RavenJObject defaultMetadata,
															   TransactionInformation transactionInformation, bool debugMode = false)
		{
			ScriptedJsonPatcher scriptedJsonPatcher = null;
			var applyPatchInternal = ApplyPatchInternal(docId, etag, transactionInformation,
				(jsonDoc, size) =>
				{
					scriptedJsonPatcher = new ScriptedJsonPatcher(this);
					return scriptedJsonPatcher.Apply(jsonDoc, patchExisting, size, docId);
				},
				() =>
				{
					if (patchDefault == null)
						return null;

					scriptedJsonPatcher = new ScriptedJsonPatcher(this);
					var jsonDoc = new RavenJObject();
					jsonDoc[Constants.Metadata] = defaultMetadata ?? new RavenJObject();
					return scriptedJsonPatcher.Apply(new RavenJObject(), patchDefault, 0, docId);
				},
				() =>
				{
					if (scriptedJsonPatcher == null)
						return null;
                    return scriptedJsonPatcher
                        .GetPutOperations()
                        .ToList();
				}, debugMode);
			return Tuple.Create(applyPatchInternal, scriptedJsonPatcher == null ? new List<string>() : scriptedJsonPatcher.Debug);
		}

		public PatchResultData ApplyPatch(string docId, Etag etag, PatchRequest[] patchDoc,
										  TransactionInformation transactionInformation, bool debugMode = false)
		{
			if (docId == null)
				throw new ArgumentNullException("docId");
			return ApplyPatchInternal(docId, etag, transactionInformation,
									  (jsonDoc, size) => new JsonPatcher(jsonDoc).Apply(patchDoc),
									  () => null, () => null, debugMode);
		}

		public PatchResultData ApplyPatch(string docId, Etag etag,
										  PatchRequest[] patchExistingDoc, PatchRequest[] patchDefaultDoc, RavenJObject defaultMetadata,
										  TransactionInformation transactionInformation, bool debugMode = false)
		{
			if (docId == null)
				throw new ArgumentNullException("docId");
			return ApplyPatchInternal(docId, etag, transactionInformation,
									  (jsonDoc, size) => new JsonPatcher(jsonDoc).Apply(patchExistingDoc),
									  () =>
									  {
										  if (patchDefaultDoc == null || patchDefaultDoc.Length == 0)
											  return null;

										  var jsonDoc = new RavenJObject();
										  jsonDoc[Constants.Metadata] = defaultMetadata ?? new RavenJObject();
										  return new JsonPatcher(jsonDoc).Apply(patchDefaultDoc);
									  },
									  () => null, debugMode);
		}

		private PatchResultData ApplyPatchInternal(string docId, Etag etag,
									   TransactionInformation transactionInformation,
									   Func<RavenJObject, int, RavenJObject> patcher,
									   Func<RavenJObject> patcherIfMissing,
									   Func<IList<JsonDocument>> getDocsCreatedInPatch,
									   bool debugMode)
		{
			if (docId == null) throw new ArgumentNullException("docId");
			docId = docId.Trim();
			var result = new PatchResultData
			{
				PatchResult = PatchResult.Patched
			};

			bool shouldRetry = false;
			int retries = 128;
			Random rand = null;
			do
			{
				var doc = Get(docId, transactionInformation);

				if (etag != null && doc != null && doc.Etag != etag)
				{
					Debug.Assert(doc.Etag != null);
					throw new ConcurrencyException("Could not patch document '" + docId + "' because non current etag was used")
					{
						ActualETag = doc.Etag,
						ExpectedETag = etag,
					};
				}

				var jsonDoc = (doc != null ? patcher(doc.ToJson(), doc.SerializedSizeOnDisk) : patcherIfMissing());
				if (jsonDoc == null)
				{
					result.PatchResult = PatchResult.DocumentDoesNotExists;
				}
				else
				{
					if (debugMode)
					{
						result.Document = jsonDoc;
						result.PatchResult = PatchResult.Tested;
					}
					else
					{
						try
						{
							Put(doc == null ? docId : doc.Key, (doc == null ? null : doc.Etag), jsonDoc, jsonDoc.Value<RavenJObject>(Constants.Metadata), transactionInformation);

							var docsCreatedInPatch = getDocsCreatedInPatch();
							if (docsCreatedInPatch != null && docsCreatedInPatch.Count > 0)
							{
								foreach (var docFromPatch in docsCreatedInPatch)
								{
									Put(docFromPatch.Key, docFromPatch.Etag, docFromPatch.DataAsJson,
										docFromPatch.Metadata, transactionInformation);
								}
							}
								shouldRetry = false;
								result.PatchResult = PatchResult.Patched;
						}
						catch (ConcurrencyException)
						{
							if (TransactionalStorage.IsAlreadyInBatch)
								throw;
							if (retries-- > 0)
							{
								shouldRetry = true;
								if (rand == null)
									rand = new Random();
								Thread.Sleep(rand.Next(5, Math.Max(retries * 2, 10)));
								continue;
							}

							throw;
						}
					}
				}

				if (shouldRetry == false)
					workContext.ShouldNotifyAboutWork(() => "PATCH " + docId);

			} while (shouldRetry);

			return result;
		}

		public BatchResult[] Batch(IList<ICommandData> commands)
		{
			using (TransactionalStorage.WriteLock())
			{
				var shouldRetryIfGotConcurrencyError =
				commands.All(x => (x is PatchCommandData || x is ScriptedPatchCommandData));
				if (shouldRetryIfGotConcurrencyError)
				{
					var sp = Stopwatch.StartNew();
					var result = BatchWithRetriesOnConcurrencyErrorsAndNoTransactionMerging(commands);
					log.Debug("Successfully executed {0} patch commands in {1}", commands.Count, sp.Elapsed);
					return result;
				}

				BatchResult[] results = null;
				TransactionalStorage.Batch(actions =>
				{
					results = ProcessBatch(commands);
				});

				return results;
			}
		}

		private BatchResult[] BatchWithRetriesOnConcurrencyErrorsAndNoTransactionMerging(IList<ICommandData> commands)
		{
			int retries = 128;
			Random rand = null;
			while (true)
			{
				try
				{
					BatchResult[] results = null;
					TransactionalStorage.Batch(_ => results = ProcessBatch(commands));
					return results;
				}
				catch (ConcurrencyException)
				{
<<<<<<< HEAD
					if (retries-- >= 0)
					{
						if (rand == null)
							rand = new Random();
						Thread.Sleep(rand.Next(5, Math.Max(retries * 2, 10)));
						continue;
=======
					var doc = actions.Documents.DocumentByKey(docId, transactionInformation);
					log.Debug(() => string.Format("Preparing to apply patch on ({0}). Document found?: {1}.", docId, doc != null));
					
					if (etag != null && doc != null && doc.Etag != etag)
					{
						Debug.Assert(doc.Etag != null);
						log.Debug(() => string.Format("Got concurrent exception while tried to patch the following document ID: {0}", docId));
						throw new ConcurrencyException("Could not patch document '" + docId + "' because non current etag was used")
						{
							ActualETag = doc.Etag,
							ExpectedETag = etag,
						};
>>>>>>> 12d3de75
					}
					throw;
				}
			}
		}

<<<<<<< HEAD
		private BatchResult[] ProcessBatch(IList<ICommandData> commands)
		{
			var results = new BatchResult[commands.Count];
			for (int index = 0; index < commands.Count; index++)
			{
				var command = commands[index];
				results[index] = command.ExecuteBatch(this);
			}
			return results;
		}
=======
					var jsonDoc = (doc != null ? patcher(doc.ToJson(), doc.SerializedSizeOnDisk) : patcherIfMissing());
					if (jsonDoc == null)
					{
						log.Debug(() => string.Format("Preparing to apply patch on ({0}). DocumentDoesNotExists.", docId));
						result.PatchResult = PatchResult.DocumentDoesNotExists;
					}
					else
					{
						if (debugMode)
						{
							result.Document = jsonDoc;
							result.PatchResult = PatchResult.Tested;
						}
						else
						{
							try
							{
								Put(doc == null ? docId : doc.Key, (doc == null ? null : doc.Etag), jsonDoc, jsonDoc.Value<RavenJObject>(Constants.Metadata), transactionInformation);
>>>>>>> 12d3de75

		public bool HasTasks
		{
			get
			{
				bool hasTasks = false;
				TransactionalStorage.Batch(actions =>
				{
					hasTasks = actions.Tasks.HasTasks;
				});
				return hasTasks;
			}
		}

		public long ApproximateTaskCount
		{
			get
			{
				long approximateTaskCount = 0;
				TransactionalStorage.Batch(actions =>
				{
					approximateTaskCount = actions.Tasks.ApproximateTaskCount;
				});
				return approximateTaskCount;
			}
		}

		public void StartBackup(string backupDestinationDirectory, bool incrementalBackup, DatabaseDocument databaseDocument)
		{
			var document = Get(BackupStatus.RavenBackupStatusDocumentKey, null);
			if (document != null)
			{
				var backupStatus = document.DataAsJson.JsonDeserialization<BackupStatus>();
				if (backupStatus.IsRunning)
				{
					throw new InvalidOperationException("Backup is already running");
				}
			}

			bool enableIncrementalBackup;
			if (incrementalBackup &&
				TransactionalStorage is Raven.Storage.Esent.TransactionalStorage &&
				(bool.TryParse(Configuration.Settings["Raven/Esent/CircularLog"], out enableIncrementalBackup) == false || enableIncrementalBackup))
			{
				throw new InvalidOperationException("In order to run incremental backups using Esent you must have circular logging disabled");
			}
			
			if (incrementalBackup &&
			    TransactionalStorage is Raven.Storage.Voron.TransactionalStorage &&
				bool.TryParse(Configuration.Settings["Raven/Voron/AllowIncrementalBackups"], out enableIncrementalBackup) == false)
			{
				throw new InvalidOperationException("In order to run incremental backups using Voron you must have the appropriate setting key (Raven/Voron/AllowIncrementalBackups) set to true");
			}

			Put(BackupStatus.RavenBackupStatusDocumentKey, null, RavenJObject.FromObject(new BackupStatus
			{
				Started = SystemTime.UtcNow,
				IsRunning = true,
			}), new RavenJObject(), null);
			IndexStorage.FlushMapIndexes();
			IndexStorage.FlushReduceIndexes();

			if (databaseDocument.Settings.ContainsKey("Raven/StorageTypeName") == false)
				databaseDocument.Settings["Raven/StorageTypeName"] = TransactionalStorage.FriendlyName ?? TransactionalStorage.GetType().AssemblyQualifiedName;

			TransactionalStorage.StartBackupOperation(this, backupDestinationDirectory, incrementalBackup, databaseDocument);
		}

		public static void Restore(RavenConfiguration configuration, string backupLocation, string databaseLocation, Action<string> output, bool defrag)
		{
			var databaseDocumentPath = Path.Combine(backupLocation, "Database.Document");
			if (File.Exists(databaseDocumentPath) == false)
				throw new InvalidOperationException("Cannot restore when the Database.Document file is missing in the backup folder: " + backupLocation);
			
			var databaseDocumentText = File.ReadAllText(databaseDocumentPath);
			var databaseDocument = RavenJObject.Parse(databaseDocumentText).JsonDeserialization<DatabaseDocument>();

			string storage;
			if (databaseDocument.Settings.TryGetValue("Raven/StorageTypeName", out storage) == false)
			{								
				storage = "esent";
			}

			if (!string.IsNullOrWhiteSpace(databaseLocation))
				configuration.DataDirectory = databaseLocation;
			
			using (var transactionalStorage = configuration.CreateTransactionalStorage(storage, () => { }))
			{
				transactionalStorage.Restore(backupLocation, databaseLocation, output, defrag);
			}
		}

		public void ResetIndex(string index)
		{
			var indexDefinition = IndexDefinitionStorage.GetIndexDefinition(index);
			if (indexDefinition == null)
				throw new InvalidOperationException("There is no index named: " + index);
			DeleteIndex(index);
			PutIndex(index, indexDefinition);
		}

		public IndexDefinition GetIndexDefinition(string index)
		{
			return IndexDefinitionStorage.GetIndexDefinition(index);
		}

		static string buildVersion;
		public static string BuildVersion
		{
			get
			{
				return buildVersion ??
					   (buildVersion = GetBuildVersion().ToString(CultureInfo.InvariantCulture));
			}
		}

        private static int GetBuildVersion()
        {
            var location = AssemblyHelper.GetAssemblyLocationFor<DocumentDatabase>();

            var fileVersionInfo = FileVersionInfo.GetVersionInfo(location);
            if (fileVersionInfo.FilePrivatePart != 0)
                return fileVersionInfo.FilePrivatePart;

            return fileVersionInfo.FileBuildPart;
        }

		private volatile bool disposed;
		private readonly ValidateLicense validateLicense;
		public string ServerUrl
		{
			get
			{
				var serverUrl = Configuration.ServerUrl;
				if (string.IsNullOrEmpty(Name))
					return serverUrl;
				if (serverUrl.EndsWith("/"))
					return serverUrl + "databases/" + Name;
				return serverUrl + "/databases/" + Name;
			}
		}

		static string productVersion;
		private readonly SequentialUuidGenerator sequentialUuidGenerator;
		private readonly TransportState transportState;
		private readonly LastCollectionEtags lastCollectionEtags;

		public static string ProductVersion
		{
			get
			{
                if (!string.IsNullOrEmpty(productVersion))
                    return productVersion;

                productVersion = FileVersionInfo.GetVersionInfo(AssemblyHelper.GetAssemblyLocationFor<DocumentDatabase>()).ProductVersion;
			    return productVersion;
			}
		}

		public string[] GetIndexFields(string index)
		{
			var abstractViewGenerator = IndexDefinitionStorage.GetViewGenerator(index);
			if (abstractViewGenerator == null)
				return new string[0];
			return abstractViewGenerator.Fields;
		}

		/// <summary>
		/// This API is provided solely for the use of bundles that might need to run
		/// without any other bundle interfering. Specifically, the replication bundle
		/// need to be able to run without interference from any other bundle.
		/// </summary>
		/// <returns></returns>
		public IDisposable DisableAllTriggersForCurrentThread()
		{
			if (disposed)
				return new DisposableAction(() => { });
			var old = disableAllTriggers.Value;
			disableAllTriggers.Value = true;
			return new DisposableAction(() =>
			{
				if (disposed)
					return;
				try
				{
					disableAllTriggers.Value = old;
				}
				catch (ObjectDisposedException)
				{
				}
			});
		}

		/// <summary>
		/// Whatever this database has been disposed
		/// </summary>
		public bool Disposed
		{
			get { return disposed; }
		}

		public TransportState TransportState
		{
			get
			{
				return transportState;
			}
		}
		public LastCollectionEtags LastCollectionEtags { get { return lastCollectionEtags; } }

		/// <summary>
		/// Get the total index storage size taken by the indexes on the disk.
		/// This explicitly does NOT include in memory indexes.
		/// </summary>
		/// <remarks>
		/// This is a potentially a very expensive call, avoid making it if possible.
		/// </remarks>
		public long GetIndexStorageSizeOnDisk()
		{
			if (Configuration.RunInMemory)
				return 0;
			var indexes = Directory.GetFiles(Configuration.IndexStoragePath, "*.*", SearchOption.AllDirectories);
			var totalIndexSize = indexes.Sum(file =>
			{
				try
				{
					return new FileInfo(file).Length;
				}
	            catch (UnauthorizedAccessException)
	            {
		            return 0;
	            }
				catch (FileNotFoundException)
				{
					return 0;
				}
			});

			return totalIndexSize;
		}

		/// <summary>
		/// Get the total size taken by the database on the disk.
		/// This explicitly does NOT include in memory database.
		/// It does include any reserved space on the file system, which may significantly increase
		/// the database size.
		/// </summary>
		/// <remarks>
		/// This is a potentially a very expensive call, avoid making it if possible.
		/// </remarks>
		public DatabaseSizeInformation GetTransactionalStorageSizeOnDisk()
		{
			return Configuration.RunInMemory ? DatabaseSizeInformation.Empty : TransactionalStorage.GetDatabaseSize();
		}

		/// <summary>
		/// Get the total size taken by the database on the disk.
		/// This explicitly does NOT include in memory indexes or in memory database.
		/// It does include any reserved space on the file system, which may significantly increase
		/// the database size.
		/// </summary>
		/// <remarks>
		/// This is a potentially a very expensive call, avoid making it if possible.
		/// </remarks>
		public long GetTotalSizeOnDisk()
		{
			if (Configuration.RunInMemory)
				return 0;
			return GetIndexStorageSizeOnDisk() + GetTransactionalStorageSizeOnDisk().AllocatedSizeInBytes;
		}

		public Etag GetIndexEtag(string indexName, Etag previousEtag, string resultTransformer = null)
		{
			Etag lastDocEtag = Etag.Empty;
			Etag lastReducedEtag = null;
			bool isStale = false;
			int touchCount = 0;
			TransactionalStorage.Batch(accessor =>
			{
				var indexInstance = IndexStorage.GetIndexInstance(indexName);
				if (indexInstance == null)
					return;
				isStale = (indexInstance.IsMapIndexingInProgress) ||
						  accessor.Staleness.IsIndexStale(indexInstance.indexId, null, null);
				lastDocEtag = accessor.Staleness.GetMostRecentDocumentEtag();
				var indexStats = accessor.Indexing.GetIndexStats(indexInstance.indexId);
				if (indexStats != null)
				{
					lastReducedEtag = indexStats.LastReducedEtag;
				}
				touchCount = accessor.Staleness.GetIndexTouchCount(indexInstance.indexId);
			});


			var indexDefinition = GetIndexDefinition(indexName);
			if (indexDefinition == null)
				return Etag.Empty; // this ensures that we will get the normal reaction of IndexNotFound later on.
			using (var md5 = MD5.Create())
			{
				var list = new List<byte>();
				list.AddRange(indexDefinition.GetIndexHash());
				list.AddRange(Encoding.Unicode.GetBytes(indexName));
				if (string.IsNullOrWhiteSpace(resultTransformer) == false)
				{
					var abstractTransformer = IndexDefinitionStorage.GetTransformer(resultTransformer);
					if (abstractTransformer == null)
						throw new InvalidOperationException("The result transformer: " + resultTransformer + " was not found");
					list.AddRange(abstractTransformer.GetHashCodeBytes());
				}
				list.AddRange(lastDocEtag.ToByteArray());
				list.AddRange(BitConverter.GetBytes(touchCount));
				list.AddRange(BitConverter.GetBytes(isStale));
				if (lastReducedEtag != null)
				{
					list.AddRange(lastReducedEtag.ToByteArray());
				}

				var indexEtag = Etag.Parse(md5.ComputeHash(list.ToArray()));

				if (previousEtag != null && previousEtag != indexEtag)
				{
					// the index changed between the time when we got it and the time 
					// we actually call this, we need to return something random so that
					// the next time we won't get 304

					return Etag.InvalidEtag;
				}

				return indexEtag;
			}
		}

		public int BulkInsert(BulkInsertOptions options, IEnumerable<IEnumerable<JsonDocument>> docBatches, Guid operationId)
		{
			var documents = 0;
			TransactionalStorage.Batch(accessor =>
			{
				RaiseNotifications(new BulkInsertChangeNotification
				{
					OperationId = operationId,
					Type = DocumentChangeTypes.BulkInsertStarted
				});
				foreach (var docs in docBatches)
				{
					WorkContext.CancellationToken.ThrowIfCancellationRequested();

					var inserts = 0;
					var batch = 0;
					var keys = new HashSet<string>(StringComparer.OrdinalIgnoreCase);

					var docsToInsert = docs.ToArray();

					foreach (var doc in docsToInsert)
					{
						try
						{
							RemoveReservedProperties(doc.DataAsJson);
							RemoveMetadataReservedProperties(doc.Metadata);

							if (options.CheckReferencesInIndexes)
								keys.Add(doc.Key);
							documents++;
							batch++;
							AssertPutOperationNotVetoed(doc.Key, doc.Metadata, doc.DataAsJson, null);
							foreach (var trigger in PutTriggers)
							{
								trigger.Value.OnPut(doc.Key, doc.DataAsJson, doc.Metadata, null);
							}
							var result = accessor.Documents.InsertDocument(doc.Key, doc.DataAsJson, doc.Metadata, options.OverwriteExisting);
							if (result.Updated == false)
								inserts++;

							doc.Etag = result.Etag;

							doc.Metadata.EnsureSnapshot(
							"Metadata was written to the database, cannot modify the document after it was written (changes won't show up in the db). Did you forget to call CreateSnapshot() to get a clean copy?");
							doc.DataAsJson.EnsureSnapshot(
							"Document was written to the database, cannot modify the document after it was written (changes won't show up in the db). Did you forget to call CreateSnapshot() to get a clean copy?");


							foreach (var trigger in PutTriggers)
							{
								trigger.Value.AfterPut(doc.Key, doc.DataAsJson, doc.Metadata, result.Etag, null);
							}
						}
						catch (Exception e)
						{
							RaiseNotifications(new BulkInsertChangeNotification
							{
								OperationId = operationId,
								Message = e.Message,
								Etag = doc.Etag,
								Id = doc.Key,
								Type = DocumentChangeTypes.BulkInsertError
							});

							throw;
						}
					}
					if (options.CheckReferencesInIndexes)
					{
						foreach (var key in keys)
						{
							CheckReferenceBecauseOfDocumentUpdate(key, accessor);
						}
					}
					accessor.Documents.IncrementDocumentCount(inserts);
					accessor.General.PulseTransaction();
					etagSynchronizer.UpdateSynchronizationState(docsToInsert);

					workContext.ShouldNotifyAboutWork(() => "BulkInsert batch of " + batch + " docs");
					workContext.NotifyAboutWork(); // forcing notification so we would start indexing right away
				}

				RaiseNotifications(new BulkInsertChangeNotification
				{
					OperationId = operationId,
					Type = DocumentChangeTypes.BulkInsertEnded
				});
				if (documents == 0)
					return;
				workContext.ShouldNotifyAboutWork(() => "BulkInsert of " + documents + " docs");
			});
			return documents;
		}

		public TouchedDocumentInfo GetRecentTouchesFor(string key)
		{
			TouchedDocumentInfo info;
			recentTouches.TryGetValue(key, out info);
			return info;
		}

		public void AddTask(Task task, object state, out long id)
		{
			if (task.Status == TaskStatus.Created)
				throw new ArgumentException("Task must be started before it gets added to the database.", "task");
			var localId = id = Interlocked.Increment(ref pendingTaskCounter);
			pendingTasks.TryAdd(localId, new PendingTaskAndState
			{
				Task = task,
				State = state
			});
		}

		public object GetTaskState(long id)
		{
			PendingTaskAndState value;
			if (pendingTasks.TryGetValue(id, out value))
			{
			    if (value.Task.IsFaulted || value.Task.IsCanceled)
			    {
			        var ex = value.Task.Exception.ExtractSingleInnerException();
			        throw ex;
			    }

			    return value.State;
			}
			return null;
		}

		public RavenJArray GetTransformerNames(int start, int pageSize)
		{
			return new RavenJArray(
			IndexDefinitionStorage.TransformerNames.Skip(start).Take(pageSize)
				.Select(s => new RavenJValue(s))
			);
		}

		public RavenJArray GetTransformers(int start, int pageSize)
		{
			return new RavenJArray(
			IndexDefinitionStorage.TransformerNames.Skip(start).Take(pageSize)
				.Select(
					indexName => new RavenJObject
							{
								{"name", new RavenJValue(indexName) },
								{"definition", RavenJObject.FromObject(IndexDefinitionStorage.GetTransformerDefinition(indexName))}
							}));

		}

		public JsonDocument GetWithTransformer(string key, string transformer, TransactionInformation transactionInformation, Dictionary<string, RavenJToken> queryInputs)
		{
			JsonDocument result = null;
			TransactionalStorage.Batch(
			actions =>
			{
				var docRetriever = new DocumentRetriever(actions, ReadTriggers, inFlightTransactionalState, queryInputs);
				using (new CurrentTransformationScope(docRetriever))
				{
					var document = Get(key, transactionInformation);
					if (document == null)
						return;

                    if (document.Metadata.ContainsKey("Raven-Read-Veto"))
                    {
                        result = document;
                        return;
                    }

					var storedTransformer = IndexDefinitionStorage.GetTransformer(transformer);
					if (storedTransformer == null)
						throw new InvalidOperationException("No transformer with the name: " + transformer);

					var transformed = storedTransformer.TransformResultsDefinition(new[] { new DynamicJsonObject(document.ToJson()) })
									 .Select(x => JsonExtensions.ToJObject(x))
									 .ToArray();

					if (transformed.Length == 0)
						return;

					result = new JsonDocument
					{
						Etag = document.Etag.HashWith(storedTransformer.GetHashCodeBytes()).HashWith(docRetriever.Etag),
						NonAuthoritativeInformation = document.NonAuthoritativeInformation,
						LastModified = document.LastModified,
						DataAsJson = new RavenJObject { { "$values", new RavenJArray(transformed) } },
					};
				}
			});
			return result;
		}

		public TransformerDefinition GetTransformerDefinition(string name)
		{
			return IndexDefinitionStorage.GetTransformerDefinition(name);
		}
	}
}<|MERGE_RESOLUTION|>--- conflicted
+++ resolved
@@ -186,7 +186,6 @@
 			{
                 log.Debug("Start loading the following database: {0}", configuration.DatabaseName ?? Constants.SystemDatabase);
 
-<<<<<<< HEAD
 				if (configuration.IsTenantDatabase == false)
 				{
 					validateLicense = new ValidateLicense();
@@ -195,8 +194,8 @@
 				AppDomain.CurrentDomain.DomainUnload += DomainUnloadOrProcessExit;
 				AppDomain.CurrentDomain.ProcessExit += DomainUnloadOrProcessExit;
 
-				Name = configuration.DatabaseName;
-				backgroundTaskScheduler = configuration.CustomTaskScheduler ?? TaskScheduler.Current;
+                Name = configuration.DatabaseName;
+                backgroundTaskScheduler = configuration.CustomTaskScheduler ?? TaskScheduler.Default;
 
 				ExtensionsState = new AtomicDictionary<object>();
 				Configuration = configuration;
@@ -254,73 +253,6 @@
 					CompleteWorkContextSetup();
 
 					etagSynchronizer = new DatabaseEtagSynchronizer(TransactionalStorage);
-=======
-                if (configuration.IsTenantDatabase == false)
-                {
-                    validateLicense = new ValidateLicense();
-                    validateLicense.Execute(configuration);
-                }
-                AppDomain.CurrentDomain.DomainUnload += DomainUnloadOrProcessExit;
-                AppDomain.CurrentDomain.ProcessExit += DomainUnloadOrProcessExit;
-
-                Name = configuration.DatabaseName;
-                backgroundTaskScheduler = configuration.CustomTaskScheduler ?? TaskScheduler.Default;
-
-                ExtensionsState = new AtomicDictionary<object>();
-                Configuration = configuration;
-
-                ExecuteAlterConfiguration();
-
-                configuration.Container.SatisfyImportsOnce(this);
-
-                workContext = new WorkContext
-                {
-                    Database = this,
-                    DatabaseName = Name,
-                    IndexUpdateTriggers = IndexUpdateTriggers,
-                    ReadTriggers = ReadTriggers,
-                    RaiseIndexChangeNotification = RaiseNotifications,
-                    TaskScheduler = backgroundTaskScheduler,
-                    Configuration = configuration,
-                    IndexReaderWarmers = IndexReaderWarmers
-                };
-
-                TransactionalStorage = configuration.CreateTransactionalStorage(workContext.HandleWorkNotifications);
-
-                try
-                {
-                    sequentialUuidGenerator = new SequentialUuidGenerator();
-                    TransactionalStorage.Initialize(sequentialUuidGenerator, DocumentCodecs);
-                }
-                catch (Exception)
-                {
-                    TransactionalStorage.Dispose();
-                    throw;
-                }
-
-                try
-                {
-
-	                inFlightTransactionalState = TransactionalStorage.GetInFlightTransactionalState(Put, Delete);
-
-                    TransactionalStorage.Batch(actions =>
-                        sequentialUuidGenerator.EtagBase = actions.General.GetNextIdentityValue("Raven/Etag"));
-
-                    // Index codecs must be initialized before we try to read an index
-                    InitializeIndexCodecTriggers();
-
-                    IndexDefinitionStorage = new IndexDefinitionStorage(
-                        configuration,
-                        TransactionalStorage,
-                        configuration.DataDirectory,
-                        configuration.Container.GetExportedValues<AbstractViewGenerator>(),
-                        Extensions);
-                    IndexStorage = new IndexStorage(IndexDefinitionStorage, configuration, this);
-
-                    CompleteWorkContextSetup();
-
-                    etagSynchronizer = new DatabaseEtagSynchronizer(TransactionalStorage);
->>>>>>> 12d3de75
 					prefetcher = new Prefetcher(workContext);
 					indexingExecuter = new IndexingExecuter(workContext, etagSynchronizer, prefetcher);
 
@@ -1079,49 +1011,52 @@
 			}
 		}
 
-		private void AssertPutOperationNotVetoed(string key, RavenJObject metadata, RavenJObject document, TransactionInformation transactionInformation)
-		{
-			var vetoResult = PutTriggers
-				.Select(trigger => new { Trigger = trigger, VetoResult = trigger.AllowPut(key, document, metadata, transactionInformation) })
-				.FirstOrDefault(x => x.VetoResult.IsAllowed == false);
-			if (vetoResult != null)
-			{
-				throw new OperationVetoedException("PUT vetoed by " + vetoResult.Trigger + " because: " + vetoResult.VetoResult.Reason);
-			}
-		}
-
-		private void AssertAttachmentPutOperationNotVetoed(string key, RavenJObject metadata, Stream data)
-		{
-			var vetoResult = AttachmentPutTriggers
-				.Select(trigger => new { Trigger = trigger, VetoResult = trigger.AllowPut(key, data, metadata) })
-				.FirstOrDefault(x => x.VetoResult.IsAllowed == false);
-			if (vetoResult != null)
-			{
-				throw new OperationVetoedException("PUT vetoed by " + vetoResult.Trigger + " because: " + vetoResult.VetoResult.Reason);
-			}
-		}
-
-		private void AssertAttachmentDeleteOperationNotVetoed(string key)
-		{
-			var vetoResult = AttachmentDeleteTriggers
-				.Select(trigger => new { Trigger = trigger, VetoResult = trigger.AllowDelete(key) })
-				.FirstOrDefault(x => x.VetoResult.IsAllowed == false);
-			if (vetoResult != null)
-			{
-				throw new OperationVetoedException("DELETE vetoed by " + vetoResult.Trigger + " because: " + vetoResult.VetoResult.Reason);
-			}
-		}
-
-		private void AssertDeleteOperationNotVetoed(string key, TransactionInformation transactionInformation)
-		{
-			var vetoResult = DeleteTriggers
-				.Select(trigger => new { Trigger = trigger, VetoResult = trigger.AllowDelete(key, transactionInformation) })
-				.FirstOrDefault(x => x.VetoResult.IsAllowed == false);
-			if (vetoResult != null)
-			{
-				throw new OperationVetoedException("DELETE vetoed by " + vetoResult.Trigger + " because: " + vetoResult.VetoResult.Reason);
-			}
-		}
+        private void AssertPutOperationNotVetoed(string key, RavenJObject metadata, RavenJObject document, TransactionInformation transactionInformation)
+        {
+            var vetoResult = PutTriggers
+                .Select(trigger => new { Trigger = trigger, VetoResult = trigger.AllowPut(key, document, metadata, transactionInformation) })
+                .FirstOrDefault(x => x.VetoResult.IsAllowed == false);
+            if (vetoResult != null)
+            {
+                throw new OperationVetoedException("PUT vetoed on document " + key + " by " + vetoResult.Trigger + " because: " + vetoResult.VetoResult.Reason);
+            }
+        }
+
+        private void AssertAttachmentPutOperationNotVetoed(string key, RavenJObject metadata, Stream data)
+        {
+            var vetoResult = AttachmentPutTriggers
+                .Select(trigger => new { Trigger = trigger, VetoResult = trigger.AllowPut(key, data, metadata) })
+                .FirstOrDefault(x => x.VetoResult.IsAllowed == false);
+            if (vetoResult != null)
+            {
+	            throw new OperationVetoedException("PUT vetoed on attachment " + key + " by " + vetoResult.Trigger +
+	                                               " because: " + vetoResult.VetoResult.Reason);
+            }
+        }
+
+        private void AssertAttachmentDeleteOperationNotVetoed(string key)
+        {
+            var vetoResult = AttachmentDeleteTriggers
+                .Select(trigger => new { Trigger = trigger, VetoResult = trigger.AllowDelete(key) })
+                .FirstOrDefault(x => x.VetoResult.IsAllowed == false);
+            if (vetoResult != null)
+            {
+	            throw new OperationVetoedException("DELETE vetoed on attachment " + key + " by " + vetoResult.Trigger +
+	                                               " because: " + vetoResult.VetoResult.Reason);
+            }
+        }
+
+        private void AssertDeleteOperationNotVetoed(string key, TransactionInformation transactionInformation)
+        {
+            var vetoResult = DeleteTriggers
+                .Select(trigger => new { Trigger = trigger, VetoResult = trigger.AllowDelete(key, transactionInformation) })
+                .FirstOrDefault(x => x.VetoResult.IsAllowed == false);
+            if (vetoResult != null)
+            {
+	            throw new OperationVetoedException("DELETE vetoed on document " + key + " by " + vetoResult.Trigger +
+	                                               " because: " + vetoResult.VetoResult.Reason);
+            }
+        }
 
 		private static void RemoveMetadataReservedProperties(RavenJObject metadata)
 		{
@@ -1288,7 +1223,6 @@
 		}
 
 
-<<<<<<< HEAD
 		public void Rollback(string txId)
 		{
 			inFlightTransactionalState.Rollback(txId);
@@ -1305,54 +1239,6 @@
 			var existingDefinition = IndexDefinitionStorage.GetTransformerDefinition(name);
 			if (existingDefinition != null && existingDefinition.Equals(definition))
 				return name; // no op for the same transformer
-=======
-        private void AssertPutOperationNotVetoed(string key, RavenJObject metadata, RavenJObject document, TransactionInformation transactionInformation)
-        {
-            var vetoResult = PutTriggers
-                .Select(trigger => new { Trigger = trigger, VetoResult = trigger.AllowPut(key, document, metadata, transactionInformation) })
-                .FirstOrDefault(x => x.VetoResult.IsAllowed == false);
-            if (vetoResult != null)
-            {
-                throw new OperationVetoedException("PUT vetoed on document " + key + " by " + vetoResult.Trigger + " because: " + vetoResult.VetoResult.Reason);
-            }
-        }
-
-        private void AssertAttachmentPutOperationNotVetoed(string key, RavenJObject metadata, Stream data)
-        {
-            var vetoResult = AttachmentPutTriggers
-                .Select(trigger => new { Trigger = trigger, VetoResult = trigger.AllowPut(key, data, metadata) })
-                .FirstOrDefault(x => x.VetoResult.IsAllowed == false);
-            if (vetoResult != null)
-            {
-	            throw new OperationVetoedException("PUT vetoed on attachment " + key + " by " + vetoResult.Trigger +
-	                                               " because: " + vetoResult.VetoResult.Reason);
-            }
-        }
-
-        private void AssertAttachmentDeleteOperationNotVetoed(string key)
-        {
-            var vetoResult = AttachmentDeleteTriggers
-                .Select(trigger => new { Trigger = trigger, VetoResult = trigger.AllowDelete(key) })
-                .FirstOrDefault(x => x.VetoResult.IsAllowed == false);
-            if (vetoResult != null)
-            {
-	            throw new OperationVetoedException("DELETE vetoed on attachment " + key + " by " + vetoResult.Trigger +
-	                                               " because: " + vetoResult.VetoResult.Reason);
-            }
-        }
-
-        private void AssertDeleteOperationNotVetoed(string key, TransactionInformation transactionInformation)
-        {
-            var vetoResult = DeleteTriggers
-                .Select(trigger => new { Trigger = trigger, VetoResult = trigger.AllowDelete(key, transactionInformation) })
-                .FirstOrDefault(x => x.VetoResult.IsAllowed == false);
-            if (vetoResult != null)
-            {
-	            throw new OperationVetoedException("DELETE vetoed on document " + key + " by " + vetoResult.Trigger +
-	                                               " because: " + vetoResult.VetoResult.Reason);
-            }
-        }
->>>>>>> 12d3de75
 
 			IndexDefinitionStorage.CreateAndPersistTransform(definition);
 			IndexDefinitionStorage.AddTransform(definition.IndexId, definition);
@@ -1371,7 +1257,6 @@
 
 			var existingIndex = IndexDefinitionStorage.GetIndexDefinition(name);
 
-<<<<<<< HEAD
 			if (existingIndex != null)
 			{
 				switch (existingIndex.LockMode)
@@ -1379,63 +1264,6 @@
 					case IndexLockMode.LockedIgnore:
 						log.Info("Index {0} not saved because it was lock (with ignore)", name);
 						return name;
-=======
-        public bool Delete(string key, Etag etag, TransactionInformation transactionInformation, out RavenJObject metadata)
-        {
-            if (key == null)
-                throw new ArgumentNullException("key");
-            key = key.Trim();
-
-            var deleted = false;
-            log.Debug("Delete a document with key: {0} and etag {1}", key, etag);
-            RavenJObject metadataVar = null;
-            using (TransactionalStorage.WriteLock())
-            {
-                TransactionalStorage.Batch(actions =>
-                {
-                    AssertDeleteOperationNotVetoed(key, transactionInformation);
-                    if (transactionInformation == null)
-                    {
-                        DeleteTriggers.Apply(trigger => trigger.OnDelete(key, null));
-
-                        Etag deletedETag;
-                        if (actions.Documents.DeleteDocument(key, etag, out metadataVar, out deletedETag))
-                        {
-                            deleted = true;
-                            actions.Indexing.RemoveAllDocumentReferencesFrom(key);
-                            WorkContext.MarkDeleted(key);
-
-                            CheckReferenceBecauseOfDocumentUpdate(key, actions);
-
-                            foreach (var indexName in IndexDefinitionStorage.IndexNames)
-                            {
-                                AbstractViewGenerator abstractViewGenerator =
-                                    IndexDefinitionStorage.GetViewGenerator(indexName);
-                                if (abstractViewGenerator == null)
-                                    continue;
-
-                                var token = metadataVar.Value<string>(Constants.RavenEntityName);
-
-                                if (token != null && // the document has a entity name
-                                    abstractViewGenerator.ForEntityNames.Count > 0)
-                                    // the index operations on specific entities
-                                {
-                                    if (abstractViewGenerator.ForEntityNames.Contains(token) == false)
-                                        continue;
-                                }
-
-                                string indexNameCopy = indexName;
-                                var task = actions.GetTask(x => x.Index == indexNameCopy, new RemoveFromIndexTask
-                                {
-                                    Index = indexNameCopy
-                                });
-                                task.Keys.Add(key);
-                            }
-                            if (deletedETag != null)
-                                prefetcher.AfterDelete(key, deletedETag);
-                            DeleteTriggers.Apply(trigger => trigger.AfterDelete(key, null));
-                        }
->>>>>>> 12d3de75
 
 					case IndexLockMode.LockedError:
 						throw new InvalidOperationException("Can not overwrite locked index: " + name);
@@ -2442,92 +2270,95 @@
 									  () => null, debugMode);
 		}
 
-		private PatchResultData ApplyPatchInternal(string docId, Etag etag,
-									   TransactionInformation transactionInformation,
-									   Func<RavenJObject, int, RavenJObject> patcher,
-									   Func<RavenJObject> patcherIfMissing,
-									   Func<IList<JsonDocument>> getDocsCreatedInPatch,
-									   bool debugMode)
-		{
-			if (docId == null) throw new ArgumentNullException("docId");
-			docId = docId.Trim();
-			var result = new PatchResultData
-			{
-				PatchResult = PatchResult.Patched
-			};
-
-			bool shouldRetry = false;
-			int retries = 128;
-			Random rand = null;
-			do
-			{
-				var doc = Get(docId, transactionInformation);
-
-				if (etag != null && doc != null && doc.Etag != etag)
-				{
-					Debug.Assert(doc.Etag != null);
-					throw new ConcurrencyException("Could not patch document '" + docId + "' because non current etag was used")
-					{
-						ActualETag = doc.Etag,
-						ExpectedETag = etag,
-					};
-				}
-
-				var jsonDoc = (doc != null ? patcher(doc.ToJson(), doc.SerializedSizeOnDisk) : patcherIfMissing());
-				if (jsonDoc == null)
-				{
-					result.PatchResult = PatchResult.DocumentDoesNotExists;
-				}
-				else
-				{
-					if (debugMode)
-					{
-						result.Document = jsonDoc;
-						result.PatchResult = PatchResult.Tested;
-					}
-					else
-					{
-						try
-						{
-							Put(doc == null ? docId : doc.Key, (doc == null ? null : doc.Etag), jsonDoc, jsonDoc.Value<RavenJObject>(Constants.Metadata), transactionInformation);
-
-							var docsCreatedInPatch = getDocsCreatedInPatch();
-							if (docsCreatedInPatch != null && docsCreatedInPatch.Count > 0)
-							{
-								foreach (var docFromPatch in docsCreatedInPatch)
-								{
-									Put(docFromPatch.Key, docFromPatch.Etag, docFromPatch.DataAsJson,
-										docFromPatch.Metadata, transactionInformation);
-								}
-							}
-								shouldRetry = false;
-								result.PatchResult = PatchResult.Patched;
-						}
-						catch (ConcurrencyException)
-						{
-							if (TransactionalStorage.IsAlreadyInBatch)
-								throw;
-							if (retries-- > 0)
-							{
-								shouldRetry = true;
-								if (rand == null)
-									rand = new Random();
-								Thread.Sleep(rand.Next(5, Math.Max(retries * 2, 10)));
-								continue;
-							}
-
-							throw;
-						}
-					}
-				}
-
-				if (shouldRetry == false)
-					workContext.ShouldNotifyAboutWork(() => "PATCH " + docId);
-
-			} while (shouldRetry);
-
-			return result;
-		}
+        private PatchResultData ApplyPatchInternal(string docId, Etag etag,
+                                       TransactionInformation transactionInformation,
+                                       Func<RavenJObject, int, RavenJObject> patcher,
+                                       Func<RavenJObject> patcherIfMissing,
+                                       Func<IList<JsonDocument>> getDocsCreatedInPatch,
+                                       bool debugMode)
+        {
+            if (docId == null) throw new ArgumentNullException("docId");
+            docId = docId.Trim();
+            var result = new PatchResultData
+            {
+                PatchResult = PatchResult.Patched
+            };
+
+            bool shouldRetry = false;
+            int retries = 128;
+            Random rand = null;
+            do
+            {
+                var doc = Get(docId, transactionInformation);
+                log.Debug(() => string.Format("Preparing to apply patch on ({0}). Document found?: {1}.", docId, doc != null));
+
+                if (etag != null && doc != null && doc.Etag != etag)
+                {
+                    Debug.Assert(doc.Etag != null);
+                    log.Debug(() => string.Format("Got concurrent exception while tried to patch the following document ID: {0}", docId));
+                    throw new ConcurrencyException("Could not patch document '" + docId + "' because non current etag was used")
+                    {
+                        ActualETag = doc.Etag,
+                        ExpectedETag = etag,
+                    };
+                }
+
+                var jsonDoc = (doc != null ? patcher(doc.ToJson(), doc.SerializedSizeOnDisk) : patcherIfMissing());
+                if (jsonDoc == null)
+                {
+                    log.Debug(() => string.Format("Preparing to apply patch on ({0}). DocumentDoesNotExists.", docId));
+                    result.PatchResult = PatchResult.DocumentDoesNotExists;
+                }
+                else
+                {
+                    if (debugMode)
+                    {
+                        result.Document = jsonDoc;
+                        result.PatchResult = PatchResult.Tested;
+                    }
+                    else
+                    {
+                        try
+                        {
+                            Put(doc == null ? docId : doc.Key, (doc == null ? null : doc.Etag), jsonDoc, jsonDoc.Value<RavenJObject>(Constants.Metadata), transactionInformation);
+
+                            var docsCreatedInPatch = getDocsCreatedInPatch();
+                            if (docsCreatedInPatch != null && docsCreatedInPatch.Count > 0)
+                            {
+                                foreach (var docFromPatch in docsCreatedInPatch)
+                                {
+                                    Put(docFromPatch.Key, docFromPatch.Etag, docFromPatch.DataAsJson,
+                                        docFromPatch.Metadata, transactionInformation);
+                                }
+                            }
+                            shouldRetry = false;
+                            result.PatchResult = PatchResult.Patched;
+                        }
+                        catch (ConcurrencyException)
+                        {
+                            if (TransactionalStorage.IsAlreadyInBatch)
+                                throw;
+                            if (retries-- > 0)
+                            {
+                                shouldRetry = true;
+                                if (rand == null)
+                                    rand = new Random();
+                                Thread.Sleep(rand.Next(5, Math.Max(retries * 2, 10)));
+                                continue;
+                            }
+
+                            throw;
+                        }
+                    }
+                }
+
+                if (shouldRetry == false)
+                    workContext.ShouldNotifyAboutWork(() => "PATCH " + docId);
+
+            } while (shouldRetry);
+
+            return result;
+        }
 
 		public BatchResult[] Batch(IList<ICommandData> commands)
 		{
@@ -2567,34 +2398,18 @@
 				}
 				catch (ConcurrencyException)
 				{
-<<<<<<< HEAD
 					if (retries-- >= 0)
 					{
 						if (rand == null)
 							rand = new Random();
 						Thread.Sleep(rand.Next(5, Math.Max(retries * 2, 10)));
 						continue;
-=======
-					var doc = actions.Documents.DocumentByKey(docId, transactionInformation);
-					log.Debug(() => string.Format("Preparing to apply patch on ({0}). Document found?: {1}.", docId, doc != null));
-					
-					if (etag != null && doc != null && doc.Etag != etag)
-					{
-						Debug.Assert(doc.Etag != null);
-						log.Debug(() => string.Format("Got concurrent exception while tried to patch the following document ID: {0}", docId));
-						throw new ConcurrencyException("Could not patch document '" + docId + "' because non current etag was used")
-						{
-							ActualETag = doc.Etag,
-							ExpectedETag = etag,
-						};
->>>>>>> 12d3de75
 					}
 					throw;
 				}
 			}
 		}
 
-<<<<<<< HEAD
 		private BatchResult[] ProcessBatch(IList<ICommandData> commands)
 		{
 			var results = new BatchResult[commands.Count];
@@ -2605,26 +2420,6 @@
 			}
 			return results;
 		}
-=======
-					var jsonDoc = (doc != null ? patcher(doc.ToJson(), doc.SerializedSizeOnDisk) : patcherIfMissing());
-					if (jsonDoc == null)
-					{
-						log.Debug(() => string.Format("Preparing to apply patch on ({0}). DocumentDoesNotExists.", docId));
-						result.PatchResult = PatchResult.DocumentDoesNotExists;
-					}
-					else
-					{
-						if (debugMode)
-						{
-							result.Document = jsonDoc;
-							result.PatchResult = PatchResult.Tested;
-						}
-						else
-						{
-							try
-							{
-								Put(doc == null ? docId : doc.Key, (doc == null ? null : doc.Etag), jsonDoc, jsonDoc.Value<RavenJObject>(Constants.Metadata), transactionInformation);
->>>>>>> 12d3de75
 
 		public bool HasTasks
 		{
