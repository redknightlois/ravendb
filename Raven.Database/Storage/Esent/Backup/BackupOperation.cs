//-----------------------------------------------------------------------
// <copyright file="BackupOperation.cs" company="Hibernating Rhinos LTD">
//     Copyright (c) Hibernating Rhinos LTD. All rights reserved.
// </copyright>
//-----------------------------------------------------------------------
using System;
using System.Collections.Generic;
using System.Globalization;
using System.IO;
using System.Threading;
using Microsoft.Isam.Esent.Interop;
using Raven.Abstractions;
using Raven.Abstractions.Data;
using Raven.Abstractions.Extensions;
using Raven.Abstractions.Logging;
using Raven.Database;
using Raven.Database.Backup;
using Raven.Database.Extensions;
using Raven.Json.Linq;

namespace Raven.Storage.Esent.Backup
{
	public class BackupOperation
	{
		private readonly JET_INSTANCE instance;
		private readonly DocumentDatabase database;
		private string to;
		private bool incrementalBackup;
		private string src;
		private static readonly ILog log = LogManager.GetCurrentClassLogger();
		private readonly DatabaseDocument databaseDocument;

		public BackupOperation(DocumentDatabase database, string src, string to, bool incrementalBackup, DatabaseDocument databaseDocument)
		{
			instance = ((TransactionalStorage)database.TransactionalStorage).Instance;
			this.src = src;
			this.to = to;
			this.incrementalBackup = incrementalBackup;
			this.databaseDocument = databaseDocument;
			this.database = database;
		}

		public void Execute()
		{
			try
			{
				src = src.ToFullPath();
				to = to.ToFullPath();
				string basePath = to;
				string incrementalTag = null;

				var backupConfigPath = Path.Combine(to, "RavenDB.Backup");
				if (Directory.Exists(to) && File.Exists(backupConfigPath)) // trying to backup to an existing backup folder
				{
					if (!incrementalBackup)
						throw new InvalidOperationException("Denying request to perform a full backup to an existing backup folder. Try doing an incremental backup instead.");

<<<<<<< HEAD
					while (true)
				    {
                        incrementalTag = SystemTime.UtcNow.ToString("Inc yyyy-MM-dd HH-mm-ss");
                        to = Path.Combine(to, incrementalTag);

				        if (Directory.Exists(to) == false)
				            break;
                        Thread.Sleep(100); // wait until the second changes, should only even happen in tests
				    }
=======
					incrementalTag = SystemTime.UtcNow.ToString("'Inc' yyyy-MM-dd HH-mm-ss", CultureInfo.InvariantCulture);
					to = Path.Combine(to, incrementalTag);
>>>>>>> 5dd9b125
				}
				else
				{
					incrementalBackup = false; // destination wasn't detected as a backup folder, automatically revert to a full backup if incremental was specified
				}

				log.Info("Starting backup of '{0}' to '{1}'", src, to);
				var directoryBackups = new List<DirectoryBackup>
				{
					new DirectoryBackup(Path.Combine(src, "IndexDefinitions"), Path.Combine(to, "IndexDefinitions"), Path.Combine(src, "Temp" + Guid.NewGuid().ToString("N")), incrementalBackup)
				};

				database.IndexStorage.Backup(basePath, incrementalTag);

				foreach (var directoryBackup in directoryBackups)
				{
					directoryBackup.Notify += UpdateBackupStatus;
					directoryBackup.Prepare();
				}

				foreach (var directoryBackup in directoryBackups)
				{
					directoryBackup.Execute();
				}

				// Make sure we have an Indexes folder in the backup location
				if (!Directory.Exists(Path.Combine(to, "Indexes")))
					Directory.CreateDirectory(Path.Combine(to, "Indexes"));

				var esentBackup = new EsentBackup(instance, to, incrementalBackup ? BackupGrbit.Incremental : BackupGrbit.Atomic);
				esentBackup.Notify += UpdateBackupStatus;
				esentBackup.Execute();
				if(databaseDocument != null)
					File.WriteAllText(Path.Combine(to, "Database.Document"), RavenJObject.FromObject(databaseDocument).ToString());

				File.WriteAllText(backupConfigPath, "Backup completed " + SystemTime.UtcNow);
			}
			catch (AggregateException e)
			{
				var ne = e.ExtractSingleInnerException();
				log.ErrorException("Failed to complete backup", ne);
				UpdateBackupStatus("Failed to complete backup because: " + ne.Message, BackupStatus.BackupMessageSeverity.Error);
			}
			catch (Exception e)
			{
				log.ErrorException("Failed to complete backup", e);
				UpdateBackupStatus("Failed to complete backup because: " + e.Message, BackupStatus.BackupMessageSeverity.Error);
			}
			finally
			{
				CompleteBackup();
			}
		}

		private void CompleteBackup()
		{
			try
			{
				log.Info("Backup completed");
				var jsonDocument = database.Get(BackupStatus.RavenBackupStatusDocumentKey, null);
				if (jsonDocument == null)
					return;

				var backupStatus = jsonDocument.DataAsJson.JsonDeserialization<BackupStatus>();
				backupStatus.IsRunning = false;
				backupStatus.Completed = SystemTime.UtcNow;
				database.Put(BackupStatus.RavenBackupStatusDocumentKey, null, RavenJObject.FromObject(backupStatus),
							 jsonDocument.Metadata,
							 null);
			}
			catch (Exception e)
			{
				log.WarnException("Failed to update completed backup status, will try deleting document", e);
				try
				{
					database.Delete(BackupStatus.RavenBackupStatusDocumentKey, null, null);
				}
				catch (Exception ex)
				{
					log.WarnException("Failed to remove out of date backup status", ex);
				}
			}
		}

		private void UpdateBackupStatus(string newMsg, BackupStatus.BackupMessageSeverity severity)
		{
			try
			{
				log.Info(newMsg);
				var jsonDocument = database.Get(BackupStatus.RavenBackupStatusDocumentKey, null);
				if (jsonDocument == null)
					return;
				var backupStatus = jsonDocument.DataAsJson.JsonDeserialization<BackupStatus>();
				backupStatus.Messages.Add(new BackupStatus.BackupMessage
				{
					Message = newMsg,
					Timestamp = SystemTime.UtcNow,
					Severity = severity
				});
				database.Put(BackupStatus.RavenBackupStatusDocumentKey, null, RavenJObject.FromObject(backupStatus), jsonDocument.Metadata,
							 null);
			}
			catch (Exception e)
			{
				log.WarnException("Failed to update backup status", e);
			}
		}
	}
}<|MERGE_RESOLUTION|>--- conflicted
+++ resolved
@@ -55,20 +55,15 @@
 					if (!incrementalBackup)
 						throw new InvalidOperationException("Denying request to perform a full backup to an existing backup folder. Try doing an incremental backup instead.");
 
-<<<<<<< HEAD
 					while (true)
 				    {
                         incrementalTag = SystemTime.UtcNow.ToString("Inc yyyy-MM-dd HH-mm-ss");
-                        to = Path.Combine(to, incrementalTag);
+					to = Path.Combine(to, incrementalTag);
 
 				        if (Directory.Exists(to) == false)
 				            break;
                         Thread.Sleep(100); // wait until the second changes, should only even happen in tests
 				    }
-=======
-					incrementalTag = SystemTime.UtcNow.ToString("'Inc' yyyy-MM-dd HH-mm-ss", CultureInfo.InvariantCulture);
-					to = Path.Combine(to, incrementalTag);
->>>>>>> 5dd9b125
 				}
 				else
 				{
