--- conflicted
+++ resolved
@@ -867,15 +867,7 @@
 				return;
 			foreach (var reduceKeyChange in reduceKeyChanges)
 			{
-<<<<<<< HEAD
-				count++;
-				if (count % 50000 == 0)
-				{
-					PulseTransaction(); // avoid version store out of memory
-				}
-=======
 				MaybePulseTransaction();
->>>>>>> f2a050be
 				IncrementReduceKeyCounter(reduceKeyChange.Key.Item1, reduceKeyChange.Key.Item2, reduceKeyChange.Value);
 			}
 		}
