--- conflicted
+++ resolved
@@ -131,13 +131,8 @@
 		}
 
 		public void ScheduleReductions(string view, int level, ReduceKeyAndBucket reduceKeysAndBucket)
-<<<<<<< HEAD
-			{
-				var bucket = reduceKeysAndBucket.Bucket;
-=======
 		{
 			var bucket = reduceKeysAndBucket.Bucket;
->>>>>>> 34cc7820
 
 			using (var map = new Update(session, ScheduledReductions, JET_prep.Insert))
 			{
@@ -160,6 +155,7 @@
 				Api.SetColumn(session, ScheduledReductions, tableColumnsCache.ScheduledReductionColumns["level"], level);
 				map.Save();
 			}
+		}
 
 		public ScheduledReductionInfo DeleteScheduledReduction(List<object> itemsToDelete)
 		{
@@ -189,8 +185,6 @@
 			return hasResult ? result : null;
 		}
 
-<<<<<<< HEAD
-=======
 		public void DeleteScheduledReduction(string indexName, int level, string reduceKey)
 		{
 			Api.JetSetCurrentIndex(session, ScheduledReductions, "by_view_level_and_hashed_reduce_key");
@@ -226,16 +220,11 @@
 			} while (Api.TryMoveNext(Session, ScheduledReductions));
 		}
 
->>>>>>> 34cc7820
 		public IEnumerable<MappedResultInfo> GetItemsToReduce(GetItemsToReduceParams getItemsToReduceParams)
 		{
 			Api.JetSetCurrentIndex(session, ScheduledReductions, "by_view_level_and_hashed_reduce_key");
 			var seenLocally = new HashSet<Tuple<string, int>>();
-<<<<<<< HEAD
-		    foreach (var reduceKey in getItemsToReduceParams.ReduceKeys.ToArray())
-=======
 			foreach (var reduceKey in getItemsToReduceParams.ReduceKeys.ToArray())
->>>>>>> 34cc7820
 			{
 				Api.MakeKey(session, ScheduledReductions, getItemsToReduceParams.Index, Encoding.Unicode, MakeKeyGrbit.NewKey);
 				Api.MakeKey(session, ScheduledReductions, getItemsToReduceParams.Level, MakeKeyGrbit.None);
@@ -284,11 +273,7 @@
 					var rowKey = Tuple.Create(reduceKeyFromDb, bucket);
 					var thisIsNewScheduledReductionRow = reader.Add(session, ScheduledReductions);
 					var neverSeenThisKeyAndBucket = getItemsToReduceParams.ItemsAlreadySeen.Add(rowKey);
-<<<<<<< HEAD
-					if (thisIsNewScheduledReductionRow || neverSeenThisKeyAndBucket) 
-=======
 					if (thisIsNewScheduledReductionRow || neverSeenThisKeyAndBucket)
->>>>>>> 34cc7820
 					{
 						if (seenLocally.Add(rowKey))
 						{
@@ -304,11 +289,7 @@
 						yield break;
 				} while (Api.TryMoveNext(session, ScheduledReductions));
 
-<<<<<<< HEAD
-                getItemsToReduceParams.ReduceKeys.Remove(reduceKey);
-=======
 				getItemsToReduceParams.ReduceKeys.Remove(reduceKey);
->>>>>>> 34cc7820
 
 				if (getItemsToReduceParams.Take <= 0)
 					break;
@@ -1016,11 +997,7 @@
 			}
 		}
 
-<<<<<<< HEAD
-		private void DecrementReduceKeyCounter(string view, string reduceKey)
-=======
 		private void DecrementReduceKeyCounter(string view, string reduceKey, int value)
->>>>>>> 34cc7820
 		{
 			var removeReducedKeyStatus = false;
 
