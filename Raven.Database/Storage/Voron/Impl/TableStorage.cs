--- conflicted
+++ resolved
@@ -68,42 +68,11 @@
 
 		internal StorageReport GenerateReportOnStorage(bool computeExactSizes = false)
 		{
-<<<<<<< HEAD
 			using (var tran = env.NewTransaction(TransactionFlags.Read))
-			{
+	        {
 				return env.GenerateReport(tran, computeExactSizes);
-			}
-=======
-			var reportData = new Dictionary<string, object>
-	        {
-	            {"NumberOfAllocatedPages", _options.DataPager.NumberOfAllocatedPages},
-                {"UsedPages", env.State.NextPageNumber-1},
-	            {"MaxNodeSize", AbstractPager.NodeMaxSize},
-	            {"PageMinSpace", _options.DataPager.PageMinSpace},
-	            {"PageMaxSpace", AbstractPager.PageMaxSpace},
-	            {"PageSize", AbstractPager.PageSize},
-                {"Root",  System.Environment.NewLine + env.State.Root},
-                {"FreeSpace", System.Environment.NewLine +  env.State.FreeSpaceRoot},
-	        };
-
-		    using (var tx = env.NewTransaction(TransactionFlags.Read))
-		    {
-		        using (var it = tx.Root.Iterate())
-		        {
-		            if (it.Seek(Slice.BeforeAllKeys))
-		            {
-		                do
-		                {
-		                    var tree = tx.ReadTree(it.CurrentKey.ToString());
-		                    reportData[tree.Name] = System.Environment.NewLine + tree.State.ToString();
-		                } while (it.MoveNext());
 		            }
 		        }
-		    }
-
-			return reportData;
->>>>>>> 799bb2f8
-		}
 
 		public SnapshotReader CreateSnapshot()
 		{
