--- conflicted
+++ resolved
@@ -424,11 +424,8 @@
     <Compile Include="Server\Controllers\ConfigurationController.cs" />
     <Compile Include="Indexing\Sorting\DocumentIdSet.cs" />
     <Compile Include="Server\Connections\WebSocketBufferPool.cs" />
-<<<<<<< HEAD
     <Compile Include="Server\Tenancy\TimeSeriesLandlord.cs" />
-=======
     <Compile Include="Server\Controllers\DebugVoronController.cs" />
->>>>>>> 799bb2f8
     <Compile Include="Server\WebApi\MultiGetSafeStringContent.cs" />
     <Compile Include="Server\WebApi\RavenInlineConstraintResolver.cs" />
     <Compile Include="Server\WebApi\Attributes\RavenRouteAttribute.cs" />
