﻿<Project Sdk="Microsoft.NET.Sdk">
  <PropertyGroup>
    <OutputType>Exe</OutputType>
    <TargetFramework>net8.0</TargetFramework>
    <RuntimeFrameworkVersion>8.0.7</RuntimeFrameworkVersion>
    <RuntimeIdentifiers>win-x64;win-x86;linux-x64;osx-x64</RuntimeIdentifiers>
    <CodeAnalysisRuleSet>..\..\RavenDB.ruleset</CodeAnalysisRuleSet>
    <PublishTrimmed>True</PublishTrimmed>
  </PropertyGroup>
  <ItemGroup>
    <Compile Include="..\..\src\CommonAssemblyInfo.cs" Link="Properties\CommonAssemblyInfo.cs" />
    <Compile Include="..\..\src\Raven.Client\Properties\VersionInfo.cs" Link="Properties\VersionInfo.cs" />
    <Compile Include="..\..\src\Raven.Client\Extensions\StringExtensions.cs" Link="Extensions\StringExtensions.cs" />
  </ItemGroup>
  <ItemGroup>
    <FrameworkReference Include="Microsoft.AspNetCore.App" />
<<<<<<< HEAD
    <PackageReference Include="AWSSDK.Core" Version="3.7.304.20" />
    <PackageReference Include="McMaster.Extensions.CommandLineUtils" Version="4.1.1" />
    <PackageReference Include="Microsoft.Azure.DocumentDB.Core" Version="2.22.0" />
    <PackageReference Include="MongoDB.Driver" Version="2.26.0" />
    <PackageReference Include="MongoDB.Driver.GridFS" Version="2.26.0" />
=======
    <PackageReference Include="AWSSDK.Core" Version="3.7.304.27" />
    <PackageReference Include="McMaster.Extensions.CommandLineUtils" Version="4.1.1" />
    <PackageReference Include="Microsoft.Azure.DocumentDB.Core" Version="2.22.0" />
    <PackageReference Include="MongoDB.Driver" Version="2.27.0" />
    <PackageReference Include="MongoDB.Driver.GridFS" Version="2.27.0" />
>>>>>>> 46f2488c
    <PackageReference Include="Newtonsoft.Json" Version="13.0.3" />
    <PackageReference Include="Snappier" Version="1.1.6" />
    <PackageReference Include="System.Data.HashFunction.Blake2" Version="2.0.0" />
    <PackageReference Include="System.Text.RegularExpressions" Version="4.3.1" />
    <PackageReference Include="ZstdSharp.Port" Version="0.8.1" />
  </ItemGroup>
</Project><|MERGE_RESOLUTION|>--- conflicted
+++ resolved
@@ -14,19 +14,11 @@
   </ItemGroup>
   <ItemGroup>
     <FrameworkReference Include="Microsoft.AspNetCore.App" />
-<<<<<<< HEAD
-    <PackageReference Include="AWSSDK.Core" Version="3.7.304.20" />
-    <PackageReference Include="McMaster.Extensions.CommandLineUtils" Version="4.1.1" />
-    <PackageReference Include="Microsoft.Azure.DocumentDB.Core" Version="2.22.0" />
-    <PackageReference Include="MongoDB.Driver" Version="2.26.0" />
-    <PackageReference Include="MongoDB.Driver.GridFS" Version="2.26.0" />
-=======
     <PackageReference Include="AWSSDK.Core" Version="3.7.304.27" />
     <PackageReference Include="McMaster.Extensions.CommandLineUtils" Version="4.1.1" />
     <PackageReference Include="Microsoft.Azure.DocumentDB.Core" Version="2.22.0" />
     <PackageReference Include="MongoDB.Driver" Version="2.27.0" />
     <PackageReference Include="MongoDB.Driver.GridFS" Version="2.27.0" />
->>>>>>> 46f2488c
     <PackageReference Include="Newtonsoft.Json" Version="13.0.3" />
     <PackageReference Include="Snappier" Version="1.1.6" />
     <PackageReference Include="System.Data.HashFunction.Blake2" Version="2.0.0" />
