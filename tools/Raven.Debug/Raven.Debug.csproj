﻿<Project Sdk="Microsoft.NET.Sdk">

  <PropertyGroup>
    <OutputType>Exe</OutputType>
    <TargetFramework>net5.0</TargetFramework>
    <RuntimeFrameworkVersion>5.0.8</RuntimeFrameworkVersion>
    <RuntimeIdentifiers>win7-x64;win8-x64;win81-x64;win10-x64;win7-x86;win8-x86;win81-x86;win10-x86;ubuntu.14.04-x64;ubuntu.16.04-x64;ubuntu.18.04-x64</RuntimeIdentifiers>
    <CodeAnalysisRuleSet>..\..\RavenDB.ruleset</CodeAnalysisRuleSet>
    <AllowUnsafeBlocks>true</AllowUnsafeBlocks>
  </PropertyGroup>

  <ItemGroup>
    <Compile Include="..\..\src\CommonAssemblyInfo.cs" Link="Properties\CommonAssemblyInfo.cs" />
  </ItemGroup>

  <ItemGroup>
    <FrameworkReference Include="Microsoft.AspNetCore.App" />
    <PackageReference Include="McMaster.Extensions.CommandLineUtils" Version="3.1.0" />
    <PackageReference Include="Microsoft.Bcl.AsyncInterfaces" Version="5.0.0" />
    <PackageReference Include="Microsoft.Diagnostics.Runtime" Version="1.1.142101" />
    <PackageReference Include="Microsoft.Diagnostics.NETCore.Client" Version="0.2.236902" />
    <PackageReference Include="Microsoft.Diagnostics.Tracing.TraceEvent" Version="2.0.70" />
    <PackageReference Include="Microsoft.Win32.Registry" Version="5.0.0" />
    <PackageReference Include="Newtonsoft.Json" Version="13.0.1" />
    <PackageReference Include="System.Collections.Immutable" Version="5.0.0" />
    <PackageReference Include="System.Diagnostics.DiagnosticSource" Version="5.0.1" />
    <PackageReference Include="System.Reflection.Metadata" Version="5.0.0" />
    <PackageReference Include="System.Runtime.CompilerServices.Unsafe" Version="5.0.0" />
    <PackageReference Include="System.Security.Cryptography.Cng" Version="5.0.0" />
  </ItemGroup>
<<<<<<< HEAD
=======

  <ItemGroup>
    <Folder Include="Properties\" />
  </ItemGroup>

  <ItemGroup>
    <ProjectReference Include="..\..\src\Raven.Client\Raven.Client.csproj" />
    <ProjectReference Include="..\..\src\Sparrow\Sparrow.csproj" />
  </ItemGroup>

>>>>>>> 25986563
</Project><|MERGE_RESOLUTION|>--- conflicted
+++ resolved
@@ -28,8 +28,7 @@
     <PackageReference Include="System.Runtime.CompilerServices.Unsafe" Version="5.0.0" />
     <PackageReference Include="System.Security.Cryptography.Cng" Version="5.0.0" />
   </ItemGroup>
-<<<<<<< HEAD
-=======
+</Project>
 
   <ItemGroup>
     <Folder Include="Properties\" />
@@ -40,5 +39,4 @@
     <ProjectReference Include="..\..\src\Sparrow\Sparrow.csproj" />
   </ItemGroup>
 
->>>>>>> 25986563
 </Project>