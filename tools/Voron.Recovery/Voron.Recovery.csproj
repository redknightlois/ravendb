﻿<Project Sdk="Microsoft.NET.Sdk">
  <PropertyGroup>
    <Description>Voron Recovery Tool</Description>
    <Authors>Hibernating Rhinos</Authors>
<<<<<<< HEAD
    <TargetFramework>net7.0</TargetFramework>
    <RuntimeFrameworkVersion>7.0.3</RuntimeFrameworkVersion>
=======
    <TargetFramework>net6.0</TargetFramework>
    <RuntimeFrameworkVersion>6.0.15</RuntimeFrameworkVersion>
>>>>>>> 346cf587
    <AllowUnsafeBlocks>true</AllowUnsafeBlocks>
    <AssemblyName>Voron.Recovery</AssemblyName>
    <OutputType>Exe</OutputType>
    <PackageId>Voron.Recovery</PackageId>
    <RuntimeIdentifiers>win7-x64;win8-x64;win10-x64;ubuntu.14.04-x64</RuntimeIdentifiers>
    <GenerateAssemblyConfigurationAttribute>false</GenerateAssemblyConfigurationAttribute>
    <GenerateAssemblyCompanyAttribute>false</GenerateAssemblyCompanyAttribute>
    <GenerateAssemblyProductAttribute>false</GenerateAssemblyProductAttribute>
    <CodeAnalysisRuleSet>..\..\RavenDB.ruleset</CodeAnalysisRuleSet>
    <ValidateExecutableReferencesMatchSelfContained>false</ValidateExecutableReferencesMatchSelfContained>
    <EnablePreviewFeatures>True</EnablePreviewFeatures>
    <GenerateRequiresPreviewFeaturesAttribute>True</GenerateRequiresPreviewFeaturesAttribute>
  </PropertyGroup>
  <ItemGroup>
    <Compile Include="..\..\src\CommonAssemblyInfo.cs" Link="Properties\CommonAssemblyInfo.cs" />
    <PackageReference Include="System.Collections.Immutable" Version="7.0.0" />
    <PackageReference Include="System.Reflection.Metadata" Version="7.0.0" />
    <ProjectReference Include="..\..\src\Raven.Server\Raven.Server.csproj" />
    <ProjectReference Include="..\..\src\Voron\Voron.csproj" />
  </ItemGroup>
</Project><|MERGE_RESOLUTION|>--- conflicted
+++ resolved
@@ -2,13 +2,8 @@
   <PropertyGroup>
     <Description>Voron Recovery Tool</Description>
     <Authors>Hibernating Rhinos</Authors>
-<<<<<<< HEAD
     <TargetFramework>net7.0</TargetFramework>
-    <RuntimeFrameworkVersion>7.0.3</RuntimeFrameworkVersion>
-=======
-    <TargetFramework>net6.0</TargetFramework>
-    <RuntimeFrameworkVersion>6.0.15</RuntimeFrameworkVersion>
->>>>>>> 346cf587
+    <RuntimeFrameworkVersion>7.0.4</RuntimeFrameworkVersion>
     <AllowUnsafeBlocks>true</AllowUnsafeBlocks>
     <AssemblyName>Voron.Recovery</AssemblyName>
     <OutputType>Exe</OutputType>
@@ -25,7 +20,7 @@
   <ItemGroup>
     <Compile Include="..\..\src\CommonAssemblyInfo.cs" Link="Properties\CommonAssemblyInfo.cs" />
     <PackageReference Include="System.Collections.Immutable" Version="7.0.0" />
-    <PackageReference Include="System.Reflection.Metadata" Version="7.0.0" />
+    <PackageReference Include="System.Reflection.Metadata" Version="7.0.1" />
     <ProjectReference Include="..\..\src\Raven.Server\Raven.Server.csproj" />
     <ProjectReference Include="..\..\src\Voron\Voron.csproj" />
   </ItemGroup>
