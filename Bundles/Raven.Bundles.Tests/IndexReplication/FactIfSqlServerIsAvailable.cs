--- conflicted
+++ resolved
@@ -1,104 +1,3 @@
-<<<<<<< HEAD
-using System;
-using System.Configuration;
-using System.Data.Common;
-using System.Linq;
-using System.Xml;
-using Xunit;
-using Xunit.Sdk;
-
-namespace Raven.Bundles.Tests.IndexReplication
-{
-	[CLSCompliant(false)]
-	public class FactIfSqlServerIsAvailable : FactAttribute
-	{
-		readonly ConnectionStringSettings connectionStringSettings;
-
-		public FactIfSqlServerIsAvailable()
-		{
-			var connectionStringName = GetAppropriateConnectionStringNameInternal();
-			if(connectionStringName == null)
-			{
-				base.Skip = "Could not find a connection string with a valid database to connect to, skipping the test";
-				return;
-			}
-			connectionStringSettings = ConfigurationManager.ConnectionStrings[connectionStringName];
-		}
-
-		protected override System.Collections.Generic.IEnumerable<Xunit.Sdk.ITestCommand> EnumerateTestCommands(Xunit.Sdk.IMethodInfo method)
-		{
-			return base.EnumerateTestCommands(method).Select(enumerateTestCommand => new ActionTestCommandWrapper(enumerateTestCommand, o =>
-			{
-				((ReplicateToSql)o).ConnectionString=connectionStringSettings;
-			}));
-		}
-
-		public class ActionTestCommandWrapper : ITestCommand
-		{
-			private readonly ITestCommand inner;
-			private readonly Action<object> action;
-
-			public ActionTestCommandWrapper(ITestCommand inner, Action<object> action)
-			{
-				this.inner = inner;
-				this.action = action;
-			}
-
-			public MethodResult Execute(object testClass)
-			{
-				action(testClass);
-				return inner.Execute(testClass);
-			}
-
-			public XmlNode ToStartXml()
-			{
-				return inner.ToStartXml();
-			}
-
-			public string DisplayName
-			{
-				get { return inner.DisplayName; }
-			}
-
-			public bool ShouldCreateInstance
-			{
-				get { return inner.ShouldCreateInstance; }
-			}
-
-			public int Timeout
-			{
-				get { return inner.Timeout; }
-			}
-		}
-
-		private static string GetAppropriateConnectionStringNameInternal()
-		{
-			foreach (ConnectionStringSettings connectionString in new[]
-			{
-				ConfigurationManager.ConnectionStrings["SqlExpress"],
-				ConfigurationManager.ConnectionStrings["LocalHost"],
-			})
-			{
-				var providerFactory = DbProviderFactories.GetFactory(connectionString.ProviderName);
-				try
-				{
-					using (var connection = providerFactory.CreateConnection())
-					{
-						connection.ConnectionString = connectionString.ConnectionString;
-						connection.Open();
-					}
-					return connectionString.Name;
-				}
-					// ReSharper disable EmptyGeneralCatchClause
-				catch
-					// ReSharper restore EmptyGeneralCatchClause
-				{
-				}
-			}
-			return null;
-		}
-	}
-=======
 using System;
 using System.Configuration;
 using System.Data.Common;
@@ -147,5 +46,4 @@
 			return null;
 		}
 	}
->>>>>>> 110c84e2
 }