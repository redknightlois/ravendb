--- conflicted
+++ resolved
@@ -190,13 +190,10 @@
     <Compile Include="Data\BulkInsertOptions.cs" />
     <Compile Include="Data\Etag.cs" />
     <Compile Include="Data\IndexFailureInformation.cs" />
-<<<<<<< HEAD
     <Compile Include="Data\IndexingPerformanceStatistics.cs" />
     <Compile Include="Data\IndexingPerformanceStats.cs" />
-=======
     <Compile Include="Data\SideBySideIndexes.cs" />
     <Compile Include="Data\IndexToAdd.cs" />
->>>>>>> 799bb2f8
     <Compile Include="Data\IOperationState.cs" />
     <Compile Include="Data\MoreLikeThisQueryResult.cs" />
     <Compile Include="Data\PeriodicBackupSetup.cs" />
@@ -480,11 +477,8 @@
     <Compile Include="Util\IndexPrettyPrinter.cs" />
     <Compile Include="Util\IndexPrettyPrinterEqualityComparer.cs" />
     <Compile Include="Util\MD5.cs" />
-<<<<<<< HEAD
     <Compile Include="Util\NetworkUtil.cs" />
-=======
     <Compile Include="Util\PinnableBufferCache.cs" />
->>>>>>> 799bb2f8
     <Compile Include="Util\PositionWrapperStream.cs" />
     <Compile Include="Util\RavenQuery.cs" />
     <Compile Include="Util\SizeLimitedConcurrentDictionary.cs" />
