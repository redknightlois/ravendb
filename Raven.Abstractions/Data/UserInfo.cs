--- conflicted
+++ resolved
@@ -17,7 +17,6 @@
         public AccessTokenBody AccessTokenBody { get; set; }
     }
 
-<<<<<<< HEAD
 	public class DatabaseInfo
 	{
 		public string Database { get; set; }
@@ -25,11 +24,4 @@
 		public bool IsReadOnly { get; set; }
 		
 	}
-=======
-    public class DatabaseInfo
-    {
-        public string Database { get; set; }
-        public bool IsAdmin { get; set; }
-    }
->>>>>>> b19bf61a
 }