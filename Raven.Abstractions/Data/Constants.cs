using System;
using Raven.Json.Linq;

namespace Raven.Abstractions.Data
{
    public static partial class Constants
    {
        static Constants()
        {
            InResourceKeyVerificationDocumentContents = new RavenJObject
            {
                {"Text", "The encryption is correct."}
            };
            InResourceKeyVerificationDocumentContents.EnsureCannotBeChangeAndEnableSnapshotting();
        }

        public const string IsIndexReplicatedUrlParamName = "is-replicated";
        public const string RavenClientPrimaryServerUrl = "Raven-Client-Primary-Server-Url";
        public const string RavenClientPrimaryServerLastCheck = "Raven-Client-Primary-Server-LastCheck";
        public const string RavenForcePrimaryServerCheck = "Raven-Force-Primary-Server-Check";

        public const string RavenShardId = "Raven-Shard-Id";
        
        
        public const string LastModified = "Last-Modified";
        public const string CreationDate = "Creation-Date";
        public const string RavenCreationDate = "Raven-Creation-Date";
        public const string RavenLastModified = "Raven-Last-Modified";
        public const string SystemDatabase = "<system>";
        public const string TemporaryScoreValue = "Temp-Index-Score";
        public const string RandomFieldName = "__random";
        public const string CustomSortFieldName = "__customSort";
        public const string NullValueNotAnalyzed = "[[NULL_VALUE]]";
        public const string EmptyStringNotAnalyzed = "[[EMPTY_STRING]]";
        public const string NullValue = "NULL_VALUE";
        public const string EmptyString = "EMPTY_STRING";
        public const string DocumentIdFieldName = "__document_id";
        public const string ReduceKeyFieldName = "__reduce_key";
        public const string ReduceValueFieldName = "__reduced_val";
        public const string IntersectSeparator = " INTERSECT ";
        public const string RavenClrType = "Raven-Clr-Type";
        public const string RavenEntityName = "Raven-Entity-Name";
        public const string RavenReadOnly = "Raven-Read-Only";
        public const string AllFields = "__all_fields";
        // This is used to indicate that a document exists in an uncommitted transaction
        public const string RavenDocumentDoesNotExists = "Raven-Document-Does-Not-Exists";
        public const string Metadata = "@metadata";
        public const string NotForReplication = "Raven-Not-For-Replication";
        public const string RavenDeleteMarker = "Raven-Delete-Marker";
        public const string RavenIndexDeleteMarker = "Raven-Index-Delete-Marker";
        public const string RavenTransformerDeleteMarker = "Raven-Transformer-Delete-Marker";
        public const string ActiveBundles = "Raven/ActiveBundles";
        public const string AllowBundlesChange = "Raven-Temp-Allow-Bundles-Change";
        public const string RavenAlerts = "Raven/Alerts";
        public const string RavenJavascriptFunctions = "Raven/Javascript/Functions";

        public const string MemoryLimitForProcessing_BackwardCompatibility = "Raven/MemoryLimitForIndexing";
        public const string MemoryLimitForProcessing = "Raven/MemoryLimitForProcessing";
        public const string RunInMemory = "Raven/RunInMemory";
        public const string ExposeConfigOverTheWire = "Raven/ExposeConfigOverTheWire";

<<<<<<< HEAD
		// Server
		public const string RavenMaxConcurrentDatabaseLoads = "Raven/Tenants/MaxConcurrentDatabaseLoads";
		public const string ConcurrentDatabaseLoadTimeout = "Raven/Tenants/ConcurrentDatabaseLoadTimeout";

		public const string MaxConcurrentServerRequests = "Raven/MaxConcurrentServerRequests";
		public const string MaxConcurrentMultiGetRequests = "Raven/MaxConcurrentMultiGetRequests";
	    public const string MaxConcurrentRequestsForDatabaseDuringLoad = "Raven/MaxConcurrentRequestsForDatabaseDuringLoad";
=======
        // Server
        public const string MaxConcurrentServerRequests = "Raven/MaxConcurrentServerRequests";
        public const string MaxConcurrentMultiGetRequests = "Raven/MaxConcurrentMultiGetRequests";
        public const string MaxConcurrentRequestsForDatabaseDuringLoad = "Raven/MaxConcurrentRequestsForDatabaseDuringLoad";
>>>>>>> 1b990055
        public const string MaxSecondsForTaskToWaitForDatabaseToLoad = "Raven/MaxSecondsForTaskToWaitForDatabaseToLoad";
        public const string RejectClientsModeEnabled = "Raven/RejectClientsModeEnabled";
        public const string RavenServerBuild = "Raven-Server-Build";

        // Indexing
        public const string RavenPrefetchingDurationLimit = "Raven/Prefetching/DurationLimit";
        public const int DefaultPrefetchingDurationLimit = 5000;
        public const string BulkImportBatchTimeout = "Raven/BulkImport/BatchTimeout";
        public const string BulkImportHeartbeatDocKey = "Raven/BulkImport/Heartbeat";
        public const int BulkImportDefaultTimeoutInMs = 60000;
        public const string IndexingDisabled = "Raven/IndexingDisabled";
        public const string MaxNumberOfItemsToProcessInTestIndexes = "Raven/Indexing/MaxNumberOfItemsToProcessInTestIndexes";

        public const string IndexReplacePrefix = "Raven/Indexes/Replace/";
        public const string SideBySideIndexNamePrefix = "ReplacementOf/";

        //Paths
        public const string RavenDataDir = "Raven/DataDir";
        public const string RavenEsentLogsPath = "Raven/Esent/LogsPath";
        public const string RavenTxJournalPath = "Raven/TransactionJournalsPath";
        public const string RavenIndexPath = "Raven/IndexStoragePath";

        //Files
        public const int WindowsMaxPath = 260 - 30;
        public const int LinuxMaxPath = 4096;
        public const int LinuxMaxFileNameLength = WindowsMaxPath;
        public static readonly string[] WindowsReservedFileNames = { "con", "prn", "aux", "nul", "com1", "com2","com3", "com4", "com5", "com6", "com7", "com8", "com9",
                                                                        "lpt1", "lpt2", "lpt3", "lpt4", "lpt5", "lpt6", "lpt7", "lpt8", "lpt9", "clock$" };

        //Encryption
        public const string DontEncryptDocumentsStartingWith = "Raven/";
        public const string AlgorithmTypeSetting = "Raven/Encryption/Algorithm";
        public const string EncryptionKeySetting = "Raven/Encryption/Key";
        public const string EncryptionKeyBitsPreferenceSetting = "Raven/Encryption/KeyBitsPreference";
        public const string EncryptIndexes = "Raven/Encryption/EncryptIndexes";

        public const string InResourceKeyVerificationDocumentName = "Raven/Encryption/Verification";
        public static readonly RavenJObject InResourceKeyVerificationDocumentContents;

        public const int DefaultGeneratedEncryptionKeyLength = 256/8;
        public const int MinimumAcceptableEncryptionKeyLength = 64/8;

        public const int DefaultKeySizeToUseInActualEncryptionInBits = 128;
        public const int Rfc2898Iterations = 1000;

        public const int DefaultIndexFileBlockSize = 12*1024;

        public static readonly Type DefaultCryptoServiceProvider = typeof(System.Security.Cryptography.AesCryptoServiceProvider);

        //Quotas
        public const string DocsHardLimit = "Raven/Quotas/Documents/HardLimit";
        public const string DocsSoftLimit = "Raven/Quotas/Documents/SoftLimit";
        public const string SizeHardLimitInKB = "Raven/Quotas/Size/HardLimitInKB";
        public const string SizeSoftLimitInKB = "Raven/Quotas/Size/SoftMarginInKB";

        //Replications
        public const string RavenIndexAndTransformerReplicationLatencyInSec = "Raven/Replication/IndexAndTransformerReplicationLatency"; //in seconds
        public const int DefaultRavenIndexAndTransformerReplicationLatencyInSec = 600;
        public const string RavenReplicationSource = "Raven-Replication-Source";
        public const string RavenReplicationVersion = "Raven-Replication-Version";
        public const string RavenReplicationHistory = "Raven-Replication-History";
        public const string RavenReplicationConflict = "Raven-Replication-Conflict";
        public const string RavenReplicationConflictSkipResolution = "Raven-Replication-Conflict-Skip-Resolution";
        public const string RavenReplicationConflictDocument = "Raven-Replication-Conflict-Document";
        public const string RavenReplicationConflictDocumentForcePut = "Raven-Replication-Conflict-Document-Force-Put";
        public const string RavenReplicationSourcesBasePath = "Raven/Replication/Sources";
        public const string RavenReplicationDestinations = "Raven/Replication/Destinations";
        public const string RavenReplicationDestinationsBasePath = "Raven/Replication/Destinations/";
        public const string RavenReplicationConfig = "Raven/Replication/Config";

        public const string RavenReplicationDocsTombstones = "Raven/Replication/Docs/Tombstones";
        public const string RavenReplicationIndexesTombstones = "Raven/Replication/Indexes/Tombstones";
        public const string RavenReplicationTransformerTombstones = "Raven/Replication/Transformers/Tombstones";

        public const string RavenSqlReplicationConnectionsDocumentName = "Raven/SqlReplication/Connections";

        [Obsolete("Use RavenFS instead.")]
        public const string RavenReplicationAttachmentsTombstones = "Raven/Replication/Attachments/Tombstones";

        //Periodic export
        public const string RavenPeriodicExportsDocsTombstones = "Raven/PeriodicExports/Docs/Tombstones";

        [Obsolete("Use RavenFS instead.")]
        public const string RavenPeriodicExportsAttachmentsTombstones = "Raven/PeriodicExports/Attachments/Tombstones";

        public const int ChangeHistoryLength = 50;

        //Spatial
        public const string DefaultSpatialFieldName = "__spatial";
        public const string SpatialShapeFieldName = "__spatialShape";
        public const double DefaultSpatialDistanceErrorPct = 0.025d;
        public const string DistanceFieldName = "__distance";
        /// <summary>
        /// The International Union of Geodesy and Geophysics says the Earth's mean radius in KM is:
        ///
        /// [1] http://en.wikipedia.org/wiki/Earth_radius
        /// </summary>
        public const double EarthMeanRadiusKm = 6371.0087714;
        public const double MilesToKm = 1.60934;
        
        //Versioning
        public const string RavenCreateVersion = "Raven-Create-Version";
        public const string RavenIgnoreVersioning = "Raven-Ignore-Versioning";

        public const string RavenClientVersion = "Raven-Client-Version";
        public const string RavenDefaultQueryTimeout = "Raven_Default_Query_Timeout";
        public const string NextPageStart = "Next-Page-Start";

        /// <summary>
        /// if no encoding information in headers of incoming request, this encoding is assumed
        /// </summary>
        public const string DefaultRequestEncoding = "UTF-8";
        
        public const string DocumentsByEntityNameIndex = "Raven/DocumentsByEntityName";
        
        //Counters
        public static partial class Counter
        {
            public const string Prefix = "Raven/Counters/";
            public const string DataDirectory = "Raven/Counters/DataDir";
            public const string UrlPrefix = "counters";
        }

        public const byte GroupSeperator = 29;
        public const char GroupSeperatorChar = (char)GroupSeperator;
        public const string GroupSeperatorString = "\u001D";



        public const string MetadataEtagField = "ETag";

        public const string TempUploadsDirectoryName = "RavenTempUploads";

        public const string DataCouldNotBeDecrypted = "<data could not be decrypted>";

        // Backup

        public const string DatabaseDocumentFilename = "Database.Document";
        public const string FilesystemDocumentFilename = "Filesystem.Document";
        public const string IncrementalBackupAlertTimeout = "Raven/IncrementalBackup/AlertTimeoutHours";
        public const string IncrementalBackupRecurringAlertTimeout = "Raven/IncrementalBackup/RecurringAlertTimeoutDays";
        public const string IncrementalBackupState = "IncrementalBackupState.Document";

        // Queries
        public const string MaxClauseCount = "Raven/MaxClauseCount";

        // General
        public static partial class Database
        {
            public const string Prefix = "Raven/Databases/";
            public const string DataDirectory = "Raven/Databases/DataDir";
            public const string UrlPrefix = "databases";
        }
        
        public static partial class FileSystem
        {
            public const string Prefix = "Raven/FileSystems/";
            public const string DataDirectory = "Raven/FileSystem/DataDir";
            public const string IndexStorageDirectory = "Raven/FileSystem/IndexStoragePath";
            public const string MaximumSynchronizationInterval = "Raven/FileSystem/MaximumSynchronizationInterval";
            public const string Storage = "Raven/FileSystem/Storage";
            public const string UrlPrefix = "fs";
            public const string RavenFsSize = "RavenFS-Size";
            public const string PreventSchemaUpdate = "Raven/PreventSchemaUpdate";

            public static class Versioning
            {
                public const string ChangesToRevisionsAllowed = "Raven/FileSystem/Versioning/ChangesToRevisionsAllowed";
            }
        }

        // Subscriptions
        public const string RavenSubscriptionsPrefix = "Raven/Subscriptions/";

        public static partial class Esent
        {
            public const string CircularLog = "Raven/Esent/CircularLog";
            public const string CacheSizeMax = "Raven/Esent/CacheSizeMax";
            public const string MaxVerPages = "Raven/Esent/MaxVerPages";
            public const string PreferredVerPages = "Raven/Esent/PreferredVerPages";
            public const string LogFileSize = "Raven/Esent/LogFileSize";
            public const string LogBuffers = "Raven/Esent/LogBuffers";
            public const string MaxCursors = "Raven/Esent/MaxCursors";
            public const string DbExtensionSize = "Raven/Esent/DbExtensionSize";
        }

        public static class Voron
        {
            public const string AllowIncrementalBackups = "Raven/Voron/AllowIncrementalBackups";
            public const string InitialFileSize = "Raven/Voron/InitialFileSize";
            public const string TempPath = "Raven/Voron/TempPath";
            public const string MaxBufferPoolSize = "Raven/Voron/MaxBufferPoolSize";
            public const string InitialSize = "Raven/Voron/InitialSize";
            public const string MaxScratchBufferSize = "Raven/Voron/MaxScratchBufferSize";
            public const string AllowOn32Bits = "Raven/Voron/AllowOn32Bits";
            public const string ScratchBufferSizeNotificationThreshold = "Raven/Voron/ScratchBufferSizeNotificationThreshold";
        }

        public static class Smuggler
        {
            public const string CallContext = "Raven/Smuggler/CallContext";
        }

        public class Authorization
        {
            public const string RavenAuthorizationUser = "Raven-Authorization-User";
            public const string RavenAuthorizationOperation = "Raven-Authorization-Operation";
            public const string RavenDocumentAuthorization = "Raven-Document-Authorization";
        }

        public const string AllowScriptsToAdjustNumberOfSteps = "Raven/AllowScriptsToAdjustNumberOfSteps";

        public class Indexing
        {
            public const string DisableIndexingFreeSpaceThreshold = "Raven/Indexing/DisableIndexingFreeSpaceThreshold";
            public const string DisableMapReduceInMemoryTracking = "Raven/Indexing/DisableMapReduceInMemoryTracking";
        }
    }
}<|MERGE_RESOLUTION|>--- conflicted
+++ resolved
@@ -4,62 +4,61 @@
 namespace Raven.Abstractions.Data
 {
     public static partial class Constants
-    {
-        static Constants()
-        {
-            InResourceKeyVerificationDocumentContents = new RavenJObject
-            {
-                {"Text", "The encryption is correct."}
-            };
-            InResourceKeyVerificationDocumentContents.EnsureCannotBeChangeAndEnableSnapshotting();
-        }
-
-        public const string IsIndexReplicatedUrlParamName = "is-replicated";
-        public const string RavenClientPrimaryServerUrl = "Raven-Client-Primary-Server-Url";
-        public const string RavenClientPrimaryServerLastCheck = "Raven-Client-Primary-Server-LastCheck";
-        public const string RavenForcePrimaryServerCheck = "Raven-Force-Primary-Server-Check";
-
-        public const string RavenShardId = "Raven-Shard-Id";
+	{
+		static Constants()
+		{
+			InResourceKeyVerificationDocumentContents = new RavenJObject
+			{
+				{"Text", "The encryption is correct."}
+			};
+			InResourceKeyVerificationDocumentContents.EnsureCannotBeChangeAndEnableSnapshotting();
+		}
+
+	    public const string IsIndexReplicatedUrlParamName = "is-replicated";
+		public const string RavenClientPrimaryServerUrl = "Raven-Client-Primary-Server-Url";
+		public const string RavenClientPrimaryServerLastCheck = "Raven-Client-Primary-Server-LastCheck";
+		public const string RavenForcePrimaryServerCheck = "Raven-Force-Primary-Server-Check";
+
+		public const string RavenShardId = "Raven-Shard-Id";
         
-        
-        public const string LastModified = "Last-Modified";
+		
+		public const string LastModified = "Last-Modified";
         public const string CreationDate = "Creation-Date";
         public const string RavenCreationDate = "Raven-Creation-Date";
         public const string RavenLastModified = "Raven-Last-Modified";
-        public const string SystemDatabase = "<system>";
-        public const string TemporaryScoreValue = "Temp-Index-Score";
-        public const string RandomFieldName = "__random";
-        public const string CustomSortFieldName = "__customSort";
-        public const string NullValueNotAnalyzed = "[[NULL_VALUE]]";
-        public const string EmptyStringNotAnalyzed = "[[EMPTY_STRING]]";
-        public const string NullValue = "NULL_VALUE";
-        public const string EmptyString = "EMPTY_STRING";
-        public const string DocumentIdFieldName = "__document_id";
-        public const string ReduceKeyFieldName = "__reduce_key";
-        public const string ReduceValueFieldName = "__reduced_val";
-        public const string IntersectSeparator = " INTERSECT ";
-        public const string RavenClrType = "Raven-Clr-Type";
-        public const string RavenEntityName = "Raven-Entity-Name";
-        public const string RavenReadOnly = "Raven-Read-Only";
-        public const string AllFields = "__all_fields";
-        // This is used to indicate that a document exists in an uncommitted transaction
-        public const string RavenDocumentDoesNotExists = "Raven-Document-Does-Not-Exists";
-        public const string Metadata = "@metadata";
-        public const string NotForReplication = "Raven-Not-For-Replication";
-        public const string RavenDeleteMarker = "Raven-Delete-Marker";
-        public const string RavenIndexDeleteMarker = "Raven-Index-Delete-Marker";
-        public const string RavenTransformerDeleteMarker = "Raven-Transformer-Delete-Marker";
-        public const string ActiveBundles = "Raven/ActiveBundles";
-        public const string AllowBundlesChange = "Raven-Temp-Allow-Bundles-Change";
-        public const string RavenAlerts = "Raven/Alerts";
-        public const string RavenJavascriptFunctions = "Raven/Javascript/Functions";
-
-        public const string MemoryLimitForProcessing_BackwardCompatibility = "Raven/MemoryLimitForIndexing";
-        public const string MemoryLimitForProcessing = "Raven/MemoryLimitForProcessing";
+		public const string SystemDatabase = "<system>";
+		public const string TemporaryScoreValue = "Temp-Index-Score";
+		public const string RandomFieldName = "__random";
+		public const string CustomSortFieldName = "__customSort";
+		public const string NullValueNotAnalyzed = "[[NULL_VALUE]]";
+		public const string EmptyStringNotAnalyzed = "[[EMPTY_STRING]]";
+		public const string NullValue = "NULL_VALUE";
+		public const string EmptyString = "EMPTY_STRING";
+		public const string DocumentIdFieldName = "__document_id";
+		public const string ReduceKeyFieldName = "__reduce_key";
+		public const string ReduceValueFieldName = "__reduced_val";
+		public const string IntersectSeparator = " INTERSECT ";
+		public const string RavenClrType = "Raven-Clr-Type";
+		public const string RavenEntityName = "Raven-Entity-Name";
+		public const string RavenReadOnly = "Raven-Read-Only";
+		public const string AllFields = "__all_fields";
+		// This is used to indicate that a document exists in an uncommitted transaction
+		public const string RavenDocumentDoesNotExists = "Raven-Document-Does-Not-Exists";
+		public const string Metadata = "@metadata";
+		public const string NotForReplication = "Raven-Not-For-Replication";
+		public const string RavenDeleteMarker = "Raven-Delete-Marker";
+		public const string RavenIndexDeleteMarker = "Raven-Index-Delete-Marker";
+		public const string RavenTransformerDeleteMarker = "Raven-Transformer-Delete-Marker";
+		public const string ActiveBundles = "Raven/ActiveBundles";
+		public const string AllowBundlesChange = "Raven-Temp-Allow-Bundles-Change";
+		public const string RavenAlerts = "Raven/Alerts";
+		public const string RavenJavascriptFunctions = "Raven/Javascript/Functions";
+
+		public const string MemoryLimitForProcessing_BackwardCompatibility = "Raven/MemoryLimitForIndexing";
+		public const string MemoryLimitForProcessing = "Raven/MemoryLimitForProcessing";
         public const string RunInMemory = "Raven/RunInMemory";
-        public const string ExposeConfigOverTheWire = "Raven/ExposeConfigOverTheWire";
-
-<<<<<<< HEAD
+	    public const string ExposeConfigOverTheWire = "Raven/ExposeConfigOverTheWire";
+
 		// Server
 		public const string RavenMaxConcurrentDatabaseLoads = "Raven/Tenants/MaxConcurrentDatabaseLoads";
 		public const string ConcurrentDatabaseLoadTimeout = "Raven/Tenants/ConcurrentDatabaseLoadTimeout";
@@ -67,187 +66,181 @@
 		public const string MaxConcurrentServerRequests = "Raven/MaxConcurrentServerRequests";
 		public const string MaxConcurrentMultiGetRequests = "Raven/MaxConcurrentMultiGetRequests";
 	    public const string MaxConcurrentRequestsForDatabaseDuringLoad = "Raven/MaxConcurrentRequestsForDatabaseDuringLoad";
-=======
-        // Server
-        public const string MaxConcurrentServerRequests = "Raven/MaxConcurrentServerRequests";
-        public const string MaxConcurrentMultiGetRequests = "Raven/MaxConcurrentMultiGetRequests";
-        public const string MaxConcurrentRequestsForDatabaseDuringLoad = "Raven/MaxConcurrentRequestsForDatabaseDuringLoad";
->>>>>>> 1b990055
         public const string MaxSecondsForTaskToWaitForDatabaseToLoad = "Raven/MaxSecondsForTaskToWaitForDatabaseToLoad";
-        public const string RejectClientsModeEnabled = "Raven/RejectClientsModeEnabled";
-        public const string RavenServerBuild = "Raven-Server-Build";
-
-        // Indexing
-        public const string RavenPrefetchingDurationLimit = "Raven/Prefetching/DurationLimit";
-        public const int DefaultPrefetchingDurationLimit = 5000;
-        public const string BulkImportBatchTimeout = "Raven/BulkImport/BatchTimeout";
-        public const string BulkImportHeartbeatDocKey = "Raven/BulkImport/Heartbeat";
-        public const int BulkImportDefaultTimeoutInMs = 60000;
-        public const string IndexingDisabled = "Raven/IndexingDisabled";
-        public const string MaxNumberOfItemsToProcessInTestIndexes = "Raven/Indexing/MaxNumberOfItemsToProcessInTestIndexes";
-
-        public const string IndexReplacePrefix = "Raven/Indexes/Replace/";
-        public const string SideBySideIndexNamePrefix = "ReplacementOf/";
-
-        //Paths
-        public const string RavenDataDir = "Raven/DataDir";
-        public const string RavenEsentLogsPath = "Raven/Esent/LogsPath";
+	    public const string RejectClientsModeEnabled = "Raven/RejectClientsModeEnabled";
+	    public const string RavenServerBuild = "Raven-Server-Build";
+
+		// Indexing
+		public const string RavenPrefetchingDurationLimit = "Raven/Prefetching/DurationLimit";
+		public const int DefaultPrefetchingDurationLimit = 5000;
+		public const string BulkImportBatchTimeout = "Raven/BulkImport/BatchTimeout";
+		public const string BulkImportHeartbeatDocKey = "Raven/BulkImport/Heartbeat";
+		public const int BulkImportDefaultTimeoutInMs = 60000;
+	    public const string IndexingDisabled = "Raven/IndexingDisabled";
+		public const string MaxNumberOfItemsToProcessInTestIndexes = "Raven/Indexing/MaxNumberOfItemsToProcessInTestIndexes";
+
+		public const string IndexReplacePrefix = "Raven/Indexes/Replace/";
+		public const string SideBySideIndexNamePrefix = "ReplacementOf/";
+
+		//Paths
+		public const string RavenDataDir = "Raven/DataDir";
+		public const string RavenEsentLogsPath = "Raven/Esent/LogsPath";
         public const string RavenTxJournalPath = "Raven/TransactionJournalsPath";
-        public const string RavenIndexPath = "Raven/IndexStoragePath";
-
-        //Files
-        public const int WindowsMaxPath = 260 - 30;
-        public const int LinuxMaxPath = 4096;
-        public const int LinuxMaxFileNameLength = WindowsMaxPath;
-        public static readonly string[] WindowsReservedFileNames = { "con", "prn", "aux", "nul", "com1", "com2","com3", "com4", "com5", "com6", "com7", "com8", "com9",
-                                                                        "lpt1", "lpt2", "lpt3", "lpt4", "lpt5", "lpt6", "lpt7", "lpt8", "lpt9", "clock$" };
-
-        //Encryption
-        public const string DontEncryptDocumentsStartingWith = "Raven/";
-        public const string AlgorithmTypeSetting = "Raven/Encryption/Algorithm";
-        public const string EncryptionKeySetting = "Raven/Encryption/Key";
-        public const string EncryptionKeyBitsPreferenceSetting = "Raven/Encryption/KeyBitsPreference";
-        public const string EncryptIndexes = "Raven/Encryption/EncryptIndexes";
-
-        public const string InResourceKeyVerificationDocumentName = "Raven/Encryption/Verification";
-        public static readonly RavenJObject InResourceKeyVerificationDocumentContents;
-
-        public const int DefaultGeneratedEncryptionKeyLength = 256/8;
-        public const int MinimumAcceptableEncryptionKeyLength = 64/8;
-
-        public const int DefaultKeySizeToUseInActualEncryptionInBits = 128;
-        public const int Rfc2898Iterations = 1000;
-
-        public const int DefaultIndexFileBlockSize = 12*1024;
-
-        public static readonly Type DefaultCryptoServiceProvider = typeof(System.Security.Cryptography.AesCryptoServiceProvider);
-
-        //Quotas
-        public const string DocsHardLimit = "Raven/Quotas/Documents/HardLimit";
-        public const string DocsSoftLimit = "Raven/Quotas/Documents/SoftLimit";
-        public const string SizeHardLimitInKB = "Raven/Quotas/Size/HardLimitInKB";
-        public const string SizeSoftLimitInKB = "Raven/Quotas/Size/SoftMarginInKB";
-
-        //Replications
-        public const string RavenIndexAndTransformerReplicationLatencyInSec = "Raven/Replication/IndexAndTransformerReplicationLatency"; //in seconds
-        public const int DefaultRavenIndexAndTransformerReplicationLatencyInSec = 600;
-        public const string RavenReplicationSource = "Raven-Replication-Source";
-        public const string RavenReplicationVersion = "Raven-Replication-Version";
-        public const string RavenReplicationHistory = "Raven-Replication-History";
-        public const string RavenReplicationConflict = "Raven-Replication-Conflict";
-        public const string RavenReplicationConflictSkipResolution = "Raven-Replication-Conflict-Skip-Resolution";
-        public const string RavenReplicationConflictDocument = "Raven-Replication-Conflict-Document";
-        public const string RavenReplicationConflictDocumentForcePut = "Raven-Replication-Conflict-Document-Force-Put";
-        public const string RavenReplicationSourcesBasePath = "Raven/Replication/Sources";
-        public const string RavenReplicationDestinations = "Raven/Replication/Destinations";
-        public const string RavenReplicationDestinationsBasePath = "Raven/Replication/Destinations/";
-        public const string RavenReplicationConfig = "Raven/Replication/Config";
-
-        public const string RavenReplicationDocsTombstones = "Raven/Replication/Docs/Tombstones";
-        public const string RavenReplicationIndexesTombstones = "Raven/Replication/Indexes/Tombstones";
-        public const string RavenReplicationTransformerTombstones = "Raven/Replication/Transformers/Tombstones";
-
-        public const string RavenSqlReplicationConnectionsDocumentName = "Raven/SqlReplication/Connections";
+		public const string RavenIndexPath = "Raven/IndexStoragePath";
+
+		//Files
+		public const int WindowsMaxPath = 260 - 30;
+		public const int LinuxMaxPath = 4096;
+		public const int LinuxMaxFileNameLength = WindowsMaxPath;
+		public static readonly string[] WindowsReservedFileNames = { "con", "prn", "aux", "nul", "com1", "com2","com3", "com4", "com5", "com6", "com7", "com8", "com9",
+																		"lpt1", "lpt2", "lpt3", "lpt4", "lpt5", "lpt6", "lpt7", "lpt8", "lpt9", "clock$" };
+
+		//Encryption
+		public const string DontEncryptDocumentsStartingWith = "Raven/";
+		public const string AlgorithmTypeSetting = "Raven/Encryption/Algorithm";
+		public const string EncryptionKeySetting = "Raven/Encryption/Key";
+		public const string EncryptionKeyBitsPreferenceSetting = "Raven/Encryption/KeyBitsPreference";
+		public const string EncryptIndexes = "Raven/Encryption/EncryptIndexes";
+
+		public const string InResourceKeyVerificationDocumentName = "Raven/Encryption/Verification";
+		public static readonly RavenJObject InResourceKeyVerificationDocumentContents;
+
+		public const int DefaultGeneratedEncryptionKeyLength = 256/8;
+		public const int MinimumAcceptableEncryptionKeyLength = 64/8;
+
+		public const int DefaultKeySizeToUseInActualEncryptionInBits = 128;
+		public const int Rfc2898Iterations = 1000;
+
+		public const int DefaultIndexFileBlockSize = 12*1024;
+
+		public static readonly Type DefaultCryptoServiceProvider = typeof(System.Security.Cryptography.AesCryptoServiceProvider);
+
+		//Quotas
+		public const string DocsHardLimit = "Raven/Quotas/Documents/HardLimit";
+		public const string DocsSoftLimit = "Raven/Quotas/Documents/SoftLimit";
+		public const string SizeHardLimitInKB = "Raven/Quotas/Size/HardLimitInKB";
+		public const string SizeSoftLimitInKB = "Raven/Quotas/Size/SoftMarginInKB";
+
+		//Replications
+	    public const string RavenIndexAndTransformerReplicationLatencyInSec = "Raven/Replication/IndexAndTransformerReplicationLatency"; //in seconds
+	    public const int DefaultRavenIndexAndTransformerReplicationLatencyInSec = 600;
+		public const string RavenReplicationSource = "Raven-Replication-Source";
+		public const string RavenReplicationVersion = "Raven-Replication-Version";
+		public const string RavenReplicationHistory = "Raven-Replication-History";
+		public const string RavenReplicationConflict = "Raven-Replication-Conflict";
+		public const string RavenReplicationConflictSkipResolution = "Raven-Replication-Conflict-Skip-Resolution";
+		public const string RavenReplicationConflictDocument = "Raven-Replication-Conflict-Document";
+		public const string RavenReplicationConflictDocumentForcePut = "Raven-Replication-Conflict-Document-Force-Put";
+		public const string RavenReplicationSourcesBasePath = "Raven/Replication/Sources";
+		public const string RavenReplicationDestinations = "Raven/Replication/Destinations";
+		public const string RavenReplicationDestinationsBasePath = "Raven/Replication/Destinations/";
+		public const string RavenReplicationConfig = "Raven/Replication/Config";
+
+		public const string RavenReplicationDocsTombstones = "Raven/Replication/Docs/Tombstones";
+		public const string RavenReplicationIndexesTombstones = "Raven/Replication/Indexes/Tombstones";
+		public const string RavenReplicationTransformerTombstones = "Raven/Replication/Transformers/Tombstones";
+
+		public const string RavenSqlReplicationConnectionsDocumentName = "Raven/SqlReplication/Connections";
 
         [Obsolete("Use RavenFS instead.")]
-        public const string RavenReplicationAttachmentsTombstones = "Raven/Replication/Attachments/Tombstones";
+		public const string RavenReplicationAttachmentsTombstones = "Raven/Replication/Attachments/Tombstones";
 
         //Periodic export
-        public const string RavenPeriodicExportsDocsTombstones = "Raven/PeriodicExports/Docs/Tombstones";
+		public const string RavenPeriodicExportsDocsTombstones = "Raven/PeriodicExports/Docs/Tombstones";
 
         [Obsolete("Use RavenFS instead.")]
-        public const string RavenPeriodicExportsAttachmentsTombstones = "Raven/PeriodicExports/Attachments/Tombstones";
-
-        public const int ChangeHistoryLength = 50;
-
-        //Spatial
-        public const string DefaultSpatialFieldName = "__spatial";
-        public const string SpatialShapeFieldName = "__spatialShape";
-        public const double DefaultSpatialDistanceErrorPct = 0.025d;
-        public const string DistanceFieldName = "__distance";
-        /// <summary>
-        /// The International Union of Geodesy and Geophysics says the Earth's mean radius in KM is:
-        ///
-        /// [1] http://en.wikipedia.org/wiki/Earth_radius
-        /// </summary>
-        public const double EarthMeanRadiusKm = 6371.0087714;
-        public const double MilesToKm = 1.60934;
-        
-        //Versioning
-        public const string RavenCreateVersion = "Raven-Create-Version";
-        public const string RavenIgnoreVersioning = "Raven-Ignore-Versioning";
-
-        public const string RavenClientVersion = "Raven-Client-Version";
+		public const string RavenPeriodicExportsAttachmentsTombstones = "Raven/PeriodicExports/Attachments/Tombstones";
+
+		public const int ChangeHistoryLength = 50;
+
+		//Spatial
+		public const string DefaultSpatialFieldName = "__spatial";
+		public const string SpatialShapeFieldName = "__spatialShape";
+		public const double DefaultSpatialDistanceErrorPct = 0.025d;
+		public const string DistanceFieldName = "__distance";
+		/// <summary>
+		/// The International Union of Geodesy and Geophysics says the Earth's mean radius in KM is:
+		///
+		/// [1] http://en.wikipedia.org/wiki/Earth_radius
+		/// </summary>
+		public const double EarthMeanRadiusKm = 6371.0087714;
+		public const double MilesToKm = 1.60934;
+		
+		//Versioning
+		public const string RavenCreateVersion = "Raven-Create-Version";
+	    public const string RavenIgnoreVersioning = "Raven-Ignore-Versioning";
+
+		public const string RavenClientVersion = "Raven-Client-Version";
         public const string RavenDefaultQueryTimeout = "Raven_Default_Query_Timeout";
-        public const string NextPageStart = "Next-Page-Start";
+		public const string NextPageStart = "Next-Page-Start";
 
         /// <summary>
         /// if no encoding information in headers of incoming request, this encoding is assumed
         /// </summary>
         public const string DefaultRequestEncoding = "UTF-8";
         
-        public const string DocumentsByEntityNameIndex = "Raven/DocumentsByEntityName";
-        
-        //Counters
-        public static partial class Counter
-        {
-            public const string Prefix = "Raven/Counters/";
-            public const string DataDirectory = "Raven/Counters/DataDir";
-            public const string UrlPrefix = "counters";
-        }
-
-        public const byte GroupSeperator = 29;
-        public const char GroupSeperatorChar = (char)GroupSeperator;
-        public const string GroupSeperatorString = "\u001D";
+		public const string DocumentsByEntityNameIndex = "Raven/DocumentsByEntityName";
+		
+		//Counters
+		public static partial class Counter
+		{
+			public const string Prefix = "Raven/Counters/";
+			public const string DataDirectory = "Raven/Counters/DataDir";
+			public const string UrlPrefix = "counters";
+		}
+
+		public const byte GroupSeperator = 29;
+		public const char GroupSeperatorChar = (char)GroupSeperator;
+		public const string GroupSeperatorString = "\u001D";
 
 
 
         public const string MetadataEtagField = "ETag";
 
-        public const string TempUploadsDirectoryName = "RavenTempUploads";
-
-        public const string DataCouldNotBeDecrypted = "<data could not be decrypted>";
-
-        // Backup
-
-        public const string DatabaseDocumentFilename = "Database.Document";
-        public const string FilesystemDocumentFilename = "Filesystem.Document";
-        public const string IncrementalBackupAlertTimeout = "Raven/IncrementalBackup/AlertTimeoutHours";
+		public const string TempUploadsDirectoryName = "RavenTempUploads";
+
+		public const string DataCouldNotBeDecrypted = "<data could not be decrypted>";
+
+		// Backup
+
+		public const string DatabaseDocumentFilename = "Database.Document";
+		public const string FilesystemDocumentFilename = "Filesystem.Document";
+	    public const string IncrementalBackupAlertTimeout = "Raven/IncrementalBackup/AlertTimeoutHours";
         public const string IncrementalBackupRecurringAlertTimeout = "Raven/IncrementalBackup/RecurringAlertTimeoutDays";
-        public const string IncrementalBackupState = "IncrementalBackupState.Document";
-
-        // Queries
-        public const string MaxClauseCount = "Raven/MaxClauseCount";
-
-        // General
-        public static partial class Database
-        {
-            public const string Prefix = "Raven/Databases/";
-            public const string DataDirectory = "Raven/Databases/DataDir";
-            public const string UrlPrefix = "databases";
-        }
-        
+		public const string IncrementalBackupState = "IncrementalBackupState.Document";
+
+		// Queries
+		public const string MaxClauseCount = "Raven/MaxClauseCount";
+
+		// General
+		public static partial class Database
+		{
+			public const string Prefix = "Raven/Databases/";
+			public const string DataDirectory = "Raven/Databases/DataDir";
+			public const string UrlPrefix = "databases";
+		}
+		
         public static partial class FileSystem
         {
-            public const string Prefix = "Raven/FileSystems/";
+			public const string Prefix = "Raven/FileSystems/";
             public const string DataDirectory = "Raven/FileSystem/DataDir";
             public const string IndexStorageDirectory = "Raven/FileSystem/IndexStoragePath";
             public const string MaximumSynchronizationInterval = "Raven/FileSystem/MaximumSynchronizationInterval";
             public const string Storage = "Raven/FileSystem/Storage";
-            public const string UrlPrefix = "fs";
-            public const string RavenFsSize = "RavenFS-Size";
+	        public const string UrlPrefix = "fs";
+	        public const string RavenFsSize = "RavenFS-Size";
             public const string PreventSchemaUpdate = "Raven/PreventSchemaUpdate";
 
-            public static class Versioning
-            {
-                public const string ChangesToRevisionsAllowed = "Raven/FileSystem/Versioning/ChangesToRevisionsAllowed";
-            }
+	        public static class Versioning
+	        {
+				public const string ChangesToRevisionsAllowed = "Raven/FileSystem/Versioning/ChangesToRevisionsAllowed";
+	        }
         }
 
-        // Subscriptions
-        public const string RavenSubscriptionsPrefix = "Raven/Subscriptions/";
-
-        public static partial class Esent
+		// Subscriptions
+		public const string RavenSubscriptionsPrefix = "Raven/Subscriptions/";
+
+	    public static partial class Esent
         {
             public const string CircularLog = "Raven/Esent/CircularLog";
             public const string CacheSizeMax = "Raven/Esent/CacheSizeMax";
@@ -267,28 +260,28 @@
             public const string MaxBufferPoolSize = "Raven/Voron/MaxBufferPoolSize";
             public const string InitialSize = "Raven/Voron/InitialSize";
             public const string MaxScratchBufferSize = "Raven/Voron/MaxScratchBufferSize";
-            public const string AllowOn32Bits = "Raven/Voron/AllowOn32Bits";
-            public const string ScratchBufferSizeNotificationThreshold = "Raven/Voron/ScratchBufferSizeNotificationThreshold";
-        }
-
-        public static class Smuggler
-        {
-            public const string CallContext = "Raven/Smuggler/CallContext";
-        }
-
-        public class Authorization
-        {
-            public const string RavenAuthorizationUser = "Raven-Authorization-User";
-            public const string RavenAuthorizationOperation = "Raven-Authorization-Operation";
-            public const string RavenDocumentAuthorization = "Raven-Document-Authorization";
-        }
-
-        public const string AllowScriptsToAdjustNumberOfSteps = "Raven/AllowScriptsToAdjustNumberOfSteps";
-
-        public class Indexing
-        {
-            public const string DisableIndexingFreeSpaceThreshold = "Raven/Indexing/DisableIndexingFreeSpaceThreshold";
-            public const string DisableMapReduceInMemoryTracking = "Raven/Indexing/DisableMapReduceInMemoryTracking";
-        }
-    }
+	        public const string AllowOn32Bits = "Raven/Voron/AllowOn32Bits";
+			public const string ScratchBufferSizeNotificationThreshold = "Raven/Voron/ScratchBufferSizeNotificationThreshold";
+		}
+
+	    public static class Smuggler
+	    {
+		    public const string CallContext = "Raven/Smuggler/CallContext";
+	    }
+
+		public class Authorization
+		{
+			public const string RavenAuthorizationUser = "Raven-Authorization-User";
+			public const string RavenAuthorizationOperation = "Raven-Authorization-Operation";
+			public const string RavenDocumentAuthorization = "Raven-Document-Authorization";
+		}
+
+		public const string AllowScriptsToAdjustNumberOfSteps = "Raven/AllowScriptsToAdjustNumberOfSteps";
+
+	    public class Indexing
+	    {
+			public const string DisableIndexingFreeSpaceThreshold = "Raven/Indexing/DisableIndexingFreeSpaceThreshold";
+		    public const string DisableMapReduceInMemoryTracking = "Raven/Indexing/DisableMapReduceInMemoryTracking";
+	    }
+	}
 }