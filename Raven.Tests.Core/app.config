﻿<?xml version="1.0" encoding="utf-8"?>
<configuration>
<<<<<<< HEAD
  <appSettings>
    <add key="Raven/Encryption/FIPS" value="false" />
  </appSettings>
  <runtime>
    <assemblyBinding xmlns="urn:schemas-microsoft-com:asm.v1">
      <dependentAssembly>
        <assemblyIdentity name="System.Net.Http.Formatting" publicKeyToken="31bf3856ad364e35" culture="neutral" />
        <bindingRedirect oldVersion="0.0.0.0-4.0.0.0" newVersion="4.0.0.0" />
      </dependentAssembly>
      <dependentAssembly>
        <assemblyIdentity name="System.Web.Http" publicKeyToken="31bf3856ad364e35" culture="neutral" />
        <bindingRedirect oldVersion="0.0.0.0-4.0.0.0" newVersion="4.0.0.0" />
      </dependentAssembly>
      <dependentAssembly>
        <assemblyIdentity name="Microsoft.Owin" publicKeyToken="31bf3856ad364e35" culture="neutral" />
        <bindingRedirect oldVersion="0.0.0.0-2.1.0.0" newVersion="2.1.0.0" />
      </dependentAssembly>
    </assemblyBinding>
  </runtime>
<startup><supportedRuntime version="v4.0" sku=".NETFramework,Version=v4.5.1" /></startup></configuration>
=======
	<appSettings>
		<add key="Raven/Encryption/FIPS" value="false" />
		<add key="ClientSettingsProvider.ServiceUri" value="" />
	</appSettings>
	<runtime>
		<assemblyBinding xmlns="urn:schemas-microsoft-com:asm.v1">
			<dependentAssembly>
				<assemblyIdentity name="Microsoft.Owin" publicKeyToken="31bf3856ad364e35" culture="neutral" />
				<bindingRedirect oldVersion="0.0.0.0-2.1.0.0" newVersion="2.1.0.0" />
			</dependentAssembly>
			<dependentAssembly>
				<assemblyIdentity name="System.Xml.Linq" publicKeyToken="31bf3856ad364e35" culture="neutral" />
				<bindingRedirect oldVersion="0.0.0.0-5.0.5.0" newVersion="5.0.5.0" />
			</dependentAssembly>
		</assemblyBinding>
	</runtime>
</configuration>
>>>>>>> 36baa731
<|MERGE_RESOLUTION|>--- conflicted
+++ resolved
@@ -1,27 +1,5 @@
 ﻿<?xml version="1.0" encoding="utf-8"?>
 <configuration>
-<<<<<<< HEAD
-  <appSettings>
-    <add key="Raven/Encryption/FIPS" value="false" />
-  </appSettings>
-  <runtime>
-    <assemblyBinding xmlns="urn:schemas-microsoft-com:asm.v1">
-      <dependentAssembly>
-        <assemblyIdentity name="System.Net.Http.Formatting" publicKeyToken="31bf3856ad364e35" culture="neutral" />
-        <bindingRedirect oldVersion="0.0.0.0-4.0.0.0" newVersion="4.0.0.0" />
-      </dependentAssembly>
-      <dependentAssembly>
-        <assemblyIdentity name="System.Web.Http" publicKeyToken="31bf3856ad364e35" culture="neutral" />
-        <bindingRedirect oldVersion="0.0.0.0-4.0.0.0" newVersion="4.0.0.0" />
-      </dependentAssembly>
-      <dependentAssembly>
-        <assemblyIdentity name="Microsoft.Owin" publicKeyToken="31bf3856ad364e35" culture="neutral" />
-        <bindingRedirect oldVersion="0.0.0.0-2.1.0.0" newVersion="2.1.0.0" />
-      </dependentAssembly>
-    </assemblyBinding>
-  </runtime>
-<startup><supportedRuntime version="v4.0" sku=".NETFramework,Version=v4.5.1" /></startup></configuration>
-=======
 	<appSettings>
 		<add key="Raven/Encryption/FIPS" value="false" />
 		<add key="ClientSettingsProvider.ServiceUri" value="" />
@@ -29,14 +7,20 @@
 	<runtime>
 		<assemblyBinding xmlns="urn:schemas-microsoft-com:asm.v1">
 			<dependentAssembly>
+				<assemblyIdentity name="System.Net.Http.Formatting" publicKeyToken="31bf3856ad364e35" culture="neutral" />
+				<bindingRedirect oldVersion="0.0.0.0-4.0.0.0" newVersion="4.0.0.0" />
+			</dependentAssembly>
+			<dependentAssembly>
+				<assemblyIdentity name="System.Web.Http" publicKeyToken="31bf3856ad364e35" culture="neutral" />
+				<bindingRedirect oldVersion="0.0.0.0-4.0.0.0" newVersion="4.0.0.0" />
+			</dependentAssembly>
+			<dependentAssembly>
 				<assemblyIdentity name="Microsoft.Owin" publicKeyToken="31bf3856ad364e35" culture="neutral" />
 				<bindingRedirect oldVersion="0.0.0.0-2.1.0.0" newVersion="2.1.0.0" />
 			</dependentAssembly>
-			<dependentAssembly>
-				<assemblyIdentity name="System.Xml.Linq" publicKeyToken="31bf3856ad364e35" culture="neutral" />
-				<bindingRedirect oldVersion="0.0.0.0-5.0.5.0" newVersion="5.0.5.0" />
-			</dependentAssembly>
 		</assemblyBinding>
 	</runtime>
-</configuration>
->>>>>>> 36baa731
+	<startup>
+		<supportedRuntime version="v4.0" sku=".NETFramework,Version=v4.5.1" />
+	</startup>
+</configuration>