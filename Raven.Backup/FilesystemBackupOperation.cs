﻿using System.Net.Http;

using Raven.Abstractions.Data;
using Raven.Abstractions.Util;
using Raven.Client.Connection;
<<<<<<< HEAD
=======
using Raven.Client.Connection.Implementation;
using Raven.Client.Document;
>>>>>>> 897f9320
using Raven.Client.FileSystem;
using Raven.Json.Linq;
using System;
using System.Net;

using Raven.Abstractions.Extensions;

namespace Raven.Backup
{
    using Abstractions.Connection;

    public class FilesystemBackupOperation : AbstractBackupOperation
    {
        private FilesStore store;

        public FilesystemBackupOperation(BackupParameters parameters) : base(parameters)
        {
        }

        public override bool InitBackup()
        {
            parameters.ServerUrl = parameters.ServerUrl.TrimEnd('/');
            try //precaution - to show error properly just in case
            {
                var serverUri = new Uri(parameters.ServerUrl);
                var serverHostname = serverUri.Scheme + Uri.SchemeDelimiter + serverUri.Host + ":" + serverUri.Port;

                store = new FilesStore { Url = serverHostname, DefaultFileSystem = parameters.Filesystem, ApiKey = parameters.ApiKey };
                store.Initialize();
            }
            catch (Exception exc)
            {
                Console.WriteLine(exc.Message);
                try
                {
                    store.Dispose();
                }
                // ReSharper disable once EmptyGeneralCatchClause
                catch (Exception) { }
                return false;
            }


            var backupRequest = new
            {
                BackupLocation = parameters.BackupPath.Replace("\\", "\\\\"),
            };


            var json = RavenJObject.FromObject(backupRequest).ToString();

            var url = "/admin/backup";
            if (parameters.Incremental)
                url += "?incremental=true";
            try
            {
				using (var req = CreateRequest("/fs/" + parameters.Filesystem + url, HttpMethods.Post))
	            {
					req.WriteAsync(json).Wait();

					Console.WriteLine("Sending json {0} to {1}", json, parameters.ServerUrl);

					var response = req.ReadResponseJson();
					Console.WriteLine(response);
	            }  
            }
            catch (Exception exc)
            {
                Console.WriteLine(exc.Message);
                return false;
            }

            return true;
        }

        protected override HttpJsonRequest CreateRequest(string url, HttpMethod method)
        {
            var uriString = parameters.ServerUrl + url;
			return store.JsonRequestFactory.CreateHttpJsonRequest(new CreateHttpJsonRequestParams(null, uriString, method, new OperationCredentials(parameters.ApiKey, CredentialCache.DefaultCredentials), store.Conventions, timeout: parameters.Timeout.HasValue ? TimeSpan.FromMilliseconds(parameters.Timeout.Value) : (TimeSpan?)null));
        }

        public override BackupStatus GetStatusDoc()
        {
			using (var req = CreateRequest("/fs/" + parameters.Filesystem + "/config/" + BackupStatus.RavenBackupStatusDocumentKey, HttpMethods.Get))
	        {
		        try
		        {
			        var json = (RavenJObject)req.ReadResponseJson();
			        return json.JsonDeserialization<BackupStatus>();
		        }
		        catch (WebException ex)
		        {
			        var res = ex.Response as HttpWebResponse;
			        if (res == null)
			        {
				        throw new Exception("Network error");
			        }
			        if (res.StatusCode == HttpStatusCode.NotFound)
			        {
				        return null;
			        }
		        }

		        return null;
	        }
        }

        public override void Dispose()
        {
            var _store = store;
            if (_store != null)
                _store.Dispose();
        }
    }
}<|MERGE_RESOLUTION|>--- conflicted
+++ resolved
@@ -1,23 +1,23 @@
-﻿using System.Net.Http;
+﻿using System.Collections.Generic;
+using System.Net.Http;
 
 using Raven.Abstractions.Data;
-using Raven.Abstractions.Util;
 using Raven.Client.Connection;
-<<<<<<< HEAD
-=======
 using Raven.Client.Connection.Implementation;
 using Raven.Client.Document;
->>>>>>> 897f9320
 using Raven.Client.FileSystem;
 using Raven.Json.Linq;
 using System;
 using System.Net;
+using System.Threading;
+
+using System.Linq;
 
 using Raven.Abstractions.Extensions;
 
 namespace Raven.Backup
 {
-    using Abstractions.Connection;
+    using Raven.Abstractions.Connection;
 
     public class FilesystemBackupOperation : AbstractBackupOperation
     {
@@ -64,7 +64,7 @@
                 url += "?incremental=true";
             try
             {
-				using (var req = CreateRequest("/fs/" + parameters.Filesystem + url, HttpMethods.Post))
+				using (var req = CreateRequest("/fs/" + parameters.Filesystem + url, HttpMethod.Post))
 	            {
 					req.WriteAsync(json).Wait();
 
@@ -91,7 +91,7 @@
 
         public override BackupStatus GetStatusDoc()
         {
-			using (var req = CreateRequest("/fs/" + parameters.Filesystem + "/config/" + BackupStatus.RavenBackupStatusDocumentKey, HttpMethods.Get))
+			using (var req = CreateRequest("/fs/" + parameters.Filesystem + "/config/" + BackupStatus.RavenBackupStatusDocumentKey, HttpMethod.Get))
 	        {
 		        try
 		        {
