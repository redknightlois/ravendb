<<<<<<< HEAD
﻿using System.Collections.Generic;
using System.Net.Http;

=======
﻿using System;
using System.Net;
using Raven.Abstractions.Connection;
>>>>>>> 488ae4d5
using Raven.Abstractions.Data;
using Raven.Abstractions.Util;
using Raven.Client.Connection;
using Raven.Client.Connection.Implementation;
using Raven.Client.FileSystem;
using Raven.Json.Linq;

namespace Raven.Backup
{
	public class FilesystemBackupOperation : AbstractBackupOperation
    {
        private FilesStore store;

        public FilesystemBackupOperation(BackupParameters parameters) : base(parameters)
        {
        }

        public override bool InitBackup()
        {
            parameters.ServerUrl = parameters.ServerUrl.TrimEnd('/');
            try //precaution - to show error properly just in case
            {
                var serverUri = new Uri(parameters.ServerUrl);
                var serverHostname = serverUri.Scheme + Uri.SchemeDelimiter + serverUri.Host + ":" + serverUri.Port;

                store = new FilesStore { Url = serverHostname, DefaultFileSystem = parameters.Filesystem, ApiKey = parameters.ApiKey };
                store.Initialize();
            }
            catch (Exception exc)
            {
                Console.WriteLine(exc.Message);
                try
                {
                    store.Dispose();
                }
                // ReSharper disable once EmptyGeneralCatchClause
                catch (Exception) { }
                return false;
            }


            var backupRequest = new
            {
                BackupLocation = parameters.BackupPath.Replace("\\", "\\\\"),
            };


            var json = RavenJObject.FromObject(backupRequest).ToString();

            var url = "/admin/backup";
            if (parameters.Incremental)
                url += "?incremental=true";
            try
            {
				using (var req = CreateRequest("/fs/" + parameters.Filesystem + url, HttpMethod.Post))
	            {
					req.WriteAsync(json).Wait();

					Console.WriteLine("Sending json {0} to {1}", json, parameters.ServerUrl);

					var response = req.ReadResponseJson();
					Console.WriteLine(response);
	            }  
            }
            catch (Exception exc)
            {
                Console.WriteLine(exc.Message);
                return false;
            }

            return true;
        }

        protected override HttpJsonRequest CreateRequest(string url, HttpMethod method)
        {
            var uriString = parameters.ServerUrl + url;
			return store.JsonRequestFactory.CreateHttpJsonRequest(new CreateHttpJsonRequestParams(null, uriString, method, new OperationCredentials(parameters.ApiKey, CredentialCache.DefaultCredentials), store.Conventions, timeout: parameters.Timeout.HasValue ? TimeSpan.FromMilliseconds(parameters.Timeout.Value) : (TimeSpan?)null));
        }

        public override BackupStatus GetStatusDoc()
        {
<<<<<<< HEAD
			using (var req = CreateRequest("/fs/" + parameters.Filesystem + "/config/" + BackupStatus.RavenBackupStatusDocumentKey, HttpMethod.Get))
=======
	        try
	        {
		        var backupStatus = AsyncHelpers.RunSync(() => store.AsyncFilesCommands.Configuration.GetKeyAsync<BackupStatus>(BackupStatus.RavenBackupStatusDocumentKey));

		        return backupStatus;
	        }
	        catch (Exception ex)
>>>>>>> 488ae4d5
	        {
		        throw new Exception("Network error", ex);
	        }
        }

        public override void Dispose()
        {
            var _store = store;
            if (_store != null)
                _store.Dispose();
        }
    }
}<|MERGE_RESOLUTION|>--- conflicted
+++ resolved
@@ -1,12 +1,7 @@
-<<<<<<< HEAD
-﻿using System.Collections.Generic;
-using System.Net.Http;
-
-=======
 ﻿using System;
 using System.Net;
+
 using Raven.Abstractions.Connection;
->>>>>>> 488ae4d5
 using Raven.Abstractions.Data;
 using Raven.Abstractions.Util;
 using Raven.Client.Connection;
@@ -16,7 +11,7 @@
 
 namespace Raven.Backup
 {
-	public class FilesystemBackupOperation : AbstractBackupOperation
+    public class FilesystemBackupOperation : AbstractBackupOperation
     {
         private FilesStore store;
 
@@ -88,21 +83,17 @@
 
         public override BackupStatus GetStatusDoc()
         {
-<<<<<<< HEAD
-			using (var req = CreateRequest("/fs/" + parameters.Filesystem + "/config/" + BackupStatus.RavenBackupStatusDocumentKey, HttpMethod.Get))
-=======
-	        try
-	        {
+		        try
+		        {
 		        var backupStatus = AsyncHelpers.RunSync(() => store.AsyncFilesCommands.Configuration.GetKeyAsync<BackupStatus>(BackupStatus.RavenBackupStatusDocumentKey));
 
 		        return backupStatus;
-	        }
+		        }
 	        catch (Exception ex)
->>>>>>> 488ae4d5
-	        {
+		        {
 		        throw new Exception("Network error", ex);
-	        }
-        }
+			        }
+			        }
 
         public override void Dispose()
         {
