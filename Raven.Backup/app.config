<?xml version="1.0" encoding="utf-8"?>
<configuration>
  <startup>
    <supportedRuntime version="v4.0" sku=".NETFramework,Version=v4.5" />
  </startup>
  <runtime>
    <assemblyBinding xmlns="urn:schemas-microsoft-com:asm.v1">
      <dependentAssembly>
        <assemblyIdentity name="System.Net.Http.Formatting" publicKeyToken="31bf3856ad364e35" culture="neutral" />
<<<<<<< HEAD
				<bindingRedirect oldVersion="0.0.0.0-5.2.3.0" newVersion="5.2.3.0" />
=======
                <bindingRedirect oldVersion="0.0.0.0-5.2.2.0" newVersion="5.2.2.0" />
>>>>>>> b19bf61a
      </dependentAssembly>
      <dependentAssembly>
        <assemblyIdentity name="System.Xml.Linq" publicKeyToken="31bf3856ad364e35" culture="neutral" />
        <bindingRedirect oldVersion="0.0.0.0-5.0.5.0" newVersion="5.0.5.0" />
      </dependentAssembly>
      <dependentAssembly>
        <assemblyIdentity name="Kent.Boogaart.HelperTrinity" publicKeyToken="cc96fa93a217f7a1" culture="neutral" />
        <bindingRedirect oldVersion="0.0.0.0-2.0.1.0" newVersion="2.0.1.0" />
      </dependentAssembly>
      <dependentAssembly>
        <assemblyIdentity name="System.Web.Http" publicKeyToken="31bf3856ad364e35" culture="neutral" />
<<<<<<< HEAD
				<bindingRedirect oldVersion="0.0.0.0-5.2.3.0" newVersion="5.2.3.0" />
=======
                <bindingRedirect oldVersion="0.0.0.0-5.2.2.0" newVersion="5.2.2.0" />
>>>>>>> b19bf61a
      </dependentAssembly>
      <dependentAssembly>
        <assemblyIdentity name="Microsoft.Owin" publicKeyToken="31bf3856ad364e35" culture="neutral" />
        <bindingRedirect oldVersion="0.0.0.0-3.0.1.0" newVersion="3.0.1.0" />
      </dependentAssembly>
      <dependentAssembly>
        <assemblyIdentity name="System.Reactive.Interfaces" publicKeyToken="31bf3856ad364e35" culture="neutral" />
        <bindingRedirect oldVersion="0.0.0.0-2.2.5.0" newVersion="2.2.5.0" />
      </dependentAssembly>
      <dependentAssembly>
        <assemblyIdentity name="System.Reactive.Core" publicKeyToken="31bf3856ad364e35" culture="neutral" />
        <bindingRedirect oldVersion="0.0.0.0-2.2.5.0" newVersion="2.2.5.0" />
      </dependentAssembly>
      <dependentAssembly>
        <assemblyIdentity name="Newtonsoft.Json" publicKeyToken="30ad4fe6b2a6aeed" culture="neutral" />
        <bindingRedirect oldVersion="0.0.0.0-6.0.0.0" newVersion="6.0.0.0" />
      </dependentAssembly>
      <dependentAssembly>
        <assemblyIdentity name="System.Reactive.Linq" publicKeyToken="31bf3856ad364e35" culture="neutral" />
        <bindingRedirect oldVersion="0.0.0.0-2.2.5.0" newVersion="2.2.5.0" />
      </dependentAssembly>
      <dependentAssembly>
        <assemblyIdentity name="Mono.Cecil" publicKeyToken="0738eb9f132ed756" culture="neutral" />
        <bindingRedirect oldVersion="0.0.0.0-0.9.6.0" newVersion="0.9.6.0" />
      </dependentAssembly>
    </assemblyBinding>
  </runtime>
</configuration><|MERGE_RESOLUTION|>--- conflicted
+++ resolved
@@ -7,11 +7,7 @@
     <assemblyBinding xmlns="urn:schemas-microsoft-com:asm.v1">
       <dependentAssembly>
         <assemblyIdentity name="System.Net.Http.Formatting" publicKeyToken="31bf3856ad364e35" culture="neutral" />
-<<<<<<< HEAD
 				<bindingRedirect oldVersion="0.0.0.0-5.2.3.0" newVersion="5.2.3.0" />
-=======
-                <bindingRedirect oldVersion="0.0.0.0-5.2.2.0" newVersion="5.2.2.0" />
->>>>>>> b19bf61a
       </dependentAssembly>
       <dependentAssembly>
         <assemblyIdentity name="System.Xml.Linq" publicKeyToken="31bf3856ad364e35" culture="neutral" />
@@ -23,11 +19,7 @@
       </dependentAssembly>
       <dependentAssembly>
         <assemblyIdentity name="System.Web.Http" publicKeyToken="31bf3856ad364e35" culture="neutral" />
-<<<<<<< HEAD
 				<bindingRedirect oldVersion="0.0.0.0-5.2.3.0" newVersion="5.2.3.0" />
-=======
-                <bindingRedirect oldVersion="0.0.0.0-5.2.2.0" newVersion="5.2.2.0" />
->>>>>>> b19bf61a
       </dependentAssembly>
       <dependentAssembly>
         <assemblyIdentity name="Microsoft.Owin" publicKeyToken="31bf3856ad364e35" culture="neutral" />
