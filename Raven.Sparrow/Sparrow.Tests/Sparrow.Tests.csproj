--- conflicted
+++ resolved
@@ -24,11 +24,8 @@
     <WarningLevel>4</WarningLevel>
     <Prefer32Bit>false</Prefer32Bit>
     <AllowUnsafeBlocks>true</AllowUnsafeBlocks>
-<<<<<<< HEAD
     <PlatformTarget>x64</PlatformTarget>
-=======
     <LangVersion>5</LangVersion>
->>>>>>> 3435ab70
   </PropertyGroup>
   <PropertyGroup Condition=" '$(Configuration)|$(Platform)' == 'Release|AnyCPU' ">
     <DebugType>pdbonly</DebugType>
