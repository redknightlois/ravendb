--- conflicted
+++ resolved
@@ -10,12 +10,8 @@
         - v5.4
 
 env:
-<<<<<<< HEAD
-  DOTNET_VERSION: 7.0.200
+  DOTNET_VERSION: 7.0.202
   
-=======
-  DOTNET_VERSION: 6.0.407
->>>>>>> 346cf587
 
 jobs:
   release:
