name: tests/fast

on:
  push:
    branches:
        - v5.3

  pull_request:
    branches:
        - v5.3

env:
<<<<<<< HEAD
  DOTNET_VERSION: 6.0.400
  
=======
  DOTNET_VERSION: 6.0.401
>>>>>>> 4047c4ff

jobs:
  release:
    runs-on: ${{ matrix.os }}
    strategy:
        matrix:
          os: [ ubuntu-latest, windows-latest, macos-latest ]
        fail-fast: false
    steps:
    - uses: actions/checkout@v2

    - name: Setup .NET
      uses: actions/setup-dotnet@v1
      with:
        dotnet-version: ${{ env.DOTNET_VERSION }}

    - name: Install dependencies
      run: dotnet restore

    - name: Test - Release
      run: dotnet test --configuration Release --no-restore
      env: # Or as an environment variable
        RAVEN_LICENSE: ${{ secrets.RAVEN_LICENSE }}
        RAVEN_MAX_RUNNING_TESTS: 1
      working-directory: ./test/FastTests

  debug:
    runs-on: ${{ matrix.os }}
    strategy:
        matrix:
          os: [ ubuntu-latest, windows-latest, macos-latest ]
        fail-fast: false
    steps:
    - uses: actions/checkout@v2

    - name: Setup .NET
      uses: actions/setup-dotnet@v1
      with:
        dotnet-version: ${{ env.DOTNET_VERSION }}

    - name: Install dependencies
      run: dotnet restore

    - name: Test - Debug
      run: dotnet test --configuration Debug --no-restore
      env: # Or as an environment variable
        RAVEN_LICENSE: ${{ secrets.RAVEN_LICENSE }}
        RAVEN_MAX_RUNNING_TESTS: 1
      working-directory: ./test/FastTests<|MERGE_RESOLUTION|>--- conflicted
+++ resolved
@@ -10,12 +10,8 @@
         - v5.3
 
 env:
-<<<<<<< HEAD
-  DOTNET_VERSION: 6.0.400
+  DOTNET_VERSION: 6.0.401
   
-=======
-  DOTNET_VERSION: 6.0.401
->>>>>>> 4047c4ff
 
 jobs:
   release:
