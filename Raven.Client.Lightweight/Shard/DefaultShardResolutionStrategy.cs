--- conflicted
+++ resolved
@@ -8,10 +8,6 @@
 using System.Linq;
 using System.Linq.Expressions;
 using System.Text.RegularExpressions;
-<<<<<<< HEAD
-using System.Threading;
-=======
->>>>>>> 321b832d
 using Raven.Abstractions.Data;
 using Raven.Abstractions.Extensions;
 
@@ -25,16 +21,9 @@
 
 		protected readonly List<string> ShardIds;
 
-<<<<<<< HEAD
-		private int currentShardCounter;
-		private readonly Dictionary<Type, Regex> regexToCaptureShardIdFromQueriesByType = new Dictionary<Type, Regex>();
-
-		private readonly Dictionary<Type, Func<object,string>> shardResultToStringByType = new Dictionary<Type, Func<object, string>>();
-=======
 		private readonly Dictionary<Type, Regex> regexToCaptureShardIdFromQueriesByType = new Dictionary<Type, Regex>();
 
 		private readonly Dictionary<Type, Func<object, string>> shardResultToStringByType = new Dictionary<Type, Func<object, string>>();
->>>>>>> 321b832d
 		private readonly Dictionary<Type, Func<string, string>> queryResultToStringByType = new Dictionary<Type, Func<string, string>>();
 
 		public DefaultShardResolutionStrategy(IEnumerable<string> shardIds, ShardStrategy shardStrategy)
@@ -50,21 +39,16 @@
 			ShardingOn(shardingProperty, translator, translator);
 		}
 
-<<<<<<< HEAD
 		public void ShardingOn<TEntity, TResult>(Expression<Func<TEntity, TResult>> shardingProperty, 
-=======
-		public void ShardingOn<TEntity, TResult>(Expression<Func<TEntity, TResult>> shardingProperty,
->>>>>>> 321b832d
 			Func<TResult, string> valueTranslator = null,
 			Func<string, string> queryTranslator = null
 			)
 		{
 			valueTranslator = valueTranslator ?? (result =>
-<<<<<<< HEAD
 			                                      	{
 														if (ReferenceEquals(result, null))
 															throw new InvalidOperationException("Got null for the shard id in the value translator for " +
-															                                    typeof (TEntity) + " using " + shardingProperty +
+														typeof(TEntity) + " using " + shardingProperty +
 															                                    ", no idea how to get the shard id from null.");
 
 														// by default we assume that if you have a separator in the value we got back
@@ -76,33 +60,11 @@
 			                                      		return str.Substring(0, start);
 			                                      	});
 
-			queryTranslator = queryTranslator ?? (result => valueTranslator((TResult) Convert.ChangeType(result, typeof (TResult))));
-
-			var shardFieldForQuerying = shardingProperty.ToPropertyPath();
-
-			if(shardStrategy.Conventions.FindIdentityProperty(shardingProperty.ToProperty()))
-=======
-			{
-				if (ReferenceEquals(result, null))
-					throw new InvalidOperationException("Got null for the shard id in the value translator for " +
-														typeof(TEntity) + " using " + shardingProperty +
-														", no idea how to get the shard id from null.");
-
-				// by default we assume that if you have a separator in the value we got back
-				// the shard id is the very first value up until the first separator
-				var str = result.ToString();
-				var start = str.IndexOf(shardStrategy.Conventions.IdentityPartsSeparator, StringComparison.InvariantCultureIgnoreCase);
-				if (start == -1)
-					return str;
-				return str.Substring(0, start);
-			});
-
 			queryTranslator = queryTranslator ?? (result => valueTranslator((TResult)Convert.ChangeType(result, typeof(TResult))));
 
 			var shardFieldForQuerying = shardingProperty.ToPropertyPath();
 
 			if (shardStrategy.Conventions.FindIdentityProperty(shardingProperty.ToProperty()))
->>>>>>> 321b832d
 			{
 				shardFieldForQuerying = Constants.DocumentIdFieldName;
 			}
@@ -111,42 +73,24 @@
 {0}: \s* (?<Open>"")(?<shardId>[^""]+)(?<Close-Open>"") |
 {0}: \s* (?<shardId>[^""][^\s]*)", Regex.Escape(shardFieldForQuerying));
 
-<<<<<<< HEAD
-			regexToCaptureShardIdFromQueriesByType[typeof (TEntity)] = new Regex(pattern, RegexOptions.Compiled | RegexOptions.IgnorePatternWhitespace);
-=======
 			regexToCaptureShardIdFromQueriesByType[typeof(TEntity)] = new Regex(pattern, RegexOptions.Compiled | RegexOptions.IgnorePatternWhitespace);
->>>>>>> 321b832d
 
 			var compiled = shardingProperty.Compile();
 
 			shardResultToStringByType[typeof(TEntity)] = o => valueTranslator(compiled((TEntity)o));
-<<<<<<< HEAD
-			queryResultToStringByType[typeof (TEntity)] = o => queryTranslator(o);
-=======
 			queryResultToStringByType[typeof(TEntity)] = o => queryTranslator(o);
->>>>>>> 321b832d
 		}
 
 
 		/// <summary>
 		///  Generate a shard id for the specified entity
 		///  </summary>
-<<<<<<< HEAD
-		public virtual string GenerateShardIdFor(object entity)
+		public virtual string GenerateShardIdFor(object entity, SessionMetadata sessionMetadata)
 		{
 			if (shardResultToStringByType.Count == 0)
 			{ 
-				// default, round robin scenario
-				var increment = Interlocked.Increment(ref currentShardCounter);
-				return ShardIds[increment%ShardIds.Count];
-=======
-		public virtual string GenerateShardIdFor(object entity, SessionMetadata sessionMetadata)
-		{
-			if (shardResultToStringByType.Count == 0)
-			{
 				// one shard per session
 				return ShardIds[sessionMetadata.GetHashCode() % ShardIds.Count];
->>>>>>> 321b832d
 			}
 
 			Func<object, string> func;
@@ -177,11 +121,7 @@
 				Regex regex;
 				if (regexToCaptureShardIdFromQueriesByType.TryGetValue(requestData.EntityType, out regex) == false)
 					return null; // we have no special knowledge, let us just query everything
-<<<<<<< HEAD
 	
-=======
-
->>>>>>> 321b832d
 				var collection = regex.Matches(requestData.Query.Query);
 				if (collection.Count == 0)
 					return null; // we don't have the sharding field, we have to query over everything
@@ -196,11 +136,7 @@
 				return potentialShardsFor;
 			}
 
-<<<<<<< HEAD
-			if(requestData.Keys.Count == 0) // we are only optimized for keys
-=======
 			if (requestData.Keys.Count == 0) // we are only optimized for keys
->>>>>>> 321b832d
 				return null;
 
 
@@ -219,11 +155,7 @@
 					list.Add(maybeShardId);
 				else
 					return null; // we couldn't find it there, select from all
-<<<<<<< HEAD
 		
-=======
-
->>>>>>> 321b832d
 			}
 			return list.ToArray();
 		}
