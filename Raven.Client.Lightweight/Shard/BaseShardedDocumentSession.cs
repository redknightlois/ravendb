using System;
using System.Collections.Generic;
using System.Linq;
using Raven.Abstractions.Commands;
using Raven.Abstractions.Data;
using Raven.Abstractions.Extensions;
using Raven.Client.Document;
using Raven.Client.Document.Batches;
using Raven.Client.Indexes;
using Raven.Client.Linq;
using Raven.Json.Linq;

namespace Raven.Client.Shard
{
<<<<<<< HEAD
	public abstract class BaseShardedDocumentSession<TDatabaseCommands> : InMemoryDocumentSessionOperations, IDocumentQueryGenerator
		where TDatabaseCommands : class
	{
		protected new readonly List<Tuple<ILazyOperation, IList<TDatabaseCommands>>> pendingLazyOperations = new List<Tuple<ILazyOperation, IList<TDatabaseCommands>>>();
		protected new readonly Dictionary<ILazyOperation, Action<object>> onEvaluateLazy = new Dictionary<ILazyOperation, Action<object>>();
		protected readonly IDictionary<string, List<ICommandData>> deferredCommandsByShard = new Dictionary<string, List<ICommandData>>();
		public readonly ShardStrategy shardStrategy;
		protected readonly IDictionary<string, TDatabaseCommands> shardDbCommands;


		protected BaseShardedDocumentSession(string dbName, ShardedDocumentStore documentStore, DocumentSessionListeners listeners, Guid id,
			ShardStrategy shardStrategy, IDictionary<string, TDatabaseCommands> shardDbCommands)
			: base(dbName, documentStore, listeners, id)
		{
			this.shardStrategy = shardStrategy;
			this.shardDbCommands = shardDbCommands;
		}

		public override string DatabaseName
		{
			get { return _databaseName; }
		}

		#region Sharding support methods

		protected IList<Tuple<string, TDatabaseCommands>> GetShardsToOperateOn(ShardRequestData resultionData)
		{
			var shardIds = shardStrategy.ShardResolutionStrategy.PotentialShardsFor(resultionData);

			IEnumerable<KeyValuePair<string, TDatabaseCommands>> cmds = shardDbCommands;

			if (shardIds == null)
			{
				return cmds.Select(x => Tuple.Create(x.Key, x.Value)).ToList();
			}

			var list = new List<Tuple<string, TDatabaseCommands>>();
			foreach (var shardId in shardIds)
			{
				TDatabaseCommands value;
				if (shardDbCommands.TryGetValue(shardId, out value) == false)
					throw new InvalidOperationException("Could not find shard id: " + shardId);

				list.Add(Tuple.Create(shardId, value));

			}
			return list;
		}

		protected IList<TDatabaseCommands> GetCommandsToOperateOn(ShardRequestData resultionData)
		{
			return GetShardsToOperateOn(resultionData).Select(x => x.Item2).ToList();
		}

		protected IEnumerable<IGrouping<IList<TDatabaseCommands>, IdToLoad<T>>> GetIdsThatNeedLoading<T>(string[] ids, string[] includes, string transformer)
		{
			string[] idsToLoad;
			if (includes != null || string.IsNullOrEmpty(transformer) == false)
			{
				// Need to load everything, for the includes
				idsToLoad = ids;
			}
			else
			{
				// Only load items which aren't already loaded
				idsToLoad = ids.Where(id => IsLoaded(id) == false)
					.Distinct(StringComparer.OrdinalIgnoreCase)
					.ToArray();
			}

			var idsAndShards = idsToLoad.Select(id => new IdToLoad<T>(
				id,
				GetCommandsToOperateOn(new ShardRequestData
				{
					EntityType = typeof(T),
					Keys = { id }
				})
			)).GroupBy(x => x.Shards, new DbCmdsListComparer());

			return idsAndShards;
		}

		protected string GetDynamicIndexName<T>()
		{
=======
    public abstract class BaseShardedDocumentSession<TDatabaseCommands> : InMemoryDocumentSessionOperations, IDocumentQueryGenerator, ITransactionalDocumentSession
        where TDatabaseCommands : class
    {
        protected new readonly List<Tuple<ILazyOperation, IList<TDatabaseCommands>>> pendingLazyOperations = new List<Tuple<ILazyOperation, IList<TDatabaseCommands>>>();
        protected new readonly Dictionary<ILazyOperation, Action<object>> onEvaluateLazy = new Dictionary<ILazyOperation, Action<object>>();
        protected readonly IDictionary<string, List<ICommandData>> deferredCommandsByShard = new Dictionary<string, List<ICommandData>>();
        public readonly ShardStrategy shardStrategy;
        protected readonly IDictionary<string, TDatabaseCommands> shardDbCommands;


        protected BaseShardedDocumentSession(string dbName, ShardedDocumentStore documentStore, DocumentSessionListeners listeners, Guid id,
            ShardStrategy shardStrategy, IDictionary<string, TDatabaseCommands> shardDbCommands)
            : base(dbName, documentStore, listeners, id)
        {
            this.shardStrategy = shardStrategy;
            this.shardDbCommands = shardDbCommands;
        }

        public override string DatabaseName
        {
            get { return _databaseName; }
        }

        #region Sharding support methods

        protected IList<Tuple<string, TDatabaseCommands>> GetShardsToOperateOn(ShardRequestData resultionData)
        {
            var shardIds = shardStrategy.ShardResolutionStrategy.PotentialShardsFor(resultionData);

            IEnumerable<KeyValuePair<string, TDatabaseCommands>> cmds = shardDbCommands;

            if (shardIds == null)
            {
                return cmds.Select(x => Tuple.Create(x.Key, x.Value)).ToList();
            }

            var list = new List<Tuple<string, TDatabaseCommands>>();
            foreach (var shardId in shardIds)
            {
                TDatabaseCommands value;
                if (shardDbCommands.TryGetValue(shardId, out value) == false)
                    throw new InvalidOperationException("Could not find shard id: " + shardId);

                list.Add(Tuple.Create(shardId, value));

            }
            return list;
        }

        protected IList<TDatabaseCommands> GetCommandsToOperateOn(ShardRequestData resultionData)
        {
            return GetShardsToOperateOn(resultionData).Select(x => x.Item2).ToList();
        }

        protected IEnumerable<IGrouping<IList<TDatabaseCommands>, IdToLoad<T>>> GetIdsThatNeedLoading<T>(string[] ids, string[] includes, string transformer)
        {
            string[] idsToLoad;
            if (includes != null || string.IsNullOrEmpty(transformer) == false)
            {
                // Need to load everything, for the includes
                idsToLoad = ids;
            }
            else
            {
                // Only load items which aren't already loaded
                idsToLoad = ids.Where(id => IsLoaded(id) == false)
                    .Distinct(StringComparer.OrdinalIgnoreCase)
                    .ToArray();
            }

            var idsAndShards = idsToLoad.Select(id => new IdToLoad<T>(
                id,
                GetCommandsToOperateOn(new ShardRequestData
                {
                    EntityType = typeof(T),
                    Keys = { id }
                })
            )).GroupBy(x => x.Shards, new DbCmdsListComparer());

            return idsAndShards;
        }

        protected string GetDynamicIndexName<T>()
        {
>>>>>>> 68f1ca50
            string indexName = CreateDynamicIndexName<T>();
            
            return indexName;
        }

        protected Dictionary<string, SaveChangesData> CreateSaveChangesBatchPerShardFromDeferredCommands()
        {
            var saveChangesPerShard = new Dictionary<string, SaveChangesData>();

            foreach (var deferredCommands in deferredCommandsByShard)
            {
                var saveChangesData = saveChangesPerShard.GetOrAdd(deferredCommands.Key);
                saveChangesData.DeferredCommandsCount += deferredCommands.Value.Count;
                saveChangesData.Commands.AddRange(deferredCommands.Value);
            }
            deferredCommandsByShard.Clear();
            return saveChangesPerShard;
        }

        #endregion

        #region InMemoryDocumentSessionOperations implementation

        public override void Defer(params ICommandData[] commands)
        {
            var cmdsByShard = commands.Select(cmd =>
            {
                var shardsToOperateOn = GetShardsToOperateOn(new ShardRequestData
                {
                    Keys = { cmd.Key }
                }).Select(x => x.Item1).ToList();

                if (shardsToOperateOn.Count == 0)
                {
                    throw new InvalidOperationException("Cannot execute " + cmd.Method + " on " + cmd.Key +
                                                        " because it matched no shards");
                }

                if (shardsToOperateOn.Count > 1)
                {
                    throw new InvalidOperationException("Cannot execute " + cmd.Method + " on " + cmd.Key +
                                                        " because it matched multiple shards");

                }

                return new
                {
                    shard = shardsToOperateOn[0],
                    cmd
                };
            }).GroupBy(x => x.shard);

            foreach (var cmdByShard in cmdsByShard)
            {
                deferredCommandsByShard.GetOrAdd(cmdByShard.Key).AddRange(cmdByShard.Select(x => x.cmd));
            }
        }

        protected override void StoreEntityInUnitOfWork(string id, object entity, Etag etag, RavenJObject metadata, bool forceConcurrencyCheck)
<<<<<<< HEAD
		{
			string modifyDocumentId = null;
			if (id != null)
			{
				modifyDocumentId = ModifyObjectId(id, entity, metadata);
			}
			base.StoreEntityInUnitOfWork(modifyDocumentId, entity, etag, metadata, forceConcurrencyCheck);
		}

		protected string ModifyObjectId(string id, object entity, RavenJObject metadata)
		{
			var shardId = shardStrategy.ShardResolutionStrategy.GenerateShardIdFor(entity, this);
			if (string.IsNullOrEmpty(shardId))
				throw new InvalidOperationException("Could not find shard id for " + entity + " because " + shardStrategy.ShardAccessStrategy + " returned null or empty string for the document shard id.");
			metadata[Constants.RavenShardId] = shardId;
			var modifyDocumentId = shardStrategy.ModifyDocumentId(Conventions, shardId, id);
			if (modifyDocumentId != id)
				GenerateEntityIdOnTheClient.TrySetIdentity(entity, modifyDocumentId);

			return modifyDocumentId;
		}

		#endregion

		#region Queries

		/// <summary>
		/// Queries the specified index using Linq.
		/// </summary>
		/// <typeparam name="T">The result of the query</typeparam>
		/// <param name="indexName">Name of the index.</param>
		/// <param name="isMapReduce">Whatever we are querying a map/reduce index (modify how we treat identifier properties)</param>
		public IRavenQueryable<T> Query<T>(string indexName, bool isMapReduce = false)
		{
			var ravenQueryStatistics = new RavenQueryStatistics();
			var highlightings = new RavenQueryHighlightings();
			var provider = new RavenQueryProvider<T>(this, indexName, ravenQueryStatistics, highlightings, null, null, isMapReduce);
		    var ravenQueryInspector = CreateRavenQueryInspector<T>();
		    ravenQueryInspector.Init(provider, ravenQueryStatistics, highlightings, indexName, null, this, null, null, isMapReduce);
		    return ravenQueryInspector;
		}

		public abstract RavenQueryInspector<T> CreateRavenQueryInspector<T>();

		/// <summary>
		/// Query RavenDB dynamically using LINQ
		/// </summary>
		/// <typeparam name="T">The result of the query</typeparam>
		public IRavenQueryable<T> Query<T>()
		{
=======
        {
            string modifyDocumentId = null;
            if (id != null)
            {
                modifyDocumentId = ModifyObjectId(id, entity, metadata);
            }
            base.StoreEntityInUnitOfWork(modifyDocumentId, entity, etag, metadata, forceConcurrencyCheck);
        }

        protected string ModifyObjectId(string id, object entity, RavenJObject metadata)
        {
            var shardId = shardStrategy.ShardResolutionStrategy.GenerateShardIdFor(entity, this);
            if (string.IsNullOrEmpty(shardId))
                throw new InvalidOperationException("Could not find shard id for " + entity + " because " + shardStrategy.ShardAccessStrategy + " returned null or empty string for the document shard id.");
            metadata[Constants.RavenShardId] = shardId;
            var modifyDocumentId = shardStrategy.ModifyDocumentId(Conventions, shardId, id);
            if (modifyDocumentId != id)
                GenerateEntityIdOnTheClient.TrySetIdentity(entity, modifyDocumentId);

            return modifyDocumentId;
        }

        #endregion

        #region Transaction methods (not supported)

        public override Task Commit(string txId)
        {
            throw new NotSupportedException("DTC support is handled via the internal document stores");
        }

        public override Task Rollback(string txId)
        {
            throw new NotSupportedException("DTC support is handled via the internal document stores");
        }

        public Task PrepareTransaction(string txId, Guid? resourceManagerId = null, byte[] recoveryInformation = null)
        {
            throw new NotSupportedException("DTC support is handled via the internal document stores");
        }

        /// <summary>
        /// Stores the recovery information for the specified transaction
        /// </summary>
        /// <param name="resourceManagerId">The resource manager Id for this transaction</param>
        /// <param name="txId">The tx id.</param>
        /// <param name="recoveryInformation">The recovery information.</param>
        public void StoreRecoveryInformation(Guid resourceManagerId, Guid txId, byte[] recoveryInformation)
        {
            throw new NotSupportedException("DTC support is handled via the internal document stores");
        }

        protected override void TryEnlistInAmbientTransaction()
        {
            // we DON'T support enlisting at the sharded document store level, only at the managed document stores, which 
            // turns out to be pretty much the same thing
        }

        #endregion

        #region Queries

        /// <summary>
        /// Queries the specified index using Linq.
        /// </summary>
        /// <typeparam name="T">The result of the query</typeparam>
        /// <param name="indexName">Name of the index.</param>
        /// <param name="isMapReduce">Whatever we are querying a map/reduce index (modify how we treat identifier properties)</param>
        public IRavenQueryable<T> Query<T>(string indexName, bool isMapReduce = false)
        {
            var ravenQueryStatistics = new RavenQueryStatistics();
            var highlightings = new RavenQueryHighlightings();
            var provider = new RavenQueryProvider<T>(this, indexName, ravenQueryStatistics, highlightings, null, null, isMapReduce);
            var ravenQueryInspector = CreateRavenQueryInspector<T>();
            ravenQueryInspector.Init(provider, ravenQueryStatistics, highlightings, indexName, null, this, null, null, isMapReduce);
            return ravenQueryInspector;
        }

        public abstract RavenQueryInspector<T> CreateRavenQueryInspector<T>();

        /// <summary>
        /// Query RavenDB dynamically using LINQ
        /// </summary>
        /// <typeparam name="T">The result of the query</typeparam>
        public IRavenQueryable<T> Query<T>()
        {
>>>>>>> 68f1ca50
            var indexName = CreateDynamicIndexName<T>();
            
            return Query<T>(indexName)
                .Customize(x => x.TransformResults((query, results) => results.Take(query.PageSize)));
        }

        /// <summary>
        /// Queries the index specified by <typeparamref name="TIndexCreator"/> using Linq.
        /// </summary>
        /// <typeparam name="T">The result of the query</typeparam>
        /// <typeparam name="TIndexCreator">The type of the index creator.</typeparam>
        /// <returns></returns>
        public IRavenQueryable<T> Query<T, TIndexCreator>() where TIndexCreator : AbstractIndexCreationTask, new()
        {
            var indexCreator = new TIndexCreator
            {
                Conventions = Conventions
            };
            return Query<T>(indexCreator.IndexName, indexCreator.IsMapReduce)
                .Customize(x => x.TransformResults(indexCreator.ApplyReduceFunctionIfExists));
        }

        /// <summary>
        /// Implements IDocumentQueryGenerator.Query
        /// </summary>
        protected abstract IDocumentQuery<T> DocumentQueryGeneratorQuery<T>(string indexName, bool isMapReduce);

        IDocumentQuery<T> IDocumentQueryGenerator.Query<T>(string indexName, bool isMapReduce)
        {
            return DocumentQueryGeneratorQuery<T>(indexName, isMapReduce);
        }

        /// <summary>
        /// Implements IDocumentQueryGenerator.AsyncQuery
        /// </summary>
        protected abstract IAsyncDocumentQuery<T> DocumentQueryGeneratorAsyncQuery<T>(string indexName, bool isMapReduce);

        IAsyncDocumentQuery<T> IDocumentQueryGenerator.AsyncQuery<T>(string indexName, bool isMapReduce)
        {
            return DocumentQueryGeneratorAsyncQuery<T>(indexName, isMapReduce);
        }

        #endregion

        internal class DbCmdsListComparer : IEqualityComparer<IList<TDatabaseCommands>>
        {
            public bool Equals(IList<TDatabaseCommands> x, IList<TDatabaseCommands> y)
            {
                if (x.Count != y.Count)
                    return false;

                return !x.Where((t, i) => t != y[i]).Any();
            }

            public int GetHashCode(IList<TDatabaseCommands> obj)
            {
                return obj.Aggregate(obj.Count, (current, item) => (current * 397) ^ item.GetHashCode());
            }
        }

        protected struct IdToLoad<T>
        {
            public IdToLoad(string id, IList<TDatabaseCommands> shards)
            {
                this.Id = id;
                this.Shards = shards;
            }

            public readonly string Id;
            public readonly IList<TDatabaseCommands> Shards;
        }
    }
}<|MERGE_RESOLUTION|>--- conflicted
+++ resolved
@@ -12,93 +12,7 @@
 
 namespace Raven.Client.Shard
 {
-<<<<<<< HEAD
-	public abstract class BaseShardedDocumentSession<TDatabaseCommands> : InMemoryDocumentSessionOperations, IDocumentQueryGenerator
-		where TDatabaseCommands : class
-	{
-		protected new readonly List<Tuple<ILazyOperation, IList<TDatabaseCommands>>> pendingLazyOperations = new List<Tuple<ILazyOperation, IList<TDatabaseCommands>>>();
-		protected new readonly Dictionary<ILazyOperation, Action<object>> onEvaluateLazy = new Dictionary<ILazyOperation, Action<object>>();
-		protected readonly IDictionary<string, List<ICommandData>> deferredCommandsByShard = new Dictionary<string, List<ICommandData>>();
-		public readonly ShardStrategy shardStrategy;
-		protected readonly IDictionary<string, TDatabaseCommands> shardDbCommands;
-
-
-		protected BaseShardedDocumentSession(string dbName, ShardedDocumentStore documentStore, DocumentSessionListeners listeners, Guid id,
-			ShardStrategy shardStrategy, IDictionary<string, TDatabaseCommands> shardDbCommands)
-			: base(dbName, documentStore, listeners, id)
-		{
-			this.shardStrategy = shardStrategy;
-			this.shardDbCommands = shardDbCommands;
-		}
-
-		public override string DatabaseName
-		{
-			get { return _databaseName; }
-		}
-
-		#region Sharding support methods
-
-		protected IList<Tuple<string, TDatabaseCommands>> GetShardsToOperateOn(ShardRequestData resultionData)
-		{
-			var shardIds = shardStrategy.ShardResolutionStrategy.PotentialShardsFor(resultionData);
-
-			IEnumerable<KeyValuePair<string, TDatabaseCommands>> cmds = shardDbCommands;
-
-			if (shardIds == null)
-			{
-				return cmds.Select(x => Tuple.Create(x.Key, x.Value)).ToList();
-			}
-
-			var list = new List<Tuple<string, TDatabaseCommands>>();
-			foreach (var shardId in shardIds)
-			{
-				TDatabaseCommands value;
-				if (shardDbCommands.TryGetValue(shardId, out value) == false)
-					throw new InvalidOperationException("Could not find shard id: " + shardId);
-
-				list.Add(Tuple.Create(shardId, value));
-
-			}
-			return list;
-		}
-
-		protected IList<TDatabaseCommands> GetCommandsToOperateOn(ShardRequestData resultionData)
-		{
-			return GetShardsToOperateOn(resultionData).Select(x => x.Item2).ToList();
-		}
-
-		protected IEnumerable<IGrouping<IList<TDatabaseCommands>, IdToLoad<T>>> GetIdsThatNeedLoading<T>(string[] ids, string[] includes, string transformer)
-		{
-			string[] idsToLoad;
-			if (includes != null || string.IsNullOrEmpty(transformer) == false)
-			{
-				// Need to load everything, for the includes
-				idsToLoad = ids;
-			}
-			else
-			{
-				// Only load items which aren't already loaded
-				idsToLoad = ids.Where(id => IsLoaded(id) == false)
-					.Distinct(StringComparer.OrdinalIgnoreCase)
-					.ToArray();
-			}
-
-			var idsAndShards = idsToLoad.Select(id => new IdToLoad<T>(
-				id,
-				GetCommandsToOperateOn(new ShardRequestData
-				{
-					EntityType = typeof(T),
-					Keys = { id }
-				})
-			)).GroupBy(x => x.Shards, new DbCmdsListComparer());
-
-			return idsAndShards;
-		}
-
-		protected string GetDynamicIndexName<T>()
-		{
-=======
-    public abstract class BaseShardedDocumentSession<TDatabaseCommands> : InMemoryDocumentSessionOperations, IDocumentQueryGenerator, ITransactionalDocumentSession
+    public abstract class BaseShardedDocumentSession<TDatabaseCommands> : InMemoryDocumentSessionOperations, IDocumentQueryGenerator
         where TDatabaseCommands : class
     {
         protected new readonly List<Tuple<ILazyOperation, IList<TDatabaseCommands>>> pendingLazyOperations = new List<Tuple<ILazyOperation, IList<TDatabaseCommands>>>();
@@ -182,7 +96,6 @@
 
         protected string GetDynamicIndexName<T>()
         {
->>>>>>> 68f1ca50
             string indexName = CreateDynamicIndexName<T>();
             
             return indexName;
@@ -242,58 +155,6 @@
         }
 
         protected override void StoreEntityInUnitOfWork(string id, object entity, Etag etag, RavenJObject metadata, bool forceConcurrencyCheck)
-<<<<<<< HEAD
-		{
-			string modifyDocumentId = null;
-			if (id != null)
-			{
-				modifyDocumentId = ModifyObjectId(id, entity, metadata);
-			}
-			base.StoreEntityInUnitOfWork(modifyDocumentId, entity, etag, metadata, forceConcurrencyCheck);
-		}
-
-		protected string ModifyObjectId(string id, object entity, RavenJObject metadata)
-		{
-			var shardId = shardStrategy.ShardResolutionStrategy.GenerateShardIdFor(entity, this);
-			if (string.IsNullOrEmpty(shardId))
-				throw new InvalidOperationException("Could not find shard id for " + entity + " because " + shardStrategy.ShardAccessStrategy + " returned null or empty string for the document shard id.");
-			metadata[Constants.RavenShardId] = shardId;
-			var modifyDocumentId = shardStrategy.ModifyDocumentId(Conventions, shardId, id);
-			if (modifyDocumentId != id)
-				GenerateEntityIdOnTheClient.TrySetIdentity(entity, modifyDocumentId);
-
-			return modifyDocumentId;
-		}
-
-		#endregion
-
-		#region Queries
-
-		/// <summary>
-		/// Queries the specified index using Linq.
-		/// </summary>
-		/// <typeparam name="T">The result of the query</typeparam>
-		/// <param name="indexName">Name of the index.</param>
-		/// <param name="isMapReduce">Whatever we are querying a map/reduce index (modify how we treat identifier properties)</param>
-		public IRavenQueryable<T> Query<T>(string indexName, bool isMapReduce = false)
-		{
-			var ravenQueryStatistics = new RavenQueryStatistics();
-			var highlightings = new RavenQueryHighlightings();
-			var provider = new RavenQueryProvider<T>(this, indexName, ravenQueryStatistics, highlightings, null, null, isMapReduce);
-		    var ravenQueryInspector = CreateRavenQueryInspector<T>();
-		    ravenQueryInspector.Init(provider, ravenQueryStatistics, highlightings, indexName, null, this, null, null, isMapReduce);
-		    return ravenQueryInspector;
-		}
-
-		public abstract RavenQueryInspector<T> CreateRavenQueryInspector<T>();
-
-		/// <summary>
-		/// Query RavenDB dynamically using LINQ
-		/// </summary>
-		/// <typeparam name="T">The result of the query</typeparam>
-		public IRavenQueryable<T> Query<T>()
-		{
-=======
         {
             string modifyDocumentId = null;
             if (id != null)
@@ -318,42 +179,6 @@
 
         #endregion
 
-        #region Transaction methods (not supported)
-
-        public override Task Commit(string txId)
-        {
-            throw new NotSupportedException("DTC support is handled via the internal document stores");
-        }
-
-        public override Task Rollback(string txId)
-        {
-            throw new NotSupportedException("DTC support is handled via the internal document stores");
-        }
-
-        public Task PrepareTransaction(string txId, Guid? resourceManagerId = null, byte[] recoveryInformation = null)
-        {
-            throw new NotSupportedException("DTC support is handled via the internal document stores");
-        }
-
-        /// <summary>
-        /// Stores the recovery information for the specified transaction
-        /// </summary>
-        /// <param name="resourceManagerId">The resource manager Id for this transaction</param>
-        /// <param name="txId">The tx id.</param>
-        /// <param name="recoveryInformation">The recovery information.</param>
-        public void StoreRecoveryInformation(Guid resourceManagerId, Guid txId, byte[] recoveryInformation)
-        {
-            throw new NotSupportedException("DTC support is handled via the internal document stores");
-        }
-
-        protected override void TryEnlistInAmbientTransaction()
-        {
-            // we DON'T support enlisting at the sharded document store level, only at the managed document stores, which 
-            // turns out to be pretty much the same thing
-        }
-
-        #endregion
-
         #region Queries
 
         /// <summary>
@@ -380,7 +205,6 @@
         /// <typeparam name="T">The result of the query</typeparam>
         public IRavenQueryable<T> Query<T>()
         {
->>>>>>> 68f1ca50
             var indexName = CreateDynamicIndexName<T>();
             
             return Query<T>(indexName)
