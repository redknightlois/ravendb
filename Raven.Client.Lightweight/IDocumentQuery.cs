--- conflicted
+++ resolved
@@ -38,23 +38,15 @@
 		/// <summary>
 		///     Get the facets as per the specified doc with the given start and pageSize
 		/// </summary>
-<<<<<<< HEAD
 		/// <param name="queryInputs"></param>
 		[Obsolete("Use SetTransformerParameters instead.")]
 		IDocumentQuery<T> SetQueryInputs(Dictionary<string, RavenJToken> queryInputs);
-=======
-		FacetResults GetFacets(string facetSetupDoc, int facetStart, int? facetPageSize);
->>>>>>> 6713eb8a
 
 		/// <summary>
 		///     Get the facets as per the specified facets with the given start and pageSize
 		/// </summary>
-<<<<<<< HEAD
 		/// <param name="transformerParameters"></param>
 		IDocumentQuery<T> SetTransformerParameters(Dictionary<string, RavenJToken> transformerParameters);
-=======
-		FacetResults GetFacets(List<Facet> facets, int facetStart, int? facetPageSize);
->>>>>>> 6713eb8a
 
 		/// <summary>
 		///     Create the index query object for this query
@@ -98,18 +90,7 @@
 		/// </summary>
 		/// <typeparam name="TProjection">Type of the projection from which fields will be taken.</typeparam>
 		IDocumentQuery<TProjection> SelectFields<TProjection>();
-
-		/// <summary>
-		///     Transformer parameters that will be passed to transformer if one is specified.
-		/// </summary>
-		[Obsolete("Use SetTransformerParameters instead.")]
-		void SetQueryInputs(Dictionary<string, RavenJToken> queryInputs);
-
-		/// <summary>
-		///     Transformer parameters that will be passed to transformer if one is specified.
-		/// </summary>
-		void SetTransformerParameters(Dictionary<string, RavenJToken> transformerParameters);
-
+        
 		/// <summary>
 		///     Ability to use one factory to determine spatial shape that will be used in query.
 		/// </summary>
