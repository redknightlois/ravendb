--- conflicted
+++ resolved
@@ -28,77 +28,77 @@
 
 namespace Raven.Client.Document
 {
-	public interface ILowLevelBulkInsertOperation : IDisposable
-	{
-		Guid OperationId { get; }
-
-		void Write(string id, RavenJObject metadata, RavenJObject data);
-
-		Task DisposeAsync();
-
-		/// <summary>
-		///     Report on the progress of the operation
-		/// </summary>
-		event Action<string> Report;
-	}
-
-	public class RemoteBulkInsertOperation : ILowLevelBulkInsertOperation, IObserver<BulkInsertChangeNotification>
-	{
-		private CancellationTokenSource cancellationTokenSource;
-
-#if !SILVERLIGHT
-		private readonly ServerClient operationClient;
+    public interface ILowLevelBulkInsertOperation : IDisposable
+    {
+        Guid OperationId { get; }
+
+        void Write(string id, RavenJObject metadata, RavenJObject data);
+
+        Task DisposeAsync();
+
+        /// <summary>
+        ///     Report on the progress of the operation
+        /// </summary>
+        event Action<string> Report;
+    }
+
+    public class RemoteBulkInsertOperation : ILowLevelBulkInsertOperation, IObserver<BulkInsertChangeNotification>
+    {
+        private CancellationTokenSource cancellationTokenSource;
+
+#if !SILVERLIGHT
+        private readonly ServerClient operationClient;
 #else
 		private readonly AsyncServerClient operationClient;
 #endif
-		private readonly IDatabaseChanges operationChanges;
-		private readonly MemoryStream bufferedStream = new MemoryStream();
-		private readonly BlockingCollection<RavenJObject> queue;
-
-		private HttpJsonRequest operationRequest;
-		private readonly Task operationTask;
-		private int total;
-
-#if !SILVERLIGHT
-		public RemoteBulkInsertOperation(BulkInsertOptions options, ServerClient client, IDatabaseChanges changes)
+        private readonly IDatabaseChanges operationChanges;
+        private readonly MemoryStream bufferedStream = new MemoryStream();
+        private readonly BlockingCollection<RavenJObject> queue;
+
+        private HttpJsonRequest operationRequest;
+        private readonly Task operationTask;
+        private int total;
+
+#if !SILVERLIGHT
+        public RemoteBulkInsertOperation(BulkInsertOptions options, ServerClient client, IDatabaseChanges changes)
 #else
 		public RemoteBulkInsertOperation(BulkInsertOptions options, AsyncServerClient client, IDatabaseChanges changes)
 #endif
-		{
-			var synchronizationContext = SynchronizationContext.Current;
-			try
-			{
-				SynchronizationContext.SetSynchronizationContext(null);
-
-			OperationId = Guid.NewGuid();
-			operationClient = client;
-			operationChanges = changes;
+        {
+            var synchronizationContext = SynchronizationContext.Current;
+            try
+            {
+                SynchronizationContext.SetSynchronizationContext(null);
+
+                OperationId = Guid.NewGuid();
+                operationClient = client;
+                operationChanges = changes;
                 queue = new BlockingCollection<RavenJObject>(Math.Max(128, (options.BatchSize * 3) / 2));
 
-			operationTask = StartBulkInsertAsync(options);
+                operationTask = StartBulkInsertAsync(options);
 #if !MONO
-			SubscribeToBulkInsertNotifications(changes);
-#endif
-		}
-			finally
-			{
-				SynchronizationContext.SetSynchronizationContext(synchronizationContext);
-			}
-		}
+                SubscribeToBulkInsertNotifications(changes);
+#endif
+            }
+            finally
+            {
+                SynchronizationContext.SetSynchronizationContext(synchronizationContext);
+            }
+        }
 
 #if !MONO
-		private void SubscribeToBulkInsertNotifications(IDatabaseChanges changes)
-		{
-			changes
-				.ForBulkInsert(OperationId)
-				.Subscribe(this);
-		}
-#endif
-
-		private async Task StartBulkInsertAsync(BulkInsertOptions options)
-		{
-#if !SILVERLIGHT
-			var expect100Continue = operationClient.Expect100Continue();
+        private void SubscribeToBulkInsertNotifications(IDatabaseChanges changes)
+        {
+            changes
+                .ForBulkInsert(OperationId)
+                .Subscribe(this);
+        }
+#endif
+
+        private async Task StartBulkInsertAsync(BulkInsertOptions options)
+        {
+#if !SILVERLIGHT
+            var expect100Continue = operationClient.Expect100Continue();
 #endif
             var operationUrl = CreateOperationUrl(options);
             var token = await GetToken();
@@ -113,38 +113,38 @@
                     e);
             }
 
-			operationRequest = CreateOperationRequest(operationUrl, token);
-
-			var stream = await operationRequest.GetRawRequestStream();
-
-#if !SILVERLIGHT
-			try
-			{
-				if (expect100Continue != null)
-				expect100Continue.Dispose();
-			}
-			catch
-			{
-
-			}
-#endif
-			var cancellationToken = CreateCancellationToken();
-			await Task.Factory.StartNew(() => WriteQueueToServer(stream, options, cancellationToken), TaskCreationOptions.LongRunning);
-		}
-
-		private CancellationToken CreateCancellationToken()
-		{
-			cancellationTokenSource = new CancellationTokenSource();
-			return cancellationTokenSource.Token;
-		}
+            operationRequest = CreateOperationRequest(operationUrl, token);
+
+            var stream = await operationRequest.GetRawRequestStream();
+
+#if !SILVERLIGHT
+            try
+            {
+                if (expect100Continue != null)
+                    expect100Continue.Dispose();
+            }
+            catch
+            {
+
+            }
+#endif
+            var cancellationToken = CreateCancellationToken();
+            await Task.Factory.StartNew(() => WriteQueueToServer(stream, options, cancellationToken), TaskCreationOptions.LongRunning);
+        }
+
+        private CancellationToken CreateCancellationToken()
+        {
+            cancellationTokenSource = new CancellationTokenSource();
+            return cancellationTokenSource.Token;
+        }
 
         private async Task<string> GetToken()
         {
             // this will force the HTTP layer to authenticate, meaning that our next request won't have to
             var jsonToken = await GetAuthToken();
 
-			return jsonToken.Value<string>("Token");
-		}
+            return jsonToken.Value<string>("Token");
+        }
 
         private Task<RavenJToken> GetAuthToken()
         {
@@ -152,37 +152,25 @@
 			var request = operationClient.CreateRequest("GET", "/singleAuthToken",
                                                         disableRequestCompression: true);
 
-			return new CompletedTask<RavenJToken>(request.ReadResponseJson());
+            return new CompletedTask<RavenJToken>(request.ReadResponseJson());
 #else
 			var request = operationClient.CreateRequest("/singleAuthToken", "GET",
 														disableRequestCompression: true);
 
 			return request.ReadResponseJsonAsync();
 #endif
-		}
+        }
 
         private async Task<string> ValidateThatWeCanUseAuthenticateTokens(string token)
         {
-<<<<<<< HEAD
+#if !SILVERLIGHT
+            var request = operationClient.CreateRequest("POST", operationUrl + "&op=generate-single-use-auth-token", disableRequestCompression: true);
+#if !SILVERLIGHT
+			var request = operationClient.CreateRequest("GET", "/singleAuthToken", disableRequestCompression: true);
 
 			var request = operationClient.CreateRequest("/singleAuthToken", "GET", disableRequestCompression: true);
 
-			request.DisableAuthentication();
-			request.AddOperationHeader("Single-Use-Auth-Token", token);
-			var result = await request.ReadResponseJsonAsync();
-			return result.Value<string>("Token");
-		}
-
-		private HttpJsonRequest CreateOperationRequest(string operationUrl, string token)
-		{
-=======
-#if !SILVERLIGHT
-			var request = operationClient.CreateRequest("GET", "/singleAuthToken", disableRequestCompression: true);
-#else
-			var request = operationClient.CreateRequest("/singleAuthToken", "GET", disableRequestCompression: true);
-#endif
-			request.DisableAuthentication();
-            request.webRequest.ContentLength = 0;
+            request.DisableAuthentication();
             request.AddOperationHeader("Single-Use-Auth-Token", token);
             var result = await request.ReadResponseJsonAsync();
             return result.Value<string>("Token");
@@ -190,209 +178,205 @@
 
         private HttpJsonRequest CreateOperationRequest(string operationUrl, string token)
         {
-#if !SILVERLIGHT
-            var request = operationClient.CreateRequest("POST", operationUrl, disableRequestCompression: true);
-#else
->>>>>>> 5dd9b125
 			var request = operationClient.CreateRequest(operationUrl, "POST", disableRequestCompression: true);
 
-			request.DisableAuthentication();
-			// the request may take a long time to process, so we need to set a large timeout value
-			request.PrepareForLongRequest();
-			request.AddOperationHeader("Single-Use-Auth-Token", token);
-
-			return request;
-		}
-
-		private string CreateOperationUrl(BulkInsertOptions options)
-		{
-			string requestUrl = "/bulkInsert?";
-			if (options.CheckForUpdates)
-				requestUrl += "checkForUpdates=true";
-			if (options.CheckReferencesInIndexes)
-				requestUrl += "&checkReferencesInIndexes=true";
-
-			requestUrl += "&operationId=" + OperationId;
-
-			return requestUrl;
-		}
-
-		private void WriteQueueToServer(Stream stream, BulkInsertOptions options, CancellationToken cancellationToken)
-		{
-			while (true)
-			{
-				cancellationToken.ThrowIfCancellationRequested();
-
-				var batch = new List<RavenJObject>();
-				RavenJObject document;
-				while (queue.TryTake(out document, 200))
-				{
-					cancellationToken.ThrowIfCancellationRequested();
-
-					if (document == null) // marker
-					{
-						FlushBatch(stream, batch);
-						return;
-					}
-
-					batch.Add(document);
-
-					if (batch.Count >= options.BatchSize)
-						break;
-				}
-
-				FlushBatch(stream, batch);
-			}
-		}
-
-		public event Action<string> Report;
-
-		public Guid OperationId { get; private set; }
-
-		public void Write(string id, RavenJObject metadata, RavenJObject data)
-		{
-			if (id == null) throw new ArgumentNullException("id");
-			if (metadata == null) throw new ArgumentNullException("metadata");
-			if (data == null) throw new ArgumentNullException("data");
-
-			if (operationTask.IsCanceled || operationTask.IsFaulted)
-				operationTask.Wait(); // error early if we have  any error
-
-			metadata["@id"] = id;
-			data[Constants.Metadata] = metadata;
-
-			queue.Add(data);
-		}
-
-		private async Task<bool> IsOperationCompleted(long operationId)
-		{
-			var status = await GetOperationStatus(operationId);
-
-			if (status == null)
-				return true;
-
-			if (status.Value<bool>("Completed"))
-				return true;
-
-			return false;
-		}
-
-		private Task<RavenJToken> GetOperationStatus(long operationId)
-		{
-#if !SILVERLIGHT
-			return new CompletedTask<RavenJToken>(operationClient.GetOperationStatus(operationId));
+            request.DisableAuthentication();
+            // the request may take a long time to process, so we need to set a large timeout value
+            request.PrepareForLongRequest();
+            request.AddOperationHeader("Single-Use-Auth-Token", token);
+
+            return request;
+        }
+
+        private string CreateOperationUrl(BulkInsertOptions options)
+        {
+            string requestUrl = "/bulkInsert?";
+            if (options.CheckForUpdates)
+                requestUrl += "checkForUpdates=true";
+            if (options.CheckReferencesInIndexes)
+                requestUrl += "&checkReferencesInIndexes=true";
+
+            requestUrl += "&operationId=" + OperationId;
+
+            return requestUrl;
+        }
+
+        private void WriteQueueToServer(Stream stream, BulkInsertOptions options, CancellationToken cancellationToken)
+        {
+            while (true)
+            {
+                cancellationToken.ThrowIfCancellationRequested();
+
+                var batch = new List<RavenJObject>();
+                RavenJObject document;
+                while (queue.TryTake(out document, 200))
+                {
+                    cancellationToken.ThrowIfCancellationRequested();
+
+                    if (document == null) // marker
+                    {
+                        FlushBatch(stream, batch);
+                        return;
+                    }
+
+                    batch.Add(document);
+
+                    if (batch.Count >= options.BatchSize)
+                        break;
+                }
+
+                FlushBatch(stream, batch);
+            }
+        }
+
+        public event Action<string> Report;
+
+        public Guid OperationId { get; private set; }
+
+        public void Write(string id, RavenJObject metadata, RavenJObject data)
+        {
+            if (id == null) throw new ArgumentNullException("id");
+            if (metadata == null) throw new ArgumentNullException("metadata");
+            if (data == null) throw new ArgumentNullException("data");
+
+            if (operationTask.IsCanceled || operationTask.IsFaulted)
+                operationTask.Wait(); // error early if we have  any error
+
+            metadata["@id"] = id;
+            data[Constants.Metadata] = metadata;
+
+            queue.Add(data);
+        }
+
+        private async Task<bool> IsOperationCompleted(long operationId)
+        {
+            var status = await GetOperationStatus(operationId);
+
+            if (status == null)
+                return true;
+
+            if (status.Value<bool>("Completed"))
+                return true;
+
+            return false;
+        }
+
+        private Task<RavenJToken> GetOperationStatus(long operationId)
+        {
+#if !SILVERLIGHT
+            return new CompletedTask<RavenJToken>(operationClient.GetOperationStatus(operationId));
 #else
 			return operationClient.GetOperationStatusAsync(operationId);
 #endif
-		}
-
-		private volatile bool disposed;
-
-		public async Task DisposeAsync()
-		{
-			if (disposed)
-				return;
-			disposed = true;
-			queue.Add(null);
-			await operationTask;
-
-			operationTask.AssertNotFailed();
-
-			ReportInternal("Finished writing all results to server");
-
-			long operationId;
-
-			using (var response = await operationRequest.RawExecuteRequestAsync())
-			using (var stream = response.GetResponseStream())
-			using (var streamReader = new StreamReader(stream))
-			{
-				var result = RavenJObject.Load(new JsonTextReader(streamReader));
-				operationId = result.Value<long>("OperationId");
-			}
-
-			while (true)
-			{
-				if (await IsOperationCompleted(operationId))
-					break;
-
-				Thread.Sleep(500);
-			}
-
-			ReportInternal("Done writing to server");
-		}
-
-		public void Dispose()
-		{
-			if (disposed)
-				return;
-
-			var disposeAsync = DisposeAsync().ConfigureAwait(false);
-			disposeAsync.GetAwaiter().GetResult();
-		}
-
-		private void FlushBatch(Stream requestStream, ICollection<RavenJObject> localBatch)
-		{
-			if (localBatch.Count == 0)
-				return;
-			bufferedStream.SetLength(0);
-			WriteToBuffer(localBatch);
-
-			var requestBinaryWriter = new BinaryWriter(requestStream);
-			requestBinaryWriter.Write((int)bufferedStream.Position);
-			bufferedStream.WriteTo(requestStream);
-			requestStream.Flush();
-
-			total += localBatch.Count;
-			Action<string> report = Report;
-			if (report != null)
-			{
-				report(string.Format("Wrote {0:#,#} (total {2:#,#} documents to server gzipped to {1:#,#.##} kb",
-									 localBatch.Count,
-									 bufferedStream.Position / 1024,
-									 total));
-			}
-		}
-
-		private void WriteToBuffer(ICollection<RavenJObject> localBatch)
-		{
-			using (var gzip = new GZipStream(bufferedStream, CompressionMode.Compress, leaveOpen: true))
-			{
-				var binaryWriter = new BinaryWriter(gzip);
-				binaryWriter.Write(localBatch.Count);
-				var bsonWriter = new BsonWriter(binaryWriter);
-				foreach (var doc in localBatch)
-				{
-					doc.WriteTo(bsonWriter);
-				}
-
-				bsonWriter.Flush();
-				binaryWriter.Flush();
-				gzip.Flush();
-			}
-		}
-
-		private void ReportInternal(string format, params object[] args)
-		{
-			var onReport = Report;
-			if (onReport != null)
-				onReport(string.Format(format, args));
-		}
-
-		public void OnNext(BulkInsertChangeNotification value)
-		{
-			if (value.Type == DocumentChangeTypes.BulkInsertError)
-			{
-				cancellationTokenSource.Cancel();
-			}
-		}
-
-		public void OnError(Exception error)
-		{
-		}
-
-		public void OnCompleted()
-		{
-		}
-	}
+        }
+
+        private volatile bool disposed;
+
+        public async Task DisposeAsync()
+        {
+            if (disposed)
+                return;
+            disposed = true;
+            queue.Add(null);
+            await operationTask;
+
+            operationTask.AssertNotFailed();
+
+            ReportInternal("Finished writing all results to server");
+
+            long operationId;
+
+            using (var response = await operationRequest.RawExecuteRequestAsync())
+            using (var stream = response.GetResponseStream())
+            using (var streamReader = new StreamReader(stream))
+            {
+                var result = RavenJObject.Load(new JsonTextReader(streamReader));
+                operationId = result.Value<long>("OperationId");
+            }
+
+            while (true)
+            {
+                if (await IsOperationCompleted(operationId))
+                    break;
+
+                Thread.Sleep(500);
+            }
+
+            ReportInternal("Done writing to server");
+        }
+
+        public void Dispose()
+        {
+            if (disposed)
+                return;
+
+            var disposeAsync = DisposeAsync().ConfigureAwait(false);
+            disposeAsync.GetAwaiter().GetResult();
+        }
+
+        private void FlushBatch(Stream requestStream, ICollection<RavenJObject> localBatch)
+        {
+            if (localBatch.Count == 0)
+                return;
+            bufferedStream.SetLength(0);
+            WriteToBuffer(localBatch);
+
+            var requestBinaryWriter = new BinaryWriter(requestStream);
+            requestBinaryWriter.Write((int)bufferedStream.Position);
+            bufferedStream.WriteTo(requestStream);
+            requestStream.Flush();
+
+            total += localBatch.Count;
+            Action<string> report = Report;
+            if (report != null)
+            {
+                report(string.Format("Wrote {0:#,#} (total {2:#,#} documents to server gzipped to {1:#,#.##} kb",
+                                     localBatch.Count,
+                                     bufferedStream.Position / 1024,
+                                     total));
+            }
+        }
+
+        private void WriteToBuffer(ICollection<RavenJObject> localBatch)
+        {
+            using (var gzip = new GZipStream(bufferedStream, CompressionMode.Compress, leaveOpen: true))
+            {
+                var binaryWriter = new BinaryWriter(gzip);
+                binaryWriter.Write(localBatch.Count);
+                var bsonWriter = new BsonWriter(binaryWriter);
+                foreach (var doc in localBatch)
+                {
+                    doc.WriteTo(bsonWriter);
+                }
+
+                bsonWriter.Flush();
+                binaryWriter.Flush();
+                gzip.Flush();
+            }
+        }
+
+        private void ReportInternal(string format, params object[] args)
+        {
+            var onReport = Report;
+            if (onReport != null)
+                onReport(string.Format(format, args));
+        }
+
+        public void OnNext(BulkInsertChangeNotification value)
+        {
+            if (value.Type == DocumentChangeTypes.BulkInsertError)
+            {
+                cancellationTokenSource.Cancel();
+            }
+        }
+
+        public void OnError(Exception error)
+        {
+        }
+
+        public void OnCompleted()
+        {
+        }
+    }
 }
 #endif