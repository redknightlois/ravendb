// -----------------------------------------------------------------------
//  <copyright file="Subscription.cs" company="Hibernating Rhinos LTD">
//      Copyright (c) Hibernating Rhinos LTD. All rights reserved.
//  </copyright>
// -----------------------------------------------------------------------
using System;
using System.Collections.Concurrent;
using System.Net;
using System.Net.Http;
using System.Threading;
using System.Threading.Tasks;
using Raven.Abstractions.Connection;
using Raven.Abstractions.Data;
using Raven.Abstractions.Exceptions.Subscriptions;
using Raven.Abstractions.Extensions;
using Raven.Abstractions.Logging;
using Raven.Abstractions.Util;
using Raven.Client.Changes;
using Raven.Client.Connection;
using Raven.Client.Connection.Async;
using Raven.Client.Connection.Implementation;
using Raven.Client.Extensions;
using Raven.Client.Util;
using Raven.Json.Linq;
using Sparrow.Collections;

namespace Raven.Client.Document
{
    public delegate void BeforeBatch();

    public delegate void AfterBatch(int documentsProcessed);

    public delegate bool BeforeAcknowledgment();

    public delegate void AfterAcknowledgment(Etag lastProcessedEtag);

    public class Subscription<T> : IObservable<T>, IDisposableAsync, IDisposable where T : class 
    {
        private static readonly ILog logger = LogManager.GetCurrentClassLogger();

        private readonly AutoResetEvent newDocuments = new AutoResetEvent(false);
        private readonly ManualResetEvent anySubscriber = new ManualResetEvent(false);
        private readonly IAsyncDatabaseCommands commands;
        private readonly IDatabaseChanges changes;
        private readonly DocumentConvention conventions;
        private readonly Func<Task> ensureOpenSubscription;
        private readonly ConcurrentSet<IObserver<T>> subscribers = new ConcurrentSet<IObserver<T>>();
        private readonly SubscriptionConnectionOptions options;
        private readonly CancellationTokenSource cts = new CancellationTokenSource();
        private readonly GenerateEntityIdOnTheClient generateEntityIdOnTheClient;
        private readonly bool isStronglyTyped;
        private readonly long id;
        private Task pullingTask;
        private Task startPullingTask;
        private IDisposable putDocumentsObserver;
        private IDisposable endedBulkInsertsObserver;
        private IDisposable dataSubscriptionReleasedObserver;
        private bool completed;
        private bool disposed;
        private bool firstConnection = true;

        public event BeforeBatch BeforeBatch = delegate { };
        public event AfterBatch AfterBatch = delegate { };
        public event BeforeAcknowledgment BeforeAcknowledgment = () => true;
        public event AfterAcknowledgment AfterAcknowledgment = delegate { };

        internal Subscription(long id, string database, SubscriptionConnectionOptions options, IAsyncDatabaseCommands commands, IDatabaseChanges changes, DocumentConvention conventions, bool open, Func<Task> ensureOpenSubscription)
        {
            this.id = id;
            this.options = options;
            this.commands = commands;
            this.changes = changes;
            this.conventions = conventions;
            this.ensureOpenSubscription = ensureOpenSubscription;

            if (typeof (T) != typeof (RavenJObject))
            {
                isStronglyTyped = true;
                generateEntityIdOnTheClient = new GenerateEntityIdOnTheClient(conventions, entity => AsyncHelpers.RunSync(() => conventions.GenerateDocumentKeyAsync(database, commands, entity)));
            }

            if (open)
                Start();
            else
            {
                if (options.Strategy != SubscriptionOpeningStrategy.WaitForFree)
                    throw new InvalidOperationException("Subscription isn't open while its opening strategy is: " + options.Strategy);
            }

            if (options.Strategy == SubscriptionOpeningStrategy.WaitForFree)
                WaitForSubscriptionReleased();
        }

        private void Start()
        {
            StartWatchingDocs();
            startPullingTask = StartPullingDocs();
        }

        private Task PullDocuments()
        {
            return Task.Run(async () =>
            {
                try
                {
                    Etag lastProcessedEtagOnClient = null;

<<<<<<< HEAD
					while (true)
					{
						anySubscriber.WaitOne();

						cts.Token.ThrowIfCancellationRequested();

						var pulledDocs = false;

						Etag lastProcessedEtagOnServer = null;
						int processedDocs = 0;

						var queue = new BlockingCollection<T>();
						Task processingTask = null;

						using (var subscriptionRequest = CreatePullingRequest())
						using (var response = await subscriptionRequest.ExecuteRawResponseAsync().ConfigureAwait(false))
						{
							await response.AssertNotFailingResponse().ConfigureAwait(false);

							using (var responseStream = await response.GetResponseStreamWithHttpDecompression().ConfigureAwait(false))
							{
								cts.Token.ThrowIfCancellationRequested();

								using (var streamedDocs = new AsyncServerClient.YieldStreamResults(subscriptionRequest, responseStream, customizedEndResult: reader =>
								{
									if (Equals("LastProcessedEtag", reader.Value) == false)
										return false;

									lastProcessedEtagOnServer = Etag.Parse(AsyncHelpers.RunSync(reader.ReadAsString));

									return true;
								}))
								{
									while (await streamedDocs.MoveNextAsync().ConfigureAwait(false))
									{
										if (pulledDocs == false) // first doc in batch
										{
											BeforeBatch();

											processingTask = Task.Run(() =>
											{
												T doc;
												while (queue.TryTake(out doc, Timeout.Infinite))
												{
													cts.Token.ThrowIfCancellationRequested();

													foreach (var subscriber in subscribers)
													{
														try
														{
															subscriber.OnNext(doc);
														}
														catch (Exception ex)
														{
															logger.WarnException(string.Format("Subscription #{0}. Subscriber threw an exception", id), ex);

															if (options.IgnoreSubscribersErrors == false)
															{
																IsErroredBecauseOfSubscriber = true;
																LastSubscriberException = ex;

																try
																{
																	subscriber.OnError(ex);
																}
																catch (Exception)
																{
																	// can happen if a subscriber doesn't have an onError handler - just ignore it
																}
																break;
															}
														}
													}

													if (IsErroredBecauseOfSubscriber)
														break;

													processedDocs++;
												}
											});
										}

										pulledDocs = true;

										cts.Token.ThrowIfCancellationRequested();

										var jsonDoc = streamedDocs.Current;

										if (isStronglyTyped)
										{
											var instance = jsonDoc.Deserialize<T>(conventions);

											var docId = jsonDoc[Constants.Metadata].Value<string>("@id");

											if (string.IsNullOrEmpty(docId) == false)
												generateEntityIdOnTheClient.TrySetIdentity(instance, docId);

											queue.Add(instance);
										}
										else
										{
											queue.Add((T) (object) jsonDoc);
										}

										if (IsErroredBecauseOfSubscriber)
											break;
									}
								}
							}
						}

						queue.CompleteAdding();

						if (processingTask != null)
							await processingTask.ConfigureAwait(false);

						if (IsErroredBecauseOfSubscriber)
							break;
=======
                    while (true)
                    {
                        anySubscriber.WaitOne();

                        cts.Token.ThrowIfCancellationRequested();

                        var pulledDocs = false;

                        Etag lastProcessedEtagOnServer = null;
                        int processedDocs = 0;

                        var queue = new BlockingCollection<T>();
                        Task processingTask = null;

                        using (var subscriptionRequest = CreatePullingRequest())
                        using (var response = await subscriptionRequest.ExecuteRawResponseAsync().ConfigureAwait(false))
                        {
                            await response.AssertNotFailingResponse().ConfigureAwait(false);

                            using (var responseStream = await response.GetResponseStreamWithHttpDecompression().ConfigureAwait(false))
                            {
                                cts.Token.ThrowIfCancellationRequested();

                                using (var streamedDocs = new AsyncServerClient.YieldStreamResults(subscriptionRequest, responseStream, customizedEndResult: reader =>
                                {
                                    if (Equals("LastProcessedEtag", reader.Value) == false)
                                        return false;

                                    lastProcessedEtagOnServer = Etag.Parse(AsyncHelpers.RunSync(reader.ReadAsString));

                                    return true;
                                }))
                                {
                                    while (await streamedDocs.MoveNextAsync().ConfigureAwait(false))
                                    {
                                        if (pulledDocs == false) // first doc in batch
                                        {
                                            BeforeBatch();

                                            processingTask = Task.Run(() =>
                                            {
                                                T doc;
                                                while (queue.TryTake(out doc, Timeout.Infinite))
                                                {
                                                    cts.Token.ThrowIfCancellationRequested();

                                                    foreach (var subscriber in subscribers)
                                                    {
                                                        try
                                                        {
                                                            subscriber.OnNext(doc);
                                                        }
                                                        catch (Exception ex)
                                                        {
                                                            logger.WarnException(string.Format("Subscription #{0}. Subscriber threw an exception", id), ex);

                                                            if (options.IgnoreSubscribersErrors == false)
                                                            {
                                                                IsErroredBecauseOfSubscriber = true;
                                                                LastSubscriberException = ex;

                                                                try
                                                                {
                                                                    subscriber.OnError(ex);
                                                                }
                                                                catch (Exception)
                                                                {
                                                                    // can happen if a subscriber doesn't have an onError handler - just ignore it
                                                                }
                                                                break;
                                                            }
                                                        }
                                                    }

                                                    if (IsErroredBecauseOfSubscriber)
                                                        break;

                                                    processedDocs++;
                                                }
                                            });
                                        }

                                        pulledDocs = true;

                                        cts.Token.ThrowIfCancellationRequested();

                                        var jsonDoc = streamedDocs.Current;

                                        if (isStronglyTyped)
                                        {
                                            var instance = jsonDoc.Deserialize<T>(conventions);

                                            var docId = jsonDoc[Constants.Metadata].Value<string>("@id");

                                            if (string.IsNullOrEmpty(docId) == false)
                                                generateEntityIdOnTheClient.TrySetIdentity(instance, docId);

                                            queue.Add(instance);
                                        }
                                        else
                                        {
                                            queue.Add((T) (object) jsonDoc);
                                        }

                                        if (IsErroredBecauseOfSubscriber)
                                            break;
                                    }
                                }
                            }
                        }

                        queue.CompleteAdding();

                        if (processingTask != null)
                            await processingTask;

                        if (IsErroredBecauseOfSubscriber)
                            break;
>>>>>>> b19bf61a

                        if (lastProcessedEtagOnServer != null)
                        {
                            if (pulledDocs)
                            {
                                // This is an acknowledge when the server returns documents to the subscriber.
                                if (BeforeAcknowledgment())
                                {
                                    AcknowledgeBatchToServer(lastProcessedEtagOnServer);

                                    AfterAcknowledgment(lastProcessedEtagOnServer);
                                }

                                AfterBatch(processedDocs);

                                continue; // try to pull more documents from subscription
                            }
                            else
                            {
                                if (lastProcessedEtagOnClient != lastProcessedEtagOnServer)
                                {
                                    // This is a silent acknowledge, this can happen because there was no documents in range
                                    // to be accessible in the time available. This condition can happen when documents must match
                                    // a set of conditions to be eligible.
                                    AcknowledgeBatchToServer(lastProcessedEtagOnServer);

                                    lastProcessedEtagOnClient = lastProcessedEtagOnServer;
                                    
                                    continue; // try to pull more documents from subscription
                                }
                            }							
                        }

                        while (newDocuments.WaitOne(options.ClientAliveNotificationInterval) == false)
                        {
                            using (var clientAliveRequest = CreateClientAliveRequest())
                            {
                                clientAliveRequest.ExecuteRequest();
                            }
                        }
                    }
                }
                catch (ErrorResponseException e)
                {
                    SubscriptionException subscriptionException;
                    if (AsyncDocumentSubscriptions.TryGetSubscriptionException(e, out subscriptionException))
                        throw subscriptionException;

                    throw;
                }
            });
        }

        private void AcknowledgeBatchToServer(Etag lastProcessedEtagOnServer)
        {
            using (var acknowledgmentRequest = CreateAcknowledgmentRequest(lastProcessedEtagOnServer))
            {
                try
                {
                    acknowledgmentRequest.ExecuteRequest();
                }
                catch (Exception)
                {
                    if (acknowledgmentRequest.ResponseStatusCode != HttpStatusCode.RequestTimeout) // ignore acknowledgment timeouts
                        throw;
                }
            }
        }


<<<<<<< HEAD
		/// <summary>
		/// It indicates if the subscription is in errored state because one of subscribers threw an exception.
		/// </summary>
		public bool IsErroredBecauseOfSubscriber { get; private set; }

		/// <summary>
		/// The last exception thrown by one of subscribers.
		/// </summary>
		public Exception LastSubscriberException { get; private set; }

		/// <summary>
		/// The last subscription connection exception.
		/// </summary>
		public Exception SubscriptionConnectionException { get; private set; }

		/// <summary>
		/// It determines if the subscription connection is closed.
		/// </summary>
		public bool IsConnectionClosed { get; private set; }

		private async Task StartPullingDocs()
		{
			SubscriptionConnectionException = null;

			pullingTask = PullDocuments().ObserveException();

			try
			{
				await pullingTask.ConfigureAwait(false);
			}
			catch (Exception ex)
			{
				if (cts.Token.IsCancellationRequested)
					return;

				logger.WarnException(string.Format("Subscription #{0}. Pulling task threw the following exception", id), ex);

				if (TryHandleRejectedConnection(ex, reopenTried: false))
				{
					if (logger.IsDebugEnabled)
						logger.Debug(string.Format("Subscription #{0}. Stopping the connection '{1}'", id, options.ConnectionId));
					return;
				}

#pragma warning disable CS4014 // Because this call is not awaited, execution of the current method continues before the call is completed
				RestartPullingTask().ConfigureAwait(false);
#pragma warning restore CS4014 // Because this call is not awaited, execution of the current method continues before the call is completed
			}

			if (IsErroredBecauseOfSubscriber)
			{
				try
				{
					startPullingTask = null; // prevent from calling Wait() on this in Dispose because we are already inside this task
					await DisposeAsync().ConfigureAwait(false);
				}
				catch (Exception e)
				{
					logger.WarnException(string.Format("Subscription #{0}. Exception happened during an attempt to close subscription after it had become faulted", id), e);
				}
			}
		}

		private async Task RestartPullingTask()
		{
			await Time.Delay(options.TimeToWaitBeforeConnectionRetry).ConfigureAwait(false);
			try
			{
				await ensureOpenSubscription().ConfigureAwait(false);
			}
			catch (Exception ex)
			{
				if (TryHandleRejectedConnection(ex, reopenTried: true))
					return;

#pragma warning disable CS4014 // Because this call is not awaited, execution of the current method continues before the call is completed
				RestartPullingTask().ConfigureAwait(false);
#pragma warning restore CS4014 // Because this call is not awaited, execution of the current method continues before the call is completed
				return;
			}

			startPullingTask = StartPullingDocs().ObserveException();
		}

		private bool TryHandleRejectedConnection(Exception ex, bool reopenTried)
		{
			SubscriptionConnectionException = ex;

			if (ex is SubscriptionInUseException || // another client has connected to the subscription
				ex is SubscriptionDoesNotExistException ||  // subscription has been deleted meanwhile
			    (ex is SubscriptionClosedException && reopenTried)) // someone forced us to drop the connection by calling Subscriptions.Release
			{
				IsConnectionClosed = true;

				startPullingTask = null; // prevent from calling Wait() on this in Dispose because we can be already inside this task
				pullingTask = null; // prevent from calling Wait() on this in Dispose because we can be already inside this task

				Dispose();

				return true;
			}

			return false;
		}

		private void StartWatchingDocs()
		{
			changes.ConnectionStatusChanged += ChangesApiConnectionChanged;

			var allDocsObservable = changes.ForAllDocuments();

			putDocumentsObserver = allDocsObservable.Subscribe(notification =>
			{
				if (notification.Type == DocumentChangeTypes.Put && notification.Id.StartsWith("Raven/", StringComparison.OrdinalIgnoreCase) == false)
				{
					newDocuments.Set();
				}
			});

			var bulkInsertObservable = changes.ForBulkInsert();
			endedBulkInsertsObserver = bulkInsertObservable.Subscribe(notification =>
			{
				if (notification.Type == DocumentChangeTypes.BulkInsertEnded)
				{
					newDocuments.Set();
				}
			});

			Task.WaitAll(new Task[]
			{
				allDocsObservable.Task, bulkInsertObservable.Task
			});
		}

		private void WaitForSubscriptionReleased()
		{
			var dataSubscriptionObservable = changes.ForDataSubscription(id);

			dataSubscriptionReleasedObserver = dataSubscriptionObservable.Subscribe(notification =>
			{
				if (notification.Type == DataSubscriptionChangeTypes.SubscriptionReleased)
				{
					try
					{
						ensureOpenSubscription().Wait();
					}
					catch (Exception)
					{
						return;
					}

					// succeeded in opening the subscription
					
					// no longer need to be notified about subscription status changes
					dataSubscriptionReleasedObserver.Dispose();
					dataSubscriptionReleasedObserver = null;

					// start standard stuff
					Start();
				}
			});

			dataSubscriptionObservable.Task.Wait();
		}

		private void ChangesApiConnectionChanged(object sender, EventArgs e)
		{
			if (firstConnection)
			{
				firstConnection = false;
				return;
			}

			var changesApi = (RemoteDatabaseChanges) sender;

			if (changesApi.Connected)
				newDocuments.Set();
		}

		public IDisposable Subscribe(IObserver<T> observer)
		{
			if(IsErroredBecauseOfSubscriber)
				throw new InvalidOperationException("Subscription encountered errors and stopped. Cannot add any subscriber.");

			if (subscribers.TryAdd(observer))
			{
				if (subscribers.Count == 1)
					anySubscriber.Set();
			}

			return new DisposableAction(() =>
			{
				subscribers.TryRemove(observer);
				if (subscribers.Count == 0)
					anySubscriber.Reset();
			});
		}

		private HttpJsonRequest CreateAcknowledgmentRequest(Etag lastProcessedEtag)
		{
			return commands.CreateRequest(string.Format("/subscriptions/acknowledgeBatch?id={0}&lastEtag={1}&connection={2}", id, lastProcessedEtag, options.ConnectionId), HttpMethods.Post);
		}

		private HttpJsonRequest CreatePullingRequest()
		{
			return commands.CreateRequest(string.Format("/subscriptions/pull?id={0}&connection={1}", id, options.ConnectionId), HttpMethod.Get, timeout: options.PullingRequestTimeout);
		}

		private HttpJsonRequest CreateClientAliveRequest()
		{
			return commands.CreateRequest(string.Format("/subscriptions/client-alive?id={0}&connection={1}", id, options.ConnectionId), HttpMethods.Patch);
		}

		private HttpJsonRequest CreateCloseRequest()
		{
			return commands.CreateRequest(string.Format("/subscriptions/close?id={0}&connection={1}", id, options.ConnectionId), HttpMethods.Post);
		}

		private void OnCompletedNotification()
		{
			if(completed)
				return;

			foreach (var subscriber in subscribers)
			{
				subscriber.OnCompleted();
			}

			completed = true;
		}

		public void Dispose()
		{
			if (disposed)
				return;

			DisposeAsync().Wait();
		}

		public Task DisposeAsync()
		{
			if (disposed)
				return new CompletedTask();

			disposed = true;

			OnCompletedNotification();

			subscribers.Clear();

			if (putDocumentsObserver != null)
				putDocumentsObserver.Dispose();

			if(endedBulkInsertsObserver != null)
				endedBulkInsertsObserver.Dispose();

			if(dataSubscriptionReleasedObserver != null)
				dataSubscriptionReleasedObserver.Dispose();

			cts.Cancel();

			newDocuments.Set();
			anySubscriber.Set();

			changes.ConnectionStatusChanged -= ChangesApiConnectionChanged;

			foreach (var task in new []{pullingTask, startPullingTask})
			{
				if (task == null) 
					continue;
				
				switch (task.Status)
				{
					case TaskStatus.RanToCompletion:
					case TaskStatus.Canceled:
						break;
					default:
						try
						{
							task.Wait();
						}
						catch (AggregateException ae)
						{
							if (ae.InnerException is OperationCanceledException == false)
							{
								throw;
							}
						}

						break;
				}
			}

			if (IsConnectionClosed)
				return new CompletedTask();

			return CloseSubscription();
		}

		private async Task CloseSubscription()
		{
			using (var closeRequest = CreateCloseRequest())
			{
				await closeRequest.ExecuteRequestAsync().ConfigureAwait(false);
				IsConnectionClosed = true;
			}
		}
	}
=======
        /// <summary>
        /// It indicates if the subscription is in errored state because one of subscribers threw an exception.
        /// </summary>
        public bool IsErroredBecauseOfSubscriber { get; private set; }

        /// <summary>
        /// The last exception thrown by one of subscribers.
        /// </summary>
        public Exception LastSubscriberException { get; private set; }

        /// <summary>
        /// The last subscription connection exception.
        /// </summary>
        public Exception SubscriptionConnectionException { get; private set; }

        /// <summary>
        /// It determines if the subscription connection is closed.
        /// </summary>
        public bool IsConnectionClosed { get; private set; }

        private async Task StartPullingDocs()
        {
            SubscriptionConnectionException = null;

            pullingTask = PullDocuments().ObserveException();

            try
            {
                await pullingTask.ConfigureAwait(false);
            }
            catch (Exception ex)
            {
                if (cts.Token.IsCancellationRequested)
                    return;

                logger.WarnException(string.Format("Subscription #{0}. Pulling task threw the following exception", id), ex);

                if (TryHandleRejectedConnection(ex, reopenTried: false))
                {
                    logger.Debug(string.Format("Subscription #{0}. Stopping the connection '{1}'", id, options.ConnectionId));
                    return;
                }

                RestartPullingTask().ConfigureAwait(false);
            }

            if (IsErroredBecauseOfSubscriber)
            {
                try
                {
                    startPullingTask = null; // prevent from calling Wait() on this in Dispose because we are already inside this task
                    await DisposeAsync().ConfigureAwait(false);
                }
                catch (Exception e)
                {
                    logger.WarnException(string.Format("Subscription #{0}. Exception happened during an attempt to close subscription after it had become faulted", id), e);
                }
            }
        }

        private async Task RestartPullingTask()
        {
            await Time.Delay(options.TimeToWaitBeforeConnectionRetry).ConfigureAwait(false);
            try
            {
                await ensureOpenSubscription().ConfigureAwait(false);
            }
            catch (Exception ex)
            {
                if (TryHandleRejectedConnection(ex, reopenTried: true))
                    return;

                RestartPullingTask().ConfigureAwait(false);
                return;
            }

            startPullingTask = StartPullingDocs().ObserveException();
        }

        private bool TryHandleRejectedConnection(Exception ex, bool reopenTried)
        {
            SubscriptionConnectionException = ex;

            if (ex is SubscriptionInUseException || // another client has connected to the subscription
                ex is SubscriptionDoesNotExistException ||  // subscription has been deleted meanwhile
                (ex is SubscriptionClosedException && reopenTried)) // someone forced us to drop the connection by calling Subscriptions.Release
            {
                IsConnectionClosed = true;

                startPullingTask = null; // prevent from calling Wait() on this in Dispose because we can be already inside this task
                pullingTask = null; // prevent from calling Wait() on this in Dispose because we can be already inside this task

                Dispose();

                return true;
            }

            return false;
        }

        private void StartWatchingDocs()
        {
            changes.ConnectionStatusChanged += ChangesApiConnectionChanged;

            var allDocsObservable = changes.ForAllDocuments();

            putDocumentsObserver = allDocsObservable.Subscribe(notification =>
            {
                if (notification.Type == DocumentChangeTypes.Put && notification.Id.StartsWith("Raven/", StringComparison.OrdinalIgnoreCase) == false)
                {
                    newDocuments.Set();
                }
            });

            var bulkInsertObservable = changes.ForBulkInsert();
            endedBulkInsertsObserver = bulkInsertObservable.Subscribe(notification =>
            {
                if (notification.Type == DocumentChangeTypes.BulkInsertEnded)
                {
                    newDocuments.Set();
                }
            });

            Task.WaitAll(new Task[]
            {
                allDocsObservable.Task, bulkInsertObservable.Task
            });
        }

        private void WaitForSubscriptionReleased()
        {
            var dataSubscriptionObservable = changes.ForDataSubscription(id);

            dataSubscriptionReleasedObserver = dataSubscriptionObservable.Subscribe(notification =>
            {
                if (notification.Type == DataSubscriptionChangeTypes.SubscriptionReleased)
                {
                    try
                    {
                        ensureOpenSubscription().Wait();
                    }
                    catch (Exception)
                    {
                        return;
                    }

                    // succeeded in opening the subscription
                    
                    // no longer need to be notified about subscription status changes
                    dataSubscriptionReleasedObserver.Dispose();
                    dataSubscriptionReleasedObserver = null;

                    // start standard stuff
                    Start();
                }
            });

            dataSubscriptionObservable.Task.Wait();
        }

        private void ChangesApiConnectionChanged(object sender, EventArgs e)
        {
            if (firstConnection)
            {
                firstConnection = false;
                return;
            }

            var changesApi = (RemoteDatabaseChanges) sender;

            if (changesApi.Connected)
                newDocuments.Set();
        }

        public IDisposable Subscribe(IObserver<T> observer)
        {
            if(IsErroredBecauseOfSubscriber)
                throw new InvalidOperationException("Subscription encountered errors and stopped. Cannot add any subscriber.");

            if (subscribers.TryAdd(observer))
            {
                if (subscribers.Count == 1)
                    anySubscriber.Set();
            }

            return new DisposableAction(() =>
            {
                subscribers.TryRemove(observer);
                if (subscribers.Count == 0)
                    anySubscriber.Reset();
            });
        }

        private HttpJsonRequest CreateAcknowledgmentRequest(Etag lastProcessedEtag)
        {
            return commands.CreateRequest(string.Format("/subscriptions/acknowledgeBatch?id={0}&lastEtag={1}&connection={2}", id, lastProcessedEtag, options.ConnectionId), "POST");
        }

        private HttpJsonRequest CreatePullingRequest()
        {
            return commands.CreateRequest(string.Format("/subscriptions/pull?id={0}&connection={1}", id, options.ConnectionId), "GET", timeout: options.PullingRequestTimeout);
        }

        private HttpJsonRequest CreateClientAliveRequest()
        {
            return commands.CreateRequest(string.Format("/subscriptions/client-alive?id={0}&connection={1}", id, options.ConnectionId), "PATCH");
        }

        private HttpJsonRequest CreateCloseRequest()
        {
            return commands.CreateRequest(string.Format("/subscriptions/close?id={0}&connection={1}", id, options.ConnectionId), "POST");
        }

        private void OnCompletedNotification()
        {
            if(completed)
                return;

            foreach (var subscriber in subscribers)
            {
                subscriber.OnCompleted();
            }

            completed = true;
        }

        public void Dispose()
        {
            if (disposed)
                return;

            DisposeAsync().Wait();
        }

        public Task DisposeAsync()
        {
            if (disposed)
                return new CompletedTask();

            disposed = true;

            OnCompletedNotification();

            subscribers.Clear();

            if (putDocumentsObserver != null)
                putDocumentsObserver.Dispose();

            if(endedBulkInsertsObserver != null)
                endedBulkInsertsObserver.Dispose();

            if(dataSubscriptionReleasedObserver != null)
                dataSubscriptionReleasedObserver.Dispose();

            cts.Cancel();

            newDocuments.Set();
            anySubscriber.Set();

            changes.ConnectionStatusChanged -= ChangesApiConnectionChanged;

            foreach (var task in new []{pullingTask, startPullingTask})
            {
                if (task == null) 
                    continue;
                
                switch (task.Status)
                {
                    case TaskStatus.RanToCompletion:
                    case TaskStatus.Canceled:
                        break;
                    default:
                        try
                        {
                            task.Wait();
                        }
                        catch (AggregateException ae)
                        {
                            if (ae.InnerException is OperationCanceledException == false)
                            {
                                throw;
                            }
                        }

                        break;
                }
            }

            if (IsConnectionClosed)
                return new CompletedTask();

            return CloseSubscription();
        }

        private async Task CloseSubscription()
        {
            using (var closeRequest = CreateCloseRequest())
            {
                await closeRequest.ExecuteRequestAsync().ConfigureAwait(false);
                IsConnectionClosed = true;
            }
        }
    }
>>>>>>> b19bf61a
}<|MERGE_RESOLUTION|>--- conflicted
+++ resolved
@@ -105,7 +105,6 @@
                 {
                     Etag lastProcessedEtagOnClient = null;
 
-<<<<<<< HEAD
 					while (true)
 					{
 						anySubscriber.WaitOne();
@@ -224,126 +223,6 @@
 
 						if (IsErroredBecauseOfSubscriber)
 							break;
-=======
-                    while (true)
-                    {
-                        anySubscriber.WaitOne();
-
-                        cts.Token.ThrowIfCancellationRequested();
-
-                        var pulledDocs = false;
-
-                        Etag lastProcessedEtagOnServer = null;
-                        int processedDocs = 0;
-
-                        var queue = new BlockingCollection<T>();
-                        Task processingTask = null;
-
-                        using (var subscriptionRequest = CreatePullingRequest())
-                        using (var response = await subscriptionRequest.ExecuteRawResponseAsync().ConfigureAwait(false))
-                        {
-                            await response.AssertNotFailingResponse().ConfigureAwait(false);
-
-                            using (var responseStream = await response.GetResponseStreamWithHttpDecompression().ConfigureAwait(false))
-                            {
-                                cts.Token.ThrowIfCancellationRequested();
-
-                                using (var streamedDocs = new AsyncServerClient.YieldStreamResults(subscriptionRequest, responseStream, customizedEndResult: reader =>
-                                {
-                                    if (Equals("LastProcessedEtag", reader.Value) == false)
-                                        return false;
-
-                                    lastProcessedEtagOnServer = Etag.Parse(AsyncHelpers.RunSync(reader.ReadAsString));
-
-                                    return true;
-                                }))
-                                {
-                                    while (await streamedDocs.MoveNextAsync().ConfigureAwait(false))
-                                    {
-                                        if (pulledDocs == false) // first doc in batch
-                                        {
-                                            BeforeBatch();
-
-                                            processingTask = Task.Run(() =>
-                                            {
-                                                T doc;
-                                                while (queue.TryTake(out doc, Timeout.Infinite))
-                                                {
-                                                    cts.Token.ThrowIfCancellationRequested();
-
-                                                    foreach (var subscriber in subscribers)
-                                                    {
-                                                        try
-                                                        {
-                                                            subscriber.OnNext(doc);
-                                                        }
-                                                        catch (Exception ex)
-                                                        {
-                                                            logger.WarnException(string.Format("Subscription #{0}. Subscriber threw an exception", id), ex);
-
-                                                            if (options.IgnoreSubscribersErrors == false)
-                                                            {
-                                                                IsErroredBecauseOfSubscriber = true;
-                                                                LastSubscriberException = ex;
-
-                                                                try
-                                                                {
-                                                                    subscriber.OnError(ex);
-                                                                }
-                                                                catch (Exception)
-                                                                {
-                                                                    // can happen if a subscriber doesn't have an onError handler - just ignore it
-                                                                }
-                                                                break;
-                                                            }
-                                                        }
-                                                    }
-
-                                                    if (IsErroredBecauseOfSubscriber)
-                                                        break;
-
-                                                    processedDocs++;
-                                                }
-                                            });
-                                        }
-
-                                        pulledDocs = true;
-
-                                        cts.Token.ThrowIfCancellationRequested();
-
-                                        var jsonDoc = streamedDocs.Current;
-
-                                        if (isStronglyTyped)
-                                        {
-                                            var instance = jsonDoc.Deserialize<T>(conventions);
-
-                                            var docId = jsonDoc[Constants.Metadata].Value<string>("@id");
-
-                                            if (string.IsNullOrEmpty(docId) == false)
-                                                generateEntityIdOnTheClient.TrySetIdentity(instance, docId);
-
-                                            queue.Add(instance);
-                                        }
-                                        else
-                                        {
-                                            queue.Add((T) (object) jsonDoc);
-                                        }
-
-                                        if (IsErroredBecauseOfSubscriber)
-                                            break;
-                                    }
-                                }
-                            }
-                        }
-
-                        queue.CompleteAdding();
-
-                        if (processingTask != null)
-                            await processingTask;
-
-                        if (IsErroredBecauseOfSubscriber)
-                            break;
->>>>>>> b19bf61a
 
                         if (lastProcessedEtagOnServer != null)
                         {
@@ -414,7 +293,6 @@
         }
 
 
-<<<<<<< HEAD
 		/// <summary>
 		/// It indicates if the subscription is in errored state because one of subscribers threw an exception.
 		/// </summary>
@@ -723,309 +601,4 @@
 			}
 		}
 	}
-=======
-        /// <summary>
-        /// It indicates if the subscription is in errored state because one of subscribers threw an exception.
-        /// </summary>
-        public bool IsErroredBecauseOfSubscriber { get; private set; }
-
-        /// <summary>
-        /// The last exception thrown by one of subscribers.
-        /// </summary>
-        public Exception LastSubscriberException { get; private set; }
-
-        /// <summary>
-        /// The last subscription connection exception.
-        /// </summary>
-        public Exception SubscriptionConnectionException { get; private set; }
-
-        /// <summary>
-        /// It determines if the subscription connection is closed.
-        /// </summary>
-        public bool IsConnectionClosed { get; private set; }
-
-        private async Task StartPullingDocs()
-        {
-            SubscriptionConnectionException = null;
-
-            pullingTask = PullDocuments().ObserveException();
-
-            try
-            {
-                await pullingTask.ConfigureAwait(false);
-            }
-            catch (Exception ex)
-            {
-                if (cts.Token.IsCancellationRequested)
-                    return;
-
-                logger.WarnException(string.Format("Subscription #{0}. Pulling task threw the following exception", id), ex);
-
-                if (TryHandleRejectedConnection(ex, reopenTried: false))
-                {
-                    logger.Debug(string.Format("Subscription #{0}. Stopping the connection '{1}'", id, options.ConnectionId));
-                    return;
-                }
-
-                RestartPullingTask().ConfigureAwait(false);
-            }
-
-            if (IsErroredBecauseOfSubscriber)
-            {
-                try
-                {
-                    startPullingTask = null; // prevent from calling Wait() on this in Dispose because we are already inside this task
-                    await DisposeAsync().ConfigureAwait(false);
-                }
-                catch (Exception e)
-                {
-                    logger.WarnException(string.Format("Subscription #{0}. Exception happened during an attempt to close subscription after it had become faulted", id), e);
-                }
-            }
-        }
-
-        private async Task RestartPullingTask()
-        {
-            await Time.Delay(options.TimeToWaitBeforeConnectionRetry).ConfigureAwait(false);
-            try
-            {
-                await ensureOpenSubscription().ConfigureAwait(false);
-            }
-            catch (Exception ex)
-            {
-                if (TryHandleRejectedConnection(ex, reopenTried: true))
-                    return;
-
-                RestartPullingTask().ConfigureAwait(false);
-                return;
-            }
-
-            startPullingTask = StartPullingDocs().ObserveException();
-        }
-
-        private bool TryHandleRejectedConnection(Exception ex, bool reopenTried)
-        {
-            SubscriptionConnectionException = ex;
-
-            if (ex is SubscriptionInUseException || // another client has connected to the subscription
-                ex is SubscriptionDoesNotExistException ||  // subscription has been deleted meanwhile
-                (ex is SubscriptionClosedException && reopenTried)) // someone forced us to drop the connection by calling Subscriptions.Release
-            {
-                IsConnectionClosed = true;
-
-                startPullingTask = null; // prevent from calling Wait() on this in Dispose because we can be already inside this task
-                pullingTask = null; // prevent from calling Wait() on this in Dispose because we can be already inside this task
-
-                Dispose();
-
-                return true;
-            }
-
-            return false;
-        }
-
-        private void StartWatchingDocs()
-        {
-            changes.ConnectionStatusChanged += ChangesApiConnectionChanged;
-
-            var allDocsObservable = changes.ForAllDocuments();
-
-            putDocumentsObserver = allDocsObservable.Subscribe(notification =>
-            {
-                if (notification.Type == DocumentChangeTypes.Put && notification.Id.StartsWith("Raven/", StringComparison.OrdinalIgnoreCase) == false)
-                {
-                    newDocuments.Set();
-                }
-            });
-
-            var bulkInsertObservable = changes.ForBulkInsert();
-            endedBulkInsertsObserver = bulkInsertObservable.Subscribe(notification =>
-            {
-                if (notification.Type == DocumentChangeTypes.BulkInsertEnded)
-                {
-                    newDocuments.Set();
-                }
-            });
-
-            Task.WaitAll(new Task[]
-            {
-                allDocsObservable.Task, bulkInsertObservable.Task
-            });
-        }
-
-        private void WaitForSubscriptionReleased()
-        {
-            var dataSubscriptionObservable = changes.ForDataSubscription(id);
-
-            dataSubscriptionReleasedObserver = dataSubscriptionObservable.Subscribe(notification =>
-            {
-                if (notification.Type == DataSubscriptionChangeTypes.SubscriptionReleased)
-                {
-                    try
-                    {
-                        ensureOpenSubscription().Wait();
-                    }
-                    catch (Exception)
-                    {
-                        return;
-                    }
-
-                    // succeeded in opening the subscription
-                    
-                    // no longer need to be notified about subscription status changes
-                    dataSubscriptionReleasedObserver.Dispose();
-                    dataSubscriptionReleasedObserver = null;
-
-                    // start standard stuff
-                    Start();
-                }
-            });
-
-            dataSubscriptionObservable.Task.Wait();
-        }
-
-        private void ChangesApiConnectionChanged(object sender, EventArgs e)
-        {
-            if (firstConnection)
-            {
-                firstConnection = false;
-                return;
-            }
-
-            var changesApi = (RemoteDatabaseChanges) sender;
-
-            if (changesApi.Connected)
-                newDocuments.Set();
-        }
-
-        public IDisposable Subscribe(IObserver<T> observer)
-        {
-            if(IsErroredBecauseOfSubscriber)
-                throw new InvalidOperationException("Subscription encountered errors and stopped. Cannot add any subscriber.");
-
-            if (subscribers.TryAdd(observer))
-            {
-                if (subscribers.Count == 1)
-                    anySubscriber.Set();
-            }
-
-            return new DisposableAction(() =>
-            {
-                subscribers.TryRemove(observer);
-                if (subscribers.Count == 0)
-                    anySubscriber.Reset();
-            });
-        }
-
-        private HttpJsonRequest CreateAcknowledgmentRequest(Etag lastProcessedEtag)
-        {
-            return commands.CreateRequest(string.Format("/subscriptions/acknowledgeBatch?id={0}&lastEtag={1}&connection={2}", id, lastProcessedEtag, options.ConnectionId), "POST");
-        }
-
-        private HttpJsonRequest CreatePullingRequest()
-        {
-            return commands.CreateRequest(string.Format("/subscriptions/pull?id={0}&connection={1}", id, options.ConnectionId), "GET", timeout: options.PullingRequestTimeout);
-        }
-
-        private HttpJsonRequest CreateClientAliveRequest()
-        {
-            return commands.CreateRequest(string.Format("/subscriptions/client-alive?id={0}&connection={1}", id, options.ConnectionId), "PATCH");
-        }
-
-        private HttpJsonRequest CreateCloseRequest()
-        {
-            return commands.CreateRequest(string.Format("/subscriptions/close?id={0}&connection={1}", id, options.ConnectionId), "POST");
-        }
-
-        private void OnCompletedNotification()
-        {
-            if(completed)
-                return;
-
-            foreach (var subscriber in subscribers)
-            {
-                subscriber.OnCompleted();
-            }
-
-            completed = true;
-        }
-
-        public void Dispose()
-        {
-            if (disposed)
-                return;
-
-            DisposeAsync().Wait();
-        }
-
-        public Task DisposeAsync()
-        {
-            if (disposed)
-                return new CompletedTask();
-
-            disposed = true;
-
-            OnCompletedNotification();
-
-            subscribers.Clear();
-
-            if (putDocumentsObserver != null)
-                putDocumentsObserver.Dispose();
-
-            if(endedBulkInsertsObserver != null)
-                endedBulkInsertsObserver.Dispose();
-
-            if(dataSubscriptionReleasedObserver != null)
-                dataSubscriptionReleasedObserver.Dispose();
-
-            cts.Cancel();
-
-            newDocuments.Set();
-            anySubscriber.Set();
-
-            changes.ConnectionStatusChanged -= ChangesApiConnectionChanged;
-
-            foreach (var task in new []{pullingTask, startPullingTask})
-            {
-                if (task == null) 
-                    continue;
-                
-                switch (task.Status)
-                {
-                    case TaskStatus.RanToCompletion:
-                    case TaskStatus.Canceled:
-                        break;
-                    default:
-                        try
-                        {
-                            task.Wait();
-                        }
-                        catch (AggregateException ae)
-                        {
-                            if (ae.InnerException is OperationCanceledException == false)
-                            {
-                                throw;
-                            }
-                        }
-
-                        break;
-                }
-            }
-
-            if (IsConnectionClosed)
-                return new CompletedTask();
-
-            return CloseSubscription();
-        }
-
-        private async Task CloseSubscription()
-        {
-            using (var closeRequest = CreateCloseRequest())
-            {
-                await closeRequest.ExecuteRequestAsync().ConfigureAwait(false);
-                IsConnectionClosed = true;
-            }
-        }
-    }
->>>>>>> b19bf61a
 }