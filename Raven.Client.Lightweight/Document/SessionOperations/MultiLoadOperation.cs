using System;
using System.Collections.Generic;
using System.Diagnostics;
using System.Linq;
using Raven.Abstractions.Data;
using Raven.Abstractions.Logging;
using Raven.Client.Connection;

namespace Raven.Client.Document.SessionOperations
{
<<<<<<< HEAD
	public class MultiLoadOperation
	{
		private static readonly ILog log = LogManager.GetCurrentClassLogger();

		private readonly InMemoryDocumentSessionOperations sessionOperations;
		internal Func<IDisposable> disableAllCaching { get; set; }
		private readonly string[] ids;
		private readonly KeyValuePair<string, Type>[] includes;
		bool firstRequest = true;
		JsonDocument[] results;
		JsonDocument[] includeResults;


		public MultiLoadOperation(InMemoryDocumentSessionOperations sessionOperations, Func<IDisposable> disableAllCaching, string[] ids, KeyValuePair<string, Type>[] includes)
		{
			this.sessionOperations = sessionOperations;
			this.disableAllCaching = disableAllCaching;
			this.ids = ids;
			this.includes = includes;
		}

		public void LogOperation()
		{
			if (ids == null)
				return;
			if (log.IsDebugEnabled)
				log.Debug("Bulk loading ids [{0}] from {1}", string.Join(", ", ids), sessionOperations.StoreIdentifier);
		}

		public IDisposable EnterMultiLoadContext()
		{
			if (firstRequest == false) // if this is a repeated request, we mustn't use the cached result, but have to re-query the server
				return disableAllCaching();

			return null;
		}

		public bool SetResult(MultiLoadResult multiLoadResult)
		{
			firstRequest = false;
			includeResults = SerializationHelper.RavenJObjectsToJsonDocuments(multiLoadResult.Includes).ToArray();
			results = SerializationHelper.RavenJObjectsToJsonDocuments(multiLoadResult.Results).ToArray();

			return false;
		}

		public T[] Complete<T>()
		{
			for (var i = 0; i < includeResults.Length; i++)
			{
				var include = includeResults[i];
				sessionOperations.TrackIncludedDocument(include);
			}

			var finalResults = ids != null ? 
				ReturnResultsById<T>() : 
				ReturnResults<T>();
			for (var i = 0; i < finalResults.Length; i++)
			{
				var finalResult = finalResults[i];
				if (ReferenceEquals(finalResult, null))
					sessionOperations.RegisterMissing(ids[i]);
			}

			var includePaths = includes != null ? includes.Select(x => x.Key).ToArray() : null;
			sessionOperations.RegisterMissingIncludes(results.Where(x => x != null).Select(x => x.DataAsJson), includePaths);

			return finalResults;
		}

		private T[] ReturnResults<T>()
		{
			var finalResults = new T[results.Length];
			for (int i = 0; i < results.Length; i++)
			{
				if (results[i] != null)
					finalResults[i] = sessionOperations.TrackEntity<T>(results[i]);
			}
			return finalResults;
		}

		private T ApplyTrackingIfNeeded<T>(JsonDocument document)
		{
			if (document != null)
				return sessionOperations.TrackEntity<T>(document);

			return default(T);
		}

		private T[] ReturnResultsById<T>()
		{
			var finalResults = new T[ids.Length];
			var dic = new Dictionary<string, int>(ids.Length, StringComparer.OrdinalIgnoreCase);
			for (int i = 0; i < ids.Length; i++)
			{
				if (ids[i] == null)
					continue;
				dic[ids[i]] = i;
			}
			foreach (var jsonDocument in results)
			{
				if (jsonDocument == null)
					continue;
				var id = jsonDocument.Metadata.Value<string>("@id");
				int value;
				if (dic.TryGetValue(id, out value))
					finalResults[value] = sessionOperations.TrackEntity<T>(jsonDocument);
			}
			return finalResults;
		}
	}
=======
    public class MultiLoadOperation
    {
        private static readonly ILog log = LogManager.GetCurrentClassLogger();

        private readonly InMemoryDocumentSessionOperations sessionOperations;
        internal Func<IDisposable> disableAllCaching { get; set; }
        private readonly string[] ids;
        private readonly KeyValuePair<string, Type>[] includes;
        bool firstRequest = true;
        JsonDocument[] results;
        JsonDocument[] includeResults;

        private Stopwatch sp;

        public MultiLoadOperation(InMemoryDocumentSessionOperations sessionOperations, Func<IDisposable> disableAllCaching, string[] ids, KeyValuePair<string, Type>[] includes)
        {
            this.sessionOperations = sessionOperations;
            this.disableAllCaching = disableAllCaching;
            this.ids = ids;
            this.includes = includes;
        }

        public void LogOperation()
        {
            if (ids == null)
                return;
            if (log.IsDebugEnabled)
                log.Debug("Bulk loading ids [{0}] from {1}", string.Join(", ", ids), sessionOperations.StoreIdentifier);
        }

        public IDisposable EnterMultiLoadContext()
        {
            if (firstRequest == false) // if this is a repeated request, we mustn't use the cached result, but have to re-query the server
                return disableAllCaching();
            sp = Stopwatch.StartNew();

            return null;
        }

        public bool SetResult(MultiLoadResult multiLoadResult)
        {
            firstRequest = false;
            includeResults = SerializationHelper.RavenJObjectsToJsonDocuments(multiLoadResult.Includes).ToArray();
            results = SerializationHelper.RavenJObjectsToJsonDocuments(multiLoadResult.Results).ToArray();

            return sessionOperations.AllowNonAuthoritativeInformation == false &&
                    results.Where(x => x != null).Any(x => x.NonAuthoritativeInformation ?? false) &&
                    sp.Elapsed < sessionOperations.NonAuthoritativeInformationTimeout
                ;
        }

        public T[] Complete<T>()
        {
            for (var i = 0; i < includeResults.Length; i++)
            {
                var include = includeResults[i];
                sessionOperations.TrackIncludedDocument(include);
            }

            var finalResults = ids != null ? 
                ReturnResultsById<T>() : 
                ReturnResults<T>();
            for (var i = 0; i < finalResults.Length; i++)
            {
                var finalResult = finalResults[i];
                if (ReferenceEquals(finalResult, null))
                    sessionOperations.RegisterMissing(ids[i]);
            }

            var includePaths = includes != null ? includes.Select(x => x.Key).ToArray() : null;
            sessionOperations.RegisterMissingIncludes(results.Where(x => x != null).Select(x => x.DataAsJson), includePaths);

            return finalResults;
        }

        private T[] ReturnResults<T>()
        {
            var finalResults = new T[results.Length];
            for (int i = 0; i < results.Length; i++)
            {
                if (results[i] != null)
                    finalResults[i] = sessionOperations.TrackEntity<T>(results[i]);
            }
            return finalResults;
        }

        private T ApplyTrackingIfNeeded<T>(JsonDocument document)
        {
            if (document != null)
                return sessionOperations.TrackEntity<T>(document);

            return default(T);
        }

        private T[] ReturnResultsById<T>()
        {
            var finalResults = new T[ids.Length];
            var dic = new Dictionary<string, int>(ids.Length, StringComparer.OrdinalIgnoreCase);
            for (int i = 0; i < ids.Length; i++)
            {
                if (ids[i] == null)
                    continue;
                dic[ids[i]] = i;
            }
            foreach (var jsonDocument in results)
            {
                if (jsonDocument == null)
                    continue;
                var id = jsonDocument.Metadata.Value<string>("@id");
                int value;
                if (dic.TryGetValue(id, out value))
                    finalResults[value] = sessionOperations.TrackEntity<T>(jsonDocument);
            }
            return finalResults;
        }
    }
>>>>>>> 68f1ca50
}<|MERGE_RESOLUTION|>--- conflicted
+++ resolved
@@ -8,119 +8,6 @@
 
 namespace Raven.Client.Document.SessionOperations
 {
-<<<<<<< HEAD
-	public class MultiLoadOperation
-	{
-		private static readonly ILog log = LogManager.GetCurrentClassLogger();
-
-		private readonly InMemoryDocumentSessionOperations sessionOperations;
-		internal Func<IDisposable> disableAllCaching { get; set; }
-		private readonly string[] ids;
-		private readonly KeyValuePair<string, Type>[] includes;
-		bool firstRequest = true;
-		JsonDocument[] results;
-		JsonDocument[] includeResults;
-
-
-		public MultiLoadOperation(InMemoryDocumentSessionOperations sessionOperations, Func<IDisposable> disableAllCaching, string[] ids, KeyValuePair<string, Type>[] includes)
-		{
-			this.sessionOperations = sessionOperations;
-			this.disableAllCaching = disableAllCaching;
-			this.ids = ids;
-			this.includes = includes;
-		}
-
-		public void LogOperation()
-		{
-			if (ids == null)
-				return;
-			if (log.IsDebugEnabled)
-				log.Debug("Bulk loading ids [{0}] from {1}", string.Join(", ", ids), sessionOperations.StoreIdentifier);
-		}
-
-		public IDisposable EnterMultiLoadContext()
-		{
-			if (firstRequest == false) // if this is a repeated request, we mustn't use the cached result, but have to re-query the server
-				return disableAllCaching();
-
-			return null;
-		}
-
-		public bool SetResult(MultiLoadResult multiLoadResult)
-		{
-			firstRequest = false;
-			includeResults = SerializationHelper.RavenJObjectsToJsonDocuments(multiLoadResult.Includes).ToArray();
-			results = SerializationHelper.RavenJObjectsToJsonDocuments(multiLoadResult.Results).ToArray();
-
-			return false;
-		}
-
-		public T[] Complete<T>()
-		{
-			for (var i = 0; i < includeResults.Length; i++)
-			{
-				var include = includeResults[i];
-				sessionOperations.TrackIncludedDocument(include);
-			}
-
-			var finalResults = ids != null ? 
-				ReturnResultsById<T>() : 
-				ReturnResults<T>();
-			for (var i = 0; i < finalResults.Length; i++)
-			{
-				var finalResult = finalResults[i];
-				if (ReferenceEquals(finalResult, null))
-					sessionOperations.RegisterMissing(ids[i]);
-			}
-
-			var includePaths = includes != null ? includes.Select(x => x.Key).ToArray() : null;
-			sessionOperations.RegisterMissingIncludes(results.Where(x => x != null).Select(x => x.DataAsJson), includePaths);
-
-			return finalResults;
-		}
-
-		private T[] ReturnResults<T>()
-		{
-			var finalResults = new T[results.Length];
-			for (int i = 0; i < results.Length; i++)
-			{
-				if (results[i] != null)
-					finalResults[i] = sessionOperations.TrackEntity<T>(results[i]);
-			}
-			return finalResults;
-		}
-
-		private T ApplyTrackingIfNeeded<T>(JsonDocument document)
-		{
-			if (document != null)
-				return sessionOperations.TrackEntity<T>(document);
-
-			return default(T);
-		}
-
-		private T[] ReturnResultsById<T>()
-		{
-			var finalResults = new T[ids.Length];
-			var dic = new Dictionary<string, int>(ids.Length, StringComparer.OrdinalIgnoreCase);
-			for (int i = 0; i < ids.Length; i++)
-			{
-				if (ids[i] == null)
-					continue;
-				dic[ids[i]] = i;
-			}
-			foreach (var jsonDocument in results)
-			{
-				if (jsonDocument == null)
-					continue;
-				var id = jsonDocument.Metadata.Value<string>("@id");
-				int value;
-				if (dic.TryGetValue(id, out value))
-					finalResults[value] = sessionOperations.TrackEntity<T>(jsonDocument);
-			}
-			return finalResults;
-		}
-	}
-=======
     public class MultiLoadOperation
     {
         private static readonly ILog log = LogManager.GetCurrentClassLogger();
@@ -132,8 +19,6 @@
         bool firstRequest = true;
         JsonDocument[] results;
         JsonDocument[] includeResults;
-
-        private Stopwatch sp;
 
         public MultiLoadOperation(InMemoryDocumentSessionOperations sessionOperations, Func<IDisposable> disableAllCaching, string[] ids, KeyValuePair<string, Type>[] includes)
         {
@@ -155,7 +40,6 @@
         {
             if (firstRequest == false) // if this is a repeated request, we mustn't use the cached result, but have to re-query the server
                 return disableAllCaching();
-            sp = Stopwatch.StartNew();
 
             return null;
         }
@@ -166,10 +50,7 @@
             includeResults = SerializationHelper.RavenJObjectsToJsonDocuments(multiLoadResult.Includes).ToArray();
             results = SerializationHelper.RavenJObjectsToJsonDocuments(multiLoadResult.Results).ToArray();
 
-            return sessionOperations.AllowNonAuthoritativeInformation == false &&
-                    results.Where(x => x != null).Any(x => x.NonAuthoritativeInformation ?? false) &&
-                    sp.Elapsed < sessionOperations.NonAuthoritativeInformationTimeout
-                ;
+            return false;
         }
 
         public T[] Complete<T>()
@@ -237,5 +118,4 @@
             return finalResults;
         }
     }
->>>>>>> 68f1ca50
 }