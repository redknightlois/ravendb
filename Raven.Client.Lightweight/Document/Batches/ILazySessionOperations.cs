--- conflicted
+++ resolved
@@ -114,7 +114,6 @@
 		/// </remarks>
 		Lazy<TResult[]> Load<TResult>(IEnumerable<ValueType> ids, Action<TResult[]> onEval);
 
-<<<<<<< HEAD
 		/// <summary>
 		/// Performs a load that will use the specified results transformer against the specified id
 		/// </summary>
@@ -150,11 +149,6 @@
 		/// <param name="transformerType">The transformer to use in this load operation</param>
 		/// <returns></returns>
 		Lazy<TResult[]> Load<TResult>(IEnumerable<string> ids, Type transformerType, Action<TResult> onEval = null);
-=======
-		Lazy<TResult> Load<TTransformer, TResult>(string id, Action<ILoadConfiguration> configure = null) where TTransformer : AbstractTransformerCreationTask, new();
-
-		Lazy<TResult[]> Load<TTransformer, TResult>(IEnumerable<string> ids, Action<ILoadConfiguration> configure = null) where TTransformer : AbstractTransformerCreationTask, new();
->>>>>>> a480be29
 
 		/// <summary>
 		/// Load documents with the specified key prefix
@@ -229,7 +223,7 @@
         /// </remarks>
         Lazy<Task<TResult>> LoadAsync<TResult>(ValueType id, Action<TResult> onEval);
 
-        /// <summary>
+		/// <summary>
         /// Loads the specified entities with the specified id after applying
         /// conventions on the provided id to get the real document id.
         /// </summary>
@@ -290,12 +284,12 @@
 		Lazy<Task<TResult>> LoadAsync<TResult>(string id, Type transformerType, Action<TResult> onEval = null);
 
         /// <summary>
-        /// Load documents with the specified key prefix
-        /// </summary>
+		/// Load documents with the specified key prefix
+		/// </summary>
         Lazy<Task<TResult[]>> LoadStartingWithAsync<TResult>(string keyPrefix, string matches = null, int start = 0, int pageSize = 25, string exclude = null, RavenPagingInformation pagingInformation = null, string skipAfter = null);
 
         Lazy<Task<TResult[]>> MoreLikeThisAsync<TResult>(MoreLikeThisQuery query);
-    }
+	}
 
 	/// <summary>
 	/// Allow to perform eager operations on the session
@@ -314,5 +308,5 @@
         /// Execute all the lazy requests pending within this session
         /// </summary>
         Task<ResponseTimeInformation> ExecuteAllPendingLazyOperationsAsync();
-    }
+}
 }