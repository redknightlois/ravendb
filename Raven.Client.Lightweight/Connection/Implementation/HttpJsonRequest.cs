//-----------------------------------------------------------------------
// <copyright file="HttpJsonRequest.cs" company="Hibernating Rhinos LTD">
//     Copyright (c) Hibernating Rhinos LTD. All rights reserved.
// </copyright>
//-----------------------------------------------------------------------
using System;
using System.Collections;
using System.Collections.Generic;
using System.Collections.Specialized;
using System.Diagnostics;
using System.Globalization;
using System.IO;
using System.Net;
using System.Net.Http;
using System.Net.Http.Headers;
using System.Runtime.Remoting.Messaging;
using System.Text;
using System.Threading.Tasks;
<<<<<<< HEAD
using Raven.Abstractions.Connection;
using Raven.Abstractions.Data;
using Raven.Abstractions.Exceptions;
using Raven.Abstractions.Extensions;
using Raven.Abstractions.Replication;
using Raven.Client.Connection.Profiling;
=======

using Raven.Abstractions.Data;
using Raven.Abstractions.Exceptions;
using Raven.Abstractions.Util;
>>>>>>> 6d4e6bbe
using Raven.Client.Extensions;
using Raven.Client.Metrics;
using Raven.Imports.Newtonsoft.Json;
using Raven.Imports.Newtonsoft.Json.Linq;
<<<<<<< HEAD
=======
using Raven.Abstractions.Extensions;
using Raven.Abstractions.Connection;
using Raven.Client.Connection.Async;
using Raven.Client.Connection.Profiling;
>>>>>>> 6d4e6bbe
using Raven.Json.Linq;

namespace Raven.Client.Connection.Implementation
{
	/// <summary>
	/// A representation of an HTTP json request to the RavenDB server
	/// </summary>
	public class HttpJsonRequest : IDisposable
	{
	    public const int MinimumServerVersion = 3000;
	    public const int CustomBuildVersion = 13;

		internal readonly string Url;
		internal readonly HttpMethod Method;

		internal volatile HttpClient httpClient;

		private readonly NameValueCollection headers = new NameValueCollection();

		private readonly Stopwatch sp = Stopwatch.StartNew();

		private readonly OperationCredentials _credentials;

		// temporary create a strong reference to the cached data for this request
		// avoid the potential for clearing the cache from a cached item
		internal CachedRequest CachedRequestDetails;
		private readonly HttpJsonRequestFactory factory;
		private readonly Func<HttpMessageHandler> recreateHandler; 
		private readonly IHoldProfilingInformation owner;
		private readonly Convention conventions;
		private readonly bool disabledAuthRetries;
		private readonly IRequestTimeMetric requestTimeMetric;

		private string postedData;
		private bool isRequestSentToServer;

		internal bool ShouldCacheRequest;
		private Stream postedStream;
		private bool writeCalled;
		public static readonly string ClientVersion = typeof(HttpJsonRequest).Assembly.GetName().Version.ToString();
		
		private string primaryUrl;

		private string operationUrl;

		public Action<NameValueCollection, string, string> HandleReplicationStatusChanges = delegate { };

		/// <summary>
		/// Gets or sets the response headers.
		/// </summary>
		/// <value>The response headers.</value>
		public NameValueCollection ResponseHeaders { get; set; }

		internal HttpJsonRequest(
			CreateHttpJsonRequestParams requestParams,
			HttpJsonRequestFactory factory)
		{
			_credentials = requestParams.DisableAuthentication == false ? requestParams.Credentials : null;
			disabledAuthRetries = requestParams.DisableAuthentication;

			Url = requestParams.Url;
			Method = requestParams.Method;

			if (requestParams.Timeout.HasValue)
			{
				Timeout = requestParams.Timeout.Value;
			}
			else
			{
				Timeout = TimeSpan.FromSeconds(100); // default HttpClient timeout
#if DEBUG
				if (Debugger.IsAttached)
				{
					Timeout = TimeSpan.FromMinutes(5);
				}
#endif
			}

			this.factory = factory;
			owner = requestParams.Owner;
			conventions = requestParams.Convention;
			requestTimeMetric = requestParams.RequestTimeMetric;

			if (factory.httpMessageHandler != null) 
				recreateHandler = () => factory.httpMessageHandler;
			else
			{
				recreateHandler = () => new WebRequestHandler
				{
					AllowAutoRedirect = false,
					UseDefaultCredentials = _credentials != null && _credentials.HasCredentials() == false,
					Credentials = _credentials != null ? _credentials.Credentials : null,
				};
			}

			httpClient = factory.httpClientCache.GetClient(Timeout, _credentials, recreateHandler);

			if (factory.DisableRequestCompression == false && requestParams.DisableRequestCompression == false)
			{
				if (Method == HttpMethod.Post || Method == HttpMethod.Put || Method == HttpMethods.Patch || Method == HttpMethods.Eval)
				{
					httpClient.DefaultRequestHeaders.TryAddWithoutValidation("Content-Encoding", "gzip");
					httpClient.DefaultRequestHeaders.TryAddWithoutValidation("Content-Type", "application/json; charset=utf-8");
				}

				if (factory.acceptGzipContent)
					httpClient.DefaultRequestHeaders.AcceptEncoding.Add(new StringWithQualityHeaderValue("gzip"));
			}

			headers.Add("Raven-Client-Version", ClientVersion);
			WriteMetadata(requestParams.Metadata);
			requestParams.UpdateHeaders(headers);
		}

		public void RemoveAuthorizationHeader()
		{
			httpClient.DefaultRequestHeaders.Remove("Authorization");
		}

		public Task ExecuteRequestAsync()
		{
			return ReadResponseJsonAsync();
		}

		/// <summary>
		/// Begins the read response string.
		/// </summary>
		public async Task<RavenJToken> ReadResponseJsonAsync()
		{
			if (SkipServerCheck)
			{
				var cachedResult = factory.GetCachedResponse(this);
				factory.InvokeLogRequest(owner, () => new RequestResultArgs
				{
					DurationMilliseconds = CalculateDuration(),
					Method = Method,
					HttpResult = (int) ResponseStatusCode,
					Status = RequestStatus.AggressivelyCached,
					Result = cachedResult.ToString(),
					Url = Url,
					PostedData = postedData
				});
				return cachedResult;
			}
			
			if (writeCalled)
                return await ReadJsonInternalAsync().ConfigureAwait(false);

            var result = await SendRequestInternal(() => new HttpRequestMessage(Method, Url)).ConfigureAwait(false);
			if (result != null)
				return result;
            return await ReadJsonInternalAsync().ConfigureAwait(false); 
		}

        private Task<RavenJToken> SendRequestInternal(Func<HttpRequestMessage> getRequestMessage, bool readErrorString = true)
		{
			if (isRequestSentToServer && Debugger.IsAttached == false)
				throw new InvalidOperationException("Request was already sent to the server, cannot retry request.");
			isRequestSentToServer = true;

			return RunWithAuthRetry(async () =>
			{
				try
				{
					var requestMessage = getRequestMessage();
					CopyHeadersToHttpRequestMessage(requestMessage);
                    Response = await httpClient.SendAsync(requestMessage).ConfigureAwait(false);
					SetResponseHeaders(Response);
				    AssertServerVersionSupported();
					ResponseStatusCode = Response.StatusCode;
				}
				finally
				{
					sp.Stop();
					if (requestTimeMetric != null)
						requestTimeMetric.Update((int)sp.Elapsed.TotalMilliseconds);
				}

				// throw the conflict exception
                return await CheckForErrorsAndReturnCachedResultIfAnyAsync(readErrorString).ConfigureAwait(false);
            });
		}

	    private void AssertServerVersionSupported()
	    {
		    if ((CallContext.GetData(Constants.Smuggler.CallContext) as bool?) == true) // allow Raven.Smuggler to work against old servers
			    return;

		    var serverBuildString = ResponseHeaders[Constants.RavenServerBuild];
	        int serverBuild;

            // server doesn't return Raven-Server-Build in case of requests failures, thus we firstly check for header presence 
            if (string.IsNullOrEmpty(serverBuildString) == false && int.TryParse(serverBuildString, out serverBuild))
            {
                if (serverBuild < MinimumServerVersion && serverBuild != CustomBuildVersion)
                {
                    throw new ServerVersionNotSuppportedException(string.Format("Server version {0} is not supported. Use server with build >= {1}", serverBuildString, MinimumServerVersion));
                }
            } 
           
	    }

	    private async Task<T> RunWithAuthRetry<T>(Func<Task<T>> requestOperation)
		{
			int retries = 0;
			while (true)
			{
				ErrorResponseException responseException;
				try
				{
                    return await requestOperation().ConfigureAwait(false);
				}
				catch (ErrorResponseException e)
				{
					if (++retries >= 3 || disabledAuthRetries)
						throw;

					if (e.StatusCode != HttpStatusCode.Unauthorized &&
						e.StatusCode != HttpStatusCode.Forbidden &&
						e.StatusCode != HttpStatusCode.PreconditionFailed)
						throw;

					responseException = e;
				}

				if (Response.StatusCode == HttpStatusCode.Forbidden)
				{
					await HandleForbiddenResponseAsync(Response).ConfigureAwait(false);
					throw responseException;
				}

				if (await HandleUnauthorizedResponseAsync(Response).ConfigureAwait(false) == false)
					throw responseException;
			}
		}

		private void CopyHeadersToHttpRequestMessage(HttpRequestMessage httpRequestMessage)
		{
			for (int i = 0; i < headers.Count; i++)
			{
				var key = headers.GetKey(i);
				var values = headers.GetValues(i);
				Debug.Assert(values != null);
				httpRequestMessage.Headers.TryAddWithoutValidation(key, values);
			}
		}

		private void SetResponseHeaders(HttpResponseMessage response)
		{
			ResponseHeaders = new NameValueCollection();
			foreach (var header in response.Headers)
			{
				foreach (var val in header.Value)
				{
					ResponseHeaders.Add(header.Key, val);
				}
			}
			foreach (var header in response.Content.Headers)
			{
				foreach (var val in header.Value)
				{
					ResponseHeaders.Add(header.Key, val);
				}
			}
		}

		private async Task<RavenJToken> CheckForErrorsAndReturnCachedResultIfAnyAsync(bool readErrorString)
		{
		    if (Response.IsSuccessStatusCode) 
                return null;
		    if (Response.StatusCode == HttpStatusCode.Unauthorized ||
		        Response.StatusCode == HttpStatusCode.NotFound ||
		        Response.StatusCode == HttpStatusCode.Conflict)
		    {
		        factory.InvokeLogRequest(owner, () => new RequestResultArgs
		        {
		            DurationMilliseconds = CalculateDuration(),
		            Method = Method,
		            HttpResult = (int)Response.StatusCode,
		            Status = RequestStatus.ErrorOnServer,
		            Result = Response.StatusCode.ToString(),
		            Url = Url,
		            PostedData = postedData
		        });

		        throw ErrorResponseException.FromResponseMessage(Response, readErrorString);
		    }

		    if (Response.StatusCode == HttpStatusCode.NotModified
		        && CachedRequestDetails != null)
		    {
		        factory.UpdateCacheTime(this);
		        var result = factory.GetCachedResponse(this, ResponseHeaders);

		        // here we explicitly need to get Response.Headers, and NOT ResponseHeaders because we are 
		        // getting the value _right now_ from the secondary, and don't care about the 304, the force check
		        // is still valid
		        HandleReplicationStatusChanges(ResponseHeaders, primaryUrl, operationUrl);

		        factory.InvokeLogRequest(owner, () => new RequestResultArgs
		        {
		            DurationMilliseconds = CalculateDuration(),
		            Method = Method,
		            HttpResult = (int)Response.StatusCode,
		            Status = RequestStatus.Cached,
		            Result = result.ToString(),
		            Url = Url,
		            PostedData = postedData
		        });

		        return result;
		    }


		    using (var sr = new StreamReader(await Response.GetResponseStreamWithHttpDecompression().ConfigureAwait(false)))
		    {
		        var readToEnd = sr.ReadToEnd();

		        factory.InvokeLogRequest(owner, () => new RequestResultArgs
		        {
		            DurationMilliseconds = CalculateDuration(),
		            Method = Method,
		            HttpResult = (int)Response.StatusCode,
		            Status = RequestStatus.Cached,
		            Result = readToEnd,
		            Url = Url,
		            PostedData = postedData
		        });

		        if (string.IsNullOrWhiteSpace(readToEnd))
		            throw ErrorResponseException.FromResponseMessage(Response);

		        RavenJObject ravenJObject;
		        try
		        {
		            ravenJObject = RavenJObject.Parse(readToEnd);
		        }
		        catch (Exception e)
		        {
		            throw new ErrorResponseException(Response, readToEnd, e);
		        }
		        if (ravenJObject.ContainsKey("IndexDefinitionProperty"))
		        {
		            throw new IndexCompilationException(ravenJObject.Value<string>("Message"))
		            {
		                IndexDefinitionProperty = ravenJObject.Value<string>("IndexDefinitionProperty"),
		                ProblematicText = ravenJObject.Value<string>("ProblematicText")
		            };
		        }
		        if (Response.StatusCode == HttpStatusCode.BadRequest && ravenJObject.ContainsKey("Message"))
		        {
		            throw new BadRequestException(ravenJObject.Value<string>("Message"), ErrorResponseException.FromResponseMessage(Response));
		        }
		        if (ravenJObject.ContainsKey("Error"))
		        {
		            var sb = new StringBuilder();
		            foreach (var prop in ravenJObject)
		            {
		                if (prop.Key == "Error")
		                    continue;

		                sb.Append(prop.Key).Append(": ").AppendLine(prop.Value.ToString(Formatting.Indented));
		            }

		            if (sb.Length > 0)
		                sb.AppendLine();
		            sb.Append(ravenJObject.Value<string>("Error"));

		            throw new ErrorResponseException(Response, sb.ToString(), readToEnd);
		        }
		        throw new ErrorResponseException(Response, readToEnd);
		    }
		}

		public async Task<byte[]> ReadResponseBytesAsync()
		{
			await SendRequestInternal(() => new HttpRequestMessage(Method, Url), readErrorString: false).ConfigureAwait(false);

			using (var stream = await Response.GetResponseStreamWithHttpDecompression().ConfigureAwait(false))
			{
				return await stream.ReadDataAsync().ConfigureAwait(false);
			}
		}

		public void ExecuteRequest()
		{
			ReadResponseJson();
		}

		public RavenJToken ReadResponseJson()
		{
			return ReadResponseJsonAsync().ResultUnwrap();
		}

		public async Task<bool> HandleUnauthorizedResponseAsync(HttpResponseMessage unauthorizedResponse)
		{
			if (conventions.HandleUnauthorizedResponseAsync == null)
				return false;

			var unauthorizedResponseAsync = conventions.HandleUnauthorizedResponseAsync(unauthorizedResponse, _credentials);
			if (unauthorizedResponseAsync == null)
				return false;

		    var configureHttpClient = await unauthorizedResponseAsync.ConfigureAwait(false);
		    RecreateHttpClient(configureHttpClient);
			return true;
		}

		private async Task HandleForbiddenResponseAsync(HttpResponseMessage forbiddenResponse)
		{
			if (conventions.HandleForbiddenResponseAsync == null)
				return;

			var forbiddenResponseAsync = conventions.HandleForbiddenResponseAsync(forbiddenResponse, _credentials);
			if (forbiddenResponseAsync == null)
				return;

			await forbiddenResponseAsync.ConfigureAwait(false);
		}

		private void RecreateHttpClient(Action<HttpClient> configureHttpClient)
		{
			var newHttpClient = factory.httpClientCache.GetClient(Timeout, _credentials, recreateHandler);
			configureHttpClient(newHttpClient);

			DisposeInternal();

			httpClient = newHttpClient;
			isRequestSentToServer = false;

			if (postedStream != null)
			{
				postedStream.Position = 0;
			}
		}

		public long Size { get; private set; }

		private async Task<RavenJToken> ReadJsonInternalAsync()
		{
			HandleReplicationStatusChanges(ResponseHeaders, primaryUrl, operationUrl);

			using (var responseStream = await Response.GetResponseStreamWithHttpDecompression().ConfigureAwait(false))
			{
				var countingStream = new CountingStream(responseStream);
				var data = RavenJToken.TryLoad(countingStream);
				Size = countingStream.NumberOfReadBytes;

				if (Method == HttpMethod.Get && ShouldCacheRequest)
				{
					factory.CacheResponse(Url, data, ResponseHeaders);
				}

				factory.InvokeLogRequest(owner, () => new RequestResultArgs
				{
					DurationMilliseconds = CalculateDuration(),
					Method = Method,
					HttpResult = (int)ResponseStatusCode,
					Status = RequestStatus.SentToServer,
					Result = (data ?? "").ToString(),
					Url = Url,
					PostedData = postedData
				});

				return data;
			}
		}

		/// <summary>
		/// Adds the operation headers.
		/// </summary>
		/// <param name="operationsHeaders">The operations headers.</param>
		public HttpJsonRequest AddOperationHeaders(NameValueCollection operationsHeaders)
		{
			headers.Add(operationsHeaders);
			return this;
		}

		/// <summary>
		/// Adds the operation header.
		/// </summary>
		public HttpJsonRequest AddOperationHeader(string key, string value)
		{
			headers[key] = value;
			return this;
		}

		public HttpJsonRequest AddRequestExecuterAndReplicationHeaders(
			AsyncServerClient serverClient,
			string currentUrl)
		{
			serverClient.RequestExecuter.AddHeaders(this, serverClient, currentUrl);
			return this;
		}

		internal void AddReplicationStatusChangeBehavior(string thePrimaryUrl, string currentUrl, Action<NameValueCollection, string, string> handler)
		{
			primaryUrl = thePrimaryUrl;
			operationUrl = currentUrl;
			HandleReplicationStatusChanges = handler;
		}

		/// <summary>
		/// The request duration
		/// </summary>
		public double CalculateDuration()
		{
			return sp.ElapsedMilliseconds;
		}

		/// <summary>
		/// Gets or sets the response status code.
		/// </summary>
		/// <value>The response status code.</value>
		public HttpStatusCode ResponseStatusCode { get; set; }

		///<summary>
		/// Whatever we can skip the server check and directly return the cached result
		///</summary>
		public bool SkipServerCheck { get; set; }

		public TimeSpan Timeout { get; private set; }

		public HttpResponseMessage Response { get; private set; }

		private void WriteMetadata(RavenJObject metadata)
		{
			if (metadata == null || metadata.Count == 0)
				return;

			foreach (var prop in metadata)
			{
				if (prop.Value == null)
					continue;

				if (prop.Value.Type == JTokenType.Object ||
					prop.Value.Type == JTokenType.Array)
					continue;

				var headerName = prop.Key;
				var value = prop.Value.Value<object>().ToString();
                if (headerName == Constants.MetadataEtagField)
				{
					headerName = "If-None-Match";
					if (!value.StartsWith("\""))
					{
						value = "\"" + value;
					}
					if (!value.EndsWith("\""))
					{
						value = value + "\"";
					}
				}

				bool isRestricted;
				try
				{
					isRestricted = WebHeaderCollection.IsRestricted(headerName);
				}
				catch (Exception e)
				{
					throw new InvalidOperationException("Could not figure out how to treat header: " + headerName, e);
				}
				// Restricted headers require their own special treatment, otherwise an exception will
				// be thrown.
				// See http://msdn.microsoft.com/en-us/library/78h415ay.aspx
				if (isRestricted)
				{
					switch (headerName)
					{
						/*case "Date":
						case "Referer":
						case "Content-Length":
						case "Expect":
						case "Range":
						case "Transfer-Encoding":
						case "User-Agent":
						case "Proxy-Connection":
						case "Host": // Host property is not supported by 3.5
							break;*/
						case "Content-Type":
							headers["Content-Type"] = value;
							break;
						case "If-Modified-Since":
							DateTime tmp;
							DateTime.TryParse(value, CultureInfo.InvariantCulture, DateTimeStyles.RoundtripKind, out tmp);
							httpClient.DefaultRequestHeaders.IfModifiedSince = tmp;
							break;
						case "Accept":
							httpClient.DefaultRequestHeaders.Accept.Add(new MediaTypeWithQualityHeaderValue(value));
							break;
						case "Connection":
							httpClient.DefaultRequestHeaders.Connection.Add(value);
							break;
					}
				}
				else
				{
					headers[headerName] = value;
				}
			}
		}

		public async Task<IObservable<string>> ServerPullAsync()
		{
			return await RunWithAuthRetry(async () =>
			{
				var httpRequestMessage = new HttpRequestMessage(Method, Url);
				Response = await httpClient.SendAsync(httpRequestMessage, HttpCompletionOption.ResponseHeadersRead).ConfigureAwait(false);
				SetResponseHeaders(Response);
                AssertServerVersionSupported();

			    await CheckForErrorsAndReturnCachedResultIfAnyAsync(readErrorString: true).ConfigureAwait(false);

				var stream = await Response.Content.ReadAsStreamAsync().ConfigureAwait(false);
				var observableLineStream = new ObservableLineStream(stream, () => Response.Dispose());
				observableLineStream.Start();
				return (IObservable<string>)observableLineStream;
			}).ConfigureAwait(false);
		}

        public Task WriteWithObjectAsync<T>(IEnumerable<T> data) 
        {
            return WriteAsync(JsonExtensions.ToJArray(data));
        }

        public Task WriteWithObjectAsync<T>(T data)
        {
            if (data is IEnumerable)
                throw new ArgumentException("The object implements IEnumerable. This method cannot handle it. Give the type system some hint with the 'as IEnumerable' statement to help the compiler to select the correct overload.");

            return WriteAsync(JsonExtensions.ToJObject(data));           
        }

        public Task WriteAsync(RavenJToken tokenToWrite)
        {
            writeCalled = true;
	        return SendRequestInternal(() => new HttpRequestMessage(Method, Url)
	        {
		        Content = new JsonContent(tokenToWrite),
		        Headers =
		        {
			        TransferEncodingChunked = true
		        }
	        });
        }

		public Task WriteAsync(Stream streamToWrite)
		{
			postedStream = streamToWrite;
			writeCalled = true;

			return SendRequestInternal(() => new HttpRequestMessage(Method, Url)
			{
				Content = new CompressedStreamContent(streamToWrite, factory.DisableRequestCompression, disposeStream: false).SetContentType(headers)
			});
		}

		public Task WriteAsync(HttpContent content)
		{
			writeCalled = true;

			return SendRequestInternal(() => new HttpRequestMessage(Method, Url)
			{
				Content = content,
				Headers =
				{
					TransferEncodingChunked = true,
				}
			});
		}

		public Task WriteAsync(string data)
		{
			postedData = data;
			writeCalled = true;

			return SendRequestInternal(() =>
			{
				var request = new HttpRequestMessage(Method, Url)
				{
					Content = new CompressedStringContent(data, factory.DisableRequestCompression),
				};
				request.Content.Headers.ContentType = new MediaTypeHeaderValue("application/json") { CharSet = "utf-8" };
				return request;
			});
		}
        
		public Task<HttpResponseMessage> ExecuteRawResponseAsync(string data)
		{
			return ExecuteRawResponseInternalAsync(new CompressedStringContent(data, factory.DisableRequestCompression));
		}

		public Task<HttpResponseMessage> ExecuteRawResponseAsync()
		{
			return ExecuteRawResponseInternalAsync(null);
		}

		private async Task<HttpResponseMessage> ExecuteRawResponseInternalAsync(HttpContent content)
		{
            return await RunWithAuthRetry(async () =>
		    {
                var rawRequestMessage = new HttpRequestMessage(Method, Url);

			    if (content != null)
			    {
				    rawRequestMessage.Content = content;
			    }

                CopyHeadersToHttpRequestMessage(rawRequestMessage);

                Response = await httpClient.SendAsync(rawRequestMessage, HttpCompletionOption.ResponseHeadersRead).ConfigureAwait(false);
				ResponseStatusCode = Response.StatusCode;
				if (Response.IsSuccessStatusCode == false &&
					(Response.StatusCode == HttpStatusCode.PreconditionFailed ||
					Response.StatusCode == HttpStatusCode.Forbidden ||
					Response.StatusCode == HttpStatusCode.Unauthorized))
                {
					throw new ErrorResponseException(Response, "Failed request");
                }

				return Response;
		    }).ConfigureAwait(false);
		}

		public async Task<HttpResponseMessage> ExecuteRawRequestAsync(Action<Stream, TaskCompletionSource<object>> action)
		{
			httpClient.DefaultRequestHeaders.TransferEncodingChunked = true;

            return await RunWithAuthRetry(async () =>
            {
                var rawRequestMessage = new HttpRequestMessage(Method, Url)
                {
                    Content = new PushContent(action)
                };

                CopyHeadersToHttpRequestMessage(rawRequestMessage);
                Response = await httpClient.SendAsync(rawRequestMessage).ConfigureAwait(false);
				ResponseStatusCode = Response.StatusCode;

				if (Response.IsSuccessStatusCode == false &&
					(Response.StatusCode == HttpStatusCode.PreconditionFailed ||
					Response.StatusCode == HttpStatusCode.Forbidden ||
					Response.StatusCode == HttpStatusCode.Unauthorized))
                {
					throw new ErrorResponseException(Response, "Failed request");
                }

				return Response;
            }).ConfigureAwait(false);		
		}

		private class PushContent : HttpContent
		{
			private readonly Action<Stream, TaskCompletionSource<object>> action;
			private readonly TaskCompletionSource<object> tcs = new TaskCompletionSource<object>();

			public PushContent(Action<Stream, TaskCompletionSource<object>> action)
			{
				this.action = action;
			}

			protected override Task SerializeToStreamAsync(Stream stream, TransportContext context)
			{
				action(stream, tcs);
				return tcs.Task;
			}

			protected override bool TryComputeLength(out long length)
			{
				length = -1;
				return false;
			}
		}

		public void AddHeader(string key, string val)
		{
			headers.Set(key, val);
		}

		public void AddRange(long @from, long? to = null)
		{
			httpClient.DefaultRequestHeaders.Range = new RangeHeaderValue(from, to);
		}

        public void AddHeaders(RavenJObject headersToAdd)
        {
            foreach (var item in headersToAdd)
            {
                switch( item.Value.Type )
                {
                    case JTokenType.Object:
                    case JTokenType.Array:
                        AddHeader(item.Key, item.Value.ToString(Formatting.None));
                        break;
					case JTokenType.Date:
							var rfc1123 = GetDateString(item.Value, "r");
							var iso8601 = GetDateString(item.Value, "o");
							AddHeader(item.Key, rfc1123);
							if (item.Key.StartsWith("Raven-") == false)
								AddHeader("Raven-" + item.Key, iso8601);
						break;
                    default:
                        AddHeader(item.Key, item.Value.Value<string>());
                        break;
                }                
            }
        }

		private string GetDateString(RavenJToken token, string format)
		{
			var value = token as RavenJValue;
			if (value == null)
				return token.ToString();

			var obj = value.Value;

			if (obj is DateTime)
				return ((DateTime)obj).ToString(format);

			if (obj is DateTimeOffset)
				return ((DateTimeOffset)obj).ToString(format);

			return obj.ToString();
		}

		public void AddHeaders(NameValueCollection nameValueHeaders)
		{
            foreach (var key in nameValueHeaders.AllKeys)
			{
				AddHeader(key, nameValueHeaders[key]);
			}
		}

		public void Dispose()
		{
			DisposeInternal();
		}

		private void DisposeInternal()
		{
			if (Response != null)
			{
				Response.Dispose();
				Response = null;
			}

			if (httpClient != null)
			{
				factory.httpClientCache.ReleaseClient(httpClient, _credentials);
				httpClient = null;
			}
		}
	}
}<|MERGE_RESOLUTION|>--- conflicted
+++ resolved
@@ -8,41 +8,29 @@
 using System.Collections.Generic;
 using System.Collections.Specialized;
 using System.Diagnostics;
+using System.IO;
 using System.Globalization;
-using System.IO;
 using System.Net;
 using System.Net.Http;
 using System.Net.Http.Headers;
 using System.Runtime.Remoting.Messaging;
 using System.Text;
 using System.Threading.Tasks;
-<<<<<<< HEAD
-using Raven.Abstractions.Connection;
-using Raven.Abstractions.Data;
-using Raven.Abstractions.Exceptions;
-using Raven.Abstractions.Extensions;
-using Raven.Abstractions.Replication;
-using Raven.Client.Connection.Profiling;
-=======
 
 using Raven.Abstractions.Data;
 using Raven.Abstractions.Exceptions;
 using Raven.Abstractions.Util;
->>>>>>> 6d4e6bbe
 using Raven.Client.Extensions;
 using Raven.Client.Metrics;
 using Raven.Imports.Newtonsoft.Json;
 using Raven.Imports.Newtonsoft.Json.Linq;
-<<<<<<< HEAD
-=======
 using Raven.Abstractions.Extensions;
 using Raven.Abstractions.Connection;
 using Raven.Client.Connection.Async;
 using Raven.Client.Connection.Profiling;
->>>>>>> 6d4e6bbe
 using Raven.Json.Linq;
 
-namespace Raven.Client.Connection.Implementation
+namespace Raven.Client.Connection
 {
 	/// <summary>
 	/// A representation of an HTTP json request to the RavenDB server
@@ -251,6 +239,7 @@
 				try
 				{
                     return await requestOperation().ConfigureAwait(false);
+					
 				}
 				catch (ErrorResponseException e)
 				{
@@ -740,7 +729,7 @@
 
 		private async Task<HttpResponseMessage> ExecuteRawResponseInternalAsync(HttpContent content)
 		{
-            return await RunWithAuthRetry(async () =>
+            Response = await RunWithAuthRetry(async () =>
 		    {
                 var rawRequestMessage = new HttpRequestMessage(Method, Url);
 
@@ -751,25 +740,29 @@
 
                 CopyHeadersToHttpRequestMessage(rawRequestMessage);
 
-                Response = await httpClient.SendAsync(rawRequestMessage, HttpCompletionOption.ResponseHeadersRead).ConfigureAwait(false);
-				ResponseStatusCode = Response.StatusCode;
-				if (Response.IsSuccessStatusCode == false &&
-					(Response.StatusCode == HttpStatusCode.PreconditionFailed ||
-					Response.StatusCode == HttpStatusCode.Forbidden ||
-					Response.StatusCode == HttpStatusCode.Unauthorized))
+                var response = await httpClient.SendAsync(rawRequestMessage, HttpCompletionOption.ResponseHeadersRead).ConfigureAwait(false);
+
+                if (response.IsSuccessStatusCode == false &&
+                    (response.StatusCode == HttpStatusCode.PreconditionFailed ||
+                    response.StatusCode == HttpStatusCode.Forbidden ||
+                    response.StatusCode == HttpStatusCode.Unauthorized))
                 {
-					throw new ErrorResponseException(Response, "Failed request");
+                    throw new ErrorResponseException(response, "Failed request");
                 }
-
-				return Response;
+                return response;
+
 		    }).ConfigureAwait(false);
+
+            ResponseStatusCode = Response.StatusCode;
+
+            return Response;
 		}
 
 		public async Task<HttpResponseMessage> ExecuteRawRequestAsync(Action<Stream, TaskCompletionSource<object>> action)
 		{
 			httpClient.DefaultRequestHeaders.TransferEncodingChunked = true;
 
-            return await RunWithAuthRetry(async () =>
+            Response = await RunWithAuthRetry(async () =>
             {
                 var rawRequestMessage = new HttpRequestMessage(Method, Url)
                 {
@@ -777,19 +770,20 @@
                 };
 
                 CopyHeadersToHttpRequestMessage(rawRequestMessage);
-                Response = await httpClient.SendAsync(rawRequestMessage).ConfigureAwait(false);
-				ResponseStatusCode = Response.StatusCode;
-
-				if (Response.IsSuccessStatusCode == false &&
-					(Response.StatusCode == HttpStatusCode.PreconditionFailed ||
-					Response.StatusCode == HttpStatusCode.Forbidden ||
-					Response.StatusCode == HttpStatusCode.Unauthorized))
+                var response = await httpClient.SendAsync(rawRequestMessage).ConfigureAwait(false);
+                if (response.IsSuccessStatusCode == false && 
+                    (response.StatusCode == HttpStatusCode.PreconditionFailed || 
+                    response.StatusCode == HttpStatusCode.Forbidden || 
+                    response.StatusCode == HttpStatusCode.Unauthorized))
                 {
-					throw new ErrorResponseException(Response, "Failed request");
+                    throw new ErrorResponseException(response, "Failed request");
                 }
-
-				return Response;
-            }).ConfigureAwait(false);		
+                return response;
+            }).ConfigureAwait(false);
+
+            ResponseStatusCode = Response.StatusCode;
+
+            return Response;		
 		}
 
 		private class PushContent : HttpContent
