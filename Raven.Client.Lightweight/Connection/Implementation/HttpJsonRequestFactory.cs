﻿using System.Net.Http;
using System;
using System.Collections.Specialized;
using System.Net;
using System.Net.Http.Headers;
using System.Threading;
using Raven.Abstractions;
using Raven.Abstractions.Connection;
using Raven.Abstractions.Data;
using Raven.Abstractions.Extensions;
using Raven.Client.Connection.Profiling;
using Raven.Client.Extensions;
using Raven.Client.Util;
using Raven.Json.Linq;

namespace Raven.Client.Connection
{
	///<summary>
	/// Create the HTTP Json Requests to the RavenDB Server
	/// and manages the http cache
	///</summary>
	public class HttpJsonRequestFactory : IDisposable
	{
		/// <summary>
		/// Occurs when a json request is created
		/// </summary>
		public event EventHandler<WebRequestEventArgs> ConfigureRequest = delegate { };

		/// <summary>
		/// Occurs when a json request is completed
		/// </summary>
		public event EventHandler<RequestResultArgs> LogRequest = delegate { };

		/// <summary>
		/// Invoke the LogRequest event
		/// </summary>
		internal void InvokeLogRequest(IHoldProfilingInformation sender, Func<RequestResultArgs> generateRequestResult)
		{
			var handler = LogRequest;
			if (handler != null) 
				handler(sender, generateRequestResult());
		}

		private readonly int maxNumberOfCachedRequests;

		internal readonly HttpClientCache httpClientCache;

		internal readonly HttpMessageHandler httpMessageHandler;

		internal readonly bool acceptGzipContent;

		private SimpleCache cache;

		internal int NumOfCachedRequests;

		/// <summary>
		/// Creates the HTTP json request.
		/// </summary>
		public HttpJsonRequest CreateHttpJsonRequest(CreateHttpJsonRequestParams createHttpJsonRequestParams, bool isQueryRequest = false)
		{
			if (disposed)
				throw new ObjectDisposedException(typeof(HttpJsonRequestFactory).FullName);

			if (RequestTimeout != null)
				createHttpJsonRequestParams.Timeout = RequestTimeout.Value;

            var request = new HttpJsonRequest(createHttpJsonRequestParams, this, isQueryRequest)
			{
				ShouldCacheRequest =
					createHttpJsonRequestParams.AvoidCachingRequest == false && 
					createHttpJsonRequestParams.Convention.ShouldCacheRequest(createHttpJsonRequestParams.Url)
			};

<<<<<<< HEAD
			if (request.ShouldCacheRequest && createHttpJsonRequestParams.Method == "GET" && !DisableHttpCaching || request.IsQueryRequest)
=======
			if (request.ShouldCacheRequest && request.IsQueryRequest && !DisableHttpCaching)
>>>>>>> d03e76ba
			{
				var cachedRequestDetails = ConfigureCaching(createHttpJsonRequestParams.Url, request.AddHeader);
				request.CachedRequestDetails = cachedRequestDetails.CachedRequest;
				request.SkipServerCheck = cachedRequestDetails.SkipServerCheck;
			}

			ConfigureRequest(createHttpJsonRequestParams.Owner, new WebRequestEventArgs { Client = request.httpClient, Credentials = createHttpJsonRequestParams.Credentials });
			return request;
		}

		internal CachedRequestOp ConfigureCaching(string url, Action<string, string> setHeader)
		{
			var cachedRequest = cache.Get(url);
			if (cachedRequest == null)
				return new CachedRequestOp { SkipServerCheck = false };
			bool skipServerCheck = false;
			if (AggressiveCacheDuration != null)
			{
				var duration = AggressiveCacheDuration.Value;
				if(duration.TotalSeconds > 0)
					setHeader("Cache-Control", "max-age=" + duration.TotalSeconds);

				if (cachedRequest.ForceServerCheck == false && (SystemTime.UtcNow- cachedRequest.Time) < duration) // can serve directly from local cache
					skipServerCheck = true;

				cachedRequest.ForceServerCheck = false;
			}

            setHeader("If-None-Match", cachedRequest.Headers[Constants.MetadataEtagField]);
			return new CachedRequestOp { SkipServerCheck = skipServerCheck, CachedRequest = cachedRequest };
		}


		/// <summary>
		/// Reset the number of cached requests and clear the entire cache
		/// Mostly used for testing
		/// </summary>
		public void ResetCache()
		{
			if (cache != null)
				cache.Dispose();

			cache = new SimpleCache(maxNumberOfCachedRequests);
			NumOfCachedRequests = 0;
		}

		public void ExpireItemsFromCache(string db)
		{
			cache.ForceServerCheckOfCachedItemsForDatabase(db);
		    Interlocked.Increment(ref numberOfCacheResets);
		}

		/// <summary>
		/// The number of cache evictions forced by
		/// tracking changes if aggressive cache was enabled
		/// </summary>
		public int NumberOfCacheResets
		{
			get { return Thread.VolatileRead(ref numberOfCacheResets); }
		}

		/// <summary>
		/// The number of requests that we got 304 for 
		/// and were able to handle purely from the cache
		/// </summary>
		public int NumberOfCachedRequests
		{
			get { return NumOfCachedRequests; }
		}

		/// <summary>
		/// The number of currently held requests in the cache
		/// </summary>
		public int CurrentCacheSize
		{
			get { return cache.CurrentSize; }
		}

		/// <summary>
		/// Determine whether to use compression or not 
		/// </summary>
		public bool DisableRequestCompression { get; set; }

		/// <summary>
		/// default ctor
		/// </summary>
		/// <param name="maxNumberOfCachedRequests"></param>
		public HttpJsonRequestFactory(int maxNumberOfCachedRequests, HttpMessageHandler httpMessageHandler = null, bool acceptGzipContent = true)
		{
			this.maxNumberOfCachedRequests = maxNumberOfCachedRequests;
			this.httpMessageHandler = httpMessageHandler;
			this.acceptGzipContent = acceptGzipContent;
			httpClientCache = new HttpClientCache();

		    ResetCache();
		}

		///<summary>
		/// The aggressive cache duration
		///</summary>
		public TimeSpan? AggressiveCacheDuration
		{
			get { return aggressiveCacheDuration.Value; }
			set { aggressiveCacheDuration.Value = value; }
		}

		///<summary>
		/// Session timeout - Thread Local
		///</summary>
		public TimeSpan? RequestTimeout {
			get { return requestTimeout.Value; }
			set { requestTimeout.Value = value; }
		}

		/// <summary>
		/// Disable the HTTP caching
		/// </summary>
		public bool DisableHttpCaching
		{
			get { return disableHttpCaching.Value; }
			set { disableHttpCaching.Value = value; }
		}

		/// <summary>
		/// Advanced: Don't set this unless you know what you are doing!
		/// 
		/// Enable using basic authentication using http
		/// By default, RavenDB only allows basic authentication over HTTPS, setting this property to true
		/// will instruct RavenDB to make unsecured calls (usually only good for testing / internal networks).
		/// </summary>
		public bool EnableBasicAuthenticationOverUnsecuredHttpEvenThoughPasswordsWouldBeSentOverTheWireInClearTextToBeStolenByHackers { get; set; }

		private readonly ThreadLocal<TimeSpan?> aggressiveCacheDuration = new ThreadLocal<TimeSpan?>(() => null);
		private readonly ThreadLocal<TimeSpan?> requestTimeout = new ThreadLocal<TimeSpan?>(() => null);
		private readonly ThreadLocal<bool> disableHttpCaching = new ThreadLocal<bool>(() => false);

		private volatile bool disposed;
		private int numberOfCacheResets;

		internal RavenJToken GetCachedResponse(HttpJsonRequest httpJsonRequest, NameValueCollection additionalHeaders)
		{
			if (httpJsonRequest.CachedRequestDetails == null)
				throw new InvalidOperationException("Cannot get cached response from a request that has no cached information");
			httpJsonRequest.ResponseStatusCode = HttpStatusCode.NotModified;
			httpJsonRequest.ResponseHeaders = new NameValueCollection(httpJsonRequest.CachedRequestDetails.Headers);

            httpJsonRequest.ResponseHeaders.Remove(Constants.RavenForcePrimaryServerCheck);
			if (additionalHeaders != null && additionalHeaders[Constants.RavenForcePrimaryServerCheck] != null)
			{
				httpJsonRequest.ResponseHeaders.Set(Constants.RavenForcePrimaryServerCheck, additionalHeaders[Constants.RavenForcePrimaryServerCheck]);
			}

			IncrementCachedRequests();
			return httpJsonRequest.CachedRequestDetails.Data.CloneToken();
		}

		internal RavenJToken GetCachedResponse(HttpJsonRequest httpJsonRequest, HttpResponseHeaders additionalHeaders)
		{
			if (httpJsonRequest.CachedRequestDetails == null)
				throw new InvalidOperationException("Cannot get cached response from a request that has no cached information");
			httpJsonRequest.ResponseStatusCode = HttpStatusCode.NotModified;
			httpJsonRequest.ResponseHeaders = new NameValueCollection(httpJsonRequest.CachedRequestDetails.Headers);

			if (additionalHeaders != null)
			{
				string forcePrimaryServerCHeck = additionalHeaders.GetFirstValue(Constants.RavenForcePrimaryServerCheck);
				if (forcePrimaryServerCHeck != null)
					httpJsonRequest.ResponseHeaders.Add(Constants.RavenForcePrimaryServerCheck, forcePrimaryServerCHeck);
			}

			IncrementCachedRequests();
			return httpJsonRequest.CachedRequestDetails.Data.CloneToken();
		}

		internal RavenJToken GetCachedResponse(HttpJsonRequest httpJsonRequest)
		{
			if (httpJsonRequest.CachedRequestDetails == null)
				throw new InvalidOperationException("Cannot get cached response from a request that has no cached information");
			httpJsonRequest.ResponseStatusCode = HttpStatusCode.NotModified;
			httpJsonRequest.ResponseHeaders = new NameValueCollection(httpJsonRequest.CachedRequestDetails.Headers);

			IncrementCachedRequests();
			return httpJsonRequest.CachedRequestDetails.Data.CloneToken();
		}

		internal void IncrementCachedRequests()
		{
			Interlocked.Increment(ref NumOfCachedRequests);
		}

		internal void CacheResponse(string url, RavenJToken data, NameValueCollection headers)
		{
            if (string.IsNullOrEmpty(headers[Constants.MetadataEtagField])) 
				return;

			RavenJToken clone;
		    if (data == null)
		    {
		        clone = null;
		    }
		    else
		    {
		        clone = data.CloneToken();
                clone.EnsureCannotBeChangeAndEnableSnapshotting();
		    }

			cache.Set(url, new CachedRequest
			{
				Data = clone,
				Time = SystemTime.UtcNow,
				Headers = new NameValueCollection(headers),
				Database = MultiDatabase.GetDatabaseName(url)
			});
		}

		internal void CacheResponse(string url, RavenJToken data, HttpResponseHeaders headers)
		{
			if (headers.ETag == null || string.IsNullOrEmpty(headers.ETag.Tag))
				return;

			var clone = data.CloneToken();
			clone.EnsureCannotBeChangeAndEnableSnapshotting();

			cache.Set(url, new CachedRequest
			{
				Data = clone,
				Time = SystemTime.UtcNow,
				Headers = new NameValueCollection(),// TODO: Use headers
				Database = MultiDatabase.GetDatabaseName(url)
			});
		}

		/// <summary>
		/// Performs application-defined tasks associated with freeing, releasing, or resetting unmanaged resources.
		/// </summary>
		/// <filterpriority>2</filterpriority>
		public void Dispose()
		{
			if (disposed)
				return;
			disposed = true;
			cache.Dispose();
			aggressiveCacheDuration.Dispose();
			disableHttpCaching.Dispose();
			requestTimeout.Dispose();
			httpClientCache.Dispose();
		}

		internal void UpdateCacheTime(HttpJsonRequest httpJsonRequest)
		{
			if (httpJsonRequest.CachedRequestDetails == null)
				throw new InvalidOperationException("Cannot update cached response from a request that has no cached information");
			httpJsonRequest.CachedRequestDetails.Time = SystemTime.UtcNow;
		}

		/// <summary>
		/// Disable all caching within the given scope
		/// </summary>
		public IDisposable DisableAllCaching()
		{
			var oldAggressiveCaching = AggressiveCacheDuration;
			var oldHttpCaching = DisableHttpCaching;

			AggressiveCacheDuration = null;
			DisableHttpCaching = true;

			return new DisposableAction(() =>
			{
				AggressiveCacheDuration = oldAggressiveCaching;
				DisableHttpCaching = oldHttpCaching;
			});
		}
	}
}<|MERGE_RESOLUTION|>--- conflicted
+++ resolved
@@ -71,11 +71,7 @@
 					createHttpJsonRequestParams.Convention.ShouldCacheRequest(createHttpJsonRequestParams.Url)
 			};
 
-<<<<<<< HEAD
-			if (request.ShouldCacheRequest && createHttpJsonRequestParams.Method == "GET" && !DisableHttpCaching || request.IsQueryRequest)
-=======
 			if (request.ShouldCacheRequest && request.IsQueryRequest && !DisableHttpCaching)
->>>>>>> d03e76ba
 			{
 				var cachedRequestDetails = ConfigureCaching(createHttpJsonRequestParams.Url, request.AddHeader);
 				request.CachedRequestDetails = cachedRequestDetails.CachedRequest;
