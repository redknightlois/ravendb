//-----------------------------------------------------------------------
// <copyright file="AsyncServerClient.cs" company="Hibernating Rhinos LTD">
//     Copyright (c) Hibernating Rhinos LTD. All rights reserved.
// </copyright>
//-----------------------------------------------------------------------
<<<<<<< HEAD

=======
using System;
using System.Collections.Generic;
using System.Collections.Specialized;
using System.Globalization;
using System.IO;
using System.Linq;
using System.Net;
using System.Net.Http;
using System.Text;
using System.Threading;
using System.Threading.Tasks;
using Raven.Client.Connection.Implementation;
using Raven.Client.Indexes;
using Raven.Database.Data;
using Raven.Imports.Newtonsoft.Json.Linq;
>>>>>>> c2c98fd6
using Raven.Abstractions;
using Raven.Abstractions.Cluster;
using Raven.Abstractions.Commands;
using Raven.Abstractions.Connection;
using Raven.Abstractions.Data;
using Raven.Abstractions.Exceptions;
using Raven.Abstractions.Extensions;
using Raven.Abstractions.Indexing;
using Raven.Abstractions.Json;
using Raven.Abstractions.Replication;
using Raven.Abstractions.Util;
using Raven.Client.Changes;
using Raven.Client.Connection.Profiling;
using Raven.Client.Connection.Request;
using Raven.Client.Document;
using Raven.Client.Exceptions;
using Raven.Client.Extensions;
using Raven.Client.Indexes;
using Raven.Client.Listeners;
using Raven.Client.Metrics;
using Raven.Database.Data;
using Raven.Imports.Newtonsoft.Json;
using Raven.Imports.Newtonsoft.Json.Linq;
using Raven.Json.Linq;
using Constants = Raven.Abstractions.Data.Constants;

using System;
using System.Collections.Generic;
using System.Collections.Specialized;
using System.Globalization;
using System.IO;
using System.Linq;
using System.Net;
using System.Net.Http;
using System.Text;
using System.Threading;
using System.Threading.Tasks;

namespace Raven.Client.Connection.Async
{
	public class AsyncServerClient : IAsyncDatabaseCommands, IAsyncInfoDatabaseCommands
	{
		private readonly ProfilingInformation profilingInformation;

		private readonly IDocumentConflictListener[] conflictListeners;

		private readonly Guid? sessionId;

		private readonly Func<AsyncServerClient, string, ClusterBehavior, bool, IRequestExecuter> requestExecuterGetter;

		private readonly Func<string, RequestTimeMetric> requestTimeMetricGetter;

		private readonly IRequestTimeMetric requestTimeMetric;

		private readonly string databaseName;

		private readonly string primaryUrl;

		private readonly OperationCredentials credentialsThatShouldBeUsedOnlyInOperationsWithoutReplication;

		private readonly IRequestExecuter requestExecuter;

		internal readonly DocumentConvention convention;
		
		internal readonly HttpJsonRequestFactory jsonRequestFactory;

		private int requestCount;

		private NameValueCollection operationsHeaders = new NameValueCollection();

		public string Url
		{
			get { return primaryUrl; }
		}

		public IRequestExecuter RequestExecuter
		{
			get { return requestExecuter; }
		}

		public OperationCredentials PrimaryCredentials
		{
			get
			{
				return credentialsThatShouldBeUsedOnlyInOperationsWithoutReplication;
			}
		}

		public ClusterBehavior ClusterBehavior { get; private set; }

		public AsyncServerClient(
			string url,
			DocumentConvention convention,
			OperationCredentials credentials,
			HttpJsonRequestFactory jsonRequestFactory,
			Guid? sessionId,
			Func<AsyncServerClient, string, ClusterBehavior, bool, IRequestExecuter> requestExecuterGetter,
			Func<string, RequestTimeMetric> requestTimeMetricGetter,
			string databaseName,
			IDocumentConflictListener[] conflictListeners,
			bool incrementReadStripe,
			ClusterBehavior clusterBehavior)
		{
			profilingInformation = ProfilingInformation.CreateProfilingInformation(sessionId);
			primaryUrl = url;
			if (primaryUrl.EndsWith("/"))
				primaryUrl = primaryUrl.Substring(0, primaryUrl.Length - 1);

			this.jsonRequestFactory = jsonRequestFactory;
			this.sessionId = sessionId;
			this.convention = convention;
			credentialsThatShouldBeUsedOnlyInOperationsWithoutReplication = credentials;
			this.databaseName = databaseName;
			this.conflictListeners = conflictListeners;
			ClusterBehavior = clusterBehavior;

			this.requestExecuterGetter = requestExecuterGetter;
			requestExecuter = requestExecuterGetter(this, databaseName, clusterBehavior, incrementReadStripe);
			requestExecuter.UpdateReplicationInformationIfNeededAsync(this);

			this.requestTimeMetricGetter = requestTimeMetricGetter;
			requestTimeMetric = requestTimeMetricGetter(databaseName);
		}

		private IRequestTimeMetric GetRequestTimeMetric(string operationUrl)
		{
			return string.Equals(operationUrl, Url, StringComparison.OrdinalIgnoreCase) ? requestTimeMetric : new DecreasingTimeMetric(requestTimeMetric);
		}

		public void Dispose()
		{
		}

		public Task<string[]> GetIndexNamesAsync(int start, int pageSize, CancellationToken token = default(CancellationToken))
		{
			return ExecuteWithReplication(HttpMethod.Get, async operationMetadata =>
			{
				using (var request = jsonRequestFactory.CreateHttpJsonRequest(new CreateHttpJsonRequestParams(this, operationMetadata.Url.IndexNames(start, pageSize), HttpMethod.Get, operationMetadata.Credentials, convention, GetRequestTimeMetric(operationMetadata.Url))).AddRequestExecuterAndReplicationHeaders(this, operationMetadata.Url))
				{
					var json = (RavenJArray)await request.ReadResponseJsonAsync().WithCancellation(token).ConfigureAwait(false);
					return json.Select(x => x.Value<string>()).ToArray();
				}
			}, token);
		}

		public Task<IndexDefinition[]> GetIndexesAsync(int start, int pageSize, CancellationToken token = default(CancellationToken))
		{
			return ExecuteWithReplication(HttpMethod.Get, async operationMetadata =>
			{
				var operationUrl = operationMetadata.Url + "/indexes/?start=" + start + "&pageSize=" + pageSize;
				using (var request = jsonRequestFactory.CreateHttpJsonRequest(new CreateHttpJsonRequestParams(this, operationUrl, HttpMethod.Get, operationMetadata.Credentials, convention, GetRequestTimeMetric(operationMetadata.Url))))
				{
<<<<<<< HEAD
					request.AddRequestExecuterAndReplicationHeaders(this, operationMetadata.Url);
=======
					request.AddReplicationStatusHeaders(url, operationMetadata.Url, replicationInformer, convention.FailoverBehavior, HandleReplicationStatusChanges);
>>>>>>> c2c98fd6

					var json = (RavenJArray)await request.ReadResponseJsonAsync().WithCancellation(token).ConfigureAwait(false);
					//NOTE: To review, I'm not confidence this is the correct way to deserialize the index definition
					return json.Select(x =>
					{
						var value = ((RavenJObject)x)["definition"].ToString();
						return JsonConvert.DeserializeObject<IndexDefinition>(value, new JsonToJsonConverter());
					}).ToArray();
				}
			}, token);
		}

		public Task<TransformerDefinition[]> GetTransformersAsync(int start, int pageSize, CancellationToken token = default(CancellationToken))
		{
			return ExecuteWithReplication(HttpMethod.Get, async operationMetadata =>
			{
				var operationUrl = operationMetadata.Url + "/transformers?start=" + start + "&pageSize=" + pageSize;
				using (var request = jsonRequestFactory.CreateHttpJsonRequest(new CreateHttpJsonRequestParams(this, operationUrl, HttpMethod.Get, operationMetadata.Credentials, convention, GetRequestTimeMetric(operationMetadata.Url))))
				{
					request.AddRequestExecuterAndReplicationHeaders(this, operationMetadata.Url);

					var json = (RavenJArray)await request.ReadResponseJsonAsync().WithCancellation(token).ConfigureAwait(false);

					//NOTE: To review, I'm not confidence this is the correct way to deserialize the transformer definition
					return json.Select(x => JsonConvert.DeserializeObject<TransformerDefinition>(((RavenJObject)x)["definition"].ToString(), new JsonToJsonConverter())).ToArray();
				}
			}, token);
		}

		public Task ResetIndexAsync(string name, CancellationToken token = default(CancellationToken))
		{
			return ExecuteWithReplication(HttpMethods.Reset, async operationMetadata =>
			{
				using (var request = jsonRequestFactory.CreateHttpJsonRequest(new CreateHttpJsonRequestParams(this, operationMetadata.Url + "/indexes/" + name, HttpMethods.Reset, operationMetadata.Credentials, convention, GetRequestTimeMetric(operationMetadata.Url))))
				{
					request.AddOperationHeaders(OperationsHeaders);
					request.AddRequestExecuterAndReplicationHeaders(this, operationMetadata.Url);

					return await request.ReadResponseJsonAsync().WithCancellation(token).ConfigureAwait(false);
				}
			}, token);
		}

		public Task SetIndexLockAsync(string name, IndexLockMode unLockMode, CancellationToken token = default(CancellationToken))
		{
			return ExecuteWithReplication(HttpMethod.Post, async operationMetadata =>
			{
				var operationUrl = operationMetadata.Url + "/indexes/" + name + "?op=" + "lockModeChange" + "&mode=" + unLockMode;
				using (var request = jsonRequestFactory.CreateHttpJsonRequest(new CreateHttpJsonRequestParams(this, operationUrl, HttpMethod.Post, operationMetadata.Credentials, convention, GetRequestTimeMetric(operationMetadata.Url))))
				{
					request.AddOperationHeaders(OperationsHeaders);
					request.AddRequestExecuterAndReplicationHeaders(this, operationMetadata.Url);

					return await request.ReadResponseJsonAsync().WithCancellation(token).ConfigureAwait(false   );
				}
			}, token);
		}

		public Task SetIndexLockAsync(string name, IndexLockMode unLockMode, CancellationToken token = default(CancellationToken))
		{
			return ExecuteWithReplication("POST", async operationMetadata =>
			{
				var operationUrl = operationMetadata.Url + "/indexes/" + name + "?op=" + "lockModeChange" + "&mode=" + unLockMode;
				using (var request = jsonRequestFactory.CreateHttpJsonRequest(new CreateHttpJsonRequestParams(this, operationUrl, "POST", operationMetadata.Credentials, convention)))
				{
					request.AddOperationHeaders(OperationsHeaders);
					request.AddReplicationStatusHeaders(url, operationMetadata.Url, replicationInformer, convention.FailoverBehavior, HandleReplicationStatusChanges);

					return await request.ReadResponseJsonAsync().WithCancellation(token).ConfigureAwait(false);
				}
			}, token);
		}
		public Task SetIndexPriorityAsync(string name, IndexingPriority priority, CancellationToken token = default(CancellationToken))
		{
<<<<<<< HEAD
			return ExecuteWithReplication(HttpMethod.Post, async operationMetadata =>
			{
				var operationUrl = operationMetadata.Url + "/indexes/set-priority/" + name + "?priority=" + priority;
				using (var request = jsonRequestFactory.CreateHttpJsonRequest(new CreateHttpJsonRequestParams(this, operationUrl, HttpMethod.Post, operationMetadata.Credentials, convention, GetRequestTimeMetric(operationMetadata.Url))))
				{
					request.AddOperationHeaders(OperationsHeaders);
					request.AddRequestExecuterAndReplicationHeaders(this, operationMetadata.Url);
=======
			return ExecuteWithReplication("POST", async operationMetadata =>
			{
				var operationUrl = operationMetadata.Url + "/indexes/set-priority/" + name + "?priority=" + priority;
				using (var request = jsonRequestFactory.CreateHttpJsonRequest(new CreateHttpJsonRequestParams(this, operationUrl, "POST", operationMetadata.Credentials, convention)))
				{
					request.AddOperationHeaders(OperationsHeaders);
					request.AddReplicationStatusHeaders(url, operationMetadata.Url, replicationInformer, convention.FailoverBehavior, HandleReplicationStatusChanges);
>>>>>>> c2c98fd6

					return await request.ReadResponseJsonAsync().WithCancellation(token).ConfigureAwait(false);
				}
			}, token);
		}
		public Task<string> PutIndexAsync<TDocument, TReduceResult>(string name, IndexDefinitionBuilder<TDocument, TReduceResult> indexDef, CancellationToken token = default(CancellationToken))
		{
			return PutIndexAsync(name, indexDef, false, token);
		}

		public Task<string> PutIndexAsync<TDocument, TReduceResult>(string name,
					 IndexDefinitionBuilder<TDocument, TReduceResult> indexDef, bool overwrite = false, CancellationToken token = default(CancellationToken))
		{
			return PutIndexAsync(name, indexDef.ToIndexDefinition(convention), overwrite, token);
		}

		public Task<bool> IndexHasChangedAsync(string name, IndexDefinition indexDef, CancellationToken token = default(CancellationToken))
		{
<<<<<<< HEAD
			return ExecuteWithReplication(HttpMethod.Post, operationMetadata => DirectIndexHasChangedAsync(name, indexDef, operationMetadata, token), token);
=======
			return ExecuteWithReplication("POST", operationMetadata => DirectIndexHasChangedAsync(name, indexDef, operationMetadata, token), token);
>>>>>>> c2c98fd6
		}

		private async Task<bool> DirectIndexHasChangedAsync(string name, IndexDefinition indexDef, OperationMetadata operationMetadata, CancellationToken token)
		{
			var requestUri = operationMetadata.Url.Indexes(name) + "?op=hasChanged";
			using (var request = jsonRequestFactory.CreateHttpJsonRequest(new CreateHttpJsonRequestParams(this, requestUri, HttpMethod.Post, operationMetadata.Credentials, convention, GetRequestTimeMetric(operationMetadata.Url)).AddOperationHeaders(OperationsHeaders)))
			{
				request.AddRequestExecuterAndReplicationHeaders(this, operationMetadata.Url);

				var serializeObject = JsonConvert.SerializeObject(indexDef, Default.Converters);

				await request.WriteAsync(serializeObject).WithCancellation(token).ConfigureAwait(false);
				var result = await request.ReadResponseJsonAsync().WithCancellation(token).ConfigureAwait(false);
				return result.Value<bool>("Changed");
			}
		}

		public Task<string> PutIndexAsync(string name, IndexDefinition indexDef, CancellationToken token = default(CancellationToken))
		{
			return PutIndexAsync(name, indexDef, false, token);
		}

		public Task<string> PutIndexAsync(string name, IndexDefinition indexDef, bool overwrite, CancellationToken token = default(CancellationToken))
		{
			return ExecuteWithReplication(HttpMethod.Put, operationMetadata => DirectPutIndexAsync(name, indexDef, overwrite, operationMetadata, token), token);
		}

		public Task<string> PutTransformerAsync(string name, TransformerDefinition transformerDefinition, CancellationToken token = default(CancellationToken))
		{
			return ExecuteWithReplication(HttpMethod.Put, operationMetadata => DirectPutTransformerAsync(name, transformerDefinition, operationMetadata, token), token);
		}

		public async Task<string> DirectPutIndexAsync(string name, IndexDefinition indexDef, bool overwrite, OperationMetadata operationMetadata, CancellationToken token = default(CancellationToken))
		{
			var requestUri = operationMetadata.Url + "/indexes/" + Uri.EscapeUriString(name) + "?definition=yes";
			using (var webRequest = jsonRequestFactory.CreateHttpJsonRequest(new CreateHttpJsonRequestParams(this, requestUri, HttpMethod.Get, operationMetadata.Credentials, convention, GetRequestTimeMetric(operationMetadata.Url)).AddOperationHeaders(OperationsHeaders)))
			{
				webRequest.AddRequestExecuterAndReplicationHeaders(this, operationMetadata.Url);

				try
				{
					await webRequest.ExecuteRequestAsync().WithCancellation(token).ConfigureAwait(false);
					if (overwrite == false) throw new InvalidOperationException("Cannot put index: " + name + ", index already exists");
				}
				catch (ErrorResponseException e)
				{
					if (e.StatusCode != HttpStatusCode.NotFound) throw;
				}
			}

			using (var request = jsonRequestFactory.CreateHttpJsonRequest(new CreateHttpJsonRequestParams(this, requestUri, HttpMethod.Put, operationMetadata.Credentials, convention, GetRequestTimeMetric(operationMetadata.Url)).AddOperationHeaders(OperationsHeaders)))
			{
				var serializeObject = JsonConvert.SerializeObject(indexDef, Default.Converters);

				ErrorResponseException responseException;
				try
				{
					await request.WriteAsync(serializeObject).ConfigureAwait(false);
					var result = await request.ReadResponseJsonAsync().ConfigureAwait(false);
					return result.Value<string>("Index");
				}
				catch (ErrorResponseException e)
				{
					if (e.StatusCode != HttpStatusCode.BadRequest) throw;
					responseException = e;
				}
				var error = await responseException.TryReadErrorResponseObject(new { Error = "", Message = "", IndexDefinitionProperty = "", ProblematicText = "" }).ConfigureAwait(false);
				if (error == null) throw responseException;

				throw new IndexCompilationException(error.Message) { IndexDefinitionProperty = error.IndexDefinitionProperty, ProblematicText = error.ProblematicText };
			}
		}

		public async Task<string> DirectPutTransformerAsync(string name, TransformerDefinition transformerDefinition,
															OperationMetadata operationMetadata, CancellationToken token = default(CancellationToken))
		{
			var requestUri = operationMetadata.Url + "/transformers/" + name;

			using (var request = jsonRequestFactory.CreateHttpJsonRequest(new CreateHttpJsonRequestParams(this, requestUri, HttpMethod.Put, operationMetadata.Credentials, convention, GetRequestTimeMetric(operationMetadata.Url)).AddOperationHeaders(OperationsHeaders)))
			{
				var serializeObject = JsonConvert.SerializeObject(transformerDefinition, Default.Converters);

				ErrorResponseException responseException;
				try
				{
					await request.WriteAsync(serializeObject).ConfigureAwait(false);
					var result = await request.ReadResponseJsonAsync().WithCancellation(token).ConfigureAwait(false);
					return result.Value<string>("Transformer");
				}
				catch (BadRequestException e)
				{
					throw new TransformCompilationException(e.Message);
				}
				catch (ErrorResponseException e)
				{
					if (e.StatusCode != HttpStatusCode.BadRequest) throw;

					responseException = e;
				}
				var error = await responseException.TryReadErrorResponseObject(new { Error = "", Message = "" }).ConfigureAwait(false);
				if (error == null) throw responseException;

				throw new TransformCompilationException(error.Message);
			}
		}

		public Task DeleteIndexAsync(string name, CancellationToken token = default (CancellationToken))
		{
			return ExecuteWithReplication(HttpMethod.Delete, async operationMetadata =>
			{
				using (var request = jsonRequestFactory.CreateHttpJsonRequest(new CreateHttpJsonRequestParams(this, operationMetadata.Url.Indexes(name), HttpMethod.Delete, operationMetadata.Credentials, convention, GetRequestTimeMetric(operationMetadata.Url)).AddOperationHeaders(operationsHeaders)))
				{
					request.AddRequestExecuterAndReplicationHeaders(this, operationMetadata.Url);
					await request.ExecuteRequestAsync().WithCancellation(token).ConfigureAwait(false);
				}
			}, token);
		}

		public Task<Operation> DeleteByIndexAsync(string indexName, IndexQuery queryToDelete, BulkOperationOptions options = null, CancellationToken token = default (CancellationToken))
		{
			return ExecuteWithReplication(HttpMethod.Delete, async operationMetadata =>
			{
				var notNullOptions = options ?? new BulkOperationOptions();
				string path = queryToDelete.GetIndexQueryUrl(operationMetadata.Url, indexName, "bulk_docs") + "&allowStale=" + notNullOptions.AllowStale
					 + "&details=" + notNullOptions.RetrieveDetails;
				if (notNullOptions.MaxOpsPerSec != null)
					path += "&maxOpsPerSec=" + notNullOptions.MaxOpsPerSec;
				if (notNullOptions.StaleTimeout != null)
					path += "&staleTimeout=" + notNullOptions.StaleTimeout;

				token.ThrowCancellationIfNotDefault(); //maybe the operation is canceled and we can spare the request..
				using (var request = jsonRequestFactory.CreateHttpJsonRequest(new CreateHttpJsonRequestParams(this, path, HttpMethod.Delete, operationMetadata.Credentials, convention, GetRequestTimeMetric(operationMetadata.Url)).AddOperationHeaders(OperationsHeaders)))
				{
					request.AddRequestExecuterAndReplicationHeaders(this, operationMetadata.Url);
					RavenJToken jsonResponse;
					try
					{
						jsonResponse = await request.ReadResponseJsonAsync().WithCancellation(token).ConfigureAwait(false);
					}
					catch (ErrorResponseException e)
					{
						if (e.StatusCode == HttpStatusCode.NotFound) throw new InvalidOperationException("There is no index named: " + indexName, e);
						throw;
					}

					// Be compatible with the response from v2.0 server
					var opId = ((RavenJObject)jsonResponse)["OperationId"];

					if (opId == null || opId.Type != JTokenType.Integer) return null;

					return new Operation(this, opId.Value<long>());
				}
			}, token);
		}

		public Task DeleteTransformerAsync(string name, CancellationToken token = default (CancellationToken))
		{
			return ExecuteWithReplication(HttpMethod.Delete, async operationMetadata =>
			{
				using (var request = jsonRequestFactory.CreateHttpJsonRequest(new CreateHttpJsonRequestParams(this, operationMetadata.Url.Transformer(name), HttpMethod.Delete, operationMetadata.Credentials, convention, GetRequestTimeMetric(operationMetadata.Url)).AddOperationHeaders(operationsHeaders)))
				{
					request.AddRequestExecuterAndReplicationHeaders(this, operationMetadata.Url);
					await request.ExecuteRequestAsync().WithCancellation(token).ConfigureAwait(false);
				}
			}, token);
		}

		public Task<RavenJObject> PatchAsync(string key, PatchRequest[] patches, CancellationToken token = default(CancellationToken))
		{
			return PatchAsync(key, patches, null, token);
		}

		public async Task<RavenJObject> PatchAsync(string key, PatchRequest[] patches, bool ignoreMissing, CancellationToken token = default(CancellationToken))
		{
			var batchResults = await BatchAsync(new ICommandData[]
					{
						new PatchCommandData
							{
								Key = key,
								Patches = patches,
							}
					}, token).ConfigureAwait(false);
			if (!ignoreMissing && batchResults[0].PatchResult != null &&
				batchResults[0].PatchResult == PatchResult.DocumentDoesNotExists)
				throw new DocumentDoesNotExistsException("Document with key " + key + " does not exist.");
			return batchResults[0].AdditionalData;
		}

		public Task<RavenJObject> PatchAsync(string key, ScriptedPatchRequest patch, CancellationToken token = default(CancellationToken))
		{
			return PatchAsync(key, patch, null, token);
		}

		public async Task<RavenJObject> PatchAsync(string key, PatchRequest[] patches, Etag etag, CancellationToken token = default(CancellationToken))
		{
			var batchResults = await BatchAsync(new ICommandData[]
					{
						new PatchCommandData
							{
								Key = key,
								Patches = patches,
								Etag = etag,
							}
					}, token).ConfigureAwait(false);
			return batchResults[0].AdditionalData;
		}

		public async Task<RavenJObject> PatchAsync(string key, PatchRequest[] patchesToExisting,
												   PatchRequest[] patchesToDefault, RavenJObject defaultMetadata, CancellationToken token = default(CancellationToken))
		{
			var batchResults = await BatchAsync(new ICommandData[]
					{
						new PatchCommandData
							{
								Key = key,
								Patches = patchesToExisting,
								PatchesIfMissing = patchesToDefault,
								Metadata = defaultMetadata
							}
					}, token).ConfigureAwait(false);
			return batchResults[0].AdditionalData;
		}

		public async Task<RavenJObject> PatchAsync(string key, ScriptedPatchRequest patch, bool ignoreMissing, CancellationToken token = default(CancellationToken))
		{
			var batchResults = await BatchAsync(new ICommandData[]
			{
				new ScriptedPatchCommandData
				{
					Key = key,
					Patch = patch,
				}
			}, token).ConfigureAwait(false);
			if (!ignoreMissing && batchResults[0].PatchResult != null &&
				batchResults[0].PatchResult == PatchResult.DocumentDoesNotExists)
				throw new DocumentDoesNotExistsException("Document with key " + key + " does not exist.");
			return batchResults[0].AdditionalData;
		}

		public async Task<RavenJObject> PatchAsync(string key, ScriptedPatchRequest patch, Etag etag, CancellationToken token = default(CancellationToken))
		{
			var batchResults = await BatchAsync(new ICommandData[]
			{
				new ScriptedPatchCommandData
				{
					Key = key,
					Patch = patch,
					Etag = etag
				}
			}, token).ConfigureAwait(false);
			return batchResults[0].AdditionalData;
		}

		public async Task<RavenJObject> PatchAsync(string key, ScriptedPatchRequest patchExisting,
												   ScriptedPatchRequest patchDefault, RavenJObject defaultMetadata, CancellationToken token = default(CancellationToken))
		{
			var batchResults = await BatchAsync(new ICommandData[]
			{
				new ScriptedPatchCommandData
				{
					Key = key,
					Patch = patchExisting,
					PatchIfMissing = patchDefault,
					Metadata = defaultMetadata
				}
			}, token).ConfigureAwait(false);
			return batchResults[0].AdditionalData;
		}

		public Task<PutResult> PutAsync(string key, Etag etag, RavenJObject document, RavenJObject metadata, CancellationToken token = default(CancellationToken))
		{
			return ExecuteWithReplication(HttpMethod.Put, operationMetadata => DirectPutAsync(operationMetadata, key, etag, document, metadata, token), token);
		}

		private async Task<PutResult> DirectPutAsync(OperationMetadata operationMetadata, string key, Etag etag, RavenJObject document, RavenJObject metadata, CancellationToken token = default(CancellationToken))
		{
			if (metadata == null)
				metadata = new RavenJObject();
			var method = String.IsNullOrEmpty(key) ? HttpMethod.Post : HttpMethod.Put;
			if (etag != null)
				metadata[Constants.MetadataEtagField] = new RavenJValue((string)etag);

			if (key != null)
				key = Uri.EscapeDataString(key);

			using (var request = jsonRequestFactory.CreateHttpJsonRequest(new CreateHttpJsonRequestParams(this, operationMetadata.Url + "/docs/" + key, method, metadata, operationMetadata.Credentials, convention, GetRequestTimeMetric(operationMetadata.Url)).AddOperationHeaders(OperationsHeaders)))
			{
				request.AddRequestExecuterAndReplicationHeaders(this, operationMetadata.Url);

				ErrorResponseException responseException;
				try
				{
					await request.WriteAsync(document).WithCancellation(token).ConfigureAwait(false);
					var result = await request.ReadResponseJsonAsync().WithCancellation(token).ConfigureAwait(false);
					if (result == null)
					{
						throw new InvalidOperationException("Got null response from the server after doing a put on " + key + ", something is very wrong. Probably a garbled response.");
					}
					return convention.CreateSerializer().Deserialize<PutResult>(new RavenJTokenReader(result));
				}
				catch (ErrorResponseException e)
				{
					if (e.StatusCode != HttpStatusCode.Conflict) throw;
					responseException = e;
				}
				throw FetchConcurrencyException(responseException);
			}
		}

		public IAsyncDatabaseCommands ForDatabase(string database, ClusterBehavior? clusterBehavior = null)
		{
			return ForDatabaseInternal(database, clusterBehavior);
		}

		public IAsyncDatabaseCommands ForSystemDatabase()
		{
			return ForSystemDatabaseInternal();
		}

		internal AsyncServerClient ForDatabaseInternal(string database, ClusterBehavior? clusterBehavior = null)
		{
			if (database == Constants.SystemDatabase)
				return ForSystemDatabaseInternal();

			var requestedClusterBehavior = clusterBehavior ?? convention.ClusterBehavior;

			var databaseUrl = MultiDatabase.GetRootDatabaseUrl(Url).ForDatabase(database);
			if (databaseUrl == Url && ClusterBehavior == requestedClusterBehavior)
				return this;

			return new AsyncServerClient(databaseUrl, convention, credentialsThatShouldBeUsedOnlyInOperationsWithoutReplication, jsonRequestFactory, sessionId, requestExecuterGetter, requestTimeMetricGetter, database, conflictListeners, false, requestedClusterBehavior) { operationsHeaders = operationsHeaders };
		}

		internal AsyncServerClient ForSystemDatabaseInternal()
		{
			var databaseUrl = MultiDatabase.GetRootDatabaseUrl(Url);
			if (databaseUrl == Url)
				return this;

			return new AsyncServerClient(databaseUrl, convention, credentialsThatShouldBeUsedOnlyInOperationsWithoutReplication, jsonRequestFactory, sessionId, requestExecuterGetter, requestTimeMetricGetter, databaseName, conflictListeners, false, ClusterBehavior.None) { operationsHeaders = operationsHeaders };
		}

		public NameValueCollection OperationsHeaders
		{
			get { return operationsHeaders; }
			set { operationsHeaders = value; }
		}

		public IAsyncGlobalAdminDatabaseCommands GlobalAdmin { get { return new AsyncAdminServerClient(this); } }

		public IAsyncAdminDatabaseCommands Admin { get { return new AsyncAdminServerClient(this); } }

		public Task<JsonDocument> GetAsync(string key, CancellationToken token = default (CancellationToken))
		{
			EnsureIsNotNullOrEmpty(key, "key");

			return ExecuteWithReplication(HttpMethod.Get, operationMetadata => DirectGetAsync(operationMetadata, key, token), token);
		}

		public Task<TransformerDefinition> GetTransformerAsync(string name, CancellationToken token = default(CancellationToken))
		{
			return ExecuteWithReplication(HttpMethod.Get, async operationMetadata =>
			{
				try
				{
					using (var request = jsonRequestFactory.CreateHttpJsonRequest(new CreateHttpJsonRequestParams(this, operationMetadata.Url.Transformer(name), HttpMethod.Get, operationMetadata.Credentials, convention, GetRequestTimeMetric(operationMetadata.Url))).AddRequestExecuterAndReplicationHeaders(this, operationMetadata.Url))
					{
						var transformerDefinitionJson = (RavenJObject)await request.ReadResponseJsonAsync().WithCancellation(token).ConfigureAwait(false);
						var value = transformerDefinitionJson.Value<RavenJObject>("Transformer");
						return convention.CreateSerializer().Deserialize<TransformerDefinition>(new RavenJTokenReader(value));
					}
				}
				catch (ErrorResponseException we)
				{
					if (we.StatusCode == HttpStatusCode.NotFound)
						return null;

					throw;
				}
			}, token);
		}

		public Task<IndexDefinition> GetIndexAsync(string name, CancellationToken token = default (CancellationToken))
		{
			return ExecuteWithReplication(HttpMethod.Get, async operationMetadata =>
			{
				try
				{
					using (var request = jsonRequestFactory.CreateHttpJsonRequest(new CreateHttpJsonRequestParams(this, operationMetadata.Url.IndexDefinition(name), HttpMethod.Get, operationMetadata.Credentials, convention, GetRequestTimeMetric(operationMetadata.Url))).AddRequestExecuterAndReplicationHeaders(this, operationMetadata.Url))
					{
						var indexDefinitionJson = (RavenJObject)await request.ReadResponseJsonAsync().WithCancellation(token).ConfigureAwait(false);
						var value = indexDefinitionJson.Value<RavenJObject>("Index");
						return convention.CreateSerializer().Deserialize<IndexDefinition>(new RavenJTokenReader(value));
					}
				}
				catch (ErrorResponseException we)
				{
					if (we.StatusCode == HttpStatusCode.NotFound)
						return null;

					throw;
				}

			}, token);
		}

		private async Task<JsonDocument> DirectGetAsync(OperationMetadata operationMetadata, string key, CancellationToken token)
		{
			if (key.Length > 127)
			{
				// avoid hitting UrlSegmentMaxLength limits in Http.sys
				var multiLoadResult = await DirectGetAsync(operationMetadata, new[] { key }, new string[0], null, new Dictionary<string, RavenJToken>(), false, token).WithCancellation(token).ConfigureAwait(false);
				var result = multiLoadResult.Results.FirstOrDefault();
				if (result == null)
					return null;
				return SerializationHelper.RavenJObjectToJsonDocument(result);
			}

			var metadata = new RavenJObject();
			AddTransactionInformation(metadata);
			var createHttpJsonRequestParams = new CreateHttpJsonRequestParams(this, (operationMetadata.Url + "/docs?id=" + Uri.EscapeDataString(key)), HttpMethod.Get, metadata, operationMetadata.Credentials, convention, GetRequestTimeMetric(operationMetadata.Url));
			using (var request = jsonRequestFactory.CreateHttpJsonRequest(createHttpJsonRequestParams.AddOperationHeaders(OperationsHeaders)).AddRequestExecuterAndReplicationHeaders(this, operationMetadata.Url))
			{
				Task<JsonDocument> resolveConflictTask;
				try
				{
					var requestJson = await request.ReadResponseJsonAsync().WithCancellation(token).ConfigureAwait(false);
					var docKey = request.ResponseHeaders.Get(Constants.DocumentIdFieldName) ?? key;
					docKey = Uri.UnescapeDataString(docKey);
					request.ResponseHeaders.Remove(Constants.DocumentIdFieldName);
					var deserializeJsonDocument = SerializationHelper.DeserializeJsonDocument(docKey, requestJson, request.ResponseHeaders, request.ResponseStatusCode);
					return deserializeJsonDocument;
				}
				catch (ErrorResponseException e)
				{
					switch (e.StatusCode)
					{
						case HttpStatusCode.NotFound:
							return null;
						case HttpStatusCode.Conflict:
							resolveConflictTask = ResolveConflict(e.ResponseString, e.Etag, operationMetadata, key, token);
							break;
						default:
							throw;
					}
				}
				return await resolveConflictTask.WithCancellation(token).ConfigureAwait(false);
			}
		}

		private async Task<JsonDocument> ResolveConflict(string httpResponse, Etag etag, OperationMetadata operationMetadata, string key, CancellationToken token)
		{
			var conflicts = new StringReader(httpResponse);
			var conflictsDoc = RavenJObject.Load(new RavenJsonTextReader(conflicts));
			var result =
				await TryResolveConflictOrCreateConcurrencyException(operationMetadata, key, conflictsDoc, etag, token).ConfigureAwait(false);
			if (result != null)
				throw result;
			return await DirectGetAsync(operationMetadata, key, token).ConfigureAwait(false);
		}

		public Task<MultiLoadResult> GetAsync(string[] keys, string[] includes, string transformer = null,
											  Dictionary<string, RavenJToken> transformerParameters = null, bool metadataOnly = false, CancellationToken token = default (CancellationToken))
		{
			return ExecuteWithReplication(HttpMethod.Get, operationMetadata => DirectGetAsync(operationMetadata, keys, includes, transformer, transformerParameters, metadataOnly, token), token);
		}

		private async Task<MultiLoadResult> DirectGetAsync(OperationMetadata operationMetadata, string[] keys, string[] includes, string transformer,
														   Dictionary<string, RavenJToken> transformerParameters, bool metadataOnly, CancellationToken token = default (CancellationToken))
		{
			var path = operationMetadata.Url + "/queries/?";
			if (metadataOnly)
				path += "&metadata-only=true";
			if (includes != null && includes.Length > 0)
			{
				path += string.Join("&", includes.Select(x => "include=" + x).ToArray());
			}
			if (string.IsNullOrEmpty(transformer) == false)
				path += "&transformer=" + transformer;

			if (transformerParameters != null)
			{
				path = transformerParameters.Aggregate(path,
											 (current, transformerParam) =>
											 current + ("&" + string.Format("tp-{0}={1}", transformerParam.Key, transformerParam.Value)));
			}

			var metadata = new RavenJObject();
			AddTransactionInformation(metadata);

			var uniqueIds = new HashSet<string>(keys);
			HttpJsonRequest request = null;

			try
			{
				// if it is too big, we drop to POST (note that means that we can't use the HTTP cache any longer)
				// we are fine with that, requests to load > 128 items are going to be rare
				if (uniqueIds.Sum(x => x.Length) < 1024)
				{
					path += "&" + string.Join("&", uniqueIds.Select(x => "id=" + Uri.EscapeDataString(x)).ToArray());
					request =
						jsonRequestFactory.CreateHttpJsonRequest(new CreateHttpJsonRequestParams(this, path, HttpMethod.Get, metadata, operationMetadata.Credentials,
																								 convention, GetRequestTimeMetric(operationMetadata.Url))
																	 .AddOperationHeaders(OperationsHeaders));

					request.AddRequestExecuterAndReplicationHeaders(this, operationMetadata.Url);

					var result = await request.ReadResponseJsonAsync().ConfigureAwait(false);
					return await CompleteMultiGetAsync(operationMetadata, keys, includes, transformer, transformerParameters, result, token).ConfigureAwait(false);
				}
				request =
					jsonRequestFactory.CreateHttpJsonRequest(new CreateHttpJsonRequestParams(this, path, HttpMethod.Post, metadata, operationMetadata.Credentials, convention, GetRequestTimeMetric(operationMetadata.Url))
																 .AddOperationHeaders(OperationsHeaders));

				await request.WriteAsync(new RavenJArray(uniqueIds)).WithCancellation(token).ConfigureAwait(false);
				var responseResult = await request.ReadResponseJsonAsync().WithCancellation(token).ConfigureAwait(false);
				return await CompleteMultiGetAsync(operationMetadata, keys, includes, transformer, transformerParameters, responseResult, token).ConfigureAwait(false);
			}
			finally
			{
				if (request != null)
					request.Dispose();
			}
		}

		private async Task<MultiLoadResult> CompleteMultiGetAsync(OperationMetadata operationMetadata, string[] keys, string[] includes, string transformer,
														   Dictionary<string, RavenJToken> transformerParameters, RavenJToken result, CancellationToken token = default (CancellationToken))
		{
			ErrorResponseException responseException;
			try
			{
				var uniqueKeys = new HashSet<string>(keys);

				var results = result
					.Value<RavenJArray>("Results")
					.Select(x => x as RavenJObject)
					.ToList();

				var documents = results
					.Where(x => x != null && x.ContainsKey("@metadata") && x["@metadata"].Value<string>("@id") != null)
					.ToDictionary(x => x["@metadata"].Value<string>("@id"), x => x, StringComparer.OrdinalIgnoreCase);

				if (results.Count >= uniqueKeys.Count)
				{
					for (var i = 0; i < uniqueKeys.Count; i++)
					{
						var key = keys[i];
						if (documents.ContainsKey(key))
							continue;

						documents.Add(key, results[i]);
					}
				}

				var multiLoadResult = new MultiLoadResult
				{
					Includes = result.Value<RavenJArray>("Includes").Cast<RavenJObject>().ToList(),
					Results = documents.Count == 0 ? results : keys.Select(key => documents.ContainsKey(key) ? documents[key] : null).ToList()
				};

				var docResults = multiLoadResult.Results.Concat(multiLoadResult.Includes);

				return
					await
					RetryOperationBecauseOfConflict(operationMetadata, docResults, multiLoadResult,
													() => DirectGetAsync(operationMetadata, keys, includes, transformer, transformerParameters, false, token), token: token).ConfigureAwait(false);
			}
			catch (ErrorResponseException e)
			{
				if (e.StatusCode != HttpStatusCode.Conflict)
					throw;
				responseException = e;
			}
			throw FetchConcurrencyException(responseException);
		}

		public Task<JsonDocument[]> GetDocumentsAsync(int start, int pageSize, bool metadataOnly = false, CancellationToken token = default (CancellationToken))
		{
			return ExecuteWithReplication(HttpMethod.Get, async operationMetadata =>
			{
				var result = await GetDocumentsInternalAsync(start, null, pageSize, operationMetadata, metadataOnly, token).ConfigureAwait(false);

				return result.Cast<RavenJObject>()
							 .ToJsonDocuments()
							 .ToArray();
			}, token);
		}

		public Task<JsonDocument[]> GetDocumentsAsync(Etag fromEtag, int pageSize, bool metadataOnly = false, CancellationToken token = default (CancellationToken))
		{
			return ExecuteWithReplication(HttpMethod.Get, async operationMetadata =>
			{
				var result = await GetDocumentsInternalAsync(null, fromEtag, pageSize, operationMetadata, metadataOnly, token).ConfigureAwait(false);
				return result.Cast<RavenJObject>()
							 .ToJsonDocuments()
							 .ToArray();
			}, token);
		}

		public async Task<RavenJArray> GetDocumentsInternalAsync(int? start, Etag fromEtag, int pageSize, OperationMetadata operationMetadata, bool metadataOnly = false, CancellationToken token = default (CancellationToken))
		{
			var requestUri = Url + "/docs/?";
			if (start.HasValue && start.Value > 0)
			{
				requestUri += "start=" + start;
			}
			else if (fromEtag != null)
			{
				requestUri += "etag=" + fromEtag;
			}
			requestUri += "&pageSize=" + pageSize;
			if (metadataOnly)
				requestUri += "&metadata-only=true";
			var @params = new CreateHttpJsonRequestParams(this, requestUri, HttpMethod.Get, operationMetadata.Credentials, convention, GetRequestTimeMetric(operationMetadata.Url))
				.AddOperationHeaders(OperationsHeaders);

			using (var request = jsonRequestFactory.CreateHttpJsonRequest(@params))
			{
				return (RavenJArray)await request.ReadResponseJsonAsync().WithCancellation(token).ConfigureAwait(false);
			}
		}

		public Task<Operation> UpdateByIndexAsync(string indexName, IndexQuery queryToUpdate, ScriptedPatchRequest patch, BulkOperationOptions options = null, CancellationToken token = default(CancellationToken))
		{
			var notNullOptions = options ?? new BulkOperationOptions();
			var requestData = RavenJObject.FromObject(patch).ToString(Formatting.Indented);
			return UpdateByIndexImpl(indexName, queryToUpdate, notNullOptions, requestData, HttpMethods.Eval, token);
		}

		public Task<Operation> UpdateByIndexAsync(string indexName, IndexQuery queryToUpdate, PatchRequest[] patchRequests,
				BulkOperationOptions options = null, CancellationToken token = default(CancellationToken))
		{
			var notNullOptions = options ?? new BulkOperationOptions();
			var requestData = new RavenJArray(patchRequests.Select(x => x.ToJson())).ToString(Formatting.Indented);
			return UpdateByIndexImpl(indexName, queryToUpdate, notNullOptions, requestData, HttpMethods.Patch, token);
		}

		public async Task<MultiLoadResult> MoreLikeThisAsync(MoreLikeThisQuery query, CancellationToken token = default(CancellationToken))
		{
			var requestUrl = query.GetRequestUri();
			EnsureIsNotNullOrEmpty(requestUrl, "url");
			var result = await ExecuteWithReplication(HttpMethod.Get, async operationMetadata =>
			{
				var metadata = new RavenJObject();
				AddTransactionInformation(metadata);
				using (var request = jsonRequestFactory.CreateHttpJsonRequest(new CreateHttpJsonRequestParams(this, operationMetadata.Url + requestUrl, HttpMethod.Get, metadata, operationMetadata.Credentials, convention, GetRequestTimeMetric(operationMetadata.Url)).AddOperationHeaders(OperationsHeaders)))
				{
					return await request.ReadResponseJsonAsync().WithCancellation(token);
				}
			}, token).ConfigureAwait(false);
			return ((RavenJObject)result).Deserialize<MultiLoadResult>(convention);
		}

		public Task<long> NextIdentityForAsync(string name, CancellationToken token = default(CancellationToken))
		{
			return ExecuteWithReplication(HttpMethod.Post, async operationMetadata =>
			{
				using (var request = jsonRequestFactory.CreateHttpJsonRequest(new CreateHttpJsonRequestParams(this, operationMetadata.Url + "/identity/next?name=" + Uri.EscapeDataString(name), HttpMethod.Post, operationMetadata.Credentials, convention, GetRequestTimeMetric(operationMetadata.Url)).AddOperationHeaders(OperationsHeaders)))
				{
					var readResponseJson = await request.ReadResponseJsonAsync().WithCancellation(token).ConfigureAwait(false);
					return readResponseJson.Value<long>("Value");
				}
			}, token);
		}

		public Task<long> SeedIdentityForAsync(string name, long value, CancellationToken token = default(CancellationToken))
		{
			return ExecuteWithReplication(HttpMethod.Post, async operationMetadata =>
			{
				using (var request = jsonRequestFactory.CreateHttpJsonRequest(new CreateHttpJsonRequestParams(this, operationMetadata.Url + "/identity/seed?name=" + Uri.EscapeDataString(name) + "&value=" + Uri.EscapeDataString(value.ToString()), HttpMethod.Post, operationMetadata.Credentials, convention, GetRequestTimeMetric(operationMetadata.Url)).AddOperationHeaders(OperationsHeaders)))
				{
					var readResponseJson = await request.ReadResponseJsonAsync().WithCancellation(token).ConfigureAwait(false);

					return readResponseJson.Value<long>("Value");
				}
			}, token);
		}

		private Task<Operation> UpdateByIndexImpl(string indexName, IndexQuery queryToUpdate, BulkOperationOptions options, String requestData, HttpMethod method, CancellationToken token = default(CancellationToken))
		{
			return ExecuteWithReplication(method, async operationMetadata =>
			{
				var notNullOptions = options ?? new BulkOperationOptions();
				string path = queryToUpdate.GetIndexQueryUrl(operationMetadata.Url, indexName, "bulk_docs") + "&allowStale=" + notNullOptions.AllowStale
					+ "&maxOpsPerSec=" + notNullOptions.MaxOpsPerSec + "&details=" + notNullOptions.RetrieveDetails;
				if (notNullOptions.StaleTimeout != null)
					path += "&staleTimeout=" + notNullOptions.StaleTimeout;
				using (var request = jsonRequestFactory.CreateHttpJsonRequest(new CreateHttpJsonRequestParams(this, path, method, operationMetadata.Credentials, convention, GetRequestTimeMetric(operationMetadata.Url))))
				{
					request.AddOperationHeaders(OperationsHeaders);
					await request.WriteAsync(requestData).ConfigureAwait(false);

					RavenJToken jsonResponse;
					try
					{
						jsonResponse = await request.ReadResponseJsonAsync().WithCancellation(token).ConfigureAwait(false);
					}
					catch (ErrorResponseException e)
					{
						if (e.StatusCode == HttpStatusCode.NotFound) throw new InvalidOperationException("There is no index named: " + indexName);
						throw;
					}

					return new Operation(this, jsonResponse.Value<long>("OperationId"));
				}
			}, token);
		}

		public Task<FacetResults> GetFacetsAsync(string index, IndexQuery query, string facetSetupDoc, int start = 0,
												 int? pageSize = null, CancellationToken token = default (CancellationToken))
		{
			return ExecuteWithReplication(HttpMethod.Get, async operationMetadata =>
			{
				var requestUri = operationMetadata.Url + string.Format("/facets/{0}?facetDoc={1}{2}&facetStart={3}&facetPageSize={4}",
				Uri.EscapeUriString(index),
				Uri.EscapeDataString(facetSetupDoc),
				query.GetMinimalQueryString(),
				start,
				pageSize);

				using (var request = jsonRequestFactory.CreateHttpJsonRequest(new CreateHttpJsonRequestParams(this, requestUri, HttpMethod.Get, operationMetadata.Credentials, convention, GetRequestTimeMetric(operationMetadata.Url)).AddOperationHeaders(OperationsHeaders)))
				{
					request.AddRequestExecuterAndReplicationHeaders(this, operationMetadata.Url);

					var cachedRequestDetails = jsonRequestFactory.ConfigureCaching(requestUri, (key, val) => request.AddHeader(key, val));
					request.CachedRequestDetails = cachedRequestDetails.CachedRequest;
					request.SkipServerCheck = cachedRequestDetails.SkipServerCheck;

					var json = (RavenJObject)await request.ReadResponseJsonAsync().WithCancellation(token).ConfigureAwait(false);
					return json.JsonDeserialization<FacetResults>();
				}
			}, token);
		}

		public Task<FacetResults[]> GetMultiFacetsAsync(FacetQuery[] facetedQueries, CancellationToken token = default(CancellationToken))
		{
			var multiGetReuestItems = facetedQueries.Select(x =>
			{
				string addition;
				if (x.FacetSetupDoc != null)
<<<<<<< HEAD
					addition = "facetDoc=" + x.FacetSetupDoc;
				else
					addition = "facets=" + Uri.EscapeDataString(JsonConvert.SerializeObject(x.Facets));

				return new GetRequest()
				{

					Url = "/facets/" + x.IndexName,
					Query = string.Format("{0}&facetStart={1}&facetPageSize={2}&{3}",
						x.Query.GetQueryString(),
						x.Query.Start,
						x.Query.PageSize,
						addition)
=======
				{
					addition = "facetDoc=" + x.FacetSetupDoc;
					return new GetRequest()
					{
						Url = "/facets/" + x.IndexName,
						Query = string.Format("{0}&facetStart={1}&facetPageSize={2}&{3}",
							x.Query.GetQueryString(),
							x.Query.Start,
							x.Query.PageSize,
							addition)
					};
				}

				var serializedFacets = JsonConvert.SerializeObject(x.Facets, Default.Converters);
				if (serializedFacets.Length < (32 * 1024) - 1)
				{
					addition = "facets=" + Uri.EscapeDataString(serializedFacets);
					return new GetRequest()
					{
						Url = "/facets/" + x.IndexName,
						Query = string.Format("{0}&facetStart={1}&facetPageSize={2}&{3}",
							x.Query.GetQueryString(),
							x.Query.Start,
							x.Query.PageSize,
							addition)
					};
				}

				return new GetRequest()
				{
					Url = "/facets/" + x.IndexName,
					Method = "POST",
					Content = serializedFacets
>>>>>>> c2c98fd6
				};
			}).ToArray();

			var results = MultiGetAsync(multiGetReuestItems, token).ContinueWith(x =>
			{
				var facetResults = new FacetResults[x.Result.Length];

				var getResponses = x.Result;
				for (var facetResultCounter = 0; facetResultCounter < facetResults.Length; facetResultCounter++)
				{
					var getResponse = getResponses[facetResultCounter];
					if (getResponse.RequestHasErrors())
					{
						throw new InvalidOperationException("Got an error from server, status code: " + getResponse.Status +
													   Environment.NewLine + getResponse.Result);

					}
					var curFacetDoc = getResponse.Result;

					facetResults[facetResultCounter] = curFacetDoc.JsonDeserialization<FacetResults>();
				}

				return facetResults;
			}, token);
			return results;
		}

		public Task<FacetResults> GetFacetsAsync(string index, IndexQuery query, List<Facet> facets, int start = 0,
												 int? pageSize = null,
												 CancellationToken token = default(CancellationToken))
		{
			var ravenJArray = (RavenJArray)RavenJToken.FromObject(facets, new JsonSerializer
			{
				NullValueHandling = NullValueHandling.Ignore,
				DefaultValueHandling = DefaultValueHandling.Ignore,
			});
			foreach (var facet in ravenJArray)
			{
				var obj = (RavenJObject)facet;
				if (obj.Value<string>("Name") == obj.Value<string>("DisplayName"))
					obj.Remove("DisplayName");
				var jArray = obj.Value<RavenJArray>("Ranges");
				if (jArray != null && jArray.Length == 0)
					obj.Remove("Ranges");
			}
			string facetsJson = ravenJArray.ToString(Formatting.None);
<<<<<<< HEAD
			var method = facetsJson.Length > 1024 ? HttpMethod.Post : HttpMethod.Get;
			if (method == HttpMethod.Post)
=======
			var method = facetsJson.Length > 1024 ? "POST" : "GET";
			if (method == "POST")
>>>>>>> c2c98fd6
			{
				return GetMultiFacetsAsync(new[]
		        {
                    new FacetQuery
                    {
                        Facets =  facets,
                        IndexName = index,
                        Query = query,
                        PageSize = pageSize,
                        PageStart = start
                    }
		        }).ContinueWith(x => x.Result.FirstOrDefault());
			}
			return ExecuteWithReplication(method, async operationMetadata =>
			{
				var requestUri = operationMetadata.Url + string.Format("/facets/{0}?{1}&facetStart={2}&facetPageSize={3}",
																Uri.EscapeUriString(index),
																query.GetQueryString(),
																start,
																pageSize);

				if (method == HttpMethod.Get)
					requestUri += "&facets=" + Uri.EscapeDataString(facetsJson);
<<<<<<< HEAD
				using (var request = jsonRequestFactory.CreateHttpJsonRequest(new CreateHttpJsonRequestParams(this, requestUri, method, operationMetadata.Credentials, convention, GetRequestTimeMetric(operationMetadata.Url)).AddOperationHeaders(OperationsHeaders)).AddRequestExecuterAndReplicationHeaders(this, operationMetadata.Url))
				{
					if (method != HttpMethod.Get)
=======
				using (var request = jsonRequestFactory.CreateHttpJsonRequest(new CreateHttpJsonRequestParams(this, requestUri, method, operationMetadata.Credentials, convention).AddOperationHeaders(OperationsHeaders)).AddReplicationStatusHeaders(Url, operationMetadata.Url, replicationInformer, convention.FailoverBehavior, HandleReplicationStatusChanges))
				{
					if (method != "GET")
>>>>>>> c2c98fd6
					{
						await request.WriteAsync(facetsJson).ConfigureAwait(false);
					}

					var json = await request.ReadResponseJsonAsync().ConfigureAwait(false);

					return json.JsonDeserialization<FacetResults>();
				}
			});
		}

		public Task<LogItem[]> GetLogsAsync(bool errorsOnly, CancellationToken token = default(CancellationToken))
		{
			return ExecuteWithReplication(HttpMethod.Get, async operationMetadata =>
			{
				var requestUri = Url + "/logs";
				if (errorsOnly)
					requestUri += "?type=error";

				using (var request = jsonRequestFactory.CreateHttpJsonRequest(new CreateHttpJsonRequestParams(this, requestUri, HttpMethod.Get, operationMetadata.Credentials, convention, GetRequestTimeMetric(operationMetadata.Url))))
				{
					request.AddOperationHeaders(OperationsHeaders);
					request.AddRequestExecuterAndReplicationHeaders(this, operationMetadata.Url);

					var result = await request.ReadResponseJsonAsync().WithCancellation(token).ConfigureAwait(false);
					return convention.CreateSerializer().Deserialize<LogItem[]>(new RavenJTokenReader(result));
				}
			}, token);
		}

		public async Task<LicensingStatus> GetLicenseStatusAsync(CancellationToken token = default(CancellationToken))
		{
			using (var request = jsonRequestFactory.CreateHttpJsonRequest(new CreateHttpJsonRequestParams(this, (MultiDatabase.GetRootDatabaseUrl(Url) + "/license/status"), HttpMethod.Get, credentialsThatShouldBeUsedOnlyInOperationsWithoutReplication, convention, GetRequestTimeMetric(Url))))
			{
				request.AddOperationHeaders(OperationsHeaders);

				var result = await request.ReadResponseJsonAsync().WithCancellation(token).ConfigureAwait(false);
				return convention.CreateSerializer().Deserialize<LicensingStatus>(new RavenJTokenReader(result));
			}
		}

		public async Task<BuildNumber> GetBuildNumberAsync(CancellationToken token = default (CancellationToken))
		{
			using (var request = jsonRequestFactory.CreateHttpJsonRequest(new CreateHttpJsonRequestParams(this, (Url + "/build/version"), HttpMethod.Get, credentialsThatShouldBeUsedOnlyInOperationsWithoutReplication, convention, GetRequestTimeMetric(Url))))
			{
				request.AddOperationHeaders(OperationsHeaders);

				var result = await request.ReadResponseJsonAsync().WithCancellation(token).ConfigureAwait(false);
				return convention.CreateSerializer().Deserialize<BuildNumber>(new RavenJTokenReader(result));
			}
		}

		public async Task<IndexMergeResults> GetIndexMergeSuggestionsAsync(CancellationToken token = default (CancellationToken))
		{
			using (var request = jsonRequestFactory.CreateHttpJsonRequest(new CreateHttpJsonRequestParams(this, (Url + "/debug/suggest-index-merge"), HttpMethod.Get, credentialsThatShouldBeUsedOnlyInOperationsWithoutReplication, convention, GetRequestTimeMetric(Url))))
			{
				request.AddOperationHeaders(OperationsHeaders);

				var result = await request.ReadResponseJsonAsync().WithCancellation(token).ConfigureAwait(false);
				return convention.CreateSerializer().Deserialize<IndexMergeResults>(new RavenJTokenReader(result));
			}
		}

		public Task<JsonDocument[]> StartsWithAsync(string keyPrefix, string matches, int start, int pageSize,
									RavenPagingInformation pagingInformation = null,
									bool metadataOnly = false,
									string exclude = null,
									string transformer = null,
									Dictionary<string, RavenJToken> transformerParameters = null,
									string skipAfter = null, CancellationToken token = default(CancellationToken))
		{
			return ExecuteWithReplication(HttpMethod.Get, async operationMetadata =>
			{
				var metadata = new RavenJObject();
				AddTransactionInformation(metadata);

				var actualStart = start;

				var nextPage = pagingInformation != null && pagingInformation.IsForPreviousPage(start, pageSize);
				if (nextPage)
					actualStart = pagingInformation.NextPageStart;

				var actualUrl = string.Format("{0}/docs?startsWith={1}&matches={5}&exclude={4}&start={2}&pageSize={3}", operationMetadata.Url,
											  Uri.EscapeDataString(keyPrefix), actualStart.ToInvariantString(), pageSize.ToInvariantString(), exclude, matches);

				if (metadataOnly)
					actualUrl += "&metadata-only=true";

				if (string.IsNullOrEmpty(skipAfter) == false)
					actualUrl += "&skipAfter=" + Uri.EscapeDataString(skipAfter);

				if (string.IsNullOrEmpty(transformer) == false)
				{
					actualUrl += "&transformer=" + transformer;

					if (transformerParameters != null)
					{
						actualUrl = transformerParameters.Aggregate(actualUrl,
											 (current, transformerParamater) =>
											 current + ("&" + string.Format("tp-{0}={1}", transformerParamater.Key, transformerParamater.Value)));
					}
				}

				if (nextPage)
					actualUrl += "&next-page=true";

				using (var request = jsonRequestFactory.CreateHttpJsonRequest(new CreateHttpJsonRequestParams(this, actualUrl, HttpMethod.Get, metadata, operationMetadata.Credentials, convention, GetRequestTimeMetric(operationMetadata.Url)).AddOperationHeaders(OperationsHeaders)))
				{
					request.AddRequestExecuterAndReplicationHeaders(this, operationMetadata.Url);

					var result = (RavenJArray)await request.ReadResponseJsonAsync().WithCancellation(token).ConfigureAwait(false);

					int nextPageStart;
					if (pagingInformation != null && int.TryParse(request.ResponseHeaders[Constants.NextPageStart], out nextPageStart)) pagingInformation.Fill(start, pageSize, nextPageStart);

					var docResults = result.OfType<RavenJObject>().ToList();
					var startsWithResults = SerializationHelper.RavenJObjectsToJsonDocuments(docResults.Select(x => (RavenJObject)x.CloneToken())).ToArray();
					return await RetryOperationBecauseOfConflict(operationMetadata, docResults, startsWithResults, () =>
						StartsWithAsync(keyPrefix, matches, start, pageSize, pagingInformation, metadataOnly, exclude, transformer, transformerParameters, skipAfter, token), conflictedResultId =>
							new ConflictException("Conflict detected on " + conflictedResultId.Substring(0, conflictedResultId.IndexOf("/conflicts/", StringComparison.InvariantCulture)) +
								", conflict must be resolved before the document will be accessible", true) { ConflictedVersionIds = new[] { conflictedResultId } }, token).ConfigureAwait(false);
				}
			}, token);
		}

		public Task<GetResponse[]> MultiGetAsync(GetRequest[] requests, CancellationToken token = default (CancellationToken))
		{
<<<<<<< HEAD
			return ExecuteWithReplication<GetResponse[]>(HttpMethod.Get, async operationMetadata => // logical GET even though the actual request is a POST
=======
			return MultiGetAsyncInternal(requests, token, null);
		}

		private Task<GetResponse[]> MultiGetAsyncInternal(GetRequest[] requests, CancellationToken token, Reference<OperationMetadata> operationMetadataRef)
		{
			return ExecuteWithReplication<GetResponse[]>("GET", async operationMetadata => // logical GET even though the actual request is a POST
>>>>>>> c2c98fd6
			{
				if (operationMetadataRef != null)
					operationMetadataRef.Value = operationMetadata;
				var multiGetOperation = new MultiGetOperation(this, convention, operationMetadata.Url, requests);

				using (var request = jsonRequestFactory.CreateHttpJsonRequest(new CreateHttpJsonRequestParams(this, multiGetOperation.RequestUri, HttpMethod.Post, operationMetadata.Credentials, convention, GetRequestTimeMetric(operationMetadata.Url)).AddOperationHeaders(OperationsHeaders)))
				{
					request.AddRequestExecuterAndReplicationHeaders(this, operationMetadata.Url);

					var requestsForServer = multiGetOperation.PreparingForCachingRequest(jsonRequestFactory);

					var postedData = JsonConvert.SerializeObject(requestsForServer);

					if (multiGetOperation.CanFullyCache(jsonRequestFactory, request, postedData))
					{
						var cachedResponses = multiGetOperation.HandleCachingResponse(new GetResponse[requests.Length], jsonRequestFactory);
						return cachedResponses;
					}

					await request.WriteAsync(postedData).ConfigureAwait(false);
					var result = await request.ReadResponseJsonAsync().ConfigureAwait(false);
					var responses = convention.CreateSerializer().Deserialize<GetResponse[]>(new RavenJTokenReader(result));

					await multiGetOperation.TryResolveConflictOrCreateConcurrencyException(responses, (key, conflictDoc, etag) => TryResolveConflictOrCreateConcurrencyException(operationMetadata, key, conflictDoc, etag, token)).ConfigureAwait(false);

					return multiGetOperation.HandleCachingResponse(responses, jsonRequestFactory);
				}
			}, token);
		}

		public Task<QueryResult> QueryAsync(string index, IndexQuery query, string[] includes = null, bool metadataOnly = false, bool indexEntriesOnly = false, CancellationToken token = default(CancellationToken))
		{
			var method = (query.Query == null || query.Query.Length <= convention.MaxLengthOfQueryUsingGetUrl)
<<<<<<< HEAD
				? HttpMethod.Get : HttpMethod.Post;

			if (method == HttpMethod.Post)
			{
				return QueryAsyncAsPost(index, query, includes, token);
			}


			return QueryAsyncAsGet(index, query, includes, metadataOnly, indexEntriesOnly, method, token);
		}

		private Task<QueryResult> QueryAsyncAsGet(string index, IndexQuery query, string[] includes, bool metadataOnly, bool indexEntriesOnly, HttpMethod method, CancellationToken token = default(CancellationToken))
=======
				? "GET" : "POST";

			if (method == "POST")
			{
				return QueryAsyncAsPost(index, query, includes, metadataOnly, indexEntriesOnly, token);
			}

			return QueryAsyncAsGet(index, query, includes, metadataOnly, indexEntriesOnly, method, token);
		}

		private Task<QueryResult> QueryAsyncAsGet(string index, IndexQuery query, string[] includes, bool metadataOnly, bool indexEntriesOnly, string method, CancellationToken token = default(CancellationToken))
>>>>>>> c2c98fd6
		{
			return ExecuteWithReplication(method, async operationMetadata =>
			{
				EnsureIsNotNullOrEmpty(index, "index");
<<<<<<< HEAD
				string path = query.GetIndexQueryUrl(operationMetadata.Url, index, "indexes", includeQuery: method == HttpMethod.Get);

=======
				string path = query.GetIndexQueryUrl(operationMetadata.Url, index, "indexes", includeQuery: method == "GET");
>>>>>>> c2c98fd6

				if (metadataOnly)
					path += "&metadata-only=true";
				if (indexEntriesOnly)
					path += "&debug=entries";
				if (includes != null && includes.Length > 0)
				{
					path += "&" + string.Join("&", includes.Select(x => "include=" + x).ToArray());
				}

<<<<<<< HEAD

				using (var request = jsonRequestFactory.CreateHttpJsonRequest(new CreateHttpJsonRequestParams(this, path, method, operationMetadata.Credentials, convention, GetRequestTimeMetric(operationMetadata.Url)) { AvoidCachingRequest = query.DisableCaching }.AddOperationHeaders(OperationsHeaders)))
				{
					RavenJObject json = null;
					request.AddRequestExecuterAndReplicationHeaders(this, operationMetadata.Url);
=======
				using (var request = jsonRequestFactory.CreateHttpJsonRequest(new CreateHttpJsonRequestParams(this, path, method, operationMetadata.Credentials, convention) { AvoidCachingRequest = query.DisableCaching }.AddOperationHeaders(OperationsHeaders)))
				{
					RavenJObject json = null;
					request.AddReplicationStatusHeaders(operationMetadata.Url, operationMetadata.Url, replicationInformer, convention.FailoverBehavior, HandleReplicationStatusChanges);
>>>>>>> c2c98fd6

					json = (RavenJObject)await request.ReadResponseJsonAsync().WithCancellation(token).ConfigureAwait(false);


					ErrorResponseException responseException;
					try
					{
						if (json == null) throw new InvalidOperationException("Got empty response from the server for the following request: " + request.Url);

						var queryResult = SerializationHelper.ToQueryResult(json, request.ResponseHeaders.GetEtagHeader(), request.ResponseHeaders.Get("Temp-Request-Time"), request.Size);

						var docResults = queryResult.Results.Concat(queryResult.Includes);
<<<<<<< HEAD
						return await RetryOperationBecauseOfConflict(operationMetadata, docResults, queryResult, () =>
							QueryAsync(index, query, includes, metadataOnly, indexEntriesOnly, token), conflictedResultId =>
								new ConflictException("Conflict detected on " + conflictedResultId.Substring(0, conflictedResultId.IndexOf("/conflicts/", StringComparison.InvariantCulture)) +
									", conflict must be resolved before the document will be accessible", true) { ConflictedVersionIds = new[] { conflictedResultId } }, token).ConfigureAwait(false);
=======
						return await RetryOperationBecauseOfConflict(operationMetadata, docResults, queryResult, 
							() => QueryAsync(index, query, includes, metadataOnly, indexEntriesOnly, token), 
							conflictedResultId => new ConflictException("Conflict detected on " + conflictedResultId.Substring(0, conflictedResultId.IndexOf("/conflicts/", StringComparison.InvariantCulture)) +
									", conflict must be resolved before the document will be accessible", true) { ConflictedVersionIds = new[] { conflictedResultId } }, 
							token).ConfigureAwait(false);
>>>>>>> c2c98fd6
					}
					catch (ErrorResponseException e)
					{
						if (e.StatusCode == HttpStatusCode.NotFound)
						{
							var text = e.ResponseString;
							if (text.Contains("maxQueryString")) throw new ErrorResponseException(e, text);
							throw new ErrorResponseException(e, "There is no index named: " + index);
						}
						responseException = e;
					}
					if (HandleException(responseException)) return null;
					throw responseException;
				}
			}, token);
		}

<<<<<<< HEAD
		private Task<QueryResult> QueryAsyncAsPost(string index, IndexQuery query, IEnumerable<string> includes, CancellationToken token = default(CancellationToken))
=======
		private async Task<QueryResult> QueryAsyncAsPost(string index, IndexQuery query, string[] includes, bool metadataOnly, bool indexEntriesOnly, CancellationToken token = default(CancellationToken))
>>>>>>> c2c98fd6
		{
			var stringBuilder = new StringBuilder();
			query.AppendQueryString(stringBuilder);

<<<<<<< HEAD
			foreach (var include in includes)
			{
				stringBuilder.Append("&include=").Append(include);
			}

			var result = MultiGetAsync(new[]
	        {
	            new GetRequest
	            {
	                Query = stringBuilder.ToString(),
	                Url = "/indexes/" + index
	            }
	        }, token).ContinueWith(x =>
			{
				if (x.IsFaulted || x.IsCanceled)
				{
					if (x.Exception == null)
						throw new TaskCanceledException(string.Format("Canceled Index {0} Query", index));
					AggregateException aggregateException = x.Exception;
					var e = aggregateException.InnerException;
					var errorResponseException = e as ErrorResponseException;

					if (errorResponseException != null)
					{
						if (errorResponseException.StatusCode == HttpStatusCode.NotFound)
						{
							var text = errorResponseException.ResponseString;
							if (text.Contains("maxQueryString")) throw new ErrorResponseException(errorResponseException, text);
							throw new ErrorResponseException(errorResponseException, "There is no index named: " + index);
						}

						if (HandleException(errorResponseException)) return null;
					}

					throw e;
				}

				var getResponse = x.Result.FirstOrDefault();
				var json = (RavenJObject)getResponse.Result;
				var queryResult = SerializationHelper.ToQueryResult(json, getResponse.GetEtagHeader(), getResponse.Headers["Temp-Request-Time"], -1);
				return queryResult;
			}, token);
			return result;
=======
			if (metadataOnly)
				stringBuilder.Append("&metadata-only=true");
			if (indexEntriesOnly)
				stringBuilder.Append("&debug=entries");
			if (includes != null && includes.Length > 0)
			{
				includes.ForEach(include => stringBuilder.Append("&include=").Append(include));
			}

			try
			{
				var operationMetadataRef = new Reference<OperationMetadata>();
				var result = await MultiGetAsyncInternal(new[]
				{
					new GetRequest
					{
						Query = stringBuilder.ToString(),
						Url = "/indexes/" + index
					}
				}, token, operationMetadataRef).ConfigureAwait(false);

				var json = (RavenJObject)result[0].Result;
				var queryResult = SerializationHelper.ToQueryResult(json, result[0].GetEtagHeader(), result[0].Headers["Temp-Request-Time"], -1);

				var docResults = queryResult.Results.Concat(queryResult.Includes);
				return await RetryOperationBecauseOfConflict(operationMetadataRef.Value, docResults, queryResult,
					() => QueryAsync(index, query, includes, metadataOnly, indexEntriesOnly, token),
					conflictedResultId => new ConflictException("Conflict detected on " + conflictedResultId.Substring(0, conflictedResultId.IndexOf("/conflicts/", StringComparison.InvariantCulture)) +
							", conflict must be resolved before the document will be accessible", true) { ConflictedVersionIds = new[] { conflictedResultId } },
					token).ConfigureAwait(false);
			}
			catch (OperationCanceledException oce)
			{
				throw new TaskCanceledException(string.Format("Canceled Index {0} Query", index), oce);
			}
			catch (Exception e)
			{
				var errorResponseException = e as ErrorResponseException;

				if (errorResponseException != null)
				{
					if (errorResponseException.StatusCode == HttpStatusCode.NotFound)
					{
						var text = errorResponseException.ResponseString;
						if (text.Contains("maxQueryString")) throw new ErrorResponseException(errorResponseException, text);
						throw new ErrorResponseException(errorResponseException, "There is no index named: " + index);
					}

					if (HandleException(errorResponseException)) return null;
				}

				throw;
			}
>>>>>>> c2c98fd6
		}

		/// <summary>
		/// Attempts to handle an exception raised when receiving a response from the server
		/// </summary>
		/// <param name="e">The exception to handle</param>
		/// <returns>returns true if the exception is handled, false if it should be thrown</returns>
		private bool HandleException(ErrorResponseException e)
		{
			if (e.StatusCode == HttpStatusCode.InternalServerError)
			{
				var content = e.ResponseString;
				var json = RavenJObject.Load(new JsonTextReader(new StringReader(content)));
				var error = json.Deserialize<ServerRequestError>(convention);

				throw new ErrorResponseException(e, error.Error);
			}
			return false;
		}

		public Task<SuggestionQueryResult> SuggestAsync(string index, SuggestionQuery suggestionQuery, CancellationToken token = default(CancellationToken))
		{
			if (suggestionQuery == null)
				throw new ArgumentNullException("suggestionQuery");

			return ExecuteWithReplication(HttpMethod.Get, async operationMetadata =>
			{
				var requestUri = operationMetadata.Url + string.Format("/suggest/{0}?term={1}&field={2}&max={3}&popularity={4}",
					Uri.EscapeUriString(index),
					Uri.EscapeDataString(suggestionQuery.Term),
					Uri.EscapeDataString(suggestionQuery.Field),
					Uri.EscapeDataString(suggestionQuery.MaxSuggestions.ToInvariantString()),
															  suggestionQuery.Popularity);

				if (suggestionQuery.Accuracy.HasValue)
					requestUri += "&accuracy=" + suggestionQuery.Accuracy.Value.ToInvariantString();

				if (suggestionQuery.Distance.HasValue)
					requestUri += "&distance=" + suggestionQuery.Distance;

				using (var request = jsonRequestFactory.CreateHttpJsonRequest(new CreateHttpJsonRequestParams(this, requestUri, HttpMethod.Get, operationMetadata.Credentials, convention, GetRequestTimeMetric(operationMetadata.Url)).AddOperationHeaders(OperationsHeaders)))
				{
					request.AddRequestExecuterAndReplicationHeaders(this, operationMetadata.Url);

					var json = (RavenJObject)await request.ReadResponseJsonAsync().WithCancellation(token).ConfigureAwait(false);
					return new SuggestionQueryResult { Suggestions = ((RavenJArray)json["Suggestions"]).Select(x => x.Value<string>()).ToArray(), };
				}
			}, token);
		}

		public Task<BatchResult[]> BatchAsync(ICommandData[] commandDatas, CancellationToken token = default (CancellationToken))
		{
			return ExecuteWithReplication(HttpMethod.Post, async operationMetadata =>
			{
				var metadata = new RavenJObject();
				AddTransactionInformation(metadata);

				using (var request = jsonRequestFactory.CreateHttpJsonRequest(new CreateHttpJsonRequestParams(this, operationMetadata.Url + "/bulk_docs", HttpMethod.Post, metadata, operationMetadata.Credentials, convention, GetRequestTimeMetric(operationMetadata.Url)).AddOperationHeaders(OperationsHeaders)))
				{
					request.AddRequestExecuterAndReplicationHeaders(this, operationMetadata.Url);

					var serializedData = commandDatas.Select(x => x.ToJson()).ToList();
					var jArray = new RavenJArray(serializedData);

					ErrorResponseException responseException;
					try
					{
						await request.WriteAsync(jArray).WithCancellation(token).ConfigureAwait(false);
						var response = (RavenJArray)await request.ReadResponseJsonAsync().WithCancellation(token).ConfigureAwait(false);
						if (response == null)
						{
							throw new InvalidOperationException("Got null response from the server after doing a batch, something is very wrong. Probably a garbled response. Posted: " + jArray);
						}
						return convention.CreateSerializer().Deserialize<BatchResult[]>(new RavenJTokenReader(response));
					}
					catch (ErrorResponseException e)
					{
						if (e.StatusCode != HttpStatusCode.Conflict) throw;
						responseException = e;
					}
					throw FetchConcurrencyException(responseException);
				}
			}, token);
		}

		private static ConcurrencyException FetchConcurrencyException(ErrorResponseException e)
		{
			var text = e.ResponseString;
			var errorResults = JsonConvert.DeserializeAnonymousType(text, new
			{
				url = (string)null,
				actualETag = Etag.Empty,
				expectedETag = Etag.Empty,
				error = (string)null
			});
			return new ConcurrencyException(errorResults.error)
			{
				ActualETag = errorResults.actualETag,
				ExpectedETag = errorResults.expectedETag
			};
		}

		private void AddTransactionInformation(RavenJObject metadata)
		{
			if (convention.EnlistInDistributedTransactions == false)
				return;

			var transactionInformation = RavenTransactionAccessor.GetTransactionInformation();
			if (transactionInformation == null)
				return;

			string txInfo = string.Format("{0}, {1}", transactionInformation.Id, transactionInformation.Timeout);
			metadata["Raven-Transaction-Information"] = new RavenJValue(txInfo);
		}

		private static void EnsureIsNotNullOrEmpty(string key, string argName)
		{
			if (string.IsNullOrEmpty(key))
				throw new ArgumentException("Key cannot be null or empty", argName);
		}

		public async Task<DatabaseStatistics> GetStatisticsAsync(CancellationToken token = default(CancellationToken))
		{
			using (var request = jsonRequestFactory.CreateHttpJsonRequest(new CreateHttpJsonRequestParams(this, Url.Stats(), HttpMethod.Get, credentialsThatShouldBeUsedOnlyInOperationsWithoutReplication, convention, GetRequestTimeMetric(Url))))
			{
				var json = (RavenJObject)await request.ReadResponseJsonAsync().WithCancellation(token).ConfigureAwait(false);
				return json.Deserialize<DatabaseStatistics>(convention);
			}
		}

		[Obsolete("Use RavenFS instead.")]
		public Task<AttachmentInformation[]> GetAttachmentsAsync(int start, Etag startEtag, int pageSize, CancellationToken token = default (CancellationToken))
		{
			return ExecuteWithReplication(HttpMethod.Get, async operationMetadata =>
			{
				using (var request = jsonRequestFactory.CreateHttpJsonRequest(new CreateHttpJsonRequestParams(this, operationMetadata.Url + "/static/?pageSize=" + pageSize + "&etag=" + startEtag + "&start=" + start, HttpMethod.Get, operationMetadata.Credentials, convention, GetRequestTimeMetric(operationMetadata.Url)).AddOperationHeaders(OperationsHeaders)))
				{
					request.AddRequestExecuterAndReplicationHeaders(this, operationMetadata.Url);

					var json = (RavenJArray)await request.ReadResponseJsonAsync().WithCancellation(token).ConfigureAwait(false);
					return convention.CreateSerializer().Deserialize<AttachmentInformation[]>(new RavenJTokenReader(json));
				}
			}, token);
		}

		[Obsolete("Use RavenFS instead.")]
		public Task PutAttachmentAsync(string key, Etag etag, Stream data, RavenJObject metadata, CancellationToken token = default(CancellationToken))
		{
			return ExecuteWithReplication(HttpMethod.Put, async operationMetadata =>
			{
				if (metadata == null)
					metadata = new RavenJObject();

				if (etag != null)
					metadata[Constants.MetadataEtagField] = new RavenJValue((string)etag);

				using (var request = jsonRequestFactory.CreateHttpJsonRequest(new CreateHttpJsonRequestParams(this, Static(operationMetadata.Url, key), HttpMethod.Put, metadata, operationMetadata.Credentials, convention, GetRequestTimeMetric(operationMetadata.Url))))
				{
					request.AddOperationHeaders(OperationsHeaders);
					request.AddRequestExecuterAndReplicationHeaders(this, operationMetadata.Url);

					await request.WriteAsync(data).WithCancellation(token).ConfigureAwait(false);
				}
			}, token);
		}

		[Obsolete("Use RavenFS instead.")]
		public Task<Attachment> GetAttachmentAsync(string key, CancellationToken token = default (CancellationToken))
		{
			EnsureIsNotNullOrEmpty(key, "key");

			return ExecuteWithReplication(HttpMethod.Get, operationMetadata => DirectGetAttachmentAsync(key, operationMetadata, HttpMethod.Get, token), token);
		}

		[Obsolete("Use RavenFS instead.")]
		public Task<Attachment> HeadAttachmentAsync(string key, CancellationToken token = default(CancellationToken))
		{
			EnsureIsNotNullOrEmpty(key, "key");

			return ExecuteWithReplication(HttpMethod.Head, operationMetadata => DirectGetAttachmentAsync(key, operationMetadata, HttpMethod.Head, token), token);
		}

		[Obsolete("Use RavenFS instead.")]
		private async Task<Attachment> DirectGetAttachmentAsync(string key, OperationMetadata operationMetadata, HttpMethod method, CancellationToken token = default(CancellationToken))
		{
			var metadata = new RavenJObject();
			AddTransactionInformation(metadata);
			var createHttpJsonRequestParams = new CreateHttpJsonRequestParams(this, (operationMetadata.Url + "/static/" + key), method, metadata, operationMetadata.Credentials, convention, GetRequestTimeMetric(operationMetadata.Url));
			using (var request = jsonRequestFactory.CreateHttpJsonRequest(createHttpJsonRequestParams.AddOperationHeaders(OperationsHeaders)).AddRequestExecuterAndReplicationHeaders(this, operationMetadata.Url))
			{
				ErrorResponseException responseException;
				try
				{
					var result = await request.ReadResponseBytesAsync().WithCancellation(token).ConfigureAwait(false);
					request.HandleReplicationStatusChanges(request.ResponseHeaders, Url, operationMetadata.Url);

					if (method == HttpMethod.Get)
					{
						var memoryStream = new MemoryStream(result);
						return new Attachment
						{
							Key = key,
							Data = () => memoryStream,
							Size = result.Length,
							Etag = request.ResponseHeaders.GetEtagHeader(),
							Metadata = request.ResponseHeaders.FilterHeadersAttachment()
						};
					}
					else
					{
						return new Attachment
						{
							Key = key,
							Data = () =>
							{
								throw new InvalidOperationException("Cannot get attachment data because it was loaded using: " + method);
							},
							Size = int.Parse(request.ResponseHeaders["Content-Length"]),
							Etag = request.ResponseHeaders.GetEtagHeader(),
							Metadata = request.ResponseHeaders.FilterHeadersAttachment()
						};
					}
				}
				catch (ErrorResponseException e)
				{
					if (e.StatusCode == HttpStatusCode.NotFound) return null;
					if (e.StatusCode != HttpStatusCode.Conflict) throw;
					responseException = e;
				}

				using (var stream = await responseException.Response.GetResponseStreamWithHttpDecompression().WithCancellation(token).ConfigureAwait(false))
				{
					string[] conflictIds;
					if (method == HttpMethod.Get)
					{
						var conflictsDoc = stream.ToJObject();
						conflictIds = conflictsDoc.Value<RavenJArray>("Conflicts").Select(x => x.Value<string>()).ToArray();
					}
					else
					{
						conflictIds = new[] { "Cannot get conflict ids in HEAD requesT" };
					}

					throw new ConflictException("Conflict detected on " + key + ", conflict must be resolved before the attachment will be accessible", true) { ConflictedVersionIds = conflictIds, Etag = responseException.Etag };
				}
			}
		}

		[Obsolete("Use RavenFS instead.")]
		public Task DeleteAttachmentAsync(string key, Etag etag, CancellationToken token = default (CancellationToken))
		{
			return ExecuteWithReplication(HttpMethod.Delete, operationMetadata =>
			{
				var metadata = new RavenJObject();

				if (etag != null)
					metadata[Constants.MetadataEtagField] = new RavenJValue((string)etag);

				using (var request = jsonRequestFactory.CreateHttpJsonRequest(new CreateHttpJsonRequestParams(this, Static(operationMetadata.Url, key), HttpMethod.Delete, metadata, operationMetadata.Credentials, convention, GetRequestTimeMetric(operationMetadata.Url))))
				{
					request.AddOperationHeaders(OperationsHeaders);
					request.AddRequestExecuterAndReplicationHeaders(this, operationMetadata.Url);

					return request.ExecuteRequestAsync();
				}
			}, token);
		}

		public static string Static(string url, string key)
		{
			return url + "/static/" + Uri.EscapeUriString(key);
		}

		public IDisposable DisableAllCaching()
		{
			return jsonRequestFactory.DisableAllCaching();
		}

		public Task<string[]> GetTermsAsync(string index, string field, string fromValue, int pageSize, CancellationToken token = default(CancellationToken))
		{
			return ExecuteWithReplication(HttpMethod.Get, async operationMetadata =>
			{
				using (var request = jsonRequestFactory.CreateHttpJsonRequest(new CreateHttpJsonRequestParams(this, operationMetadata.Url.Terms(index, field, fromValue, pageSize), HttpMethod.Get, operationMetadata.Credentials, convention, GetRequestTimeMetric(operationMetadata.Url))).AddRequestExecuterAndReplicationHeaders(this, operationMetadata.Url))
				{
					var result = await request.ReadResponseJsonAsync().WithCancellation(token).ConfigureAwait(false);
					var json = ((RavenJArray)result);
					return json.Select(x => x.Value<string>()).ToArray();
				}
			}, token);
		}

		public ProfilingInformation ProfilingInformation
		{
			get { return profilingInformation; }
		}

		public event EventHandler<FailoverStatusChangedEventArgs> FailoverStatusChanged
		{
			add { RequestExecuter.FailoverStatusChanged += value; }
			remove { RequestExecuter.FailoverStatusChanged -= value; }
		}

		public IDisposable ForceReadFromMaster()
		{
			return requestExecuter.ForceReadFromMaster();
		}

		public Task<JsonDocumentMetadata> HeadAsync(string key, CancellationToken token = default(CancellationToken))
		{
			EnsureIsNotNullOrEmpty(key, "key");
			return ExecuteWithReplication(HttpMethod.Head, u => DirectHeadAsync(u, key, token), token);
		}

		public Task<IAsyncEnumerator<RavenJObject>> StreamQueryAsync(string index, IndexQuery query, Reference<QueryHeaderInformation> queryHeaderInfo, CancellationToken token = default(CancellationToken))
		{
			return ExecuteWithReplication(HttpMethod.Get, operationMetadata => DirectStreamQueryAsync(index, query, queryHeaderInfo, operationMetadata, token), token);
		}

		private async Task<IAsyncEnumerator<RavenJObject>> DirectStreamQueryAsync(string index, IndexQuery query, Reference<QueryHeaderInformation> queryHeaderInfo, OperationMetadata operationMetadata, CancellationToken cancellationToken = default(CancellationToken))
		{
			EnsureIsNotNullOrEmpty(index, "index");
			string path;
			HttpMethod method;
			if (query.Query != null && query.Query.Length > convention.MaxLengthOfQueryUsingGetUrl)
			{
				path = query.GetIndexQueryUrl(operationMetadata.Url, index, "streams/query", includePageSizeEvenIfNotExplicitlySet: false, includeQuery: false);
				method = HttpMethod.Post;
			}
			else
			{
				method = HttpMethod.Get;
				path = query.GetIndexQueryUrl(operationMetadata.Url, index, "streams/query", includePageSizeEvenIfNotExplicitlySet: false);
			}

			var request = jsonRequestFactory
				.CreateHttpJsonRequest(new CreateHttpJsonRequestParams(this, path, method, operationMetadata.Credentials, convention, GetRequestTimeMetric(operationMetadata.Url))
				.AddOperationHeaders(OperationsHeaders))
				.AddRequestExecuterAndReplicationHeaders(this, operationMetadata.Url);

			request.RemoveAuthorizationHeader();
			var token = await GetSingleAuthToken(operationMetadata).WithCancellation(cancellationToken).ConfigureAwait(false);
			try
			{
				token = await ValidateThatWeCanUseAuthenticateTokens(operationMetadata, token).WithCancellation(cancellationToken).ConfigureAwait(false);
			}
			catch (Exception e)
			{
				request.Dispose();

				throw new InvalidOperationException(
					"Could not authenticate token for query streaming, if you are using ravendb in IIS make sure you have Anonymous Authentication enabled in the IIS configuration",
					e);
			}
			request.AddOperationHeader("Single-Use-Auth-Token", token);

			HttpResponseMessage response;
			try
			{
				if (method == HttpMethod.Post)
				{
					response = await request.ExecuteRawResponseAsync(query.Query)
											.WithCancellation(cancellationToken)
											.ConfigureAwait(false);
				}
				else
				{
					response = await request.ExecuteRawResponseAsync()
											.WithCancellation(cancellationToken)
											.ConfigureAwait(false);
				}

				await response.AssertNotFailingResponse().WithCancellation(cancellationToken);
			}
			catch (Exception e)
			{
				request.Dispose();

				if (index.StartsWith("dynamic/", StringComparison.InvariantCultureIgnoreCase) && request.ResponseStatusCode == HttpStatusCode.NotFound)
				{
					throw new InvalidOperationException(
						@"StreamQuery does not support querying dynamic indexes. It is designed to be used with large data-sets and is unlikely to return all data-set after 15 sec of indexing, like Query() does.",
						e);
				}

				throw;
			}

			queryHeaderInfo.Value = new QueryHeaderInformation
			{
				Index = response.Headers.GetFirstValue("Raven-Index"),
				IndexTimestamp = DateTime.ParseExact(response.Headers.GetFirstValue("Raven-Index-Timestamp"), Default.DateTimeFormatsToRead,
																CultureInfo.InvariantCulture, DateTimeStyles.None),
				IndexEtag = Etag.Parse(response.Headers.GetFirstValue("Raven-Index-Etag")),
				ResultEtag = Etag.Parse(response.Headers.GetFirstValue("Raven-Result-Etag")),
				IsStale = bool.Parse(response.Headers.GetFirstValue("Raven-Is-Stale")),
				TotalResults = int.Parse(response.Headers.GetFirstValue("Raven-Total-Results"))
			};

			return new YieldStreamResults(request, await response.GetResponseStreamWithHttpDecompression().ConfigureAwait(false));
		}

		public class YieldStreamResults : IAsyncEnumerator<RavenJObject>
		{
			private readonly HttpJsonRequest request;

			private readonly int start;

			private readonly int pageSize;

			private readonly RavenPagingInformation pagingInformation;

			private readonly Stream stream;
			private readonly StreamReader streamReader;
			private readonly JsonTextReaderAsync reader;
			private bool complete;

			private bool wasInitialized;
			private Func<JsonTextReaderAsync, bool> customizedEndResult;

			public YieldStreamResults(HttpJsonRequest request, Stream stream, int start = 0, int pageSize = 0, RavenPagingInformation pagingInformation = null, Func<JsonTextReaderAsync, bool> customizedEndResult = null)
			{
				this.request = request;
				this.start = start;
				this.pageSize = pageSize;
				this.pagingInformation = pagingInformation;
				this.stream = stream;
				this.customizedEndResult = customizedEndResult;
				streamReader = new StreamReader(stream);
				reader = new JsonTextReaderAsync(streamReader);
			}

			private async Task InitAsync()
			{
				if (await reader.ReadAsync().ConfigureAwait(false) == false || reader.TokenType != JsonToken.StartObject)
					throw new InvalidOperationException("Unexpected data at start of stream");

				if (await reader.ReadAsync().ConfigureAwait(false) == false || reader.TokenType != JsonToken.PropertyName || Equals("Results", reader.Value) == false)
					throw new InvalidOperationException("Unexpected data at stream 'Results' property name");

				if (await reader.ReadAsync().ConfigureAwait(false) == false || reader.TokenType != JsonToken.StartArray)
					throw new InvalidOperationException("Unexpected data at 'Results', could not find start results array");
			}

			public void Dispose()
			{
				reader.Close();
				streamReader.Close();
				stream.Close();
				request.Dispose();
			}

			public async Task<bool> MoveNextAsync()
			{
				if (complete)
				{
					// to parallel IEnumerable<T>, subsequent calls to MoveNextAsync after it has returned false should
					// also return false, rather than throwing
					return false;
				}

				if (wasInitialized == false)
				{
					await InitAsync().ConfigureAwait(false);
					wasInitialized = true;
				}

				if (await reader.ReadAsync().ConfigureAwait(false) == false)
					throw new InvalidOperationException("Unexpected end of data");

				if (reader.TokenType == JsonToken.EndArray)
				{
					complete = true;

					await TryReadNextPageStart().ConfigureAwait(false);

					await EnsureValidEndOfResponse().ConfigureAwait(false);

					return false;
				}
				Current = (RavenJObject)await RavenJToken.ReadFromAsync(reader).ConfigureAwait(false);
				return true;
			}

			private async Task TryReadNextPageStart()
			{
				if (!(await reader.ReadAsync().ConfigureAwait(false)) || reader.TokenType != JsonToken.PropertyName)
					return;

				switch ((string)reader.Value)
				{
					case "NextPageStart":
						var nextPageStart = await reader.ReadAsInt32().ConfigureAwait(false);
						if (pagingInformation == null)
							return;
						if (nextPageStart.HasValue == false)
							throw new InvalidOperationException("Unexpected end of data");

						pagingInformation.Fill(start, pageSize, nextPageStart.Value);
						break;
					case "Error":
						var err = await reader.ReadAsString().ConfigureAwait(false);
						throw new InvalidOperationException("Server error" + Environment.NewLine + err);
					default:
						if (customizedEndResult != null && customizedEndResult(reader))
							break;

						throw new InvalidOperationException("Unexpected property name: " + reader.Value);
				}

			}

			private async Task EnsureValidEndOfResponse()
			{
				if (reader.TokenType != JsonToken.EndObject && await reader.ReadAsync().ConfigureAwait(false) == false)
					throw new InvalidOperationException("Unexpected end of response - missing EndObject token");

				if (reader.TokenType != JsonToken.EndObject)
					throw new InvalidOperationException(string.Format("Unexpected token type at the end of the response: {0}. Error: {1}", reader.TokenType, streamReader.ReadToEnd()));

				var remainingContent = await streamReader.ReadToEndAsync().ConfigureAwait(false);

				if (string.IsNullOrEmpty(remainingContent) == false)
					throw new InvalidOperationException("Server error: " + remainingContent);
			}

			public RavenJObject Current { get; private set; }
		}

		public async Task<IAsyncEnumerator<RavenJObject>> StreamDocsAsync(
						Etag fromEtag = null, string startsWith = null,
						string matches = null, int start = 0,
						int pageSize = Int32.MaxValue,
						string exclude = null,
						RavenPagingInformation pagingInformation = null,
						string skipAfter = null, CancellationToken token = default(CancellationToken))
		{
			if (fromEtag != null && startsWith != null)
				throw new InvalidOperationException("Either fromEtag or startsWith must be null, you can't specify both");

			if (fromEtag != null) // etags does not match between servers
				return await DirectStreamDocsAsync(fromEtag, null, matches, start, pageSize, exclude, pagingInformation, new OperationMetadata(Url, credentialsThatShouldBeUsedOnlyInOperationsWithoutReplication, null), skipAfter, token).ConfigureAwait(false);

			return await ExecuteWithReplication(HttpMethod.Get, operationMetadata => DirectStreamDocsAsync(null, startsWith, matches, start, pageSize, exclude, pagingInformation, operationMetadata, skipAfter, token), token).ConfigureAwait(false);
		}

		private async Task<IAsyncEnumerator<RavenJObject>> DirectStreamDocsAsync(Etag fromEtag, string startsWith, string matches, int start, int pageSize, string exclude, RavenPagingInformation pagingInformation, OperationMetadata operationMetadata, string skipAfter, CancellationToken cancellationToken = default(CancellationToken))
		{
			if (fromEtag != null && startsWith != null)
				throw new InvalidOperationException("Either fromEtag or startsWith must be null, you can't specify both");

			var sb = new StringBuilder(operationMetadata.Url).Append("/streams/docs?");

			if (fromEtag != null)
			{
				sb.Append("etag=").Append(fromEtag).Append("&");
			}
			else
			{
				if (startsWith != null)
				{
					sb.Append("startsWith=").Append(Uri.EscapeDataString(startsWith)).Append("&");
				}
				if (matches != null)
				{
					sb.Append("matches=").Append(Uri.EscapeDataString(matches)).Append("&");
				}
				if (exclude != null)
				{
					sb.Append("exclude=").Append(Uri.EscapeDataString(exclude)).Append("&");
				}
				if (skipAfter != null)
				{
					sb.Append("skipAfter=").Append(Uri.EscapeDataString(skipAfter)).Append("&");
				}
			}

			var actualStart = start;

			var nextPage = pagingInformation != null && pagingInformation.IsForPreviousPage(start, pageSize);
			if (nextPage)
				actualStart = pagingInformation.NextPageStart;

			if (actualStart != 0)
				sb.Append("start=").Append(actualStart).Append("&");

			if (pageSize != int.MaxValue)
				sb.Append("pageSize=").Append(pageSize).Append("&");

			if (nextPage)
				sb.Append("next-page=true").Append("&");

			var request = jsonRequestFactory
				.CreateHttpJsonRequest(new CreateHttpJsonRequestParams(this, sb.ToString(), HttpMethod.Get, operationMetadata.Credentials, convention, GetRequestTimeMetric(operationMetadata.Url))
				.AddOperationHeaders(OperationsHeaders))
				.AddRequestExecuterAndReplicationHeaders(this, operationMetadata.Url);

			request.RemoveAuthorizationHeader();

			var token = await GetSingleAuthToken(operationMetadata).WithCancellation(cancellationToken).ConfigureAwait(false);
			try
			{
				token = await ValidateThatWeCanUseAuthenticateTokens(operationMetadata, token).WithCancellation(cancellationToken).ConfigureAwait(false);
			}
			catch (Exception e)
			{
				request.Dispose();

				throw new InvalidOperationException("Could not authenticate token for docs streaming, if you are using ravendb in IIS make sure you have Anonymous Authentication enabled in the IIS configuration", e);
			}

			request.AddOperationHeader("Single-Use-Auth-Token", token);

			HttpResponseMessage response;

			try
			{
				response = await request.ExecuteRawResponseAsync()
										.WithCancellation(cancellationToken)
										.ConfigureAwait(false);

				await response.AssertNotFailingResponse().WithCancellation(cancellationToken);
			}
			catch (Exception)
			{
				request.Dispose();

				throw;
			}

			return new YieldStreamResults(request, await response.GetResponseStreamWithHttpDecompression().WithCancellation(cancellationToken).ConfigureAwait(false), start, pageSize, pagingInformation);
		}

		public Task DeleteAsync(string key, Etag etag, CancellationToken token = default (CancellationToken))
		{
			EnsureIsNotNullOrEmpty(key, "key");
			return ExecuteWithReplication(HttpMethod.Delete, async operationMetadata =>
			{
				using (var request = jsonRequestFactory.CreateHttpJsonRequest(new CreateHttpJsonRequestParams(this, operationMetadata.Url.Doc(key), HttpMethod.Delete, operationMetadata.Credentials, convention, GetRequestTimeMetric(operationMetadata.Url)).AddOperationHeaders(operationsHeaders)))
				{
					request.AddRequestExecuterAndReplicationHeaders(this, operationMetadata.Url);
					if (etag != null)
						request.AddHeader("If-None-Match", etag);

					try
					{
						await request.ExecuteRequestAsync().WithCancellation(token).ConfigureAwait(false);
					}
					catch (ErrorResponseException e)
					{
						if (e.StatusCode != HttpStatusCode.Conflict)
							throw;

						throw FetchConcurrencyException(e);
					}
				}
			}, token);
		}

		public string UrlFor(string documentKey)
		{
			return Url + "/docs/" + documentKey;
		}

		public ILowLevelBulkInsertOperation GetBulkInsertOperation(BulkInsertOptions options, IDatabaseChanges changes)
		{
			return new RemoteBulkInsertOperation(options, this, changes);
		}

		private async Task<JsonDocumentMetadata> DirectHeadAsync(OperationMetadata operationMetadata, string key, CancellationToken token = default(CancellationToken))
		{
			var metadata = new RavenJObject();
			AddTransactionInformation(metadata);
			using (var request = jsonRequestFactory.CreateHttpJsonRequest(new CreateHttpJsonRequestParams(this, operationMetadata.Url + "/docs/" + key, HttpMethod.Head, operationMetadata.Credentials, convention, GetRequestTimeMetric(operationMetadata.Url)).AddOperationHeaders(OperationsHeaders)).AddRequestExecuterAndReplicationHeaders(this, operationMetadata.Url))
			{
				try
				{
					await request.ReadResponseJsonAsync().WithCancellation(token).ConfigureAwait(false);
					return SerializationHelper.DeserializeJsonDocumentMetadata(key, request.ResponseHeaders, request.ResponseStatusCode);
				}
				catch (ErrorResponseException e)
				{
					if (e.StatusCode == HttpStatusCode.NotFound) return null;
					if (e.StatusCode == HttpStatusCode.Conflict)
					{
						throw new ConflictException("Conflict detected on " + key + ", conflict must be resolved before the document will be accessible. Cannot get the conflicts ids because a HEAD request was performed. A GET request will provide more information, and if you have a document conflict listener, will automatically resolve the conflict", true) { Etag = e.Etag };
					}
					throw;
				}
			}
		}

		public Task<RavenJToken> ExecuteGetRequest(string requestUrl)
		{
			EnsureIsNotNullOrEmpty(requestUrl, "url");
			return ExecuteWithReplication(HttpMethod.Get, async operationMetadata =>
			{
				var metadata = new RavenJObject();
				AddTransactionInformation(metadata);
				using (var request = jsonRequestFactory.CreateHttpJsonRequest(new CreateHttpJsonRequestParams(this, operationMetadata.Url + requestUrl, HttpMethod.Get, metadata, operationMetadata.Credentials, convention, GetRequestTimeMetric(operationMetadata.Url)).AddOperationHeaders(OperationsHeaders)))
				{
					return await request.ReadResponseJsonAsync().ConfigureAwait(false);
				}
			});
		}

		public HttpJsonRequest CreateRequest(string requestUrl, HttpMethod method, bool disableRequestCompression = false, bool disableAuthentication = false, TimeSpan? timeout = null)
		{
			var metadata = new RavenJObject();
			AddTransactionInformation(metadata);
			var createHttpJsonRequestParams = new CreateHttpJsonRequestParams(this, Url + requestUrl, method, metadata, credentialsThatShouldBeUsedOnlyInOperationsWithoutReplication, convention, GetRequestTimeMetric(Url), timeout)
				.AddOperationHeaders(OperationsHeaders);
			createHttpJsonRequestParams.DisableRequestCompression = disableRequestCompression;
			createHttpJsonRequestParams.DisableAuthentication = disableAuthentication;
			return jsonRequestFactory.CreateHttpJsonRequest(createHttpJsonRequestParams);
		}

		public HttpJsonRequest CreateRequest(OperationMetadata operationMetadata, string requestUrl, HttpMethod method, bool disableRequestCompression = false, bool disableAuthentication = false, TimeSpan? timeout = null)
		{
			var metadata = new RavenJObject();
			AddTransactionInformation(metadata);
			var createHttpJsonRequestParams = new CreateHttpJsonRequestParams(this, (operationMetadata.Url + requestUrl), method, metadata, operationMetadata.Credentials, convention, GetRequestTimeMetric(operationMetadata.Url), timeout)
				.AddOperationHeaders(OperationsHeaders);
			createHttpJsonRequestParams.DisableRequestCompression = disableRequestCompression;
			createHttpJsonRequestParams.DisableAuthentication = disableAuthentication;
			return jsonRequestFactory.CreateHttpJsonRequest(createHttpJsonRequestParams);
		}

		public HttpJsonRequest CreateReplicationAwareRequest(string currentServerUrl, string requestUrl, HttpMethod method, bool disableRequestCompression = false, bool disableAuthentication = false, TimeSpan? timeout = null)
		{
			var metadata = new RavenJObject();
			AddTransactionInformation(metadata);

			var createHttpJsonRequestParams = new CreateHttpJsonRequestParams(this, currentServerUrl + requestUrl, method, credentialsThatShouldBeUsedOnlyInOperationsWithoutReplication,
																			  convention, GetRequestTimeMetric(currentServerUrl), timeout).AddOperationHeaders(OperationsHeaders);
			createHttpJsonRequestParams.DisableRequestCompression = disableRequestCompression;
			createHttpJsonRequestParams.DisableAuthentication = disableAuthentication;

			return jsonRequestFactory.CreateHttpJsonRequest(createHttpJsonRequestParams)
									 .AddRequestExecuterAndReplicationHeaders(this, currentServerUrl);
		}

		[Obsolete("Use RavenFS instead.")]
		public Task UpdateAttachmentMetadataAsync(string key, Etag etag, RavenJObject metadata, CancellationToken token = default(CancellationToken))
		{
			return ExecuteWithReplication(HttpMethod.Post, operationMetadata => DirectUpdateAttachmentMetadata(key, metadata, etag, operationMetadata, token), token);
		}

		[Obsolete("Use RavenFS instead.")]
		private async Task DirectUpdateAttachmentMetadata(string key, RavenJObject metadata, Etag etag, OperationMetadata operationMetadata, CancellationToken token = default(CancellationToken))
		{
			if (etag != null)
			{
				metadata[Constants.MetadataEtagField] = etag.ToString();
			}
			using (var request = jsonRequestFactory.CreateHttpJsonRequest(new CreateHttpJsonRequestParams(this, operationMetadata.Url + "/static/" + key, HttpMethod.Post, metadata, operationMetadata.Credentials, convention, GetRequestTimeMetric(operationMetadata.Url))).AddRequestExecuterAndReplicationHeaders(this, operationMetadata.Url))
			{
				ErrorResponseException responseException;
				try
				{
					await request.ExecuteRequestAsync().WithCancellation(token).ConfigureAwait(false);
					return;
				}
				catch (ErrorResponseException e)
				{
					responseException = e;
				}
				if (!HandleException(responseException)) throw responseException;
			}
		}

		[Obsolete("Use RavenFS instead.")]
		public Task<IAsyncEnumerator<Attachment>> GetAttachmentHeadersStartingWithAsync(string idPrefix, int start, int pageSize, CancellationToken token = default (CancellationToken))
		{
			return ExecuteWithReplication(HttpMethod.Get, operationMetadata => DirectGetAttachmentHeadersStartingWith(HttpMethod.Get, idPrefix, start, pageSize, operationMetadata, token), token);
		}

		[Obsolete("Use RavenFS instead.")]
		private async Task<IAsyncEnumerator<Attachment>> DirectGetAttachmentHeadersStartingWith(HttpMethod method, string idPrefix, int start, int pageSize, OperationMetadata operationMetadata, CancellationToken token = default (CancellationToken))
		{
			using (var request = jsonRequestFactory.CreateHttpJsonRequest(new CreateHttpJsonRequestParams(this, operationMetadata.Url + "/static/?startsWith=" + idPrefix + "&start=" + start + "&pageSize=" + pageSize, method, operationMetadata.Credentials, convention, GetRequestTimeMetric(operationMetadata.Url))).AddRequestExecuterAndReplicationHeaders(this, operationMetadata.Url))
			{
				RavenJToken result = await request.ReadResponseJsonAsync().WithCancellation(token).ConfigureAwait(false);

				List<Attachment> attachments = convention.CreateSerializer().Deserialize<Attachment[]>(new RavenJTokenReader(result)).Select(x => new Attachment
				{
					Etag = x.Etag,
					Metadata = x.Metadata.WithCaseInsensitivePropertyNames(),
					Size = x.Size,
					Key = x.Key,
					Data = () =>
						{ throw new InvalidOperationException("Cannot get attachment data from an attachment header"); }
				}).ToList();

				return new AsyncEnumeratorBridge<Attachment>(attachments.GetEnumerator());
			}
		}

		public Task CommitAsync(string txId, CancellationToken token = default (CancellationToken))
		{
			return ExecuteWithReplication(HttpMethod.Post, operationMetadata => DirectCommit(txId, operationMetadata, token), token);
		}

		private async Task DirectCommit(string txId, OperationMetadata operationMetadata, CancellationToken token)
		{
			using (var request = jsonRequestFactory.CreateHttpJsonRequest(new CreateHttpJsonRequestParams(this, operationMetadata.Url + "/transaction/commit?tx=" + txId, HttpMethod.Post, operationMetadata.Credentials, convention, GetRequestTimeMetric(operationMetadata.Url)).AddOperationHeaders(OperationsHeaders)).AddRequestExecuterAndReplicationHeaders(this, operationMetadata.Url))
			{
				await request.ReadResponseJsonAsync().WithCancellation(token).ConfigureAwait(false);
			}
		}

		public Task RollbackAsync(string txId, CancellationToken token = default(CancellationToken))
		{
			return ExecuteWithReplication(HttpMethod.Post, operationMetadata => DirectRollback(txId, operationMetadata, token), token);
		}

		private async Task DirectRollback(string txId, OperationMetadata operationMetadata, CancellationToken token = default(CancellationToken))
		{
			using (var request = jsonRequestFactory.CreateHttpJsonRequest(new CreateHttpJsonRequestParams(this, operationMetadata.Url + "/transaction/rollback?tx=" + txId, HttpMethod.Post, operationMetadata.Credentials, convention, GetRequestTimeMetric(operationMetadata.Url)).AddOperationHeaders(OperationsHeaders)).AddRequestExecuterAndReplicationHeaders(this, operationMetadata.Url))
			{
				await request.ReadResponseJsonAsync().WithCancellation(token).ConfigureAwait(false);
			}
		}

		public Task PrepareTransactionAsync(string txId, Guid? resourceManagerId = null, byte[] recoveryInformation = null, CancellationToken token = default (CancellationToken))
		{
			return ExecuteWithReplication(HttpMethod.Post, operationMetadata => DirectPrepareTransaction(txId, operationMetadata, resourceManagerId, recoveryInformation, token), token);
		}

		private async Task DirectPrepareTransaction(string txId, OperationMetadata operationMetadata, Guid? resourceManagerId, byte[] recoveryInformation, CancellationToken token = default (CancellationToken))
		{
			var opUrl = operationMetadata.Url + "/transaction/prepare?tx=" + txId;
			if (resourceManagerId != null)
				opUrl += "&resourceManagerId=" + resourceManagerId;

			using (var request = jsonRequestFactory.CreateHttpJsonRequest(new CreateHttpJsonRequestParams(this, opUrl, HttpMethod.Post, operationMetadata.Credentials, convention, GetRequestTimeMetric(operationMetadata.Url))
				.AddOperationHeaders(OperationsHeaders))
				.AddRequestExecuterAndReplicationHeaders(this, operationMetadata.Url))
			{
				if (recoveryInformation != null)
				{
					var ms = new MemoryStream(recoveryInformation);
					await request.WriteAsync(ms).WithCancellation(token).ConfigureAwait(false);
				}

				await request.ReadResponseJsonAsync().WithCancellation(token).ConfigureAwait(false);
			}
		}

		internal Task ExecuteWithReplication(HttpMethod method, Func<OperationMetadata, Task> operation, CancellationToken token = default (CancellationToken))
		{
			// Convert the Func<string, Task> to a Func<string, Task<object>>
			return ExecuteWithReplication(method, u => operation(u).ContinueWith<object>(t =>
			{
				t.AssertNotFailed();
				return null;
			}, token), token);
		}

		private volatile bool currentlyExecuting;
		private volatile bool retryBecauseOfConflict;
		private bool resolvingConflict;
		private bool resolvingConflictRetries;

<<<<<<< HEAD
		internal async Task<T> ExecuteWithReplication<T>(HttpMethod method, Func<OperationMetadata, Task<T>> operation, CancellationToken token = default (CancellationToken))
=======
		internal async Task<T> ExecuteWithReplication<T>(string method, Func<OperationMetadata, Task<T>> operation, CancellationToken token = default (CancellationToken))
>>>>>>> c2c98fd6
		{
			var currentRequest = Interlocked.Increment(ref requestCount);
			if (currentlyExecuting && convention.AllowMultipuleAsyncOperations == false && retryBecauseOfConflict == false)
				throw new InvalidOperationException("Only a single concurrent async request is allowed per async client instance.");
			currentlyExecuting = true;
			try
			{
				return await requestExecuter.ExecuteOperationAsync(this, method, currentRequest, operation, token).ConfigureAwait(false);
			}
			finally
			{
				currentlyExecuting = false;
			}
		}

		private async Task<bool> AssertNonConflictedDocumentAndCheckIfNeedToReload(OperationMetadata operationMetadata, RavenJObject docResult,
																					Func<string, ConflictException> onConflictedQueryResult = null, CancellationToken token = default (CancellationToken))
		{
			if (docResult == null)
				return (false);
			var metadata = docResult[Constants.Metadata];
			if (metadata == null)
				return (false);

			if (metadata.Value<int>("@Http-Status-Code") == 409)
			{
				var etag = HttpExtensions.EtagHeaderToEtag(metadata.Value<string>("@etag"));
				var e = await TryResolveConflictOrCreateConcurrencyException(operationMetadata, metadata.Value<string>("@id"), docResult, etag, token).ConfigureAwait(false);
				if (e != null)
					throw e;
				return true;

			}

			if (metadata.Value<bool>(Constants.RavenReplicationConflict) && onConflictedQueryResult != null)
				throw onConflictedQueryResult(metadata.Value<string>("@id"));

			return (false);
		}

		private async Task<ConflictException> TryResolveConflictOrCreateConcurrencyException(OperationMetadata operationMetadata, string key,
																							 RavenJObject conflictsDoc,
																							 Etag etag,
																							 CancellationToken token)
		{
			var ravenJArray = conflictsDoc.Value<RavenJArray>("Conflicts");
			if (ravenJArray == null)
				throw new InvalidOperationException(
					"Could not get conflict ids from conflicted document, are you trying to resolve a conflict when using metadata-only?");

			var conflictIds = ravenJArray.Select(x => x.Value<string>()).ToArray();

			var result = await TryResolveConflictByUsingRegisteredListenersAsync(key, etag, conflictIds, operationMetadata, token).ConfigureAwait(false);
			if (result)
				return null;

			return
				new ConflictException(
					"Conflict detected on " + key + ", conflict must be resolved before the document will be accessible",
												 true)
				{
					ConflictedVersionIds = conflictIds,
					Etag = etag
				};
		}

		internal async Task<bool> TryResolveConflictByUsingRegisteredListenersAsync(string key, Etag etag, string[] conflictIds, OperationMetadata operationMetadata = null, CancellationToken token = default(CancellationToken))
		{
			if (operationMetadata == null)
				operationMetadata = new OperationMetadata(Url, credentialsThatShouldBeUsedOnlyInOperationsWithoutReplication, null);

			if (conflictListeners.Length > 0 && resolvingConflict == false)
			{
				resolvingConflict = true;
				try
				{
					var result = await DirectGetAsync(operationMetadata, conflictIds, null, null, null, false, token).ConfigureAwait(false);
					var results = result.Results.Select(SerializationHelper.ToJsonDocument).ToArray();

					foreach (var conflictListener in conflictListeners)
					{
						JsonDocument resolvedDocument;
						if (conflictListener.TryResolveConflict(key, results, out resolvedDocument))
						{
							await DirectPutAsync(operationMetadata, key, etag, resolvedDocument.DataAsJson, resolvedDocument.Metadata).ConfigureAwait(false);
							return true;
						}
					}

					return false;
				}
				finally
				{
					resolvingConflict = false;
				}
			}

			return false;
		}

		private async Task<T> RetryOperationBecauseOfConflict<T>(OperationMetadata operationMetadata, IEnumerable<RavenJObject> docResults,
																 T currentResult, Func<Task<T>> nextTry, Func<string, ConflictException> onConflictedQueryResult = null, CancellationToken token = default(CancellationToken))
		{
			bool requiresRetry = false;
			foreach (var docResult in docResults)
			{
				token.ThrowIfCancellationRequested();
				requiresRetry |=
					await AssertNonConflictedDocumentAndCheckIfNeedToReload(operationMetadata, docResult, onConflictedQueryResult, token).ConfigureAwait(false);
			}

			if (!requiresRetry)
				return currentResult;

			if (resolvingConflictRetries)
				throw new InvalidOperationException(
					"Encountered another conflict after already resolving a conflict. Conflict resolution cannot recurse.");
			resolvingConflictRetries = true;
			retryBecauseOfConflict = true;
			try
			{
				return await nextTry().WithCancellation(token).ConfigureAwait(false);
			}
			finally
			{
				resolvingConflictRetries = false;
				retryBecauseOfConflict = false;
			}
		}

		public async Task<RavenJToken> GetOperationStatusAsync(long id)
		{
			using (var request = jsonRequestFactory.CreateHttpJsonRequest(new CreateHttpJsonRequestParams(this, Url + "/operation/status?id=" + id, HttpMethod.Get, credentialsThatShouldBeUsedOnlyInOperationsWithoutReplication, convention, GetRequestTimeMetric(Url)).AddOperationHeaders(OperationsHeaders)))
			{
				try
				{
					return await request.ReadResponseJsonAsync().ConfigureAwait(false);
				}
				catch (ErrorResponseException e)
				{
					if (e.StatusCode == HttpStatusCode.NotFound) return null;
					throw;
				}
			}
		}

		private async Task<string> GetSingleAuthToken(OperationMetadata operationMetadata)
		{
			using (var request = CreateRequest(operationMetadata, "/singleAuthToken", HttpMethod.Get, disableRequestCompression: true))
			{
				var response = await request.ReadResponseJsonAsync().ConfigureAwait(false);
				return response.Value<string>("Token");
			}
		}

		private async Task<string> ValidateThatWeCanUseAuthenticateTokens(OperationMetadata operationMetadata, string token)
		{
			using (var request = CreateRequest(operationMetadata, "/singleAuthToken", HttpMethod.Get, disableRequestCompression: true, disableAuthentication: true))
			{
				request.AddOperationHeader("Single-Use-Auth-Token", token);
				var result = await request.ReadResponseJsonAsync().ConfigureAwait(false);
				return result.Value<string>("Token");
			}
		}

		public IAsyncInfoDatabaseCommands Info
		{
			get { return this; }
		}

		async Task<ReplicationStatistics> IAsyncInfoDatabaseCommands.GetReplicationInfoAsync(CancellationToken token)
		{
			using (var request = jsonRequestFactory.CreateHttpJsonRequest(new CreateHttpJsonRequestParams(this, Url.ReplicationInfo(), HttpMethod.Get, credentialsThatShouldBeUsedOnlyInOperationsWithoutReplication, convention, GetRequestTimeMetric(Url))))
			{
				var json = (RavenJObject)await request.ReadResponseJsonAsync().WithCancellation(token).ConfigureAwait(false);
				return json.Deserialize<ReplicationStatistics>(convention);
			}
		}

		public IAsyncDatabaseCommands With(ICredentials credentialsForSession)
		{
			return WithInternal(credentialsForSession);
		}

		internal AsyncServerClient WithInternal(ICredentials credentialsForSession)
		{
			return new AsyncServerClient(Url, convention, new OperationCredentials(credentialsThatShouldBeUsedOnlyInOperationsWithoutReplication.ApiKey, credentialsForSession), jsonRequestFactory, sessionId,
										 requestExecuterGetter, requestTimeMetricGetter, databaseName, conflictListeners, false, convention.ClusterBehavior);
		}

		internal async Task<ReplicationDocumentWithClusterInformation> DirectGetReplicationDestinationsAsync(OperationMetadata operationMetadata, TimeSpan? timeout = null)
		{
			var createHttpJsonRequestParams = new CreateHttpJsonRequestParams(this, operationMetadata.Url + "/replication/topology", HttpMethod.Get, operationMetadata.Credentials, convention, GetRequestTimeMetric(operationMetadata.Url), timeout);
			using (var request = jsonRequestFactory.CreateHttpJsonRequest(createHttpJsonRequestParams.AddOperationHeaders(OperationsHeaders)).AddRequestExecuterAndReplicationHeaders(this, operationMetadata.Url))
			{
				try
				{
					var requestJson = await request.ReadResponseJsonAsync().ConfigureAwait(false);
					return requestJson.JsonDeserialization<ReplicationDocumentWithClusterInformation>();
				}
				catch (ErrorResponseException e)
				{
					switch (e.StatusCode)
					{
						case HttpStatusCode.NotFound:
						case HttpStatusCode.BadRequest: //replication bundle if not enabled
							return null;
						default:
							throw;
					}
				}
			}
		}
	}
}<|MERGE_RESOLUTION|>--- conflicted
+++ resolved
@@ -3,25 +3,7 @@
 //     Copyright (c) Hibernating Rhinos LTD. All rights reserved.
 // </copyright>
 //-----------------------------------------------------------------------
-<<<<<<< HEAD
-
-=======
-using System;
-using System.Collections.Generic;
-using System.Collections.Specialized;
-using System.Globalization;
-using System.IO;
-using System.Linq;
-using System.Net;
-using System.Net.Http;
-using System.Text;
-using System.Threading;
-using System.Threading.Tasks;
-using Raven.Client.Connection.Implementation;
-using Raven.Client.Indexes;
-using Raven.Database.Data;
-using Raven.Imports.Newtonsoft.Json.Linq;
->>>>>>> c2c98fd6
+
 using Raven.Abstractions;
 using Raven.Abstractions.Cluster;
 using Raven.Abstractions.Commands;
@@ -174,12 +156,8 @@
 				var operationUrl = operationMetadata.Url + "/indexes/?start=" + start + "&pageSize=" + pageSize;
 				using (var request = jsonRequestFactory.CreateHttpJsonRequest(new CreateHttpJsonRequestParams(this, operationUrl, HttpMethod.Get, operationMetadata.Credentials, convention, GetRequestTimeMetric(operationMetadata.Url))))
 				{
-<<<<<<< HEAD
 					request.AddRequestExecuterAndReplicationHeaders(this, operationMetadata.Url);
-=======
-					request.AddReplicationStatusHeaders(url, operationMetadata.Url, replicationInformer, convention.FailoverBehavior, HandleReplicationStatusChanges);
->>>>>>> c2c98fd6
-
+					
 					var json = (RavenJArray)await request.ReadResponseJsonAsync().WithCancellation(token).ConfigureAwait(false);
 					//NOTE: To review, I'm not confidence this is the correct way to deserialize the index definition
 					return json.Select(x =>
@@ -217,65 +195,40 @@
 					request.AddOperationHeaders(OperationsHeaders);
 					request.AddRequestExecuterAndReplicationHeaders(this, operationMetadata.Url);
 
-					return await request.ReadResponseJsonAsync().WithCancellation(token).ConfigureAwait(false);
+					return await request.ReadResponseJsonAsync().WithCancellation(token).ConfigureAwait(false   );
 				}
 			}, token);
 		}
 
 		public Task SetIndexLockAsync(string name, IndexLockMode unLockMode, CancellationToken token = default(CancellationToken))
-		{
+         {
 			return ExecuteWithReplication(HttpMethod.Post, async operationMetadata =>
-			{
-				var operationUrl = operationMetadata.Url + "/indexes/" + name + "?op=" + "lockModeChange" + "&mode=" + unLockMode;
+             {
+                 var operationUrl = operationMetadata.Url + "/indexes/" + name + "?op=" + "lockModeChange" + "&mode=" + unLockMode;
 				using (var request = jsonRequestFactory.CreateHttpJsonRequest(new CreateHttpJsonRequestParams(this, operationUrl, HttpMethod.Post, operationMetadata.Credentials, convention, GetRequestTimeMetric(operationMetadata.Url))))
-				{
-					request.AddOperationHeaders(OperationsHeaders);
+                 {
+                     request.AddOperationHeaders(OperationsHeaders);
 					request.AddRequestExecuterAndReplicationHeaders(this, operationMetadata.Url);
 
-					return await request.ReadResponseJsonAsync().WithCancellation(token).ConfigureAwait(false   );
-				}
-			}, token);
-		}
-
-		public Task SetIndexLockAsync(string name, IndexLockMode unLockMode, CancellationToken token = default(CancellationToken))
-		{
-			return ExecuteWithReplication("POST", async operationMetadata =>
-			{
-				var operationUrl = operationMetadata.Url + "/indexes/" + name + "?op=" + "lockModeChange" + "&mode=" + unLockMode;
-				using (var request = jsonRequestFactory.CreateHttpJsonRequest(new CreateHttpJsonRequestParams(this, operationUrl, "POST", operationMetadata.Credentials, convention)))
-				{
-					request.AddOperationHeaders(OperationsHeaders);
-					request.AddReplicationStatusHeaders(url, operationMetadata.Url, replicationInformer, convention.FailoverBehavior, HandleReplicationStatusChanges);
-
-					return await request.ReadResponseJsonAsync().WithCancellation(token).ConfigureAwait(false);
-				}
-			}, token);
-		}
-		public Task SetIndexPriorityAsync(string name, IndexingPriority priority, CancellationToken token = default(CancellationToken))
-		{
-<<<<<<< HEAD
+                     return await request.ReadResponseJsonAsync().WithCancellation(token).ConfigureAwait(false);
+                 }
+             }, token);
+         }
+         public Task SetIndexPriorityAsync(string name, IndexingPriority priority, CancellationToken token = default(CancellationToken))
+         {
 			return ExecuteWithReplication(HttpMethod.Post, async operationMetadata =>
-			{
-				var operationUrl = operationMetadata.Url + "/indexes/set-priority/" + name + "?priority=" + priority;
+             {
+                 var operationUrl = operationMetadata.Url + "/indexes/set-priority/" + name + "?priority=" + priority;
 				using (var request = jsonRequestFactory.CreateHttpJsonRequest(new CreateHttpJsonRequestParams(this, operationUrl, HttpMethod.Post, operationMetadata.Credentials, convention, GetRequestTimeMetric(operationMetadata.Url))))
-				{
-					request.AddOperationHeaders(OperationsHeaders);
+                 {
+                     request.AddOperationHeaders(OperationsHeaders);
 					request.AddRequestExecuterAndReplicationHeaders(this, operationMetadata.Url);
-=======
-			return ExecuteWithReplication("POST", async operationMetadata =>
-			{
-				var operationUrl = operationMetadata.Url + "/indexes/set-priority/" + name + "?priority=" + priority;
-				using (var request = jsonRequestFactory.CreateHttpJsonRequest(new CreateHttpJsonRequestParams(this, operationUrl, "POST", operationMetadata.Credentials, convention)))
-				{
-					request.AddOperationHeaders(OperationsHeaders);
-					request.AddReplicationStatusHeaders(url, operationMetadata.Url, replicationInformer, convention.FailoverBehavior, HandleReplicationStatusChanges);
->>>>>>> c2c98fd6
-
-					return await request.ReadResponseJsonAsync().WithCancellation(token).ConfigureAwait(false);
-				}
-			}, token);
-		}
-		public Task<string> PutIndexAsync<TDocument, TReduceResult>(string name, IndexDefinitionBuilder<TDocument, TReduceResult> indexDef, CancellationToken token = default(CancellationToken))
+
+                     return await request.ReadResponseJsonAsync().WithCancellation(token).ConfigureAwait(false);
+                 }
+             }, token);
+         }
+        public Task<string> PutIndexAsync<TDocument, TReduceResult>(string name, IndexDefinitionBuilder<TDocument, TReduceResult> indexDef, CancellationToken token = default(CancellationToken))
 		{
 			return PutIndexAsync(name, indexDef, false, token);
 		}
@@ -288,11 +241,7 @@
 
 		public Task<bool> IndexHasChangedAsync(string name, IndexDefinition indexDef, CancellationToken token = default(CancellationToken))
 		{
-<<<<<<< HEAD
 			return ExecuteWithReplication(HttpMethod.Post, operationMetadata => DirectIndexHasChangedAsync(name, indexDef, operationMetadata, token), token);
-=======
-			return ExecuteWithReplication("POST", operationMetadata => DirectIndexHasChangedAsync(name, indexDef, operationMetadata, token), token);
->>>>>>> c2c98fd6
 		}
 
 		private async Task<bool> DirectIndexHasChangedAsync(string name, IndexDefinition indexDef, OperationMetadata operationMetadata, CancellationToken token)
@@ -1017,9 +966,9 @@
 				{
 					request.AddRequestExecuterAndReplicationHeaders(this, operationMetadata.Url);
 
-					var cachedRequestDetails = jsonRequestFactory.ConfigureCaching(requestUri, (key, val) => request.AddHeader(key, val));
-					request.CachedRequestDetails = cachedRequestDetails.CachedRequest;
-					request.SkipServerCheck = cachedRequestDetails.SkipServerCheck;
+                    var cachedRequestDetails = jsonRequestFactory.ConfigureCaching(requestUri, (key, val) => request.AddHeader(key, val));
+                    request.CachedRequestDetails = cachedRequestDetails.CachedRequest;
+                    request.SkipServerCheck = cachedRequestDetails.SkipServerCheck;
 
 					var json = (RavenJObject)await request.ReadResponseJsonAsync().WithCancellation(token).ConfigureAwait(false);
 					return json.JsonDeserialization<FacetResults>();
@@ -1029,29 +978,14 @@
 
 		public Task<FacetResults[]> GetMultiFacetsAsync(FacetQuery[] facetedQueries, CancellationToken token = default(CancellationToken))
 		{
-			var multiGetReuestItems = facetedQueries.Select(x =>
-			{
-				string addition;
-				if (x.FacetSetupDoc != null)
-<<<<<<< HEAD
-					addition = "facetDoc=" + x.FacetSetupDoc;
-				else
-					addition = "facets=" + Uri.EscapeDataString(JsonConvert.SerializeObject(x.Facets));
-
-				return new GetRequest()
-				{
-
-					Url = "/facets/" + x.IndexName,
-					Query = string.Format("{0}&facetStart={1}&facetPageSize={2}&{3}",
-						x.Query.GetQueryString(),
-						x.Query.Start,
-						x.Query.PageSize,
-						addition)
-=======
-				{
-					addition = "facetDoc=" + x.FacetSetupDoc;
-					return new GetRequest()
-					{
+            var multiGetReuestItems = facetedQueries.Select(x =>
+            {
+                string addition;
+                if (x.FacetSetupDoc != null)
+				{
+                    addition = "facetDoc=" + x.FacetSetupDoc;
+                return new GetRequest()
+                {
 						Url = "/facets/" + x.IndexName,
 						Query = string.Format("{0}&facetStart={1}&facetPageSize={2}&{3}",
 							x.Query.GetQueryString(),
@@ -1067,13 +1001,13 @@
 					addition = "facets=" + Uri.EscapeDataString(serializedFacets);
 					return new GetRequest()
 					{
-						Url = "/facets/" + x.IndexName,
-						Query = string.Format("{0}&facetStart={1}&facetPageSize={2}&{3}",
-							x.Query.GetQueryString(),
-							x.Query.Start,
-							x.Query.PageSize,
-							addition)
-					};
+                    Url = "/facets/" + x.IndexName,
+                    Query = string.Format("{0}&facetStart={1}&facetPageSize={2}&{3}",
+                        x.Query.GetQueryString(),
+                        x.Query.Start,
+                        x.Query.PageSize,
+                        addition)
+                };
 				}
 
 				return new GetRequest()
@@ -1081,32 +1015,31 @@
 					Url = "/facets/" + x.IndexName,
 					Method = "POST",
 					Content = serializedFacets
->>>>>>> c2c98fd6
 				};
-			}).ToArray();
+            }).ToArray();
 
 			var results = MultiGetAsync(multiGetReuestItems, token).ContinueWith(x =>
-			{
-				var facetResults = new FacetResults[x.Result.Length];
+		    {
+                var facetResults = new FacetResults[x.Result.Length];
 
 				var getResponses = x.Result;
 				for (var facetResultCounter = 0; facetResultCounter < facetResults.Length; facetResultCounter++)
-				{
-					var getResponse = getResponses[facetResultCounter];
-					if (getResponse.RequestHasErrors())
-					{
+		        {
+			        var getResponse = getResponses[facetResultCounter];
+			        if (getResponse.RequestHasErrors())
+			        {
 						throw new InvalidOperationException("Got an error from server, status code: " + getResponse.Status +
 													   Environment.NewLine + getResponse.Result);
-
-					}
-					var curFacetDoc = getResponse.Result;
-
-					facetResults[facetResultCounter] = curFacetDoc.JsonDeserialization<FacetResults>();
-				}
-
-				return facetResults;
-			}, token);
-			return results;
+                   
+			        }
+                    var curFacetDoc = getResponse.Result;
+
+                    facetResults[facetResultCounter] = curFacetDoc.JsonDeserialization<FacetResults>();
+		        }
+
+		        return facetResults;
+		    }, token);
+		    return results;
 		}
 
 		public Task<FacetResults> GetFacetsAsync(string index, IndexQuery query, List<Facet> facets, int start = 0,
@@ -1128,14 +1061,9 @@
 					obj.Remove("Ranges");
 			}
 			string facetsJson = ravenJArray.ToString(Formatting.None);
-<<<<<<< HEAD
 			var method = facetsJson.Length > 1024 ? HttpMethod.Post : HttpMethod.Get;
 			if (method == HttpMethod.Post)
-=======
-			var method = facetsJson.Length > 1024 ? "POST" : "GET";
-			if (method == "POST")
->>>>>>> c2c98fd6
-			{
+		    {
 				return GetMultiFacetsAsync(new[]
 		        {
                     new FacetQuery
@@ -1147,7 +1075,7 @@
                         PageStart = start
                     }
 		        }).ContinueWith(x => x.Result.FirstOrDefault());
-			}
+		    }
 			return ExecuteWithReplication(method, async operationMetadata =>
 			{
 				var requestUri = operationMetadata.Url + string.Format("/facets/{0}?{1}&facetStart={2}&facetPageSize={3}",
@@ -1158,22 +1086,16 @@
 
 				if (method == HttpMethod.Get)
 					requestUri += "&facets=" + Uri.EscapeDataString(facetsJson);
-<<<<<<< HEAD
 				using (var request = jsonRequestFactory.CreateHttpJsonRequest(new CreateHttpJsonRequestParams(this, requestUri, method, operationMetadata.Credentials, convention, GetRequestTimeMetric(operationMetadata.Url)).AddOperationHeaders(OperationsHeaders)).AddRequestExecuterAndReplicationHeaders(this, operationMetadata.Url))
 				{
 					if (method != HttpMethod.Get)
-=======
-				using (var request = jsonRequestFactory.CreateHttpJsonRequest(new CreateHttpJsonRequestParams(this, requestUri, method, operationMetadata.Credentials, convention).AddOperationHeaders(OperationsHeaders)).AddReplicationStatusHeaders(Url, operationMetadata.Url, replicationInformer, convention.FailoverBehavior, HandleReplicationStatusChanges))
-				{
-					if (method != "GET")
->>>>>>> c2c98fd6
-					{
-						await request.WriteAsync(facetsJson).ConfigureAwait(false);
-					}
-
-					var json = await request.ReadResponseJsonAsync().ConfigureAwait(false);
-
-					return json.JsonDeserialization<FacetResults>();
+				    {
+                        await request.WriteAsync(facetsJson).ConfigureAwait(false);
+				    }
+
+                    var json = await request.ReadResponseJsonAsync().ConfigureAwait(false);
+
+                    return json.JsonDeserialization<FacetResults>();
 				}
 			});
 		}
@@ -1284,8 +1206,8 @@
 
 					var docResults = result.OfType<RavenJObject>().ToList();
 					var startsWithResults = SerializationHelper.RavenJObjectsToJsonDocuments(docResults.Select(x => (RavenJObject)x.CloneToken())).ToArray();
-					return await RetryOperationBecauseOfConflict(operationMetadata, docResults, startsWithResults, () =>
-						StartsWithAsync(keyPrefix, matches, start, pageSize, pagingInformation, metadataOnly, exclude, transformer, transformerParameters, skipAfter, token), conflictedResultId =>
+					return await RetryOperationBecauseOfConflict(operationMetadata, docResults, startsWithResults, () => 
+						StartsWithAsync(keyPrefix, matches, start, pageSize, pagingInformation, metadataOnly, exclude, transformer, transformerParameters, skipAfter, token), conflictedResultId => 
 							new ConflictException("Conflict detected on " + conflictedResultId.Substring(0, conflictedResultId.IndexOf("/conflicts/", StringComparison.InvariantCulture)) +
 								", conflict must be resolved before the document will be accessible", true) { ConflictedVersionIds = new[] { conflictedResultId } }, token).ConfigureAwait(false);
 				}
@@ -1294,16 +1216,12 @@
 
 		public Task<GetResponse[]> MultiGetAsync(GetRequest[] requests, CancellationToken token = default (CancellationToken))
 		{
-<<<<<<< HEAD
+			return MultiGetAsyncInternal(requests, token, null);
+		}
+
+		private Task<GetResponse[]> MultiGetAsyncInternal(GetRequest[] requests, CancellationToken token, Reference<OperationMetadata> operationMetadataRef)
+		{
 			return ExecuteWithReplication<GetResponse[]>(HttpMethod.Get, async operationMetadata => // logical GET even though the actual request is a POST
-=======
-			return MultiGetAsyncInternal(requests, token, null);
-		}
-
-		private Task<GetResponse[]> MultiGetAsyncInternal(GetRequest[] requests, CancellationToken token, Reference<OperationMetadata> operationMetadataRef)
-		{
-			return ExecuteWithReplication<GetResponse[]>("GET", async operationMetadata => // logical GET even though the actual request is a POST
->>>>>>> c2c98fd6
 			{
 				if (operationMetadataRef != null)
 					operationMetadataRef.Value = operationMetadata;
@@ -1337,178 +1255,94 @@
 		public Task<QueryResult> QueryAsync(string index, IndexQuery query, string[] includes = null, bool metadataOnly = false, bool indexEntriesOnly = false, CancellationToken token = default(CancellationToken))
 		{
 			var method = (query.Query == null || query.Query.Length <= convention.MaxLengthOfQueryUsingGetUrl)
-<<<<<<< HEAD
 				? HttpMethod.Get : HttpMethod.Post;
-
+			
 			if (method == HttpMethod.Post)
-			{
-				return QueryAsyncAsPost(index, query, includes, token);
-			}
-
+		    {
+				return QueryAsyncAsPost(index, query, includes, metadataOnly, indexEntriesOnly, token);
+		    }
 
 			return QueryAsyncAsGet(index, query, includes, metadataOnly, indexEntriesOnly, method, token);
 		}
 
 		private Task<QueryResult> QueryAsyncAsGet(string index, IndexQuery query, string[] includes, bool metadataOnly, bool indexEntriesOnly, HttpMethod method, CancellationToken token = default(CancellationToken))
-=======
-				? "GET" : "POST";
-
-			if (method == "POST")
-			{
-				return QueryAsyncAsPost(index, query, includes, metadataOnly, indexEntriesOnly, token);
-			}
-
-			return QueryAsyncAsGet(index, query, includes, metadataOnly, indexEntriesOnly, method, token);
-		}
-
-		private Task<QueryResult> QueryAsyncAsGet(string index, IndexQuery query, string[] includes, bool metadataOnly, bool indexEntriesOnly, string method, CancellationToken token = default(CancellationToken))
->>>>>>> c2c98fd6
-		{
-			return ExecuteWithReplication(method, async operationMetadata =>
-			{
-				EnsureIsNotNullOrEmpty(index, "index");
-<<<<<<< HEAD
+	    {
+	        return ExecuteWithReplication(method, async operationMetadata =>
+	        {
+	            EnsureIsNotNullOrEmpty(index, "index");
 				string path = query.GetIndexQueryUrl(operationMetadata.Url, index, "indexes", includeQuery: method == HttpMethod.Get);
 
-=======
-				string path = query.GetIndexQueryUrl(operationMetadata.Url, index, "indexes", includeQuery: method == "GET");
->>>>>>> c2c98fd6
-
-				if (metadataOnly)
-					path += "&metadata-only=true";
-				if (indexEntriesOnly)
-					path += "&debug=entries";
-				if (includes != null && includes.Length > 0)
-				{
-					path += "&" + string.Join("&", includes.Select(x => "include=" + x).ToArray());
-				}
-
-<<<<<<< HEAD
+	            if (metadataOnly)
+	                path += "&metadata-only=true";
+	            if (indexEntriesOnly)
+	                path += "&debug=entries";
+	            if (includes != null && includes.Length > 0)
+	            {
+	                path += "&" + string.Join("&", includes.Select(x => "include=" + x).ToArray());
+	            }
+
 
 				using (var request = jsonRequestFactory.CreateHttpJsonRequest(new CreateHttpJsonRequestParams(this, path, method, operationMetadata.Credentials, convention, GetRequestTimeMetric(operationMetadata.Url)) { AvoidCachingRequest = query.DisableCaching }.AddOperationHeaders(OperationsHeaders)))
-				{
-					RavenJObject json = null;
+	            {
+	                RavenJObject json = null;
 					request.AddRequestExecuterAndReplicationHeaders(this, operationMetadata.Url);
-=======
-				using (var request = jsonRequestFactory.CreateHttpJsonRequest(new CreateHttpJsonRequestParams(this, path, method, operationMetadata.Credentials, convention) { AvoidCachingRequest = query.DisableCaching }.AddOperationHeaders(OperationsHeaders)))
-				{
-					RavenJObject json = null;
-					request.AddReplicationStatusHeaders(operationMetadata.Url, operationMetadata.Url, replicationInformer, convention.FailoverBehavior, HandleReplicationStatusChanges);
->>>>>>> c2c98fd6
-
+                    
 					json = (RavenJObject)await request.ReadResponseJsonAsync().WithCancellation(token).ConfigureAwait(false);
 
 
-					ErrorResponseException responseException;
-					try
-					{
-						if (json == null) throw new InvalidOperationException("Got empty response from the server for the following request: " + request.Url);
-
-						var queryResult = SerializationHelper.ToQueryResult(json, request.ResponseHeaders.GetEtagHeader(), request.ResponseHeaders.Get("Temp-Request-Time"), request.Size);
-
-						var docResults = queryResult.Results.Concat(queryResult.Includes);
-<<<<<<< HEAD
-						return await RetryOperationBecauseOfConflict(operationMetadata, docResults, queryResult, () =>
-							QueryAsync(index, query, includes, metadataOnly, indexEntriesOnly, token), conflictedResultId =>
-								new ConflictException("Conflict detected on " + conflictedResultId.Substring(0, conflictedResultId.IndexOf("/conflicts/", StringComparison.InvariantCulture)) +
+	                ErrorResponseException responseException;
+	                try
+	                {
+	                    if (json == null) throw new InvalidOperationException("Got empty response from the server for the following request: " + request.Url);
+
+	                    var queryResult = SerializationHelper.ToQueryResult(json, request.ResponseHeaders.GetEtagHeader(), request.ResponseHeaders.Get("Temp-Request-Time"), request.Size);
+
+	                    var docResults = queryResult.Results.Concat(queryResult.Includes);
+	                    return await RetryOperationBecauseOfConflict(operationMetadata, docResults, queryResult, () => 
+							QueryAsync(index, query, includes, metadataOnly, indexEntriesOnly, token), conflictedResultId => 
+								new ConflictException("Conflict detected on " + conflictedResultId.Substring(0, conflictedResultId.IndexOf("/conflicts/", StringComparison.InvariantCulture)) + 
 									", conflict must be resolved before the document will be accessible", true) { ConflictedVersionIds = new[] { conflictedResultId } }, token).ConfigureAwait(false);
-=======
-						return await RetryOperationBecauseOfConflict(operationMetadata, docResults, queryResult, 
-							() => QueryAsync(index, query, includes, metadataOnly, indexEntriesOnly, token), 
-							conflictedResultId => new ConflictException("Conflict detected on " + conflictedResultId.Substring(0, conflictedResultId.IndexOf("/conflicts/", StringComparison.InvariantCulture)) +
-									", conflict must be resolved before the document will be accessible", true) { ConflictedVersionIds = new[] { conflictedResultId } }, 
-							token).ConfigureAwait(false);
->>>>>>> c2c98fd6
-					}
-					catch (ErrorResponseException e)
-					{
-						if (e.StatusCode == HttpStatusCode.NotFound)
-						{
-							var text = e.ResponseString;
-							if (text.Contains("maxQueryString")) throw new ErrorResponseException(e, text);
-							throw new ErrorResponseException(e, "There is no index named: " + index);
-						}
-						responseException = e;
-					}
-					if (HandleException(responseException)) return null;
-					throw responseException;
-				}
-			}, token);
-		}
-
-<<<<<<< HEAD
-		private Task<QueryResult> QueryAsyncAsPost(string index, IndexQuery query, IEnumerable<string> includes, CancellationToken token = default(CancellationToken))
-=======
+	                }
+	                catch (ErrorResponseException e)
+	                {
+	                    if (e.StatusCode == HttpStatusCode.NotFound)
+	                    {
+	                        var text = e.ResponseString;
+	                        if (text.Contains("maxQueryString")) throw new ErrorResponseException(e, text);
+	                        throw new ErrorResponseException(e, "There is no index named: " + index);
+	                    }
+	                    responseException = e;
+	                }
+	                if (HandleException(responseException)) return null;
+	                throw responseException;
+	            }
+	        }, token);
+	    }
+
 		private async Task<QueryResult> QueryAsyncAsPost(string index, IndexQuery query, string[] includes, bool metadataOnly, bool indexEntriesOnly, CancellationToken token = default(CancellationToken))
->>>>>>> c2c98fd6
-		{
-			var stringBuilder = new StringBuilder();
-			query.AppendQueryString(stringBuilder);
-
-<<<<<<< HEAD
-			foreach (var include in includes)
-			{
-				stringBuilder.Append("&include=").Append(include);
-			}
-
-			var result = MultiGetAsync(new[]
+	    {
+	        var stringBuilder = new StringBuilder();
+	        query.AppendQueryString(stringBuilder);
+
+			if (metadataOnly)
+				stringBuilder.Append("&metadata-only=true");
+			if (indexEntriesOnly)
+				stringBuilder.Append("&debug=entries");
+			if (includes != null && includes.Length > 0)
 	        {
+				includes.ForEach(include => stringBuilder.Append("&include=").Append(include));
+	        }
+
+			try
+	        {
+				var operationMetadataRef = new Reference<OperationMetadata>();
+				var result = await MultiGetAsyncInternal(new[]
+				{
 	            new GetRequest
 	            {
 	                Query = stringBuilder.ToString(),
 	                Url = "/indexes/" + index
 	            }
-	        }, token).ContinueWith(x =>
-			{
-				if (x.IsFaulted || x.IsCanceled)
-				{
-					if (x.Exception == null)
-						throw new TaskCanceledException(string.Format("Canceled Index {0} Query", index));
-					AggregateException aggregateException = x.Exception;
-					var e = aggregateException.InnerException;
-					var errorResponseException = e as ErrorResponseException;
-
-					if (errorResponseException != null)
-					{
-						if (errorResponseException.StatusCode == HttpStatusCode.NotFound)
-						{
-							var text = errorResponseException.ResponseString;
-							if (text.Contains("maxQueryString")) throw new ErrorResponseException(errorResponseException, text);
-							throw new ErrorResponseException(errorResponseException, "There is no index named: " + index);
-						}
-
-						if (HandleException(errorResponseException)) return null;
-					}
-
-					throw e;
-				}
-
-				var getResponse = x.Result.FirstOrDefault();
-				var json = (RavenJObject)getResponse.Result;
-				var queryResult = SerializationHelper.ToQueryResult(json, getResponse.GetEtagHeader(), getResponse.Headers["Temp-Request-Time"], -1);
-				return queryResult;
-			}, token);
-			return result;
-=======
-			if (metadataOnly)
-				stringBuilder.Append("&metadata-only=true");
-			if (indexEntriesOnly)
-				stringBuilder.Append("&debug=entries");
-			if (includes != null && includes.Length > 0)
-			{
-				includes.ForEach(include => stringBuilder.Append("&include=").Append(include));
-			}
-
-			try
-			{
-				var operationMetadataRef = new Reference<OperationMetadata>();
-				var result = await MultiGetAsyncInternal(new[]
-				{
-					new GetRequest
-					{
-						Query = stringBuilder.ToString(),
-						Url = "/indexes/" + index
-					}
 				}, token, operationMetadataRef).ConfigureAwait(false);
 
 				var json = (RavenJObject)result[0].Result;
@@ -1522,36 +1356,35 @@
 					token).ConfigureAwait(false);
 			}
 			catch (OperationCanceledException oce)
-			{
+	        {
 				throw new TaskCanceledException(string.Format("Canceled Index {0} Query", index), oce);
 			}
 			catch (Exception e)
-			{
-				var errorResponseException = e as ErrorResponseException;
-
-				if (errorResponseException != null)
-				{
-					if (errorResponseException.StatusCode == HttpStatusCode.NotFound)
-					{
-						var text = errorResponseException.ResponseString;
-						if (text.Contains("maxQueryString")) throw new ErrorResponseException(errorResponseException, text);
-						throw new ErrorResponseException(errorResponseException, "There is no index named: " + index);
-					}
-
-					if (HandleException(errorResponseException)) return null;
-				}
+	            {
+	                var errorResponseException = e as ErrorResponseException;
+
+	                if (errorResponseException != null)
+	                {
+	                    if (errorResponseException.StatusCode == HttpStatusCode.NotFound)
+	                    {
+	                        var text = errorResponseException.ResponseString;
+	                        if (text.Contains("maxQueryString")) throw new ErrorResponseException(errorResponseException, text);
+	                        throw new ErrorResponseException(errorResponseException, "There is no index named: " + index);
+	                    }
+
+	                    if (HandleException(errorResponseException)) return null;
+	                }
 
 				throw;
-			}
->>>>>>> c2c98fd6
-		}
-
-		/// <summary>
+	            }
+	    }
+
+	    /// <summary>
 		/// Attempts to handle an exception raised when receiving a response from the server
 		/// </summary>
 		/// <param name="e">The exception to handle</param>
 		/// <returns>returns true if the exception is handled, false if it should be thrown</returns>
-		private bool HandleException(ErrorResponseException e)
+private bool HandleException(ErrorResponseException e)
 		{
 			if (e.StatusCode == HttpStatusCode.InternalServerError)
 			{
@@ -1564,7 +1397,7 @@
 			return false;
 		}
 
-		public Task<SuggestionQueryResult> SuggestAsync(string index, SuggestionQuery suggestionQuery, CancellationToken token = default(CancellationToken))
+public Task<SuggestionQueryResult> SuggestAsync(string index, SuggestionQuery suggestionQuery, CancellationToken token = default(CancellationToken))
 		{
 			if (suggestionQuery == null)
 				throw new ArgumentNullException("suggestionQuery");
@@ -2193,7 +2026,7 @@
 					}
 					catch (ErrorResponseException e)
 					{
-						if (e.StatusCode != HttpStatusCode.Conflict)
+						if (e.StatusCode != HttpStatusCode.Conflict) 
 							throw;
 
 						throw FetchConcurrencyException(e);
@@ -2407,11 +2240,7 @@
 		private bool resolvingConflict;
 		private bool resolvingConflictRetries;
 
-<<<<<<< HEAD
 		internal async Task<T> ExecuteWithReplication<T>(HttpMethod method, Func<OperationMetadata, Task<T>> operation, CancellationToken token = default (CancellationToken))
-=======
-		internal async Task<T> ExecuteWithReplication<T>(string method, Func<OperationMetadata, Task<T>> operation, CancellationToken token = default (CancellationToken))
->>>>>>> c2c98fd6
 		{
 			var currentRequest = Interlocked.Increment(ref requestCount);
 			if (currentlyExecuting && convention.AllowMultipuleAsyncOperations == false && retryBecauseOfConflict == false)
