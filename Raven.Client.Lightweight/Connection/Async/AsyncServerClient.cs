<<<<<<< HEAD
//-----------------------------------------------------------------------
// <copyright file="AsyncServerClient.cs" company="Hibernating Rhinos LTD">
//     Copyright (c) Hibernating Rhinos LTD. All rights reserved.
// </copyright>
//-----------------------------------------------------------------------
#if !NET35

using System;
using System.Collections.Generic;
using System.Globalization;
using System.IO;
using System.Linq;
using System.Net;
using System.Text;
using System.Threading;
using System.Threading.Tasks;
using System.Transactions;
using Raven.Imports.Newtonsoft.Json;
using Raven.Abstractions;
using Raven.Abstractions.Commands;
using Raven.Abstractions.Connection;
using Raven.Abstractions.Data;
using Raven.Abstractions.Exceptions;
using Raven.Abstractions.Extensions;
using Raven.Abstractions.Indexing;
using Raven.Abstractions.Json;
using Raven.Client.Connection.Profiling;
using Raven.Client.Document;
using Raven.Client.Exceptions;
using Raven.Client.Extensions;
using Raven.Json.Linq;
using Raven.Imports.Newtonsoft.Json.Bson;

namespace Raven.Client.Connection.Async
{
	/// <summary>
	/// Access the database commands in async fashion
	/// </summary>
	public class AsyncServerClient : IAsyncDatabaseCommands
	{
		private ProfilingInformation profilingInformation;
		private readonly string url;
		private readonly ICredentials credentials;
		private readonly DocumentConvention convention;
		private IDictionary<string, string> operationsHeaders = new Dictionary<string, string>();
		internal readonly HttpJsonRequestFactory jsonRequestFactory;
		private readonly Guid? sessionId;
		private readonly Func<string, ReplicationInformer> replicationInformerGetter;
		private readonly string databaseName;
		private readonly ReplicationInformer replicationInformer;
		private int requestCount;
		private int readStripingBase;

		/// <summary>
		/// Initializes a new instance of the <see cref="AsyncServerClient"/> class.
		/// </summary>
		public AsyncServerClient(string url, DocumentConvention convention, ICredentials credentials,
								 HttpJsonRequestFactory jsonRequestFactory, Guid? sessionId,
								 Func<string, ReplicationInformer> replicationInformerGetter, string databaseName)
		{
			profilingInformation = ProfilingInformation.CreateProfilingInformation(sessionId);
			this.url = url;
			if (this.url.EndsWith("/"))
				this.url = this.url.Substring(0, this.url.Length - 1);
			this.jsonRequestFactory = jsonRequestFactory;
			this.sessionId = sessionId;
			this.convention = convention;
			this.credentials = credentials;
			this.databaseName = databaseName;
			this.replicationInformerGetter = replicationInformerGetter;
			this.replicationInformer = replicationInformerGetter(databaseName);
			this.readStripingBase = replicationInformer.GetReadStripingBase();
		}

		/// <summary>
		/// Performs application-defined tasks associated with freeing, releasing, or resetting unmanaged resources.
		/// </summary>
		public void Dispose()
		{
		}


		/// <summary>
		/// Returns a new <see cref="IAsyncDatabaseCommands"/> using the specified credentials
		/// </summary>
		/// <param name="credentialsForSession">The credentials for session.</param>
		public IAsyncDatabaseCommands With(ICredentials credentialsForSession)
		{
			return new AsyncServerClient(url, convention, credentialsForSession, jsonRequestFactory, sessionId, replicationInformerGetter, databaseName);
		}

		/// <summary>
		/// Gets the index names from the server asynchronously
		/// </summary>
		/// <param name="start">Paging start</param>
		/// <param name="pageSize">Size of the page.</param>
		public Task<string[]> GetIndexNamesAsync(int start, int pageSize)
		{
			throw new NotImplementedException();
		}

		/// <summary>
		/// Gets the indexes from the server asynchronously
		/// </summary>
		/// <param name="start">Paging start</param>
		/// <param name="pageSize">Size of the page.</param>
		public Task<IndexDefinition[]> GetIndexesAsync(int start, int pageSize)
		{
			throw new NotImplementedException();
		}

		/// <summary>
		/// Resets the specified index asynchronously
		/// </summary>
		/// <param name="name">The name.</param>
		public Task ResetIndexAsync(string name)
		{
			throw new NotImplementedException();
		}

		/// <summary>
		/// Gets the index definition for the specified name asynchronously
		/// </summary>
		/// <param name="name">The name.</param>
		public Task<IndexDefinition> GetIndexAsync(string name)
		{
			throw new NotImplementedException();
		}

		/// <summary>
		/// Puts the index definition for the specified name asynchronously
		/// </summary>
		/// <param name="name">The name.</param>
		/// <param name="indexDef">The index def.</param>
		/// <param name="overwrite">Should overwrite index</param>
		public Task<string> PutIndexAsync(string name, IndexDefinition indexDef, bool overwrite)
		{
			return ExecuteWithReplication("PUT", opUrl =>
			{
				string requestUri = opUrl + "/indexes/" + name;
				var webRequest = jsonRequestFactory.CreateHttpJsonRequest(
					new CreateHttpJsonRequestParams(this, requestUri, "HEAD", credentials, convention)
						.AddOperationHeaders(OperationsHeaders));

				return webRequest.ExecuteRequestAsync()
					.ContinueWith(task =>
					{
						try
						{
							task.Wait();
							if (overwrite == false)
								throw new InvalidOperationException("Cannot put index: " + name + ", index already exists");

						}
						catch (AggregateException e)
						{
							var we = e.ExtractSingleInnerException() as WebException;
							if (we == null)
								throw;
							var response = we.Response as HttpWebResponse;
							if (response == null || response.StatusCode != HttpStatusCode.NotFound)
								throw;
						}

						var request = jsonRequestFactory.CreateHttpJsonRequest(
							new CreateHttpJsonRequestParams(this, requestUri, "PUT", credentials, convention)
								.AddOperationHeaders(OperationsHeaders));

						var serializeObject = JsonConvert.SerializeObject(indexDef, Default.Converters);
						return Task.Factory.FromAsync(request.BeginWrite, request.EndWrite, serializeObject, null)
							.ContinueWith(writeTask => request.ReadResponseJsonAsync()
							                           	.ContinueWith(readJsonTask =>
							                           	{
							                           		return readJsonTask.Result.Value<string>("index");
							                           	})).Unwrap();
					}).Unwrap();
			});
		}

		/// <summary>
		/// Deletes the index definition for the specified name asynchronously
		/// </summary>
		/// <param name="name">The name.</param>
		public Task DeleteIndexAsync(string name)
		{
			throw new NotImplementedException();
		}

		public Task DeleteByIndexAsync(string indexName, IndexQuery queryToDelete, bool allowStale)
		{
			return ExecuteWithReplication("DELETE", url =>
			{
			string path = queryToDelete.GetIndexQueryUrl(url, indexName, "bulk_docs") + "&allowStale=" + allowStale;
			var request = jsonRequestFactory.CreateHttpJsonRequest(
				new CreateHttpJsonRequestParams(this, path, "DELETE", credentials, convention)
					.AddOperationHeaders(OperationsHeaders));
			
			return request.ExecuteRequestAsync()
				.ContinueWith(task =>
				{
					var aggregateException = task.Exception;
					if (aggregateException == null)
						return task;
					var e = aggregateException.ExtractSingleInnerException() as WebException;
					if (e == null)
						return task;
					var httpWebResponse = e.Response as HttpWebResponse;
					if (httpWebResponse != null && httpWebResponse.StatusCode == HttpStatusCode.NotFound)
						throw new InvalidOperationException("There is no index named: " + indexName, e);
					return task;
				}).Unwrap();
			});
		}

		/// <summary>
		/// Deletes the document for the specified id asynchronously
		/// </summary>
		/// <param name="id">The id.</param>
		public Task DeleteDocumentAsync(string id)
		{
			throw new NotImplementedException();
		}

		/// <summary>
		/// Puts the document with the specified key in the database
		/// </summary>
		/// <param name="key">The key.</param>
		/// <param name="etag">The etag.</param>
		/// <param name="document">The document.</param>
		/// <param name="metadata">The metadata.</param>
		public Task<PutResult> PutAsync(string key, Guid? etag, RavenJObject document, RavenJObject metadata)
		{
			return ExecuteWithReplication("PUT", url =>
			{
			if (metadata == null)
				metadata = new RavenJObject();
			var method = String.IsNullOrEmpty(key) ? "POST" : "PUT";
			if (etag != null)
				metadata["ETag"] = new RavenJValue(etag.Value.ToString());
			var request = jsonRequestFactory.CreateHttpJsonRequest(
					new CreateHttpJsonRequestParams(this, url + "/docs/" + key, method, metadata, credentials, convention)
						.AddOperationHeaders(OperationsHeaders));
			
				return Task.Factory.FromAsync(request.BeginWrite, request.EndWrite, document.ToString(), null)
				.ContinueWith(task =>
				{
					if (task.Exception != null)
						throw new InvalidOperationException("Unable to write to server");

					return request.ReadResponseJsonAsync()
						.ContinueWith(task1 =>
						{
							try
							{
								return convention.CreateSerializer().Deserialize<PutResult>(new RavenJTokenReader(task1.Result));
							}
							catch (AggregateException e)
							{
								var we = e.ExtractSingleInnerException() as WebException;
								if (we == null)
									throw;
								var httpWebResponse = we.Response as HttpWebResponse;
								if (httpWebResponse == null ||
									httpWebResponse.StatusCode != HttpStatusCode.Conflict)
									throw;
								throw ThrowConcurrencyException(we);
							}
						});
				})
				.Unwrap();
			});
		}

		/// <summary>
		/// Create a new instance of <see cref="IDatabaseCommands"/> that will interacts
		/// with the specified database
		/// </summary>
		public IAsyncDatabaseCommands ForDatabase(string database)
		{
			var databaseUrl = MultiDatabase.GetRootDatabaseUrl(url);
			databaseUrl = databaseUrl + "/databases/" + database + "/";
			if (databaseUrl == url)
				return this;
			return new AsyncServerClient(databaseUrl, convention, credentials, jsonRequestFactory, sessionId, replicationInformerGetter, database)
			{
				operationsHeaders = operationsHeaders
			};
		}

		/// <summary>
		/// Create a new instance of <see cref="IDatabaseCommands"/> that will interact
		/// with the root database. Useful if the database has works against a tenant database.
		/// </summary>
		public IAsyncDatabaseCommands ForDefaultDatabase()
		{
			var databaseUrl = MultiDatabase.GetRootDatabaseUrl(url);
			if (databaseUrl == url)
				return this;
			return new AsyncServerClient(databaseUrl, convention, credentials, jsonRequestFactory, sessionId, replicationInformerGetter, databaseName)
			{
				operationsHeaders = operationsHeaders
			};
		}

		
		

		/// <summary>
		/// Gets or sets the operations headers.
		/// </summary>
		/// <value>The operations headers.</value>
		public IDictionary<string, string> OperationsHeaders
		{
			get { return operationsHeaders; }
		}

		/// <summary>
		/// Begins an async get operation
		/// </summary>
		/// <param name="key">The key.</param>
		/// <returns></returns>
		public Task<JsonDocument> GetAsync(string key)
		{
			EnsureIsNotNullOrEmpty(key, "key");

			return ExecuteWithReplication("GET", url =>
			{
			var metadata = new RavenJObject();
			AddTransactionInformation(metadata);
			var request = jsonRequestFactory.CreateHttpJsonRequest(new CreateHttpJsonRequestParams(this, url + "/docs/" + key, "GET", metadata, credentials, convention)
				.AddOperationHeaders(OperationsHeaders));

			return request.ReadResponseJsonAsync()
				.ContinueWith(task =>
				{
					try
					{
						var requestJson = task.Result;
						var docKey = request.ResponseHeaders[Constants.DocumentIdFieldName] ?? key;
						request.ResponseHeaders.Remove(Constants.DocumentIdFieldName);
						return SerializationHelper.DeserializeJsonDocument(docKey, requestJson, request.ResponseHeaders, request.ResponseStatusCode);
					}
					catch (AggregateException e)
					{
						var we = e.ExtractSingleInnerException() as WebException;
							if (we == null)
							throw;
						var httpWebResponse = we.Response as HttpWebResponse;
						if (httpWebResponse == null)
							throw;
						if (httpWebResponse.StatusCode == HttpStatusCode.NotFound)
							return null;
						if (httpWebResponse.StatusCode == HttpStatusCode.Conflict)
						{
							var conflicts = new StreamReader(httpWebResponse.GetResponseStreamWithHttpDecompression());
								var conflictsDoc = RavenJObject.Load(new RavenJsonTextReader(conflicts));
							var conflictIds = conflictsDoc.Value<RavenJArray>("Conflicts").Select(x => x.Value<string>()).ToArray();

							throw new ConflictException("Conflict detected on " + key +
														", conflict must be resolved before the document will be accessible")
							{
								ConflictedVersionIds = conflictIds,
								Etag = httpWebResponse.GetEtagHeader()
							};
						}
						throw;
					}
				});
			});
		}

		/// <summary>
		/// Begins an async multi get operation
		/// </summary>
		public Task<MultiLoadResult> GetAsync(string[] keys, string[] includes)
		{
			return ExecuteWithReplication("GET", url =>
			{
			var path = url + "/queries/?";
			if (includes != null && includes.Length > 0)
			{
				path += string.Join("&", includes.Select(x => "include=" + x).ToArray());
			}
			HttpJsonRequest request;
			// if it is too big, we drop to POST (note that means that we can't use the HTTP cache any longer)
			// we are fine with that, requests to load > 128 items are going to be rare
			if (keys.Length < 128)
			{
				path += "&" + string.Join("&", keys.Select(x => "id=" + x).ToArray());
				request = jsonRequestFactory.CreateHttpJsonRequest(new CreateHttpJsonRequestParams(this, path, "GET", credentials, convention)
					.AddOperationHeaders(OperationsHeaders));
				return request.ReadResponseJsonAsync()
					.ContinueWith(task => CompleteMultiGetAsync(task));
			}
			request = jsonRequestFactory.CreateHttpJsonRequest(new CreateHttpJsonRequestParams(this, path, "POST", credentials, convention)
				.AddOperationHeaders(OperationsHeaders));
			return Task.Factory.FromAsync(request.BeginWrite, request.EndWrite, new RavenJArray(keys).ToString(Formatting.None), null)
				.ContinueWith(writeTask => request.ReadResponseJsonAsync())
				.Unwrap()
				.ContinueWith(task => CompleteMultiGetAsync(task));
			});
		}

		private static MultiLoadResult CompleteMultiGetAsync(Task<RavenJToken> task)
		{
			try
			{
				var result = task.Result;

				return new MultiLoadResult
				{
					Includes = result.Value<RavenJArray>("Includes").Cast<RavenJObject>().ToList(),
					Results = result.Value<RavenJArray>("Results").Cast<RavenJObject>().ToList()
				};
			}
			catch (AggregateException e)
			{
				var we = e.ExtractSingleInnerException() as WebException;
				if (we == null)
					throw;
				var httpWebResponse = we.Response as HttpWebResponse;
				if (httpWebResponse == null ||
				    httpWebResponse.StatusCode != HttpStatusCode.Conflict)
					throw;
				throw ThrowConcurrencyException(we);
			}
		}

		/// <summary>
		/// Begins an async get operation for documents
		/// </summary>
		/// <remarks>
		/// This is primarily useful for administration of a database
		/// </remarks>
		public Task<JsonDocument[]> GetDocumentsAsync(int start, int pageSize)
		{
			return ExecuteWithReplication("GET", url =>
			{

			var requestUri = url + "/docs/?start=" + start + "&pageSize=" + pageSize;
			return jsonRequestFactory.CreateHttpJsonRequest(new CreateHttpJsonRequestParams(this, requestUri, "GET", credentials, convention)
				.AddOperationHeaders(OperationsHeaders))
						.ReadResponseJsonAsync()
						.ContinueWith(task => ((RavenJArray)task.Result)
												.Cast<RavenJObject>()
												.ToJsonDocuments()
												.ToArray());
			});
		}

		/// <summary>
		/// Using the given Index, calculate the facets as per the specified doc
		/// </summary>
		public Task<IDictionary<string, IEnumerable<FacetValue>>> GetFacetsAsync(string index, IndexQuery query, string facetSetupDoc)
		{
			return ExecuteWithReplication("GET", url =>
			{
			var requestUri = url + string.Format("/facets/{0}?facetDoc={1}&query={2}",
			Uri.EscapeUriString(index),
			Uri.EscapeDataString(facetSetupDoc),
			Uri.EscapeDataString(query.Query));

			var request = jsonRequestFactory.CreateHttpJsonRequest(
				new CreateHttpJsonRequestParams(this, requestUri, "GET", credentials, convention)
					.AddOperationHeaders(OperationsHeaders));

			return request.ReadResponseJsonAsync()
				.ContinueWith(task =>
				{
						var json = (RavenJObject)task.Result;
					return json.JsonDeserialization<IDictionary<string, IEnumerable<FacetValue>>>();
				});
			});
		}

		public Task<LogItem[]> GetLogsAsync(bool errorsOnly)
		{
			throw new NotImplementedException();
		}

		public Task<LicensingStatus> GetLicenseStatus()
		{
			var actualUrl = string.Format("{0}/license/status", url);
			var request = jsonRequestFactory.CreateHttpJsonRequest(
				new CreateHttpJsonRequestParams(this, actualUrl, "GET", new RavenJObject(), credentials, convention)
					.AddOperationHeaders(OperationsHeaders));

			return request.ReadResponseJsonAsync()
				.ContinueWith(task => new LicensingStatus
				{
					Error = task.Result.Value<bool>("Error"),
					Message = task.Result.Value<string>("Message"),
					Status = task.Result.Value<string>("Status"),
				});
		}

		public Task<BuildNumber> GetBuildNumber()
		{
			var actualUrl = string.Format("{0}/build/version", url);
			var request = jsonRequestFactory.CreateHttpJsonRequest(
				new CreateHttpJsonRequestParams(this, actualUrl, "GET", new RavenJObject(), credentials, convention)
					.AddOperationHeaders(OperationsHeaders));

			return request.ReadResponseJsonAsync()
				.ContinueWith(task => new BuildNumber
				{
					BuildVersion = task.Result.Value<string>("BuildVersion"),
					ProductVersion = task.Result.Value<string>("ProductVersion")
				});
		
		}

		public Task StartBackupAsync(string backupLocation)
		{
			throw new NotImplementedException();
		}

		public Task<JsonDocument[]> StartsWithAsync(string keyPrefix, int start, int pageSize)
		{
			var metadata = new RavenJObject();
			AddTransactionInformation(metadata);
			var actualUrl = string.Format("{0}/docs?startsWith={1}&start={2}&pageSize={3}", url, Uri.EscapeDataString(keyPrefix), start, pageSize);
			var request = jsonRequestFactory.CreateHttpJsonRequest(
				new CreateHttpJsonRequestParams(this, actualUrl, "GET", metadata, credentials, convention)
					.AddOperationHeaders(OperationsHeaders));

			return request.ReadResponseJsonAsync()
				.ContinueWith(task => SerializationHelper.RavenJObjectsToJsonDocuments(((RavenJArray) task.Result).OfType<RavenJObject>()).ToArray());
		}

		/// <summary>
		/// Perform a single POST request containing multiple nested GET requests
		/// </summary>
		public Task<GetResponse[]> MultiGetAsync(GetRequest[] requests)
		{
			return ExecuteWithReplication("GET", url => // logical GET even though the actual request is a POST
			{
			var multiGetOperation = new MultiGetOperation(this,  convention, url, requests);

			var httpJsonRequest = jsonRequestFactory.CreateHttpJsonRequest(new CreateHttpJsonRequestParams(this, multiGetOperation.RequestUri, "POST", credentials, convention)
				.AddOperationHeaders(OperationsHeaders));

			var requestsForServer = multiGetOperation.PreparingForCachingRequest(jsonRequestFactory);

			var postedData = JsonConvert.SerializeObject(requestsForServer);

			if (multiGetOperation.CanFullyCache(jsonRequestFactory, httpJsonRequest, postedData))
			{
					var cachedResponses = multiGetOperation.HandleCachingResponse(new GetResponse[requests.Length], jsonRequestFactory);
				return Task.Factory.StartNew(() => cachedResponses);
			}


			return Task.Factory.FromAsync(httpJsonRequest.BeginWrite, httpJsonRequest.EndWrite, postedData, null)
				.ContinueWith(
					task =>
					{
						task.Wait();// will throw on error
						return httpJsonRequest.ReadResponseJsonAsync()
							.ContinueWith(replyTask =>
							{
								var responses = convention.CreateSerializer().Deserialize<GetResponse[]>(new RavenJTokenReader(replyTask.Result));
								return multiGetOperation.HandleCachingResponse(responses, jsonRequestFactory);
							})
						;
					})
					.Unwrap();

			});
		}

		/// <summary>
		/// Begins an async get operation for documents whose id starts with the specified prefix
		/// </summary>
		/// <param name="prefix">Prefix that the ids begin with.</param>
		/// <param name="start">Paging start.</param>
		/// <param name="pageSize">Size of the page.</param>
		/// <remarks>
		/// This is primarily useful for administration of a database
		/// </remarks>
		public Task<JsonDocument[]> GetDocumentsStartingWithAsync(string prefix, int start, int pageSize)
		{
			throw new NotImplementedException();
		}

		/// <summary>
		/// Begins the async query.
		/// </summary>
		/// <param name="index">The index.</param>
		/// <param name="query">The query.</param>
		/// <param name="includes">The include paths</param>
		public Task<QueryResult> QueryAsync(string index, IndexQuery query, string[] includes)
		{
			return ExecuteWithReplication("GET", url =>
			{
			EnsureIsNotNullOrEmpty(index, "index");
			var path = query.GetIndexQueryUrl(url, index, "indexes");
			if (includes != null && includes.Length > 0)
			{
				path += "&" + string.Join("&", includes.Select(x => "include=" + x).ToArray());
			}
			var request = jsonRequestFactory.CreateHttpJsonRequest(new CreateHttpJsonRequestParams(this, path, "GET", credentials, convention)
				.AddOperationHeaders(OperationsHeaders));

			return request.ReadResponseJsonAsync()
				.ContinueWith(task =>
				{
					RavenJObject json;
					try
					{
							json = (RavenJObject)task.Result;
					}
					catch (AggregateException e)
					{
						var we = e.ExtractSingleInnerException() as WebException;
							if (we != null)
						{
							var httpWebResponse = we.Response as HttpWebResponse;
							if (httpWebResponse != null && httpWebResponse.StatusCode == HttpStatusCode.NotFound)
							{
								var text = new StreamReader(httpWebResponse.GetResponseStreamWithHttpDecompression()).ReadToEnd();
								if (text.Contains("maxQueryString"))
									throw new InvalidOperationException(text, e);
								throw new InvalidOperationException("There is no index named: " + index);
							}
						}
						throw;
					}

					return new QueryResult
					{
						IsStale = Convert.ToBoolean(json["IsStale"].ToString()),
						IndexTimestamp = json.Value<DateTime>("IndexTimestamp"),
						IndexEtag = request.GetEtagHeader(),
						Results = ((RavenJArray)json["Results"]).Cast<RavenJObject>().ToList(),
						TotalResults = Convert.ToInt32(json["TotalResults"].ToString()),
						IndexName = json.Value<string>("IndexName"),
						SkippedResults = Convert.ToInt32(json["SkippedResults"].ToString())
					};
				});
			});
		}

		/// <summary>
		/// Returns a list of suggestions based on the specified suggestion query.
		/// </summary>
		/// <param name="index">The index to query for suggestions</param>
		/// <param name="suggestionQuery">The suggestion query.</param>
		public Task<SuggestionQueryResult> SuggestAsync(string index, SuggestionQuery suggestionQuery)
		{
			if (suggestionQuery == null)
				throw new ArgumentNullException("suggestionQuery");

			return ExecuteWithReplication("GET", url =>
			{
			var requestUri = url + string.Format("/suggest/{0}?term={1}&field={2}&max={3}&distance={4}&accuracy={5}",
				Uri.EscapeUriString(index),
				Uri.EscapeDataString(suggestionQuery.Term),
				Uri.EscapeDataString(suggestionQuery.Field),
				Uri.EscapeDataString(suggestionQuery.MaxSuggestions.ToString(CultureInfo.InvariantCulture)),
				Uri.EscapeDataString(suggestionQuery.Distance.ToString()),
				Uri.EscapeDataString(suggestionQuery.Accuracy.ToString(CultureInfo.InvariantCulture)));

			var request = jsonRequestFactory.CreateHttpJsonRequest(
				new CreateHttpJsonRequestParams(this, requestUri, "GET", credentials, convention)
					.AddOperationHeaders(OperationsHeaders));

			return request.ReadResponseJsonAsync()
				.ContinueWith(task =>
				{
						var json = (RavenJObject)task.Result;
					return new SuggestionQueryResult
					{
							Suggestions = ((RavenJArray)json["Suggestions"]).Select(x => x.Value<string>()).ToArray(),
					};
				});
			});
		}

		/// <summary>
		/// Begins the async batch operation
		/// </summary>
		/// <param name="commandDatas">The command data.</param>
		/// <returns></returns>
		public Task<BatchResult[]> BatchAsync(ICommandData[] commandDatas)
		{
			return ExecuteWithReplication("POST", url =>
			{
			var metadata = new RavenJObject();
			AddTransactionInformation(metadata);
			var req = jsonRequestFactory.CreateHttpJsonRequest(new CreateHttpJsonRequestParams(this, url + "/bulk_docs", "POST", metadata, credentials, convention)
				.AddOperationHeaders(OperationsHeaders));
			var jArray = new RavenJArray(commandDatas.Select(x => x.ToJson()));
			var data = jArray.ToString(Formatting.None);

			return Task.Factory.FromAsync(req.BeginWrite, req.EndWrite, data, null)
					.ContinueWith(writeTask =>
					{
						writeTask.Wait(); // throw
						return req.ReadResponseJsonAsync();
					})
				.Unwrap()
				.ContinueWith(task =>
				{
					RavenJArray response;
					try
					{
						response = (RavenJArray)task.Result;
					}
					catch (AggregateException e)
					{
						var we = e.ExtractSingleInnerException() as WebException;
						if (we == null)
							throw;
						var httpWebResponse = we.Response as HttpWebResponse;
						if (httpWebResponse == null ||
							httpWebResponse.StatusCode != HttpStatusCode.Conflict)
							throw;
						throw ThrowConcurrencyException(we);
					}
					return convention.CreateSerializer().Deserialize<BatchResult[]>(new RavenJTokenReader(response));
				});
			});
		}

		private static Exception ThrowConcurrencyException(WebException e)
		{
			using (var sr = new StreamReader(e.Response.GetResponseStreamWithHttpDecompression()))
			{
				var text = sr.ReadToEnd();
				var errorResults = JsonConvert.DeserializeAnonymousType(text, new
				{
					url = (string)null,
					actualETag = Guid.Empty,
					expectedETag = Guid.Empty,
					error = (string)null
				});
				return new ConcurrencyException(errorResults.error)
				{
					ActualETag = errorResults.actualETag,
					ExpectedETag = errorResults.expectedETag
				};
			}
		}

		private static void AddTransactionInformation(RavenJObject metadata)
		{
			if (Transaction.Current == null)
				return;

			string txInfo = string.Format("{0}, {1}", Transaction.Current.TransactionInformation.DistributedIdentifier, TransactionManager.DefaultTimeout);
			metadata["Raven-Transaction-Information"] = new RavenJValue(txInfo);
		}

		private static void EnsureIsNotNullOrEmpty(string key, string argName)
		{
			if (string.IsNullOrEmpty(key))
				throw new ArgumentException("Key cannot be null or empty", argName);
		}

		/// <summary>
		/// Begins retrieving the statistics for the database
		/// </summary>
		/// <returns></returns>
		public Task<DatabaseStatistics> GetStatisticsAsync()
		{
			throw new NotImplementedException();
		}

		/// <summary>
		/// Gets the list of databases from the server asynchronously
		/// </summary>
		public Task<string[]> GetDatabaseNamesAsync(int pageSize)
		{
			return url.Databases(pageSize)
				.NoCache()
				.ToJsonRequest(this, credentials, convention)
				.ReadResponseJsonAsync()
				.ContinueWith(task =>
				{
					var json = (RavenJArray)task.Result;
					return json
						.Select(x => x.Value<RavenJObject>("@metadata").Value<string>("@id").Replace("Raven/Databases/", string.Empty))
						.ToArray();
				});
		}
		
		/// <summary>
		/// Puts the attachment with the specified key asynchronously
		/// </summary>
		/// <param name="key">The key.</param>
		/// <param name="etag">The etag.</param>
		/// <param name="data">The data.</param>
		/// <param name="metadata">The metadata.</param>
		public Task PutAttachmentAsync(string key, Guid? etag, byte[] data, RavenJObject metadata)
		{
			throw new NotImplementedException();
		}

		/// <summary>
		/// Gets the attachment by the specified key asynchronously
		/// </summary>
		/// <param name="key">The key.</param>
		/// <returns></returns>
		public Task<Attachment> GetAttachmentAsync(string key)
		{
			EnsureIsNotNullOrEmpty(key, "key");

			return ExecuteWithReplication("GET", operationUrl =>
			{
				var metadata = new RavenJObject();
				AddTransactionInformation(metadata);
				var request = jsonRequestFactory.CreateHttpJsonRequest(new CreateHttpJsonRequestParams(this, operationUrl + "/static/" + key, "GET", metadata, credentials, convention)
					.AddOperationHeaders(OperationsHeaders));

				return request
					.ReadResponseBytesAsync()
					.ContinueWith(task =>
					{
						switch (task.Status)
						{
							case TaskStatus.RanToCompletion:
								var memoryStream = new MemoryStream(task.Result);
								return new Attachment
								{
									Data = () => memoryStream,
									Size = task.Result.Length,
									Etag = request.GetEtagHeader(),
									Metadata = request.ResponseHeaders.FilterHeaders(isServerDocument: false)
								};

							case TaskStatus.Faulted:
								var webException = task.Exception.ExtractSingleInnerException() as WebException;
								if (webException != null)
								{
									var response = webException.Response as HttpWebResponse;
									if (response != null)
									{
										switch (response.StatusCode)
										{
											case HttpStatusCode.NotFound:
												return null;

											case HttpStatusCode.Conflict:
												var conflictsDoc = RavenJObject.Load(new BsonReader(response.GetResponseStreamWithHttpDecompression()));
												var conflictIds = conflictsDoc.Value<RavenJArray>("Conflicts").Select(x => x.Value<string>()).ToArray();

												throw new ConflictException("Conflict detected on " + key +
																			", conflict must be resolved before the attachment will be accessible")
												{
													ConflictedVersionIds = conflictIds,
													Etag = response.GetEtagHeader()
												};
										}
									}
								}
								// This will rethrow the task's exception.
								task.AssertNotFailed();
								return null;

							case TaskStatus.Canceled:
								throw new TaskCanceledException();

							default:
								throw new InvalidOperationException("Invalid task status");
						}
					});
			});
		}

		/// <summary>
		/// Deletes the attachment with the specified key asynchronously
		/// </summary>
		/// <param name="key">The key.</param>
		/// <param name="etag">The etag.</param>
		public Task DeleteAttachmentAsync(string key, Guid? etag)
		{
			throw new NotImplementedException();
		}



		/// <summary>
		/// Disable all caching within the given scope
		/// </summary>
		public IDisposable DisableAllCaching()
		{
			return jsonRequestFactory.DisableAllCaching();
		}

		/// <summary>
		/// Ensures that the silverlight startup tasks have run
		/// </summary>
		public Task EnsureSilverlightStartUpAsync()
		{
			throw new NotImplementedException();
		}

		///<summary>
		/// Get the possible terms for the specified field in the index asynchronously
		/// You can page through the results by use fromValue parameter as the 
		/// starting point for the next query
		///</summary>
		///<returns></returns>
		public Task<string[]> GetTermsAsync(string index, string field, string fromValue, int pageSize)
		{
			throw new NotImplementedException();
		}

		/// <summary>
		/// The profiling information
		/// </summary>
		public ProfilingInformation ProfilingInformation
		{
			get { return profilingInformation; }
		}

		/// <summary>
		/// Notify when the failover status changed
		/// </summary>
		public event EventHandler<FailoverStatusChangedEventArgs> FailoverStatusChanged
		{
			add { replicationInformer.FailoverStatusChanged += value; }
			remove { replicationInformer.FailoverStatusChanged -= value; }
		}

		/// <summary>
		/// Force the database commands to read directly from the master, unless there has been a failover.
		/// </summary>
		public void ForceReadFromMaster()
		{
			readStripingBase = -1;// this means that will have to use the master url first
		}

		private Task ExecuteWithReplication(string method, Func<string, Task> operation)
		{
			// Convert the Func<string, Task> to a Func<string, Task<object>>
			return ExecuteWithReplication(method, u => operation(u).ContinueWith<object>(t => null));
		}

		private Task<T> ExecuteWithReplication<T>(string method, Func<string, Task<T>> operation)
		{
			var currentRequest = Interlocked.Increment(ref requestCount);
			return replicationInformer.ExecuteWithReplicationAsync(method, url, currentRequest, readStripingBase, operation);
		}
	}
}

#endif
=======
//-----------------------------------------------------------------------
// <copyright file="AsyncServerClient.cs" company="Hibernating Rhinos LTD">
//     Copyright (c) Hibernating Rhinos LTD. All rights reserved.
// </copyright>
//-----------------------------------------------------------------------
#if !NET35

using System;
using System.Collections.Generic;
using System.Globalization;
using System.IO;
using System.Linq;
using System.Net;
using System.Text;
using System.Threading;
using System.Threading.Tasks;
using System.Transactions;
using Raven.Imports.Newtonsoft.Json;
using Raven.Abstractions;
using Raven.Abstractions.Commands;
using Raven.Abstractions.Connection;
using Raven.Abstractions.Data;
using Raven.Abstractions.Exceptions;
using Raven.Abstractions.Extensions;
using Raven.Abstractions.Indexing;
using Raven.Abstractions.Json;
using Raven.Client.Connection.Profiling;
using Raven.Client.Document;
using Raven.Client.Exceptions;
using Raven.Client.Extensions;
using Raven.Json.Linq;
using Raven.Imports.Newtonsoft.Json.Bson;

namespace Raven.Client.Connection.Async
{
	/// <summary>
	/// Access the database commands in async fashion
	/// </summary>
	public class AsyncServerClient : IAsyncDatabaseCommands
	{
		private ProfilingInformation profilingInformation;
		private readonly string url;
		private readonly ICredentials credentials;
		private readonly DocumentConvention convention;
		private IDictionary<string, string> operationsHeaders = new Dictionary<string, string>();
		internal readonly HttpJsonRequestFactory jsonRequestFactory;
		private readonly Guid? sessionId;
		private readonly Func<string, ReplicationInformer> replicationInformerGetter;
		private readonly string databaseName;
		private readonly ReplicationInformer replicationInformer;
		private int requestCount;
		private int readStripingBase;

		/// <summary>
		/// Initializes a new instance of the <see cref="AsyncServerClient"/> class.
		/// </summary>
		public AsyncServerClient(string url, DocumentConvention convention, ICredentials credentials,
								 HttpJsonRequestFactory jsonRequestFactory, Guid? sessionId,
								 Func<string, ReplicationInformer> replicationInformerGetter, string databaseName)
		{
			profilingInformation = ProfilingInformation.CreateProfilingInformation(sessionId);
			this.url = url;
			if (this.url.EndsWith("/"))
				this.url = this.url.Substring(0, this.url.Length - 1);
			this.jsonRequestFactory = jsonRequestFactory;
			this.sessionId = sessionId;
			this.convention = convention;
			this.credentials = credentials;
			this.databaseName = databaseName;
			this.replicationInformerGetter = replicationInformerGetter;
			this.replicationInformer = replicationInformerGetter(databaseName);
			this.readStripingBase = replicationInformer.GetReadStripingBase();
		}

		/// <summary>
		/// Performs application-defined tasks associated with freeing, releasing, or resetting unmanaged resources.
		/// </summary>
		public void Dispose()
		{
		}


		/// <summary>
		/// Returns a new <see cref="IAsyncDatabaseCommands"/> using the specified credentials
		/// </summary>
		/// <param name="credentialsForSession">The credentials for session.</param>
		public IAsyncDatabaseCommands With(ICredentials credentialsForSession)
		{
			return new AsyncServerClient(url, convention, credentialsForSession, jsonRequestFactory, sessionId, replicationInformerGetter, databaseName);
		}

		/// <summary>
		/// Gets the index names from the server asynchronously
		/// </summary>
		/// <param name="start">Paging start</param>
		/// <param name="pageSize">Size of the page.</param>
		public Task<string[]> GetIndexNamesAsync(int start, int pageSize)
		{
			throw new NotImplementedException();
		}

		/// <summary>
		/// Gets the indexes from the server asynchronously
		/// </summary>
		/// <param name="start">Paging start</param>
		/// <param name="pageSize">Size of the page.</param>
		public Task<IndexDefinition[]> GetIndexesAsync(int start, int pageSize)
		{
			throw new NotImplementedException();
		}

		/// <summary>
		/// Resets the specified index asynchronously
		/// </summary>
		/// <param name="name">The name.</param>
		public Task ResetIndexAsync(string name)
		{
			throw new NotImplementedException();
		}

		/// <summary>
		/// Gets the index definition for the specified name asynchronously
		/// </summary>
		/// <param name="name">The name.</param>
		public Task<IndexDefinition> GetIndexAsync(string name)
		{
			throw new NotImplementedException();
		}

		/// <summary>
		/// Puts the index definition for the specified name asynchronously
		/// </summary>
		/// <param name="name">The name.</param>
		/// <param name="indexDef">The index def.</param>
		/// <param name="overwrite">Should overwrite index</param>
		public Task<string> PutIndexAsync(string name, IndexDefinition indexDef, bool overwrite)
		{
			return ExecuteWithReplication("PUT", opUrl =>
			{
				string requestUri = opUrl + "/indexes/" + name;
				var webRequest = jsonRequestFactory.CreateHttpJsonRequest(
					new CreateHttpJsonRequestParams(this, requestUri, "HEAD", credentials, convention)
						.AddOperationHeaders(OperationsHeaders));

				return webRequest.ExecuteRequestAsync()
					.ContinueWith(task =>
					{
						try
						{
							task.Wait();
							if (overwrite == false)
								throw new InvalidOperationException("Cannot put index: " + name + ", index already exists");

						}
						catch (AggregateException e)
						{
							var we = e.ExtractSingleInnerException() as WebException;
							if (we == null)
								throw;
							var response = we.Response as HttpWebResponse;
							if (response == null || response.StatusCode != HttpStatusCode.NotFound)
								throw;
						}

						var request = jsonRequestFactory.CreateHttpJsonRequest(
							new CreateHttpJsonRequestParams(this, requestUri, "PUT", credentials, convention)
								.AddOperationHeaders(OperationsHeaders));

						var serializeObject = JsonConvert.SerializeObject(indexDef, Default.Converters);
						return Task.Factory.FromAsync(request.BeginWrite, request.EndWrite, serializeObject, null)
							.ContinueWith(writeTask => request.ReadResponseJsonAsync()
							                           	.ContinueWith(readJsonTask =>
							                           	{
							                           		return readJsonTask.Result.Value<string>("index");
							                           	})).Unwrap();
					}).Unwrap();
			});
		}

		/// <summary>
		/// Deletes the index definition for the specified name asynchronously
		/// </summary>
		/// <param name="name">The name.</param>
		public Task DeleteIndexAsync(string name)
		{
			throw new NotImplementedException();
		}

		public Task DeleteByIndexAsync(string indexName, IndexQuery queryToDelete, bool allowStale)
		{
			return ExecuteWithReplication("DELETE", url =>
			{
			string path = queryToDelete.GetIndexQueryUrl(url, indexName, "bulk_docs") + "&allowStale=" + allowStale;
			var request = jsonRequestFactory.CreateHttpJsonRequest(
				new CreateHttpJsonRequestParams(this, path, "DELETE", credentials, convention)
					.AddOperationHeaders(OperationsHeaders));
			
			return request.ExecuteRequestAsync()
				.ContinueWith(task =>
				{
					var aggregateException = task.Exception;
					if (aggregateException == null)
						return task;
					var e = aggregateException.ExtractSingleInnerException() as WebException;
					if (e == null)
						return task;
					var httpWebResponse = e.Response as HttpWebResponse;
					if (httpWebResponse != null && httpWebResponse.StatusCode == HttpStatusCode.NotFound)
						throw new InvalidOperationException("There is no index named: " + indexName, e);
					return task;
				}).Unwrap();
			});
		}

		/// <summary>
		/// Deletes the document for the specified id asynchronously
		/// </summary>
		/// <param name="id">The id.</param>
		public Task DeleteDocumentAsync(string id)
		{
			throw new NotImplementedException();
		}

		/// <summary>
		/// Puts the document with the specified key in the database
		/// </summary>
		/// <param name="key">The key.</param>
		/// <param name="etag">The etag.</param>
		/// <param name="document">The document.</param>
		/// <param name="metadata">The metadata.</param>
		public Task<PutResult> PutAsync(string key, Guid? etag, RavenJObject document, RavenJObject metadata)
		{
			return ExecuteWithReplication("PUT", url =>
			{
			if (metadata == null)
				metadata = new RavenJObject();
			var method = String.IsNullOrEmpty(key) ? "POST" : "PUT";
			if (etag != null)
				metadata["ETag"] = new RavenJValue(etag.Value.ToString());
			var request = jsonRequestFactory.CreateHttpJsonRequest(
					new CreateHttpJsonRequestParams(this, url + "/docs/" + key, method, metadata, credentials, convention)
						.AddOperationHeaders(OperationsHeaders));
			
				return Task.Factory.FromAsync(request.BeginWrite, request.EndWrite, document.ToString(), null)
				.ContinueWith(task =>
				{
					if (task.Exception != null)
						throw new InvalidOperationException("Unable to write to server");

					return request.ReadResponseJsonAsync()
						.ContinueWith(task1 =>
						{
							try
							{
								return convention.CreateSerializer().Deserialize<PutResult>(new RavenJTokenReader(task1.Result));
							}
							catch (AggregateException e)
							{
								var we = e.ExtractSingleInnerException() as WebException;
								if (we == null)
									throw;
								var httpWebResponse = we.Response as HttpWebResponse;
								if (httpWebResponse == null ||
									httpWebResponse.StatusCode != HttpStatusCode.Conflict)
									throw;
								throw ThrowConcurrencyException(we);
							}
						});
				})
				.Unwrap();
			});
		}

		/// <summary>
		/// Create a new instance of <see cref="IDatabaseCommands"/> that will interacts
		/// with the specified database
		/// </summary>
		public IAsyncDatabaseCommands ForDatabase(string database)
		{
			var databaseUrl = MultiDatabase.GetRootDatabaseUrl(url);
			databaseUrl = databaseUrl + "/databases/" + database + "/";
			if (databaseUrl == url)
				return this;
			return new AsyncServerClient(databaseUrl, convention, credentials, jsonRequestFactory, sessionId, replicationInformerGetter, database)
			{
				operationsHeaders = operationsHeaders
			};
		}

		/// <summary>
		/// Create a new instance of <see cref="IDatabaseCommands"/> that will interact
		/// with the root database. Useful if the database has works against a tenant database.
		/// </summary>
		public IAsyncDatabaseCommands ForDefaultDatabase()
		{
			var databaseUrl = MultiDatabase.GetRootDatabaseUrl(url);
			if (databaseUrl == url)
				return this;
			return new AsyncServerClient(databaseUrl, convention, credentials, jsonRequestFactory, sessionId, replicationInformerGetter, databaseName)
			{
				operationsHeaders = operationsHeaders
			};
		}

		
		

		/// <summary>
		/// Gets or sets the operations headers.
		/// </summary>
		/// <value>The operations headers.</value>
		public IDictionary<string, string> OperationsHeaders
		{
			get { return operationsHeaders; }
		}

		/// <summary>
		/// Begins an async get operation
		/// </summary>
		/// <param name="key">The key.</param>
		/// <returns></returns>
		public Task<JsonDocument> GetAsync(string key)
		{
			EnsureIsNotNullOrEmpty(key, "key");

			return ExecuteWithReplication("GET", url =>
			{
			var metadata = new RavenJObject();
			AddTransactionInformation(metadata);
			var request = jsonRequestFactory.CreateHttpJsonRequest(new CreateHttpJsonRequestParams(this, url + "/docs/" + key, "GET", metadata, credentials, convention)
				.AddOperationHeaders(OperationsHeaders));

			return request.ReadResponseJsonAsync()
				.ContinueWith(task =>
				{
					try
					{
						var requestJson = task.Result;
						var docKey = request.ResponseHeaders[Constants.DocumentIdFieldName] ?? key;
						request.ResponseHeaders.Remove(Constants.DocumentIdFieldName);
						return SerializationHelper.DeserializeJsonDocument(docKey, requestJson, request.ResponseHeaders, request.ResponseStatusCode);
					}
					catch (AggregateException e)
					{
						var we = e.ExtractSingleInnerException() as WebException;
							if (we == null)
							throw;
						var httpWebResponse = we.Response as HttpWebResponse;
						if (httpWebResponse == null)
							throw;
						if (httpWebResponse.StatusCode == HttpStatusCode.NotFound)
							return null;
						if (httpWebResponse.StatusCode == HttpStatusCode.Conflict)
						{
							var conflicts = new StreamReader(httpWebResponse.GetResponseStreamWithHttpDecompression());
								var conflictsDoc = RavenJObject.Load(new RavenJsonTextReader(conflicts));
							var conflictIds = conflictsDoc.Value<RavenJArray>("Conflicts").Select(x => x.Value<string>()).ToArray();

							throw new ConflictException("Conflict detected on " + key +
														", conflict must be resolved before the document will be accessible")
							{
								ConflictedVersionIds = conflictIds,
								Etag = httpWebResponse.GetEtagHeader()
							};
						}
						throw;
					}
				});
			});
		}

		/// <summary>
		/// Begins an async multi get operation
		/// </summary>
		public Task<MultiLoadResult> GetAsync(string[] keys, string[] includes)
		{
			return ExecuteWithReplication("GET", url =>
			{
			var path = url + "/queries/?";
			if (includes != null && includes.Length > 0)
			{
				path += string.Join("&", includes.Select(x => "include=" + x).ToArray());
			}
			HttpJsonRequest request;
			// if it is too big, we drop to POST (note that means that we can't use the HTTP cache any longer)
			// we are fine with that, requests to load > 128 items are going to be rare
			if (keys.Length < 128)
			{
				path += "&" + string.Join("&", keys.Select(x => "id=" + x).ToArray());
				request = jsonRequestFactory.CreateHttpJsonRequest(new CreateHttpJsonRequestParams(this, path, "GET", credentials, convention)
					.AddOperationHeaders(OperationsHeaders));
				return request.ReadResponseJsonAsync()
					.ContinueWith(task => CompleteMultiGetAsync(task));
			}
			request = jsonRequestFactory.CreateHttpJsonRequest(new CreateHttpJsonRequestParams(this, path, "POST", credentials, convention)
				.AddOperationHeaders(OperationsHeaders));
			return Task.Factory.FromAsync(request.BeginWrite, request.EndWrite, new RavenJArray(keys).ToString(Formatting.None), null)
				.ContinueWith(writeTask => request.ReadResponseJsonAsync())
				.Unwrap()
				.ContinueWith(task => CompleteMultiGetAsync(task));
			});
		}

		private static MultiLoadResult CompleteMultiGetAsync(Task<RavenJToken> task)
		{
			try
			{
				var result = task.Result;

				return new MultiLoadResult
				{
					Includes = result.Value<RavenJArray>("Includes").Cast<RavenJObject>().ToList(),
					Results = result.Value<RavenJArray>("Results").Cast<RavenJObject>().ToList()
				};
			}
			catch (AggregateException e)
			{
				var we = e.ExtractSingleInnerException() as WebException;
				if (we == null)
					throw;
				var httpWebResponse = we.Response as HttpWebResponse;
				if (httpWebResponse == null ||
				    httpWebResponse.StatusCode != HttpStatusCode.Conflict)
					throw;
				throw ThrowConcurrencyException(we);
			}
		}

		/// <summary>
		/// Begins an async get operation for documents
		/// </summary>
		/// <remarks>
		/// This is primarily useful for administration of a database
		/// </remarks>
		public Task<JsonDocument[]> GetDocumentsAsync(int start, int pageSize)
		{
			return ExecuteWithReplication("GET", url =>
			{

			var requestUri = url + "/docs/?start=" + start + "&pageSize=" + pageSize;
			return jsonRequestFactory.CreateHttpJsonRequest(new CreateHttpJsonRequestParams(this, requestUri, "GET", credentials, convention)
				.AddOperationHeaders(OperationsHeaders))
						.ReadResponseJsonAsync()
						.ContinueWith(task => ((RavenJArray)task.Result)
												.Cast<RavenJObject>()
												.ToJsonDocuments()
												.ToArray());
			});
		}

		/// <summary>
		/// Using the given Index, calculate the facets as per the specified doc
		/// </summary>
		public Task<IDictionary<string, IEnumerable<FacetValue>>> GetFacetsAsync(string index, IndexQuery query, string facetSetupDoc)
		{
			return ExecuteWithReplication("GET", url =>
			{
			var requestUri = url + string.Format("/facets/{0}?facetDoc={1}&query={2}",
			Uri.EscapeUriString(index),
			Uri.EscapeDataString(facetSetupDoc),
			Uri.EscapeDataString(query.Query));

			var request = jsonRequestFactory.CreateHttpJsonRequest(
				new CreateHttpJsonRequestParams(this, requestUri, "GET", credentials, convention)
					.AddOperationHeaders(OperationsHeaders));

			return request.ReadResponseJsonAsync()
				.ContinueWith(task =>
				{
						var json = (RavenJObject)task.Result;
					return json.JsonDeserialization<IDictionary<string, IEnumerable<FacetValue>>>();
				});
			});
		}

		public Task<LogItem[]> GetLogsAsync(bool errorsOnly)
		{
			throw new NotImplementedException();
		}

		public Task<LicensingStatus> GetLicenseStatus()
		{
			var actualUrl = string.Format("{0}/license/status", url);
			var request = jsonRequestFactory.CreateHttpJsonRequest(
				new CreateHttpJsonRequestParams(this, actualUrl, "GET", new RavenJObject(), credentials, convention)
					.AddOperationHeaders(OperationsHeaders));

			return request.ReadResponseJsonAsync()
				.ContinueWith(task => new LicensingStatus
				{
					Error = task.Result.Value<bool>("Error"),
					Message = task.Result.Value<string>("Message"),
					Status = task.Result.Value<string>("Status"),
				});
		}

		public Task<BuildNumber> GetBuildNumber()
		{
			var actualUrl = string.Format("{0}/build/version", url);
			var request = jsonRequestFactory.CreateHttpJsonRequest(
				new CreateHttpJsonRequestParams(this, actualUrl, "GET", new RavenJObject(), credentials, convention)
					.AddOperationHeaders(OperationsHeaders));

			return request.ReadResponseJsonAsync()
				.ContinueWith(task => new BuildNumber
				{
					BuildVersion = task.Result.Value<string>("BuildVersion"),
					ProductVersion = task.Result.Value<string>("ProductVersion")
				});
		
		}

		public Task StartBackupAsync(string backupLocation)
		{
			throw new NotImplementedException();
		}

		public Task<JsonDocument[]> StartsWithAsync(string keyPrefix, int start, int pageSize)
		{
			var metadata = new RavenJObject();
			AddTransactionInformation(metadata);
			var actualUrl = string.Format("{0}/docs?startsWith={1}&start={2}&pageSize={3}", url, Uri.EscapeDataString(keyPrefix), start, pageSize);
			var request = jsonRequestFactory.CreateHttpJsonRequest(
				new CreateHttpJsonRequestParams(this, actualUrl, "GET", metadata, credentials, convention)
					.AddOperationHeaders(OperationsHeaders));

			return request.ReadResponseJsonAsync()
				.ContinueWith(task => SerializationHelper.RavenJObjectsToJsonDocuments(((RavenJArray) task.Result).OfType<RavenJObject>()).ToArray());
		}

		/// <summary>
		/// Perform a single POST request containing multiple nested GET requests
		/// </summary>
		public Task<GetResponse[]> MultiGetAsync(GetRequest[] requests)
		{
			return ExecuteWithReplication("GET", url => // logical GET even though the actual request is a POST
			{
			var multiGetOperation = new MultiGetOperation(this,  convention, url, requests);

			var httpJsonRequest = jsonRequestFactory.CreateHttpJsonRequest(new CreateHttpJsonRequestParams(this, multiGetOperation.RequestUri, "POST", credentials, convention)
				.AddOperationHeaders(OperationsHeaders));

			var requestsForServer = multiGetOperation.PreparingForCachingRequest(jsonRequestFactory);

			var postedData = JsonConvert.SerializeObject(requestsForServer);

			if (multiGetOperation.CanFullyCache(jsonRequestFactory, httpJsonRequest, postedData))
			{
					var cachedResponses = multiGetOperation.HandleCachingResponse(new GetResponse[requests.Length], jsonRequestFactory);
				return Task.Factory.StartNew(() => cachedResponses);
			}


			return Task.Factory.FromAsync(httpJsonRequest.BeginWrite, httpJsonRequest.EndWrite, postedData, null)
				.ContinueWith(
					task =>
					{
						task.Wait();// will throw on error
						return httpJsonRequest.ReadResponseJsonAsync()
							.ContinueWith(replyTask =>
							{
								var responses = convention.CreateSerializer().Deserialize<GetResponse[]>(new RavenJTokenReader(replyTask.Result));
								return multiGetOperation.HandleCachingResponse(responses, jsonRequestFactory);
							})
						;
					})
					.Unwrap();

			});
		}

		/// <summary>
		/// Begins an async get operation for documents whose id starts with the specified prefix
		/// </summary>
		/// <param name="prefix">Prefix that the ids begin with.</param>
		/// <param name="start">Paging start.</param>
		/// <param name="pageSize">Size of the page.</param>
		/// <remarks>
		/// This is primarily useful for administration of a database
		/// </remarks>
		public Task<JsonDocument[]> GetDocumentsStartingWithAsync(string prefix, int start, int pageSize)
		{
			throw new NotImplementedException();
		}

		/// <summary>
		/// Begins the async query.
		/// </summary>
		/// <param name="index">The index.</param>
		/// <param name="query">The query.</param>
		/// <param name="includes">The include paths</param>
		public Task<QueryResult> QueryAsync(string index, IndexQuery query, string[] includes)
		{
			return ExecuteWithReplication("GET", url =>
			{
			EnsureIsNotNullOrEmpty(index, "index");
			var path = query.GetIndexQueryUrl(url, index, "indexes");
			if (includes != null && includes.Length > 0)
			{
				path += "&" + string.Join("&", includes.Select(x => "include=" + x).ToArray());
			}
			var request = jsonRequestFactory.CreateHttpJsonRequest(new CreateHttpJsonRequestParams(this, path, "GET", credentials, convention)
				.AddOperationHeaders(OperationsHeaders));

			return request.ReadResponseJsonAsync()
				.ContinueWith(task =>
				{
					RavenJObject json;
					try
					{
							json = (RavenJObject)task.Result;
					}
					catch (AggregateException e)
					{
						var we = e.ExtractSingleInnerException() as WebException;
							if (we != null)
						{
							var httpWebResponse = we.Response as HttpWebResponse;
							if (httpWebResponse != null && httpWebResponse.StatusCode == HttpStatusCode.NotFound)
							{
								var text = new StreamReader(httpWebResponse.GetResponseStreamWithHttpDecompression()).ReadToEnd();
								if (text.Contains("maxQueryString"))
									throw new InvalidOperationException(text, e);
								throw new InvalidOperationException("There is no index named: " + index);
							}
						}
						throw;
					}

					return new QueryResult
					{
						IsStale = Convert.ToBoolean(json["IsStale"].ToString()),
						IndexTimestamp = json.Value<DateTime>("IndexTimestamp"),
						IndexEtag = request.GetEtagHeader(),
						Results = ((RavenJArray)json["Results"]).Cast<RavenJObject>().ToList(),
						TotalResults = Convert.ToInt32(json["TotalResults"].ToString()),
						IndexName = json.Value<string>("IndexName"),
						SkippedResults = Convert.ToInt32(json["SkippedResults"].ToString())
					};
				});
			});
		}

		/// <summary>
		/// Returns a list of suggestions based on the specified suggestion query.
		/// </summary>
		/// <param name="index">The index to query for suggestions</param>
		/// <param name="suggestionQuery">The suggestion query.</param>
		public Task<SuggestionQueryResult> SuggestAsync(string index, SuggestionQuery suggestionQuery)
		{
			if (suggestionQuery == null)
				throw new ArgumentNullException("suggestionQuery");

			return ExecuteWithReplication("GET", url =>
			{
			var requestUri = url + string.Format("/suggest/{0}?term={1}&field={2}&max={3}&distance={4}&accuracy={5}",
				Uri.EscapeUriString(index),
				Uri.EscapeDataString(suggestionQuery.Term),
				Uri.EscapeDataString(suggestionQuery.Field),
				Uri.EscapeDataString(suggestionQuery.MaxSuggestions.ToString(CultureInfo.InvariantCulture)),
				Uri.EscapeDataString(suggestionQuery.Distance.ToString()),
				Uri.EscapeDataString(suggestionQuery.Accuracy.ToString(CultureInfo.InvariantCulture)));

			var request = jsonRequestFactory.CreateHttpJsonRequest(
				new CreateHttpJsonRequestParams(this, requestUri, "GET", credentials, convention)
					.AddOperationHeaders(OperationsHeaders));

			return request.ReadResponseJsonAsync()
				.ContinueWith(task =>
				{
						var json = (RavenJObject)task.Result;
					return new SuggestionQueryResult
					{
							Suggestions = ((RavenJArray)json["Suggestions"]).Select(x => x.Value<string>()).ToArray(),
					};
				});
			});
		}

		/// <summary>
		/// Begins the async batch operation
		/// </summary>
		/// <param name="commandDatas">The command data.</param>
		/// <returns></returns>
		public Task<BatchResult[]> BatchAsync(ICommandData[] commandDatas)
		{
			return ExecuteWithReplication("POST", url =>
			{
			var metadata = new RavenJObject();
			AddTransactionInformation(metadata);
			var req = jsonRequestFactory.CreateHttpJsonRequest(new CreateHttpJsonRequestParams(this, url + "/bulk_docs", "POST", metadata, credentials, convention)
				.AddOperationHeaders(OperationsHeaders));
			var jArray = new RavenJArray(commandDatas.Select(x => x.ToJson()));
			var data = jArray.ToString(Formatting.None);

			return Task.Factory.FromAsync(req.BeginWrite, req.EndWrite, data, null)
					.ContinueWith(writeTask =>
					{
						writeTask.Wait(); // throw
						return req.ReadResponseJsonAsync();
					})
				.Unwrap()
				.ContinueWith(task =>
				{
					RavenJArray response;
					try
					{
						response = (RavenJArray)task.Result;
					}
					catch (AggregateException e)
					{
						var we = e.ExtractSingleInnerException() as WebException;
						if (we == null)
							throw;
						var httpWebResponse = we.Response as HttpWebResponse;
						if (httpWebResponse == null ||
							httpWebResponse.StatusCode != HttpStatusCode.Conflict)
							throw;
						throw ThrowConcurrencyException(we);
					}
					return convention.CreateSerializer().Deserialize<BatchResult[]>(new RavenJTokenReader(response));
				});
			});
		}

		private static Exception ThrowConcurrencyException(WebException e)
		{
			using (var sr = new StreamReader(e.Response.GetResponseStreamWithHttpDecompression()))
			{
				var text = sr.ReadToEnd();
				var errorResults = JsonConvert.DeserializeAnonymousType(text, new
				{
					url = (string)null,
					actualETag = Guid.Empty,
					expectedETag = Guid.Empty,
					error = (string)null
				});
				return new ConcurrencyException(errorResults.error)
				{
					ActualETag = errorResults.actualETag,
					ExpectedETag = errorResults.expectedETag
				};
			}
		}

		private static void AddTransactionInformation(RavenJObject metadata)
		{
			if (Transaction.Current == null)
				return;

			string txInfo = string.Format("{0}, {1}", Transaction.Current.TransactionInformation.DistributedIdentifier, TransactionManager.DefaultTimeout);
			metadata["Raven-Transaction-Information"] = new RavenJValue(txInfo);
		}

		private static void EnsureIsNotNullOrEmpty(string key, string argName)
		{
			if (string.IsNullOrEmpty(key))
				throw new ArgumentException("Key cannot be null or empty", argName);
		}

		/// <summary>
		/// Begins retrieving the statistics for the database
		/// </summary>
		/// <returns></returns>
		public Task<DatabaseStatistics> GetStatisticsAsync()
		{
			throw new NotImplementedException();
		}

		/// <summary>
		/// Gets the list of databases from the server asynchronously
		/// </summary>
		public Task<string[]> GetDatabaseNamesAsync(int pageSize, int start = 0)
		{
			return url.Databases(pageSize, start)
				.NoCache()
				.ToJsonRequest(this, credentials, convention)
				.ReadResponseJsonAsync()
				.ContinueWith(task =>
				{
					var json = (RavenJArray)task.Result;
					return json
						.Select(x => x.Value<RavenJObject>("@metadata").Value<string>("@id").Replace("Raven/Databases/", string.Empty))
						.ToArray();
				});
		}
		
		/// <summary>
		/// Puts the attachment with the specified key asynchronously
		/// </summary>
		/// <param name="key">The key.</param>
		/// <param name="etag">The etag.</param>
		/// <param name="data">The data.</param>
		/// <param name="metadata">The metadata.</param>
		public Task PutAttachmentAsync(string key, Guid? etag, byte[] data, RavenJObject metadata)
		{
			throw new NotImplementedException();
		}

		/// <summary>
		/// Gets the attachment by the specified key asynchronously
		/// </summary>
		/// <param name="key">The key.</param>
		/// <returns></returns>
		public Task<Attachment> GetAttachmentAsync(string key)
		{
			EnsureIsNotNullOrEmpty(key, "key");

			return ExecuteWithReplication("GET", operationUrl =>
			{
				var metadata = new RavenJObject();
				AddTransactionInformation(metadata);
				var request = jsonRequestFactory.CreateHttpJsonRequest(new CreateHttpJsonRequestParams(this, operationUrl + "/static/" + key, "GET", metadata, credentials, convention)
					.AddOperationHeaders(OperationsHeaders));

				return request
					.ReadResponseBytesAsync()
					.ContinueWith(task =>
					{
						switch (task.Status)
						{
							case TaskStatus.RanToCompletion:
								var memoryStream = new MemoryStream(task.Result);
								return new Attachment
								{
									Data = () => memoryStream,
									Size = task.Result.Length,
									Etag = request.GetEtagHeader(),
									Metadata = request.ResponseHeaders.FilterHeaders(isServerDocument: false)
								};

							case TaskStatus.Faulted:
								var webException = task.Exception.ExtractSingleInnerException() as WebException;
								if (webException != null)
								{
									var response = webException.Response as HttpWebResponse;
									if (response != null)
									{
										switch (response.StatusCode)
										{
											case HttpStatusCode.NotFound:
												return null;

											case HttpStatusCode.Conflict:
												var conflictsDoc = RavenJObject.Load(new BsonReader(response.GetResponseStreamWithHttpDecompression()));
												var conflictIds = conflictsDoc.Value<RavenJArray>("Conflicts").Select(x => x.Value<string>()).ToArray();

												throw new ConflictException("Conflict detected on " + key +
																			", conflict must be resolved before the attachment will be accessible")
												{
													ConflictedVersionIds = conflictIds,
													Etag = response.GetEtagHeader()
												};
										}
									}
								}
								// This will rethrow the task's exception.
								task.AssertNotFailed();
								return null;

							case TaskStatus.Canceled:
								throw new TaskCanceledException();

							default:
								throw new InvalidOperationException("Invalid task status");
						}
					});
			});
		}

		/// <summary>
		/// Deletes the attachment with the specified key asynchronously
		/// </summary>
		/// <param name="key">The key.</param>
		/// <param name="etag">The etag.</param>
		public Task DeleteAttachmentAsync(string key, Guid? etag)
		{
			throw new NotImplementedException();
		}



		/// <summary>
		/// Disable all caching within the given scope
		/// </summary>
		public IDisposable DisableAllCaching()
		{
			return jsonRequestFactory.DisableAllCaching();
		}

		/// <summary>
		/// Ensures that the silverlight startup tasks have run
		/// </summary>
		public Task EnsureSilverlightStartUpAsync()
		{
			throw new NotImplementedException();
		}

		///<summary>
		/// Get the possible terms for the specified field in the index asynchronously
		/// You can page through the results by use fromValue parameter as the 
		/// starting point for the next query
		///</summary>
		///<returns></returns>
		public Task<string[]> GetTermsAsync(string index, string field, string fromValue, int pageSize)
		{
			throw new NotImplementedException();
		}

		/// <summary>
		/// The profiling information
		/// </summary>
		public ProfilingInformation ProfilingInformation
		{
			get { return profilingInformation; }
		}

		/// <summary>
		/// Notify when the failover status changed
		/// </summary>
		public event EventHandler<FailoverStatusChangedEventArgs> FailoverStatusChanged
		{
			add { replicationInformer.FailoverStatusChanged += value; }
			remove { replicationInformer.FailoverStatusChanged -= value; }
		}

		/// <summary>
		/// Force the database commands to read directly from the master, unless there has been a failover.
		/// </summary>
		public void ForceReadFromMaster()
		{
			readStripingBase = -1;// this means that will have to use the master url first
		}

		private Task ExecuteWithReplication(string method, Func<string, Task> operation)
		{
			// Convert the Func<string, Task> to a Func<string, Task<object>>
			return ExecuteWithReplication(method, u => operation(u).ContinueWith<object>(t => null));
		}

		private Task<T> ExecuteWithReplication<T>(string method, Func<string, Task<T>> operation)
		{
			var currentRequest = Interlocked.Increment(ref requestCount);
			return replicationInformer.ExecuteWithReplicationAsync(method, url, currentRequest, readStripingBase, operation);
		}
	}
}

#endif
>>>>>>> 110c84e2
<|MERGE_RESOLUTION|>--- conflicted
+++ resolved
@@ -1,4 +1,3 @@
-<<<<<<< HEAD
 //-----------------------------------------------------------------------
 // <copyright file="AsyncServerClient.cs" company="Hibernating Rhinos LTD">
 //     Copyright (c) Hibernating Rhinos LTD. All rights reserved.
@@ -771,9 +770,9 @@
 		/// <summary>
 		/// Gets the list of databases from the server asynchronously
 		/// </summary>
-		public Task<string[]> GetDatabaseNamesAsync(int pageSize)
-		{
-			return url.Databases(pageSize)
+		public Task<string[]> GetDatabaseNamesAsync(int pageSize, int start = 0)
+		{
+			return url.Databases(pageSize, start)
 				.NoCache()
 				.ToJsonRequest(this, credentials, convention)
 				.ReadResponseJsonAsync()
@@ -947,955 +946,4 @@
 	}
 }
 
-#endif
-=======
-//-----------------------------------------------------------------------
-// <copyright file="AsyncServerClient.cs" company="Hibernating Rhinos LTD">
-//     Copyright (c) Hibernating Rhinos LTD. All rights reserved.
-// </copyright>
-//-----------------------------------------------------------------------
-#if !NET35
-
-using System;
-using System.Collections.Generic;
-using System.Globalization;
-using System.IO;
-using System.Linq;
-using System.Net;
-using System.Text;
-using System.Threading;
-using System.Threading.Tasks;
-using System.Transactions;
-using Raven.Imports.Newtonsoft.Json;
-using Raven.Abstractions;
-using Raven.Abstractions.Commands;
-using Raven.Abstractions.Connection;
-using Raven.Abstractions.Data;
-using Raven.Abstractions.Exceptions;
-using Raven.Abstractions.Extensions;
-using Raven.Abstractions.Indexing;
-using Raven.Abstractions.Json;
-using Raven.Client.Connection.Profiling;
-using Raven.Client.Document;
-using Raven.Client.Exceptions;
-using Raven.Client.Extensions;
-using Raven.Json.Linq;
-using Raven.Imports.Newtonsoft.Json.Bson;
-
-namespace Raven.Client.Connection.Async
-{
-	/// <summary>
-	/// Access the database commands in async fashion
-	/// </summary>
-	public class AsyncServerClient : IAsyncDatabaseCommands
-	{
-		private ProfilingInformation profilingInformation;
-		private readonly string url;
-		private readonly ICredentials credentials;
-		private readonly DocumentConvention convention;
-		private IDictionary<string, string> operationsHeaders = new Dictionary<string, string>();
-		internal readonly HttpJsonRequestFactory jsonRequestFactory;
-		private readonly Guid? sessionId;
-		private readonly Func<string, ReplicationInformer> replicationInformerGetter;
-		private readonly string databaseName;
-		private readonly ReplicationInformer replicationInformer;
-		private int requestCount;
-		private int readStripingBase;
-
-		/// <summary>
-		/// Initializes a new instance of the <see cref="AsyncServerClient"/> class.
-		/// </summary>
-		public AsyncServerClient(string url, DocumentConvention convention, ICredentials credentials,
-								 HttpJsonRequestFactory jsonRequestFactory, Guid? sessionId,
-								 Func<string, ReplicationInformer> replicationInformerGetter, string databaseName)
-		{
-			profilingInformation = ProfilingInformation.CreateProfilingInformation(sessionId);
-			this.url = url;
-			if (this.url.EndsWith("/"))
-				this.url = this.url.Substring(0, this.url.Length - 1);
-			this.jsonRequestFactory = jsonRequestFactory;
-			this.sessionId = sessionId;
-			this.convention = convention;
-			this.credentials = credentials;
-			this.databaseName = databaseName;
-			this.replicationInformerGetter = replicationInformerGetter;
-			this.replicationInformer = replicationInformerGetter(databaseName);
-			this.readStripingBase = replicationInformer.GetReadStripingBase();
-		}
-
-		/// <summary>
-		/// Performs application-defined tasks associated with freeing, releasing, or resetting unmanaged resources.
-		/// </summary>
-		public void Dispose()
-		{
-		}
-
-
-		/// <summary>
-		/// Returns a new <see cref="IAsyncDatabaseCommands"/> using the specified credentials
-		/// </summary>
-		/// <param name="credentialsForSession">The credentials for session.</param>
-		public IAsyncDatabaseCommands With(ICredentials credentialsForSession)
-		{
-			return new AsyncServerClient(url, convention, credentialsForSession, jsonRequestFactory, sessionId, replicationInformerGetter, databaseName);
-		}
-
-		/// <summary>
-		/// Gets the index names from the server asynchronously
-		/// </summary>
-		/// <param name="start">Paging start</param>
-		/// <param name="pageSize">Size of the page.</param>
-		public Task<string[]> GetIndexNamesAsync(int start, int pageSize)
-		{
-			throw new NotImplementedException();
-		}
-
-		/// <summary>
-		/// Gets the indexes from the server asynchronously
-		/// </summary>
-		/// <param name="start">Paging start</param>
-		/// <param name="pageSize">Size of the page.</param>
-		public Task<IndexDefinition[]> GetIndexesAsync(int start, int pageSize)
-		{
-			throw new NotImplementedException();
-		}
-
-		/// <summary>
-		/// Resets the specified index asynchronously
-		/// </summary>
-		/// <param name="name">The name.</param>
-		public Task ResetIndexAsync(string name)
-		{
-			throw new NotImplementedException();
-		}
-
-		/// <summary>
-		/// Gets the index definition for the specified name asynchronously
-		/// </summary>
-		/// <param name="name">The name.</param>
-		public Task<IndexDefinition> GetIndexAsync(string name)
-		{
-			throw new NotImplementedException();
-		}
-
-		/// <summary>
-		/// Puts the index definition for the specified name asynchronously
-		/// </summary>
-		/// <param name="name">The name.</param>
-		/// <param name="indexDef">The index def.</param>
-		/// <param name="overwrite">Should overwrite index</param>
-		public Task<string> PutIndexAsync(string name, IndexDefinition indexDef, bool overwrite)
-		{
-			return ExecuteWithReplication("PUT", opUrl =>
-			{
-				string requestUri = opUrl + "/indexes/" + name;
-				var webRequest = jsonRequestFactory.CreateHttpJsonRequest(
-					new CreateHttpJsonRequestParams(this, requestUri, "HEAD", credentials, convention)
-						.AddOperationHeaders(OperationsHeaders));
-
-				return webRequest.ExecuteRequestAsync()
-					.ContinueWith(task =>
-					{
-						try
-						{
-							task.Wait();
-							if (overwrite == false)
-								throw new InvalidOperationException("Cannot put index: " + name + ", index already exists");
-
-						}
-						catch (AggregateException e)
-						{
-							var we = e.ExtractSingleInnerException() as WebException;
-							if (we == null)
-								throw;
-							var response = we.Response as HttpWebResponse;
-							if (response == null || response.StatusCode != HttpStatusCode.NotFound)
-								throw;
-						}
-
-						var request = jsonRequestFactory.CreateHttpJsonRequest(
-							new CreateHttpJsonRequestParams(this, requestUri, "PUT", credentials, convention)
-								.AddOperationHeaders(OperationsHeaders));
-
-						var serializeObject = JsonConvert.SerializeObject(indexDef, Default.Converters);
-						return Task.Factory.FromAsync(request.BeginWrite, request.EndWrite, serializeObject, null)
-							.ContinueWith(writeTask => request.ReadResponseJsonAsync()
-							                           	.ContinueWith(readJsonTask =>
-							                           	{
-							                           		return readJsonTask.Result.Value<string>("index");
-							                           	})).Unwrap();
-					}).Unwrap();
-			});
-		}
-
-		/// <summary>
-		/// Deletes the index definition for the specified name asynchronously
-		/// </summary>
-		/// <param name="name">The name.</param>
-		public Task DeleteIndexAsync(string name)
-		{
-			throw new NotImplementedException();
-		}
-
-		public Task DeleteByIndexAsync(string indexName, IndexQuery queryToDelete, bool allowStale)
-		{
-			return ExecuteWithReplication("DELETE", url =>
-			{
-			string path = queryToDelete.GetIndexQueryUrl(url, indexName, "bulk_docs") + "&allowStale=" + allowStale;
-			var request = jsonRequestFactory.CreateHttpJsonRequest(
-				new CreateHttpJsonRequestParams(this, path, "DELETE", credentials, convention)
-					.AddOperationHeaders(OperationsHeaders));
-			
-			return request.ExecuteRequestAsync()
-				.ContinueWith(task =>
-				{
-					var aggregateException = task.Exception;
-					if (aggregateException == null)
-						return task;
-					var e = aggregateException.ExtractSingleInnerException() as WebException;
-					if (e == null)
-						return task;
-					var httpWebResponse = e.Response as HttpWebResponse;
-					if (httpWebResponse != null && httpWebResponse.StatusCode == HttpStatusCode.NotFound)
-						throw new InvalidOperationException("There is no index named: " + indexName, e);
-					return task;
-				}).Unwrap();
-			});
-		}
-
-		/// <summary>
-		/// Deletes the document for the specified id asynchronously
-		/// </summary>
-		/// <param name="id">The id.</param>
-		public Task DeleteDocumentAsync(string id)
-		{
-			throw new NotImplementedException();
-		}
-
-		/// <summary>
-		/// Puts the document with the specified key in the database
-		/// </summary>
-		/// <param name="key">The key.</param>
-		/// <param name="etag">The etag.</param>
-		/// <param name="document">The document.</param>
-		/// <param name="metadata">The metadata.</param>
-		public Task<PutResult> PutAsync(string key, Guid? etag, RavenJObject document, RavenJObject metadata)
-		{
-			return ExecuteWithReplication("PUT", url =>
-			{
-			if (metadata == null)
-				metadata = new RavenJObject();
-			var method = String.IsNullOrEmpty(key) ? "POST" : "PUT";
-			if (etag != null)
-				metadata["ETag"] = new RavenJValue(etag.Value.ToString());
-			var request = jsonRequestFactory.CreateHttpJsonRequest(
-					new CreateHttpJsonRequestParams(this, url + "/docs/" + key, method, metadata, credentials, convention)
-						.AddOperationHeaders(OperationsHeaders));
-			
-				return Task.Factory.FromAsync(request.BeginWrite, request.EndWrite, document.ToString(), null)
-				.ContinueWith(task =>
-				{
-					if (task.Exception != null)
-						throw new InvalidOperationException("Unable to write to server");
-
-					return request.ReadResponseJsonAsync()
-						.ContinueWith(task1 =>
-						{
-							try
-							{
-								return convention.CreateSerializer().Deserialize<PutResult>(new RavenJTokenReader(task1.Result));
-							}
-							catch (AggregateException e)
-							{
-								var we = e.ExtractSingleInnerException() as WebException;
-								if (we == null)
-									throw;
-								var httpWebResponse = we.Response as HttpWebResponse;
-								if (httpWebResponse == null ||
-									httpWebResponse.StatusCode != HttpStatusCode.Conflict)
-									throw;
-								throw ThrowConcurrencyException(we);
-							}
-						});
-				})
-				.Unwrap();
-			});
-		}
-
-		/// <summary>
-		/// Create a new instance of <see cref="IDatabaseCommands"/> that will interacts
-		/// with the specified database
-		/// </summary>
-		public IAsyncDatabaseCommands ForDatabase(string database)
-		{
-			var databaseUrl = MultiDatabase.GetRootDatabaseUrl(url);
-			databaseUrl = databaseUrl + "/databases/" + database + "/";
-			if (databaseUrl == url)
-				return this;
-			return new AsyncServerClient(databaseUrl, convention, credentials, jsonRequestFactory, sessionId, replicationInformerGetter, database)
-			{
-				operationsHeaders = operationsHeaders
-			};
-		}
-
-		/// <summary>
-		/// Create a new instance of <see cref="IDatabaseCommands"/> that will interact
-		/// with the root database. Useful if the database has works against a tenant database.
-		/// </summary>
-		public IAsyncDatabaseCommands ForDefaultDatabase()
-		{
-			var databaseUrl = MultiDatabase.GetRootDatabaseUrl(url);
-			if (databaseUrl == url)
-				return this;
-			return new AsyncServerClient(databaseUrl, convention, credentials, jsonRequestFactory, sessionId, replicationInformerGetter, databaseName)
-			{
-				operationsHeaders = operationsHeaders
-			};
-		}
-
-		
-		
-
-		/// <summary>
-		/// Gets or sets the operations headers.
-		/// </summary>
-		/// <value>The operations headers.</value>
-		public IDictionary<string, string> OperationsHeaders
-		{
-			get { return operationsHeaders; }
-		}
-
-		/// <summary>
-		/// Begins an async get operation
-		/// </summary>
-		/// <param name="key">The key.</param>
-		/// <returns></returns>
-		public Task<JsonDocument> GetAsync(string key)
-		{
-			EnsureIsNotNullOrEmpty(key, "key");
-
-			return ExecuteWithReplication("GET", url =>
-			{
-			var metadata = new RavenJObject();
-			AddTransactionInformation(metadata);
-			var request = jsonRequestFactory.CreateHttpJsonRequest(new CreateHttpJsonRequestParams(this, url + "/docs/" + key, "GET", metadata, credentials, convention)
-				.AddOperationHeaders(OperationsHeaders));
-
-			return request.ReadResponseJsonAsync()
-				.ContinueWith(task =>
-				{
-					try
-					{
-						var requestJson = task.Result;
-						var docKey = request.ResponseHeaders[Constants.DocumentIdFieldName] ?? key;
-						request.ResponseHeaders.Remove(Constants.DocumentIdFieldName);
-						return SerializationHelper.DeserializeJsonDocument(docKey, requestJson, request.ResponseHeaders, request.ResponseStatusCode);
-					}
-					catch (AggregateException e)
-					{
-						var we = e.ExtractSingleInnerException() as WebException;
-							if (we == null)
-							throw;
-						var httpWebResponse = we.Response as HttpWebResponse;
-						if (httpWebResponse == null)
-							throw;
-						if (httpWebResponse.StatusCode == HttpStatusCode.NotFound)
-							return null;
-						if (httpWebResponse.StatusCode == HttpStatusCode.Conflict)
-						{
-							var conflicts = new StreamReader(httpWebResponse.GetResponseStreamWithHttpDecompression());
-								var conflictsDoc = RavenJObject.Load(new RavenJsonTextReader(conflicts));
-							var conflictIds = conflictsDoc.Value<RavenJArray>("Conflicts").Select(x => x.Value<string>()).ToArray();
-
-							throw new ConflictException("Conflict detected on " + key +
-														", conflict must be resolved before the document will be accessible")
-							{
-								ConflictedVersionIds = conflictIds,
-								Etag = httpWebResponse.GetEtagHeader()
-							};
-						}
-						throw;
-					}
-				});
-			});
-		}
-
-		/// <summary>
-		/// Begins an async multi get operation
-		/// </summary>
-		public Task<MultiLoadResult> GetAsync(string[] keys, string[] includes)
-		{
-			return ExecuteWithReplication("GET", url =>
-			{
-			var path = url + "/queries/?";
-			if (includes != null && includes.Length > 0)
-			{
-				path += string.Join("&", includes.Select(x => "include=" + x).ToArray());
-			}
-			HttpJsonRequest request;
-			// if it is too big, we drop to POST (note that means that we can't use the HTTP cache any longer)
-			// we are fine with that, requests to load > 128 items are going to be rare
-			if (keys.Length < 128)
-			{
-				path += "&" + string.Join("&", keys.Select(x => "id=" + x).ToArray());
-				request = jsonRequestFactory.CreateHttpJsonRequest(new CreateHttpJsonRequestParams(this, path, "GET", credentials, convention)
-					.AddOperationHeaders(OperationsHeaders));
-				return request.ReadResponseJsonAsync()
-					.ContinueWith(task => CompleteMultiGetAsync(task));
-			}
-			request = jsonRequestFactory.CreateHttpJsonRequest(new CreateHttpJsonRequestParams(this, path, "POST", credentials, convention)
-				.AddOperationHeaders(OperationsHeaders));
-			return Task.Factory.FromAsync(request.BeginWrite, request.EndWrite, new RavenJArray(keys).ToString(Formatting.None), null)
-				.ContinueWith(writeTask => request.ReadResponseJsonAsync())
-				.Unwrap()
-				.ContinueWith(task => CompleteMultiGetAsync(task));
-			});
-		}
-
-		private static MultiLoadResult CompleteMultiGetAsync(Task<RavenJToken> task)
-		{
-			try
-			{
-				var result = task.Result;
-
-				return new MultiLoadResult
-				{
-					Includes = result.Value<RavenJArray>("Includes").Cast<RavenJObject>().ToList(),
-					Results = result.Value<RavenJArray>("Results").Cast<RavenJObject>().ToList()
-				};
-			}
-			catch (AggregateException e)
-			{
-				var we = e.ExtractSingleInnerException() as WebException;
-				if (we == null)
-					throw;
-				var httpWebResponse = we.Response as HttpWebResponse;
-				if (httpWebResponse == null ||
-				    httpWebResponse.StatusCode != HttpStatusCode.Conflict)
-					throw;
-				throw ThrowConcurrencyException(we);
-			}
-		}
-
-		/// <summary>
-		/// Begins an async get operation for documents
-		/// </summary>
-		/// <remarks>
-		/// This is primarily useful for administration of a database
-		/// </remarks>
-		public Task<JsonDocument[]> GetDocumentsAsync(int start, int pageSize)
-		{
-			return ExecuteWithReplication("GET", url =>
-			{
-
-			var requestUri = url + "/docs/?start=" + start + "&pageSize=" + pageSize;
-			return jsonRequestFactory.CreateHttpJsonRequest(new CreateHttpJsonRequestParams(this, requestUri, "GET", credentials, convention)
-				.AddOperationHeaders(OperationsHeaders))
-						.ReadResponseJsonAsync()
-						.ContinueWith(task => ((RavenJArray)task.Result)
-												.Cast<RavenJObject>()
-												.ToJsonDocuments()
-												.ToArray());
-			});
-		}
-
-		/// <summary>
-		/// Using the given Index, calculate the facets as per the specified doc
-		/// </summary>
-		public Task<IDictionary<string, IEnumerable<FacetValue>>> GetFacetsAsync(string index, IndexQuery query, string facetSetupDoc)
-		{
-			return ExecuteWithReplication("GET", url =>
-			{
-			var requestUri = url + string.Format("/facets/{0}?facetDoc={1}&query={2}",
-			Uri.EscapeUriString(index),
-			Uri.EscapeDataString(facetSetupDoc),
-			Uri.EscapeDataString(query.Query));
-
-			var request = jsonRequestFactory.CreateHttpJsonRequest(
-				new CreateHttpJsonRequestParams(this, requestUri, "GET", credentials, convention)
-					.AddOperationHeaders(OperationsHeaders));
-
-			return request.ReadResponseJsonAsync()
-				.ContinueWith(task =>
-				{
-						var json = (RavenJObject)task.Result;
-					return json.JsonDeserialization<IDictionary<string, IEnumerable<FacetValue>>>();
-				});
-			});
-		}
-
-		public Task<LogItem[]> GetLogsAsync(bool errorsOnly)
-		{
-			throw new NotImplementedException();
-		}
-
-		public Task<LicensingStatus> GetLicenseStatus()
-		{
-			var actualUrl = string.Format("{0}/license/status", url);
-			var request = jsonRequestFactory.CreateHttpJsonRequest(
-				new CreateHttpJsonRequestParams(this, actualUrl, "GET", new RavenJObject(), credentials, convention)
-					.AddOperationHeaders(OperationsHeaders));
-
-			return request.ReadResponseJsonAsync()
-				.ContinueWith(task => new LicensingStatus
-				{
-					Error = task.Result.Value<bool>("Error"),
-					Message = task.Result.Value<string>("Message"),
-					Status = task.Result.Value<string>("Status"),
-				});
-		}
-
-		public Task<BuildNumber> GetBuildNumber()
-		{
-			var actualUrl = string.Format("{0}/build/version", url);
-			var request = jsonRequestFactory.CreateHttpJsonRequest(
-				new CreateHttpJsonRequestParams(this, actualUrl, "GET", new RavenJObject(), credentials, convention)
-					.AddOperationHeaders(OperationsHeaders));
-
-			return request.ReadResponseJsonAsync()
-				.ContinueWith(task => new BuildNumber
-				{
-					BuildVersion = task.Result.Value<string>("BuildVersion"),
-					ProductVersion = task.Result.Value<string>("ProductVersion")
-				});
-		
-		}
-
-		public Task StartBackupAsync(string backupLocation)
-		{
-			throw new NotImplementedException();
-		}
-
-		public Task<JsonDocument[]> StartsWithAsync(string keyPrefix, int start, int pageSize)
-		{
-			var metadata = new RavenJObject();
-			AddTransactionInformation(metadata);
-			var actualUrl = string.Format("{0}/docs?startsWith={1}&start={2}&pageSize={3}", url, Uri.EscapeDataString(keyPrefix), start, pageSize);
-			var request = jsonRequestFactory.CreateHttpJsonRequest(
-				new CreateHttpJsonRequestParams(this, actualUrl, "GET", metadata, credentials, convention)
-					.AddOperationHeaders(OperationsHeaders));
-
-			return request.ReadResponseJsonAsync()
-				.ContinueWith(task => SerializationHelper.RavenJObjectsToJsonDocuments(((RavenJArray) task.Result).OfType<RavenJObject>()).ToArray());
-		}
-
-		/// <summary>
-		/// Perform a single POST request containing multiple nested GET requests
-		/// </summary>
-		public Task<GetResponse[]> MultiGetAsync(GetRequest[] requests)
-		{
-			return ExecuteWithReplication("GET", url => // logical GET even though the actual request is a POST
-			{
-			var multiGetOperation = new MultiGetOperation(this,  convention, url, requests);
-
-			var httpJsonRequest = jsonRequestFactory.CreateHttpJsonRequest(new CreateHttpJsonRequestParams(this, multiGetOperation.RequestUri, "POST", credentials, convention)
-				.AddOperationHeaders(OperationsHeaders));
-
-			var requestsForServer = multiGetOperation.PreparingForCachingRequest(jsonRequestFactory);
-
-			var postedData = JsonConvert.SerializeObject(requestsForServer);
-
-			if (multiGetOperation.CanFullyCache(jsonRequestFactory, httpJsonRequest, postedData))
-			{
-					var cachedResponses = multiGetOperation.HandleCachingResponse(new GetResponse[requests.Length], jsonRequestFactory);
-				return Task.Factory.StartNew(() => cachedResponses);
-			}
-
-
-			return Task.Factory.FromAsync(httpJsonRequest.BeginWrite, httpJsonRequest.EndWrite, postedData, null)
-				.ContinueWith(
-					task =>
-					{
-						task.Wait();// will throw on error
-						return httpJsonRequest.ReadResponseJsonAsync()
-							.ContinueWith(replyTask =>
-							{
-								var responses = convention.CreateSerializer().Deserialize<GetResponse[]>(new RavenJTokenReader(replyTask.Result));
-								return multiGetOperation.HandleCachingResponse(responses, jsonRequestFactory);
-							})
-						;
-					})
-					.Unwrap();
-
-			});
-		}
-
-		/// <summary>
-		/// Begins an async get operation for documents whose id starts with the specified prefix
-		/// </summary>
-		/// <param name="prefix">Prefix that the ids begin with.</param>
-		/// <param name="start">Paging start.</param>
-		/// <param name="pageSize">Size of the page.</param>
-		/// <remarks>
-		/// This is primarily useful for administration of a database
-		/// </remarks>
-		public Task<JsonDocument[]> GetDocumentsStartingWithAsync(string prefix, int start, int pageSize)
-		{
-			throw new NotImplementedException();
-		}
-
-		/// <summary>
-		/// Begins the async query.
-		/// </summary>
-		/// <param name="index">The index.</param>
-		/// <param name="query">The query.</param>
-		/// <param name="includes">The include paths</param>
-		public Task<QueryResult> QueryAsync(string index, IndexQuery query, string[] includes)
-		{
-			return ExecuteWithReplication("GET", url =>
-			{
-			EnsureIsNotNullOrEmpty(index, "index");
-			var path = query.GetIndexQueryUrl(url, index, "indexes");
-			if (includes != null && includes.Length > 0)
-			{
-				path += "&" + string.Join("&", includes.Select(x => "include=" + x).ToArray());
-			}
-			var request = jsonRequestFactory.CreateHttpJsonRequest(new CreateHttpJsonRequestParams(this, path, "GET", credentials, convention)
-				.AddOperationHeaders(OperationsHeaders));
-
-			return request.ReadResponseJsonAsync()
-				.ContinueWith(task =>
-				{
-					RavenJObject json;
-					try
-					{
-							json = (RavenJObject)task.Result;
-					}
-					catch (AggregateException e)
-					{
-						var we = e.ExtractSingleInnerException() as WebException;
-							if (we != null)
-						{
-							var httpWebResponse = we.Response as HttpWebResponse;
-							if (httpWebResponse != null && httpWebResponse.StatusCode == HttpStatusCode.NotFound)
-							{
-								var text = new StreamReader(httpWebResponse.GetResponseStreamWithHttpDecompression()).ReadToEnd();
-								if (text.Contains("maxQueryString"))
-									throw new InvalidOperationException(text, e);
-								throw new InvalidOperationException("There is no index named: " + index);
-							}
-						}
-						throw;
-					}
-
-					return new QueryResult
-					{
-						IsStale = Convert.ToBoolean(json["IsStale"].ToString()),
-						IndexTimestamp = json.Value<DateTime>("IndexTimestamp"),
-						IndexEtag = request.GetEtagHeader(),
-						Results = ((RavenJArray)json["Results"]).Cast<RavenJObject>().ToList(),
-						TotalResults = Convert.ToInt32(json["TotalResults"].ToString()),
-						IndexName = json.Value<string>("IndexName"),
-						SkippedResults = Convert.ToInt32(json["SkippedResults"].ToString())
-					};
-				});
-			});
-		}
-
-		/// <summary>
-		/// Returns a list of suggestions based on the specified suggestion query.
-		/// </summary>
-		/// <param name="index">The index to query for suggestions</param>
-		/// <param name="suggestionQuery">The suggestion query.</param>
-		public Task<SuggestionQueryResult> SuggestAsync(string index, SuggestionQuery suggestionQuery)
-		{
-			if (suggestionQuery == null)
-				throw new ArgumentNullException("suggestionQuery");
-
-			return ExecuteWithReplication("GET", url =>
-			{
-			var requestUri = url + string.Format("/suggest/{0}?term={1}&field={2}&max={3}&distance={4}&accuracy={5}",
-				Uri.EscapeUriString(index),
-				Uri.EscapeDataString(suggestionQuery.Term),
-				Uri.EscapeDataString(suggestionQuery.Field),
-				Uri.EscapeDataString(suggestionQuery.MaxSuggestions.ToString(CultureInfo.InvariantCulture)),
-				Uri.EscapeDataString(suggestionQuery.Distance.ToString()),
-				Uri.EscapeDataString(suggestionQuery.Accuracy.ToString(CultureInfo.InvariantCulture)));
-
-			var request = jsonRequestFactory.CreateHttpJsonRequest(
-				new CreateHttpJsonRequestParams(this, requestUri, "GET", credentials, convention)
-					.AddOperationHeaders(OperationsHeaders));
-
-			return request.ReadResponseJsonAsync()
-				.ContinueWith(task =>
-				{
-						var json = (RavenJObject)task.Result;
-					return new SuggestionQueryResult
-					{
-							Suggestions = ((RavenJArray)json["Suggestions"]).Select(x => x.Value<string>()).ToArray(),
-					};
-				});
-			});
-		}
-
-		/// <summary>
-		/// Begins the async batch operation
-		/// </summary>
-		/// <param name="commandDatas">The command data.</param>
-		/// <returns></returns>
-		public Task<BatchResult[]> BatchAsync(ICommandData[] commandDatas)
-		{
-			return ExecuteWithReplication("POST", url =>
-			{
-			var metadata = new RavenJObject();
-			AddTransactionInformation(metadata);
-			var req = jsonRequestFactory.CreateHttpJsonRequest(new CreateHttpJsonRequestParams(this, url + "/bulk_docs", "POST", metadata, credentials, convention)
-				.AddOperationHeaders(OperationsHeaders));
-			var jArray = new RavenJArray(commandDatas.Select(x => x.ToJson()));
-			var data = jArray.ToString(Formatting.None);
-
-			return Task.Factory.FromAsync(req.BeginWrite, req.EndWrite, data, null)
-					.ContinueWith(writeTask =>
-					{
-						writeTask.Wait(); // throw
-						return req.ReadResponseJsonAsync();
-					})
-				.Unwrap()
-				.ContinueWith(task =>
-				{
-					RavenJArray response;
-					try
-					{
-						response = (RavenJArray)task.Result;
-					}
-					catch (AggregateException e)
-					{
-						var we = e.ExtractSingleInnerException() as WebException;
-						if (we == null)
-							throw;
-						var httpWebResponse = we.Response as HttpWebResponse;
-						if (httpWebResponse == null ||
-							httpWebResponse.StatusCode != HttpStatusCode.Conflict)
-							throw;
-						throw ThrowConcurrencyException(we);
-					}
-					return convention.CreateSerializer().Deserialize<BatchResult[]>(new RavenJTokenReader(response));
-				});
-			});
-		}
-
-		private static Exception ThrowConcurrencyException(WebException e)
-		{
-			using (var sr = new StreamReader(e.Response.GetResponseStreamWithHttpDecompression()))
-			{
-				var text = sr.ReadToEnd();
-				var errorResults = JsonConvert.DeserializeAnonymousType(text, new
-				{
-					url = (string)null,
-					actualETag = Guid.Empty,
-					expectedETag = Guid.Empty,
-					error = (string)null
-				});
-				return new ConcurrencyException(errorResults.error)
-				{
-					ActualETag = errorResults.actualETag,
-					ExpectedETag = errorResults.expectedETag
-				};
-			}
-		}
-
-		private static void AddTransactionInformation(RavenJObject metadata)
-		{
-			if (Transaction.Current == null)
-				return;
-
-			string txInfo = string.Format("{0}, {1}", Transaction.Current.TransactionInformation.DistributedIdentifier, TransactionManager.DefaultTimeout);
-			metadata["Raven-Transaction-Information"] = new RavenJValue(txInfo);
-		}
-
-		private static void EnsureIsNotNullOrEmpty(string key, string argName)
-		{
-			if (string.IsNullOrEmpty(key))
-				throw new ArgumentException("Key cannot be null or empty", argName);
-		}
-
-		/// <summary>
-		/// Begins retrieving the statistics for the database
-		/// </summary>
-		/// <returns></returns>
-		public Task<DatabaseStatistics> GetStatisticsAsync()
-		{
-			throw new NotImplementedException();
-		}
-
-		/// <summary>
-		/// Gets the list of databases from the server asynchronously
-		/// </summary>
-		public Task<string[]> GetDatabaseNamesAsync(int pageSize, int start = 0)
-		{
-			return url.Databases(pageSize, start)
-				.NoCache()
-				.ToJsonRequest(this, credentials, convention)
-				.ReadResponseJsonAsync()
-				.ContinueWith(task =>
-				{
-					var json = (RavenJArray)task.Result;
-					return json
-						.Select(x => x.Value<RavenJObject>("@metadata").Value<string>("@id").Replace("Raven/Databases/", string.Empty))
-						.ToArray();
-				});
-		}
-		
-		/// <summary>
-		/// Puts the attachment with the specified key asynchronously
-		/// </summary>
-		/// <param name="key">The key.</param>
-		/// <param name="etag">The etag.</param>
-		/// <param name="data">The data.</param>
-		/// <param name="metadata">The metadata.</param>
-		public Task PutAttachmentAsync(string key, Guid? etag, byte[] data, RavenJObject metadata)
-		{
-			throw new NotImplementedException();
-		}
-
-		/// <summary>
-		/// Gets the attachment by the specified key asynchronously
-		/// </summary>
-		/// <param name="key">The key.</param>
-		/// <returns></returns>
-		public Task<Attachment> GetAttachmentAsync(string key)
-		{
-			EnsureIsNotNullOrEmpty(key, "key");
-
-			return ExecuteWithReplication("GET", operationUrl =>
-			{
-				var metadata = new RavenJObject();
-				AddTransactionInformation(metadata);
-				var request = jsonRequestFactory.CreateHttpJsonRequest(new CreateHttpJsonRequestParams(this, operationUrl + "/static/" + key, "GET", metadata, credentials, convention)
-					.AddOperationHeaders(OperationsHeaders));
-
-				return request
-					.ReadResponseBytesAsync()
-					.ContinueWith(task =>
-					{
-						switch (task.Status)
-						{
-							case TaskStatus.RanToCompletion:
-								var memoryStream = new MemoryStream(task.Result);
-								return new Attachment
-								{
-									Data = () => memoryStream,
-									Size = task.Result.Length,
-									Etag = request.GetEtagHeader(),
-									Metadata = request.ResponseHeaders.FilterHeaders(isServerDocument: false)
-								};
-
-							case TaskStatus.Faulted:
-								var webException = task.Exception.ExtractSingleInnerException() as WebException;
-								if (webException != null)
-								{
-									var response = webException.Response as HttpWebResponse;
-									if (response != null)
-									{
-										switch (response.StatusCode)
-										{
-											case HttpStatusCode.NotFound:
-												return null;
-
-											case HttpStatusCode.Conflict:
-												var conflictsDoc = RavenJObject.Load(new BsonReader(response.GetResponseStreamWithHttpDecompression()));
-												var conflictIds = conflictsDoc.Value<RavenJArray>("Conflicts").Select(x => x.Value<string>()).ToArray();
-
-												throw new ConflictException("Conflict detected on " + key +
-																			", conflict must be resolved before the attachment will be accessible")
-												{
-													ConflictedVersionIds = conflictIds,
-													Etag = response.GetEtagHeader()
-												};
-										}
-									}
-								}
-								// This will rethrow the task's exception.
-								task.AssertNotFailed();
-								return null;
-
-							case TaskStatus.Canceled:
-								throw new TaskCanceledException();
-
-							default:
-								throw new InvalidOperationException("Invalid task status");
-						}
-					});
-			});
-		}
-
-		/// <summary>
-		/// Deletes the attachment with the specified key asynchronously
-		/// </summary>
-		/// <param name="key">The key.</param>
-		/// <param name="etag">The etag.</param>
-		public Task DeleteAttachmentAsync(string key, Guid? etag)
-		{
-			throw new NotImplementedException();
-		}
-
-
-
-		/// <summary>
-		/// Disable all caching within the given scope
-		/// </summary>
-		public IDisposable DisableAllCaching()
-		{
-			return jsonRequestFactory.DisableAllCaching();
-		}
-
-		/// <summary>
-		/// Ensures that the silverlight startup tasks have run
-		/// </summary>
-		public Task EnsureSilverlightStartUpAsync()
-		{
-			throw new NotImplementedException();
-		}
-
-		///<summary>
-		/// Get the possible terms for the specified field in the index asynchronously
-		/// You can page through the results by use fromValue parameter as the 
-		/// starting point for the next query
-		///</summary>
-		///<returns></returns>
-		public Task<string[]> GetTermsAsync(string index, string field, string fromValue, int pageSize)
-		{
-			throw new NotImplementedException();
-		}
-
-		/// <summary>
-		/// The profiling information
-		/// </summary>
-		public ProfilingInformation ProfilingInformation
-		{
-			get { return profilingInformation; }
-		}
-
-		/// <summary>
-		/// Notify when the failover status changed
-		/// </summary>
-		public event EventHandler<FailoverStatusChangedEventArgs> FailoverStatusChanged
-		{
-			add { replicationInformer.FailoverStatusChanged += value; }
-			remove { replicationInformer.FailoverStatusChanged -= value; }
-		}
-
-		/// <summary>
-		/// Force the database commands to read directly from the master, unless there has been a failover.
-		/// </summary>
-		public void ForceReadFromMaster()
-		{
-			readStripingBase = -1;// this means that will have to use the master url first
-		}
-
-		private Task ExecuteWithReplication(string method, Func<string, Task> operation)
-		{
-			// Convert the Func<string, Task> to a Func<string, Task<object>>
-			return ExecuteWithReplication(method, u => operation(u).ContinueWith<object>(t => null));
-		}
-
-		private Task<T> ExecuteWithReplication<T>(string method, Func<string, Task<T>> operation)
-		{
-			var currentRequest = Interlocked.Increment(ref requestCount);
-			return replicationInformer.ExecuteWithReplicationAsync(method, url, currentRequest, readStripingBase, operation);
-		}
-	}
-}
-
-#endif
->>>>>>> 110c84e2
+#endif