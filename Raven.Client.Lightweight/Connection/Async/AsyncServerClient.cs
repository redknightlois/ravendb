--- conflicted
+++ resolved
@@ -47,99 +47,99 @@
 
 namespace Raven.Client.Connection.Async
 {
-    /// <summary>
-    /// Access the database commands in async fashion
-    /// </summary>
+	/// <summary>
+	/// Access the database commands in async fashion
+	/// </summary>
     public class AsyncServerClient : IAsyncDatabaseCommands, IAsyncAdminDatabaseCommands, IAsyncInfoDatabaseCommands,
                                      IAsyncGlobalAdminDatabaseCommands
-    {
-        private readonly ProfilingInformation profilingInformation;
-        private readonly IDocumentConflictListener[] conflictListeners;
-        private readonly string url;
-        private readonly string rootUrl;
-        private readonly ICredentials credentials;
+	{
+		private readonly ProfilingInformation profilingInformation;
+		private readonly IDocumentConflictListener[] conflictListeners;
+		private readonly string url;
+		private readonly string rootUrl;
+		private readonly ICredentials credentials;
         internal readonly DocumentConvention convention;
-        private IDictionary<string, string> operationsHeaders = new Dictionary<string, string>();
-        internal readonly HttpJsonRequestFactory jsonRequestFactory;
-        private readonly Guid? sessionId;
-        private readonly Func<string, ReplicationInformer> replicationInformerGetter;
-        private readonly string databaseName;
-        private readonly ReplicationInformer replicationInformer;
-        private int requestCount;
-        private int readStripingBase;
-
-        public string Url
-        {
-            get { return url; }
-        }
-
-        /// <summary>
-        /// Initializes a new instance of the <see cref="AsyncServerClient"/> class.
-        /// </summary>
-        public AsyncServerClient(string url, DocumentConvention convention, ICredentials credentials,
-                                 HttpJsonRequestFactory jsonRequestFactory, Guid? sessionId,
+		private IDictionary<string, string> operationsHeaders = new Dictionary<string, string>();
+		internal readonly HttpJsonRequestFactory jsonRequestFactory;
+		private readonly Guid? sessionId;
+		private readonly Func<string, ReplicationInformer> replicationInformerGetter;
+		private readonly string databaseName;
+		private readonly ReplicationInformer replicationInformer;
+		private int requestCount;
+		private int readStripingBase;
+
+		public string Url
+		{
+			get { return url; }
+		}
+
+		/// <summary>
+		/// Initializes a new instance of the <see cref="AsyncServerClient"/> class.
+		/// </summary>
+		public AsyncServerClient(string url, DocumentConvention convention, ICredentials credentials,
+								 HttpJsonRequestFactory jsonRequestFactory, Guid? sessionId,
                                  Func<string, ReplicationInformer> replicationInformerGetter, string databaseName,
                                  IDocumentConflictListener[] conflictListeners)
-        {
-            profilingInformation = ProfilingInformation.CreateProfilingInformation(sessionId);
-            this.url = url;
-            if (this.url.EndsWith("/"))
-                this.url = this.url.Substring(0, this.url.Length - 1);
-            rootUrl = this.url;
-            var databasesIndex = rootUrl.IndexOf("/databases/", StringComparison.OrdinalIgnoreCase);
-            if (databasesIndex > 0)
-            {
-                rootUrl = rootUrl.Substring(0, databasesIndex);
-            }
-            this.jsonRequestFactory = jsonRequestFactory;
-            this.sessionId = sessionId;
-            this.convention = convention;
-            this.credentials = credentials;
-            this.databaseName = databaseName;
-            this.conflictListeners = conflictListeners;
-            this.replicationInformerGetter = replicationInformerGetter;
-            this.replicationInformer = replicationInformerGetter(databaseName);
-            this.readStripingBase = replicationInformer.GetReadStripingBase();
-        }
-
-        /// <summary>
-        /// Performs application-defined tasks associated with freeing, releasing, or resetting unmanaged resources.
-        /// </summary>
-        public void Dispose()
-        {
-        }
-
-        /// <summary>
-        /// Gets the index names from the server asynchronously
-        /// </summary>
-        /// <param name="start">Paging start</param>
-        /// <param name="pageSize">Size of the page.</param>
-        public Task<string[]> GetIndexNamesAsync(int start, int pageSize)
-        {
+		{
+			profilingInformation = ProfilingInformation.CreateProfilingInformation(sessionId);
+			this.url = url;
+			if (this.url.EndsWith("/"))
+				this.url = this.url.Substring(0, this.url.Length - 1);
+			rootUrl = this.url;
+			var databasesIndex = rootUrl.IndexOf("/databases/", StringComparison.OrdinalIgnoreCase);
+			if (databasesIndex > 0)
+			{
+				rootUrl = rootUrl.Substring(0, databasesIndex);
+			}
+			this.jsonRequestFactory = jsonRequestFactory;
+			this.sessionId = sessionId;
+			this.convention = convention;
+			this.credentials = credentials;
+			this.databaseName = databaseName;
+			this.conflictListeners = conflictListeners;
+			this.replicationInformerGetter = replicationInformerGetter;
+			this.replicationInformer = replicationInformerGetter(databaseName);
+			this.readStripingBase = replicationInformer.GetReadStripingBase();
+		}
+
+		/// <summary>
+		/// Performs application-defined tasks associated with freeing, releasing, or resetting unmanaged resources.
+		/// </summary>
+		public void Dispose()
+		{
+		}
+
+		/// <summary>
+		/// Gets the index names from the server asynchronously
+		/// </summary>
+		/// <param name="start">Paging start</param>
+		/// <param name="pageSize">Size of the page.</param>
+		public Task<string[]> GetIndexNamesAsync(int start, int pageSize)
+		{
             return ExecuteWithReplication("GET", async operationUrl =>
-            {
+			{
                 var json = (RavenJArray)await operationUrl.IndexNames(start, pageSize)
-                    .NoCache()
-                    .ToJsonRequest(this, credentials, convention)
+					.NoCache()
+					.ToJsonRequest(this, credentials, convention)
                                                            .AddReplicationStatusHeaders(url, operationUrl, replicationInformer,
                                                                                         convention.FailoverBehavior,
                                                                                         HandleReplicationStatusChanges)
                                                            .ReadResponseJsonAsync();
 
-                return json.Select(x => x.Value<string>()).ToArray();
-            });
-        }
-
-        /// <summary>
-        /// Gets the indexes from the server asynchronously
-        /// </summary>
-        /// <param name="start">Paging start</param>
-        /// <param name="pageSize">Size of the page.</param>
-        public Task<IndexDefinition[]> GetIndexesAsync(int start, int pageSize)
-        {
+						return json.Select(x => x.Value<string>()).ToArray();
+					});
+		}
+
+		/// <summary>
+		/// Gets the indexes from the server asynchronously
+		/// </summary>
+		/// <param name="start">Paging start</param>
+		/// <param name="pageSize">Size of the page.</param>
+		public Task<IndexDefinition[]> GetIndexesAsync(int start, int pageSize)
+		{
             return ExecuteWithReplication("GET", async operationUrl =>
-            {
-                var url2 = (operationUrl + "/indexes/?start=" + start + "&pageSize=" + pageSize).NoCache();
+			{
+				var url2 = (operationUrl + "/indexes/?start=" + start + "&pageSize=" + pageSize).NoCache();
                 var request =
                     jsonRequestFactory.CreateHttpJsonRequest(new CreateHttpJsonRequestParams(this, url2, "GET", credentials, convention));
                 request.AddReplicationStatusHeaders(url, operationUrl, replicationInformer, convention.FailoverBehavior,
@@ -148,22 +148,22 @@
                 var json = (RavenJArray)await request.ReadResponseJsonAsync();
                 //NOTE: To review, I'm not confidence this is the correct way to deserialize the index definition
                 return json.Select(x =>
-                    {
+					{
                         var value = ((RavenJObject)x)["definition"].ToString();
                         return JsonConvert.DeserializeObject<IndexDefinition>(value, new JsonToJsonConverter());
                     })
-                            .ToArray();
-            });
-        }
-
-        /// <summary>
-        /// Gets the transformers from the server asynchronously
-        /// </summary>
-        public Task<TransformerDefinition[]> GetTransformersAsync(int start, int pageSize)
-        {
+							.ToArray();
+					});
+		}
+
+		/// <summary>
+		/// Gets the transformers from the server asynchronously
+		/// </summary>
+		public Task<TransformerDefinition[]> GetTransformersAsync(int start, int pageSize)
+		{
             return ExecuteWithReplication("GET", async operationUrl =>
-            {
-                var url2 = (operationUrl + "/transformers?start=" + start + "&pageSize=" + pageSize).NoCache();
+			{
+				var url2 = (operationUrl + "/transformers?start=" + start + "&pageSize=" + pageSize).NoCache();
                 var request =
                     jsonRequestFactory.CreateHttpJsonRequest(new CreateHttpJsonRequestParams(this, url2, "GET", credentials, convention));
                 request.AddReplicationStatusHeaders(url, operationUrl, replicationInformer, convention.FailoverBehavior,
@@ -171,160 +171,160 @@
 
                 var json = (RavenJArray)await request.ReadResponseJsonAsync();
 
-                //NOTE: To review, I'm not confidence this is the correct way to deserialize the transformer definition
+						//NOTE: To review, I'm not confidence this is the correct way to deserialize the transformer definition
                 return
                     json.Select(
                         x =>
                         JsonConvert.DeserializeObject<TransformerDefinition>(((RavenJObject)x)["definition"].ToString(),
                                                                              new JsonToJsonConverter()))
-                            .ToArray();
-            });
-        }
-
-
-        /// <summary>
-        /// Resets the specified index asynchronously
-        /// </summary>
-        /// <param name="name">The name.</param>
-        public Task ResetIndexAsync(string name)
-        {
-            return ExecuteWithReplication("RESET", operationUrl =>
-            {
+							.ToArray();
+					});
+		}
+
+
+		/// <summary>
+		/// Resets the specified index asynchronously
+		/// </summary>
+		/// <param name="name">The name.</param>
+		public Task ResetIndexAsync(string name)
+		{
+			return ExecuteWithReplication("RESET", operationUrl =>
+			{
                 var httpJsonRequestAsync =
                     jsonRequestFactory.CreateHttpJsonRequest(new CreateHttpJsonRequestParams(this, operationUrl + "/indexes/" + name,
                                                                                              "RESET", credentials, convention));
-                httpJsonRequestAsync.AddOperationHeaders(OperationsHeaders);
+				httpJsonRequestAsync.AddOperationHeaders(OperationsHeaders);
                 httpJsonRequestAsync.AddReplicationStatusHeaders(url, operationUrl, replicationInformer, convention.FailoverBehavior,
                                                                  HandleReplicationStatusChanges);
 
-                return httpJsonRequestAsync.ReadResponseJsonAsync();
-            });
-        }
-
-        /// <summary>
-        /// Puts the index definition for the specified name asynchronously
-        /// </summary>
-        /// <param name="name">The name.</param>
-        /// <param name="indexDef">The index def.</param>
-        /// <param name="overwrite">Should overwrite index</param>
-        public Task<string> PutIndexAsync(string name, IndexDefinition indexDef, bool overwrite)
-        {
-            return ExecuteWithReplication("PUT", opUrl => DirectPutIndexAsync(name, indexDef, overwrite, opUrl));
-        }
-
-        /// <summary>
-        /// Puts the transformer definition for the specified name asynchronously
-        /// </summary>
-        public Task<string> PutTransformerAsync(string name, TransformerDefinition transformerDefinition)
-        {
-            return ExecuteWithReplication("PUT", opUrl => DirectPutTransformerAsync(name, transformerDefinition, opUrl));
-        }
-
-        /// <summary>
-        /// Puts the index definition for the specified name asynchronously with url
-        /// </summary>
-        /// <param name="name">The name.</param>
-        /// <param name="indexDef">The index def.</param>
-        /// <param name="overwrite">Should overwrite index</param>
-        /// <param name="operationUrl">The server's url</param>
+				return httpJsonRequestAsync.ReadResponseJsonAsync();
+			});
+		}
+
+		/// <summary>
+		/// Puts the index definition for the specified name asynchronously
+		/// </summary>
+		/// <param name="name">The name.</param>
+		/// <param name="indexDef">The index def.</param>
+		/// <param name="overwrite">Should overwrite index</param>
+		public Task<string> PutIndexAsync(string name, IndexDefinition indexDef, bool overwrite)
+		{
+			return ExecuteWithReplication("PUT", opUrl => DirectPutIndexAsync(name, indexDef, overwrite, opUrl));
+		}
+
+		/// <summary>
+		/// Puts the transformer definition for the specified name asynchronously
+		/// </summary>
+		public Task<string> PutTransformerAsync(string name, TransformerDefinition transformerDefinition)
+		{
+			return ExecuteWithReplication("PUT", opUrl => DirectPutTransformerAsync(name, transformerDefinition, opUrl));
+		}
+
+		/// <summary>
+		/// Puts the index definition for the specified name asynchronously with url
+		/// </summary>
+		/// <param name="name">The name.</param>
+		/// <param name="indexDef">The index def.</param>
+		/// <param name="overwrite">Should overwrite index</param>
+		/// <param name="operationUrl">The server's url</param>
         public async Task<string> DirectPutIndexAsync(string name, IndexDefinition indexDef, bool overwrite,
                                                       string operationUrl)
-        {
-            var requestUri = operationUrl + "/indexes/" + Uri.EscapeUriString(name) + "?definition=yes";
-            var webRequest = jsonRequestFactory.CreateHttpJsonRequest(
-                new CreateHttpJsonRequestParams(this, requestUri.NoCache(), "GET", credentials, convention)
-                    .AddOperationHeaders(OperationsHeaders));
+		{
+			var requestUri = operationUrl + "/indexes/" + Uri.EscapeUriString(name) + "?definition=yes";
+			var webRequest = jsonRequestFactory.CreateHttpJsonRequest(
+				new CreateHttpJsonRequestParams(this, requestUri.NoCache(), "GET", credentials, convention)
+					.AddOperationHeaders(OperationsHeaders));
 
             webRequest.AddReplicationStatusHeaders(url, operationUrl, replicationInformer, convention.FailoverBehavior,
                                                    HandleReplicationStatusChanges);
 
-            try
-            {
+					try
+					{
                 await webRequest.ExecuteRequestAsync();
-                if (overwrite == false)
-                    throw new InvalidOperationException("Cannot put index: " + name + ", index already exists");
-            }
+						if (overwrite == false)
+							throw new InvalidOperationException("Cannot put index: " + name + ", index already exists");
+					}
             catch (ErrorResponseException e)
-            {
+					{
                 if (e.Response.StatusCode != HttpStatusCode.NotFound)
-                    throw;
-            }
-
-            var request = jsonRequestFactory.CreateHttpJsonRequest(
-                new CreateHttpJsonRequestParams(this, requestUri, "PUT", credentials, convention)
-                    .AddOperationHeaders(OperationsHeaders));
-
-            var serializeObject = JsonConvert.SerializeObject(indexDef, Default.Converters);
+							throw;
+					}
+
+					var request = jsonRequestFactory.CreateHttpJsonRequest(
+						new CreateHttpJsonRequestParams(this, requestUri, "PUT", credentials, convention)
+							.AddOperationHeaders(OperationsHeaders));
+
+					var serializeObject = JsonConvert.SerializeObject(indexDef, Default.Converters);
 
             ErrorResponseException responseException;
-            try
-            {
+														try
+														{
                 await request.WriteAsync(serializeObject);
                 var result = await request.ReadResponseJsonAsync();
                 return result.Value<string>("Index");
-            }
+														}
             catch (ErrorResponseException e)
-            {
+														{
                 if (e.Response.StatusCode != HttpStatusCode.BadRequest)
-                    throw;
+																throw;
                 responseException = e;
             }
             var error =
                 await
                 responseException.TryReadErrorResponseObject(
-                    new { Error = "", Message = "", IndexDefinitionProperty = "", ProblematicText = "" });
-            if (error == null)
+																	new { Error = "", Message = "", IndexDefinitionProperty = "", ProblematicText = "" });
+																if (error == null)
                 throw responseException;
 
             throw new IndexCompilationException(error.Message)
-                                                                {
-                                                                    IndexDefinitionProperty = error.IndexDefinitionProperty,
-                                                                    ProblematicText = error.ProblematicText
-                                                                };
-        }
-
-        /// <summary>
+																{
+																	IndexDefinitionProperty = error.IndexDefinitionProperty,
+																	ProblematicText = error.ProblematicText
+																};
+															}
+
+		/// <summary>
         /// Puts the transformer definition for the specified name asynchronously with url
-        /// </summary>
+		/// </summary>
         public async Task<string> DirectPutTransformerAsync(string name, TransformerDefinition transformerDefinition,
                                                             string operationUrl)
-        {
-            var requestUri = operationUrl + "/transformers/" + name;
-
-            var request = jsonRequestFactory.CreateHttpJsonRequest(
-                new CreateHttpJsonRequestParams(this, requestUri, "PUT", credentials, convention)
-                    .AddOperationHeaders(OperationsHeaders));
-
-            var serializeObject = JsonConvert.SerializeObject(transformerDefinition, Default.Converters);
+		{
+			var requestUri = operationUrl + "/transformers/" + name;
+
+			var request = jsonRequestFactory.CreateHttpJsonRequest(
+				new CreateHttpJsonRequestParams(this, requestUri, "PUT", credentials, convention)
+					.AddOperationHeaders(OperationsHeaders));
+
+			var serializeObject = JsonConvert.SerializeObject(transformerDefinition, Default.Converters);
 
             ErrorResponseException responseException;
-            try
-            {
+												try
+												{
                 await request.WriteAsync(serializeObject);
                 var result = await request.ReadResponseJsonAsync();
                 return result.Value<string>("Transformer");
-            }
+												}
             catch (ErrorResponseException e)
-            {
+												{
                 if (e.Response.StatusCode != HttpStatusCode.BadRequest)
-                    throw;
+														throw;
 
                 responseException = e;
             }
             var error = await responseException.TryReadErrorResponseObject(new { Error = "", Message = "" });
-            if (error == null)
+														if (error == null)
                 throw responseException;
 
             throw new TransformCompilationException(error.Message);
-        }
-
-        /// <summary>
-        /// Deletes the index definition for the specified name asynchronously
-        /// </summary>
-        /// <param name="name">The name.</param>
-        public Task DeleteIndexAsync(string name)
-        {
-            return ExecuteWithReplication("DELETE", operationUrl => operationUrl.Indexes(name)
+		}
+
+		/// <summary>
+		/// Deletes the index definition for the specified name asynchronously
+		/// </summary>
+		/// <param name="name">The name.</param>
+		public Task DeleteIndexAsync(string name)
+		{
+			return ExecuteWithReplication("DELETE", operationUrl => operationUrl.Indexes(name)
                                                                                 .ToJsonRequest(this, credentials, convention,
                                                                                                OperationsHeaders, "DELETE")
                                                                                 .AddReplicationStatusHeaders(url, operationUrl,
@@ -332,22 +332,22 @@
                                                                                                              convention
                                                                                                                  .FailoverBehavior,
                                                                                                              HandleReplicationStatusChanges)
-                                                                        .ExecuteRequestAsync());
-        }
+																		.ExecuteRequestAsync());
+		}
 
         public Task DeleteByIndexAsync(string indexName, IndexQuery queryToDelete)
         {
             return DeleteByIndexAsync(indexName, queryToDelete, false);
         }
 
-        public Task DeleteByIndexAsync(string indexName, IndexQuery queryToDelete, bool allowStale)
-        {
+		public Task DeleteByIndexAsync(string indexName, IndexQuery queryToDelete, bool allowStale)
+		{
             return ExecuteWithReplication("DELETE", async operationUrl =>
-            {
-                string path = queryToDelete.GetIndexQueryUrl(operationUrl, indexName, "bulk_docs") + "&allowStale=" + allowStale;
-                var request = jsonRequestFactory.CreateHttpJsonRequest(
-                    new CreateHttpJsonRequestParams(this, path, "DELETE", credentials, convention)
-                        .AddOperationHeaders(OperationsHeaders));
+			{
+				string path = queryToDelete.GetIndexQueryUrl(operationUrl, indexName, "bulk_docs") + "&allowStale=" + allowStale;
+				var request = jsonRequestFactory.CreateHttpJsonRequest(
+					new CreateHttpJsonRequestParams(this, path, "DELETE", credentials, convention)
+						.AddOperationHeaders(OperationsHeaders));
 
                 request.AddReplicationStatusHeaders(url, operationUrl, replicationInformer, convention.FailoverBehavior,
                                                     HandleReplicationStatusChanges);
@@ -357,16 +357,16 @@
                     await request.ExecuteRequestAsync();
                 }
                 catch (ErrorResponseException e)
-                {
+					{
                     if (e.StatusCode == HttpStatusCode.NotFound)
-                        throw new InvalidOperationException("There is no index named: " + indexName, e);
+							throw new InvalidOperationException("There is no index named: " + indexName, e);
                 }
-            });
-        }
-
-        public Task DeleteTransformerAsync(string name)
-        {
-            return ExecuteWithReplication("DELETE", operationUrl => operationUrl.Transformer(name)
+			});
+		}
+
+		public Task DeleteTransformerAsync(string name)
+		{
+			return ExecuteWithReplication("DELETE", operationUrl => operationUrl.Transformer(name)
                                                                                 .ToJsonRequest(this, credentials, convention,
                                                                                                OperationsHeaders, "DELETE")
                                                                                 .AddReplicationStatusHeaders(url, operationUrl,
@@ -374,32 +374,32 @@
                                                                                                              convention
                                                                                                                  .FailoverBehavior,
                                                                                                              HandleReplicationStatusChanges)
-                                                                        .ExecuteRequestAsync());
-        }
-
-        /// <summary>
-        /// Deletes the document for the specified id asynchronously
-        /// </summary>
-        /// <param name="id">The id.</param>
-        public Task DeleteDocumentAsync(string id)
-        {
-            return ExecuteWithReplication("DELETE", url =>
-            {
+																		.ExecuteRequestAsync());
+		}
+		
+		/// <summary>
+		/// Deletes the document for the specified id asynchronously
+		/// </summary>
+		/// <param name="id">The id.</param>
+		public Task DeleteDocumentAsync(string id)
+		{
+			return ExecuteWithReplication("DELETE", url =>
+			{
                 return url.Doc(id)
-                    .ToJsonRequest(this, credentials, convention, OperationsHeaders, "DELETE")
-                    .ExecuteRequestAsync();
-            });
-        }
-
-        /// <summary>
-        /// Sends a patch request for a specific document, ignoring the document's Etag
-        /// </summary>
-        /// <param name="key">Id of the document to patch</param>
-        /// <param name="patches">Array of patch requests</param>
-        /// <param name="ignoreMissing">true if the patch request should ignore a missing document, false to throw DocumentDoesNotExistException</param>
-        public async Task<RavenJObject> PatchAsync(string key, PatchRequest[] patches, bool ignoreMissing)
-        {
-            var batchResults = await BatchAsync(new ICommandData[]
+			        .ToJsonRequest(this, credentials, convention, OperationsHeaders, "DELETE")
+			        .ExecuteRequestAsync();
+			});
+		}
+
+		/// <summary>
+		/// Sends a patch request for a specific document, ignoring the document's Etag
+		/// </summary>
+		/// <param name="key">Id of the document to patch</param>
+		/// <param name="patches">Array of patch requests</param>
+		/// <param name="ignoreMissing">true if the patch request should ignore a missing document, false to throw DocumentDoesNotExistException</param>
+		public async Task<RavenJObject> PatchAsync(string key, PatchRequest[] patches, bool ignoreMissing)
+		{
+			var batchResults = await BatchAsync(new ICommandData[]
 					{
 						new PatchCommandData
 							{
@@ -409,19 +409,19 @@
 					});
             if (!ignoreMissing && batchResults[0].PatchResult != null &&
                 batchResults[0].PatchResult == PatchResult.DocumentDoesNotExists)
-                throw new DocumentDoesNotExistsException("Document with key " + key + " does not exist.");
-            return batchResults[0].AdditionalData;
-        }
-
-        /// <summary>
-        /// Sends a patch request for a specific document
-        /// </summary>
-        /// <param name="key">Id of the document to patch</param>
-        /// <param name="patches">Array of patch requests</param>
-        /// <param name="etag">Require specific Etag [null to ignore]</param>
-        public async Task<RavenJObject> PatchAsync(string key, PatchRequest[] patches, Etag etag)
-        {
-            var batchResults = await BatchAsync(new ICommandData[]
+				throw new DocumentDoesNotExistsException("Document with key " + key + " does not exist.");
+			return batchResults[0].AdditionalData;
+		}
+
+		/// <summary>
+		/// Sends a patch request for a specific document
+		/// </summary>
+		/// <param name="key">Id of the document to patch</param>
+		/// <param name="patches">Array of patch requests</param>
+		/// <param name="etag">Require specific Etag [null to ignore]</param>
+		public async Task<RavenJObject> PatchAsync(string key, PatchRequest[] patches, Etag etag)
+		{
+			var batchResults = await BatchAsync(new ICommandData[]
 					{
 						new PatchCommandData
 							{
@@ -430,20 +430,20 @@
 								Etag = etag
 							}
 					});
-            return batchResults[0].AdditionalData;
-        }
-
-        /// <summary>
-        /// Sends a patch request for a specific document which may or may not currently exist
-        /// </summary>
-        /// <param name="key">Id of the document to patch</param>
-        /// <param name="patchesToExisting">Array of patch requests to apply to an existing document</param>
-        /// <param name="patchesToDefault">Array of patch requests to apply to a default document when the document is missing</param>
-        /// <param name="defaultMetadata">The metadata for the default document when the document is missing</param>
+			return batchResults[0].AdditionalData;
+		}
+
+		/// <summary>
+		/// Sends a patch request for a specific document which may or may not currently exist
+		/// </summary>
+		/// <param name="key">Id of the document to patch</param>
+		/// <param name="patchesToExisting">Array of patch requests to apply to an existing document</param>
+		/// <param name="patchesToDefault">Array of patch requests to apply to a default document when the document is missing</param>
+		/// <param name="defaultMetadata">The metadata for the default document when the document is missing</param>
         public async Task<RavenJObject> PatchAsync(string key, PatchRequest[] patchesToExisting,
                                                    PatchRequest[] patchesToDefault, RavenJObject defaultMetadata)
-        {
-            var batchResults = await BatchAsync(new ICommandData[]
+		{
+			var batchResults = await BatchAsync(new ICommandData[]
 					{
 						new PatchCommandData
 							{
@@ -453,18 +453,18 @@
 								Metadata = defaultMetadata
 							}
 					});
-            return batchResults[0].AdditionalData;
-        }
-
-        /// <summary>
-        /// Sends a patch request for a specific document, ignoring the document's Etag
-        /// </summary>
-        /// <param name="key">Id of the document to patch</param>
-        /// <param name="patch">The patch request to use (using JavaScript)</param>
-        /// <param name="ignoreMissing">true if the patch request should ignore a missing document, false to throw DocumentDoesNotExistException</param>
-        public async Task<RavenJObject> PatchAsync(string key, ScriptedPatchRequest patch, bool ignoreMissing)
-        {
-            var batchResults = await BatchAsync(new ICommandData[]
+			return batchResults[0].AdditionalData;
+		}
+
+		/// <summary>
+		/// Sends a patch request for a specific document, ignoring the document's Etag
+		/// </summary>
+		/// <param name="key">Id of the document to patch</param>
+		/// <param name="patch">The patch request to use (using JavaScript)</param>
+		/// <param name="ignoreMissing">true if the patch request should ignore a missing document, false to throw DocumentDoesNotExistException</param>
+		public async Task<RavenJObject> PatchAsync(string key, ScriptedPatchRequest patch, bool ignoreMissing)
+		{
+			var batchResults = await BatchAsync(new ICommandData[]
 			{
 				new ScriptedPatchCommandData
 				{
@@ -474,19 +474,19 @@
 			});
             if (!ignoreMissing && batchResults[0].PatchResult != null &&
                 batchResults[0].PatchResult == PatchResult.DocumentDoesNotExists)
-                throw new DocumentDoesNotExistsException("Document with key " + key + " does not exist.");
-            return batchResults[0].AdditionalData;
-        }
-
-        /// <summary>
-        /// Sends a patch request for a specific document
-        /// </summary>
-        /// <param name="key">Id of the document to patch</param>
-        /// <param name="patch">The patch request to use (using JavaScript)</param>
-        /// <param name="etag">Require specific Etag [null to ignore]</param>
-        public async Task<RavenJObject> PatchAsync(string key, ScriptedPatchRequest patch, Etag etag)
-        {
-            var batchResults = await BatchAsync(new ICommandData[]
+				throw new DocumentDoesNotExistsException("Document with key " + key + " does not exist.");
+			return batchResults[0].AdditionalData;
+		}
+
+		/// <summary>
+		/// Sends a patch request for a specific document
+		/// </summary>
+		/// <param name="key">Id of the document to patch</param>
+		/// <param name="patch">The patch request to use (using JavaScript)</param>
+		/// <param name="etag">Require specific Etag [null to ignore]</param>
+		public async Task<RavenJObject> PatchAsync(string key, ScriptedPatchRequest patch, Etag etag)
+		{
+			var batchResults = await BatchAsync(new ICommandData[]
 			{
 				new ScriptedPatchCommandData
 				{
@@ -495,20 +495,20 @@
 					Etag = etag
 				}
 			});
-            return batchResults[0].AdditionalData;
-        }
-
-        /// <summary>
-        /// Sends a patch request for a specific document which may or may not currently exist
-        /// </summary>
-        /// <param name="key">Id of the document to patch</param>
-        /// <param name="patchExisting">The patch request to use (using JavaScript) to an existing document</param>
-        /// <param name="patchDefault">The patch request to use (using JavaScript)  to a default document when the document is missing</param>
-        /// <param name="defaultMetadata">The metadata for the default document when the document is missing</param>
+			return batchResults[0].AdditionalData;
+		}
+
+		/// <summary>
+		/// Sends a patch request for a specific document which may or may not currently exist
+		/// </summary>
+		/// <param name="key">Id of the document to patch</param>
+		/// <param name="patchExisting">The patch request to use (using JavaScript) to an existing document</param>
+		/// <param name="patchDefault">The patch request to use (using JavaScript)  to a default document when the document is missing</param>
+		/// <param name="defaultMetadata">The metadata for the default document when the document is missing</param>
         public async Task<RavenJObject> PatchAsync(string key, ScriptedPatchRequest patchExisting,
                                                    ScriptedPatchRequest patchDefault, RavenJObject defaultMetadata)
-        {
-            var batchResults = await BatchAsync(new ICommandData[]
+		{
+			var batchResults = await BatchAsync(new ICommandData[]
 			{
 				new ScriptedPatchCommandData
 				{
@@ -518,36 +518,36 @@
 					Metadata = defaultMetadata
 				}
 			});
-            return batchResults[0].AdditionalData;
-        }
-
-        /// <summary>
-        /// Puts the document with the specified key in the database
-        /// </summary>
-        /// <param name="key">The key.</param>
-        /// <param name="etag">The etag.</param>
-        /// <param name="document">The document.</param>
-        /// <param name="metadata">The metadata.</param>
-        public Task<PutResult> PutAsync(string key, Etag etag, RavenJObject document, RavenJObject metadata)
-        {
-            return ExecuteWithReplication("PUT", opUrl => DirectPutAsync(opUrl, key, etag, document, metadata));
-        }
+			return batchResults[0].AdditionalData;
+		}
+
+		/// <summary>
+		/// Puts the document with the specified key in the database
+		/// </summary>
+		/// <param name="key">The key.</param>
+		/// <param name="etag">The etag.</param>
+		/// <param name="document">The document.</param>
+		/// <param name="metadata">The metadata.</param>
+		public Task<PutResult> PutAsync(string key, Etag etag, RavenJObject document, RavenJObject metadata)
+		{
+			return ExecuteWithReplication("PUT", opUrl => DirectPutAsync(opUrl, key, etag, document, metadata));
+		}
 
         private async Task<PutResult> DirectPutAsync(string opUrl, string key, Etag etag, RavenJObject document,
                                                      RavenJObject metadata)
-        {
-            if (metadata == null)
-                metadata = new RavenJObject();
-            var method = String.IsNullOrEmpty(key) ? "POST" : "PUT";
-            if (etag != null)
-                metadata["ETag"] = new RavenJValue(etag);
-
-            if (key != null)
-                key = Uri.EscapeDataString(key);
-
-            var request = jsonRequestFactory.CreateHttpJsonRequest(
-                    new CreateHttpJsonRequestParams(this, opUrl + "/docs/" + key, method, metadata, credentials, convention)
-                        .AddOperationHeaders(OperationsHeaders));
+		{
+			if (metadata == null)
+				metadata = new RavenJObject();
+			var method = String.IsNullOrEmpty(key) ? "POST" : "PUT";
+			if (etag != null)
+				metadata["ETag"] = new RavenJValue(etag);
+
+			if (key != null)
+				key = Uri.EscapeDataString(key);
+
+			var request = jsonRequestFactory.CreateHttpJsonRequest(
+					new CreateHttpJsonRequestParams(this, opUrl + "/docs/" + key, method, metadata, credentials, convention)
+						.AddOperationHeaders(OperationsHeaders));
 
 
             request.AddReplicationStatusHeaders(url, opUrl, replicationInformer, convention.FailoverBehavior,
@@ -558,81 +558,81 @@
                 await request.WriteAsync(document.ToString());
             }
             catch (Exception e)
-            {
+			{
                 throw new InvalidOperationException("Unable to write to server", e);
             }
 
             ErrorResponseException responseException;
-            try
-            {
+						try
+						{
                 var result = await request.ReadResponseJsonAsync();
                 return convention.CreateSerializer().Deserialize<PutResult>(new RavenJTokenReader(result));
-            }
+						}
             catch (ErrorResponseException e)
-            {
+						{
                 if (e.StatusCode != HttpStatusCode.Conflict)
-                    throw;
+								throw;
                 responseException = e;
-            }
+						}
             throw await FetchConcurrencyException(responseException);
-        }
-
-        /// <summary>
-        /// Create a new instance of <see cref="IDatabaseCommands"/> that will interacts
-        /// with the specified database
-        /// </summary>
-        public IAsyncDatabaseCommands ForDatabase(string database)
-        {
-            var databaseUrl = MultiDatabase.GetRootDatabaseUrl(url);
-            databaseUrl = databaseUrl + "/databases/" + database + "/";
-            if (databaseUrl == url)
-                return this;
+		}
+
+		/// <summary>
+		/// Create a new instance of <see cref="IDatabaseCommands"/> that will interacts
+		/// with the specified database
+		/// </summary>
+		public IAsyncDatabaseCommands ForDatabase(string database)
+		{
+			var databaseUrl = MultiDatabase.GetRootDatabaseUrl(url);
+			databaseUrl = databaseUrl + "/databases/" + database + "/";
+			if (databaseUrl == url)
+				return this;
             return new AsyncServerClient(databaseUrl, convention, credentials, jsonRequestFactory, sessionId,
                                          replicationInformerGetter, database, conflictListeners)
-            {
-                operationsHeaders = operationsHeaders
-            };
-        }
-
-        /// <summary>
-        /// Create a new instance of <see cref="IDatabaseCommands"/> that will interact
-        /// with the root database. Useful if the database has works against a tenant database.
-        /// </summary>
-        public IAsyncDatabaseCommands ForSystemDatabase()
-        {
-            var databaseUrl = MultiDatabase.GetRootDatabaseUrl(url);
-            if (databaseUrl == url)
-                return this;
+			{
+				operationsHeaders = operationsHeaders
+			};
+		}
+
+		/// <summary>
+		/// Create a new instance of <see cref="IDatabaseCommands"/> that will interact
+		/// with the root database. Useful if the database has works against a tenant database.
+		/// </summary>
+		public IAsyncDatabaseCommands ForSystemDatabase()
+		{
+			var databaseUrl = MultiDatabase.GetRootDatabaseUrl(url);
+			if (databaseUrl == url)
+				return this;
             return new AsyncServerClient(databaseUrl, convention, credentials, jsonRequestFactory, sessionId,
                                          replicationInformerGetter, databaseName, conflictListeners)
-            {
-                operationsHeaders = operationsHeaders
-            };
-        }
-
-
-
-
-        /// <summary>
-        /// Gets or sets the operations headers.
-        /// </summary>
-        /// <value>The operations headers.</value>
-        public IDictionary<string, string> OperationsHeaders
-        {
-            get { return operationsHeaders; }
-        }
-
-        /// <summary>
-        /// Begins an async get operation
-        /// </summary>
-        /// <param name="key">The key.</param>
-        /// <returns></returns>
-        public Task<JsonDocument> GetAsync(string key)
-        {
-            EnsureIsNotNullOrEmpty(key, "key");
-
-            return ExecuteWithReplication("GET", url => DirectGetAsync(url, key));
-        }
+			{
+				operationsHeaders = operationsHeaders
+			};
+		}
+
+
+
+
+		/// <summary>
+		/// Gets or sets the operations headers.
+		/// </summary>
+		/// <value>The operations headers.</value>
+		public IDictionary<string, string> OperationsHeaders
+		{
+			get { return operationsHeaders; }
+		}
+
+		/// <summary>
+		/// Begins an async get operation
+		/// </summary>
+		/// <param name="key">The key.</param>
+		/// <returns></returns>
+		public Task<JsonDocument> GetAsync(string key)
+		{
+			EnsureIsNotNullOrEmpty(key, "key");
+
+			return ExecuteWithReplication("GET", url => DirectGetAsync(url, key));
+		}
 
 
 
@@ -701,306 +701,306 @@
         }
 
         public async Task<JsonDocument> DirectGetAsync(string opUrl, string key)
-        {
-            var metadata = new RavenJObject();
-            AddTransactionInformation(metadata);
+		{
+			var metadata = new RavenJObject();
+			AddTransactionInformation(metadata);
             var request =
                 jsonRequestFactory.CreateHttpJsonRequest(new CreateHttpJsonRequestParams(this,
                                                                                          (opUrl + "/docs/" + Uri.EscapeDataString(key)),
                                                                                          "GET", metadata, credentials, convention)
-                .AddOperationHeaders(OperationsHeaders));
+				.AddOperationHeaders(OperationsHeaders));
 
             request.AddReplicationStatusHeaders(url, opUrl, replicationInformer, convention.FailoverBehavior,
                                                 HandleReplicationStatusChanges);
 
             Task<JsonDocument> resolveConflictTask;
-            try
-            {
+					try
+					{
                 var requestJson = await request.ReadResponseJsonAsync();
                 var docKey = request.ResponseHeaders.Get(Constants.DocumentIdFieldName) ?? key;
-                docKey = Uri.UnescapeDataString(docKey);
-                request.ResponseHeaders.Remove(Constants.DocumentIdFieldName);
-                var deserializeJsonDocument = SerializationHelper.DeserializeJsonDocument(docKey, requestJson,
-                                                                                  request.ResponseHeaders,
+						docKey = Uri.UnescapeDataString(docKey);
+						request.ResponseHeaders.Remove(Constants.DocumentIdFieldName);
+						var deserializeJsonDocument = SerializationHelper.DeserializeJsonDocument(docKey, requestJson,
+																								  request.ResponseHeaders,
                                                                                   request.Response.StatusCode);
                 return deserializeJsonDocument;
-            }
+					}
             catch (ErrorResponseException e)
             {
                 switch (e.StatusCode)
-                {
+					{
                     case HttpStatusCode.NotFound:
                         return null;
                     case HttpStatusCode.Conflict:
                         resolveConflictTask = ResolveConflict(e.Response, opUrl, key);
                         break;
                     default:
-                        throw;
+							throw;
                 }
             }
             return await resolveConflictTask;
         }
 
         private async Task<JsonDocument> ResolveConflict(HttpResponseMessage httpWebResponse, string opUrl, string key)
-        {
+						{
             var conflicts = new StreamReader(await httpWebResponse.GetResponseStreamWithHttpDecompression());
-            var conflictsDoc = RavenJObject.Load(new RavenJsonTextReader(conflicts));
+							var conflictsDoc = RavenJObject.Load(new RavenJsonTextReader(conflicts));
             var result =
                 await TryResolveConflictOrCreateConcurrencyException(opUrl, key, conflictsDoc, httpWebResponse.GetEtagHeader());
             if (result != null)
                 throw result;
             return await DirectGetAsync(opUrl, key);
-        }
-
-        /// <summary>
-        /// Begins an async multi get operation
-        /// </summary>
+		}
+
+		/// <summary>
+		/// Begins an async multi get operation
+		/// </summary>
         public Task<MultiLoadResult> GetAsync(string[] keys, string[] includes, string transformer = null,
                                               Dictionary<string, RavenJToken> queryInputs = null, bool metadataOnly = false)
-        {
-            return ExecuteWithReplication("GET", s => DirectGetAsync(s, keys, includes, transformer, queryInputs, metadataOnly));
-        }
+		{
+			return ExecuteWithReplication("GET", s => DirectGetAsync(s, keys, includes, transformer, queryInputs, metadataOnly));
+		}
 
         private async Task<MultiLoadResult> DirectGetAsync(string opUrl, string[] keys, string[] includes, string transformer,
                                                            Dictionary<string, RavenJToken> queryInputs, bool metadataOnly)
-        {
-            var path = opUrl + "/queries/?";
-            if (metadataOnly)
-                path += "metadata-only=true&";
-            if (includes != null && includes.Length > 0)
-            {
-                path += string.Join("&", includes.Select(x => "include=" + x).ToArray());
-            }
-            if (string.IsNullOrEmpty(transformer) == false)
-                path += "&transformer=" + transformer;
-
-            if (queryInputs != null)
-            {
+		{
+			var path = opUrl + "/queries/?";
+			if (metadataOnly)
+				path += "metadata-only=true&";
+			if (includes != null && includes.Length > 0)
+			{
+				path += string.Join("&", includes.Select(x => "include=" + x).ToArray());
+			}
+			if (string.IsNullOrEmpty(transformer) == false)
+				path += "&transformer=" + transformer;
+
+			if (queryInputs != null)
+			{
                 path = queryInputs.Aggregate(path,
                                              (current, queryInput) =>
                                              current + ("&" + string.Format("qp-{0}={1}", queryInput.Key, queryInput.Value)));
-            }
-
-            var uniqueIds = new HashSet<string>(keys);
-            HttpJsonRequest request;
-            // if it is too big, we drop to POST (note that means that we can't use the HTTP cache any longer)
-            // we are fine with that, requests to load > 128 items are going to be rare
-            if (uniqueIds.Sum(x => x.Length) < 1024)
-            {
-                path += "&" + string.Join("&", uniqueIds.Select(x => "id=" + Uri.EscapeDataString(x)).ToArray());
-                request =
-                    jsonRequestFactory.CreateHttpJsonRequest(new CreateHttpJsonRequestParams(this, path.NoCache(), "GET", credentials,
-                                                                                             convention)
-                                                                 .AddOperationHeaders(OperationsHeaders));
+			}
+
+			var uniqueIds = new HashSet<string>(keys);
+			HttpJsonRequest request;
+			// if it is too big, we drop to POST (note that means that we can't use the HTTP cache any longer)
+			// we are fine with that, requests to load > 128 items are going to be rare
+			if (uniqueIds.Sum(x => x.Length) < 1024)
+			{
+				path += "&" + string.Join("&", uniqueIds.Select(x => "id=" + Uri.EscapeDataString(x)).ToArray());
+				request =
+					jsonRequestFactory.CreateHttpJsonRequest(new CreateHttpJsonRequestParams(this, path.NoCache(), "GET", credentials,
+																							 convention)
+																 .AddOperationHeaders(OperationsHeaders));
 
                 request.AddReplicationStatusHeaders(url, opUrl, replicationInformer, convention.FailoverBehavior,
                                                     HandleReplicationStatusChanges);
 
                 var result = await request.ReadResponseJsonAsync();
                 return await CompleteMultiGetAsync(opUrl, keys, includes, result);
-            }
-            request =
+			}
+			request =
                 jsonRequestFactory.CreateHttpJsonRequest(new CreateHttpJsonRequestParams(this, path, "POST", credentials, convention)
-                                                             .AddOperationHeaders(OperationsHeaders));
+															 .AddOperationHeaders(OperationsHeaders));
 
             await request.WriteAsync(new RavenJArray(uniqueIds).ToString(Formatting.None));
             var responseResult = await request.ReadResponseJsonAsync();
             return await CompleteMultiGetAsync(opUrl, keys, includes, responseResult);
-        }
+		}
 
         private async Task<MultiLoadResult> CompleteMultiGetAsync(string opUrl, string[] keys, string[] includes,
                                                                   RavenJToken result)
-        {
+		{
             ErrorResponseException responseException;
-            try
-            {
-                var multiLoadResult = new MultiLoadResult
-                {
-                    Includes = result.Value<RavenJArray>("Includes").Cast<RavenJObject>().ToList(),
-                    Results = result.Value<RavenJArray>("Results").Cast<RavenJObject>().ToList()
-                };
-
-                var docResults = multiLoadResult.Results.Concat(multiLoadResult.Includes);
+			try
+			{
+				var multiLoadResult = new MultiLoadResult
+				{
+					Includes = result.Value<RavenJArray>("Includes").Cast<RavenJObject>().ToList(),
+					Results = result.Value<RavenJArray>("Results").Cast<RavenJObject>().ToList()
+				};
+
+				var docResults = multiLoadResult.Results.Concat(multiLoadResult.Includes);
 
                 return
                     await
                     RetryOperationBecauseOfConflict(opUrl, docResults, multiLoadResult,
                                                     () => DirectGetAsync(opUrl, keys, includes, null, null, false));
-            }
+			}
             catch (ErrorResponseException e)
-            {
+			{
                 if (e.StatusCode != HttpStatusCode.Conflict)
-                    throw;
+					throw;
                 responseException = e;
-            }
+			}
             throw await FetchConcurrencyException(responseException);
-        }
-
-        /// <summary>
-        /// Begins an async get operation for documents
-        /// </summary>
-        /// <remarks>
-        /// This is primarily useful for administration of a database
-        /// </remarks>
-        public Task<JsonDocument[]> GetDocumentsAsync(int start, int pageSize, bool metadataOnly = false)
-        {
+		}
+
+		/// <summary>
+		/// Begins an async get operation for documents
+		/// </summary>
+		/// <remarks>
+		/// This is primarily useful for administration of a database
+		/// </remarks>
+		public Task<JsonDocument[]> GetDocumentsAsync(int start, int pageSize, bool metadataOnly = false)
+		{
             return ExecuteWithReplication("GET", async url =>
-            {
-                var requestUri = url + "/docs/?start=" + start + "&pageSize=" + pageSize;
-                if (metadataOnly)
-                    requestUri += "&metadata-only=true";
+			{
+				var requestUri = url + "/docs/?start=" + start + "&pageSize=" + pageSize;
+				if (metadataOnly)
+					requestUri += "&metadata-only=true";
                 var result =
                     (RavenJArray)
                     await
                     jsonRequestFactory.CreateHttpJsonRequest(new CreateHttpJsonRequestParams(this, requestUri.NoCache(), "GET",
                                                                                              credentials, convention)
-                    .AddOperationHeaders(OperationsHeaders))
+					.AddOperationHeaders(OperationsHeaders))
                                                                    .ReadResponseJsonAsync();
 
                 return result.Cast<RavenJObject>()
-                                                .ToJsonDocuments()
+												.ToJsonDocuments()
                              .ToArray();
-            });
-        }
-
-        public Task UpdateByIndex(string indexName, IndexQuery queryToUpdate, ScriptedPatchRequest patch, bool allowStale)
-        {
-            var requestData = RavenJObject.FromObject(patch).ToString(Formatting.Indented);
-            return UpdateByIndexImpl(indexName, queryToUpdate, allowStale, requestData, "EVAL");
-        }
+			});
+		}
+
+		public Task UpdateByIndex(string indexName, IndexQuery queryToUpdate, ScriptedPatchRequest patch, bool allowStale)
+		{
+			var requestData = RavenJObject.FromObject(patch).ToString(Formatting.Indented);
+			return UpdateByIndexImpl(indexName, queryToUpdate, allowStale, requestData, "EVAL");
+		}
 
         private Task UpdateByIndexImpl(string indexName, IndexQuery queryToUpdate, bool allowStale, String requestData,
                                        String method)
-        {
-            return ExecuteWithReplication(method, operationUrl =>
-            {
-                string path = queryToUpdate.GetIndexQueryUrl(operationUrl, indexName, "bulk_docs") + "&allowStale=" + allowStale;
-
-                var request = jsonRequestFactory.CreateHttpJsonRequest(
-                    new CreateHttpJsonRequestParams(this, path, method, credentials, convention));
-                request.AddOperationHeaders(OperationsHeaders);
-                return request.ExecuteWriteAsync(requestData);
-            });
-        }
-
-        /// <summary>
-        /// Using the given Index, calculate the facets as per the specified doc with the given start and pageSize
-        /// </summary>
-        /// <param name="index">Name of the index</param>
-        /// <param name="query">Query to build facet results</param>
-        /// <param name="facetSetupDoc">Name of the FacetSetup document</param>
-        /// <param name="start">Start index for paging</param>
-        /// <param name="pageSize">Paging PageSize. If set, overrides Facet.MaxResults</param>
+		{
+			return ExecuteWithReplication(method, operationUrl =>
+			{
+				string path = queryToUpdate.GetIndexQueryUrl(operationUrl, indexName, "bulk_docs") + "&allowStale=" + allowStale;
+
+				var request = jsonRequestFactory.CreateHttpJsonRequest(
+					new CreateHttpJsonRequestParams(this, path, method, credentials, convention));
+				request.AddOperationHeaders(OperationsHeaders);
+				return request.ExecuteWriteAsync(requestData);
+			});
+		}
+
+		/// <summary>
+		/// Using the given Index, calculate the facets as per the specified doc with the given start and pageSize
+		/// </summary>
+		/// <param name="index">Name of the index</param>
+		/// <param name="query">Query to build facet results</param>
+		/// <param name="facetSetupDoc">Name of the FacetSetup document</param>
+		/// <param name="start">Start index for paging</param>
+		/// <param name="pageSize">Paging PageSize. If set, overrides Facet.MaxResults</param>
         public Task<FacetResults> GetFacetsAsync(string index, IndexQuery query, string facetSetupDoc, int start = 0,
                                                  int? pageSize = null)
-        {
+		{
             return ExecuteWithReplication("GET", async operationUrl =>
-            {
-                var requestUri = operationUrl + string.Format("/facets/{0}?facetDoc={1}&query={2}&facetStart={3}&facetPageSize={4}",
-                Uri.EscapeUriString(index),
-                Uri.EscapeDataString(facetSetupDoc),
-                Uri.EscapeDataString(query.Query),
-                start,
-                pageSize);
-
-                var request = jsonRequestFactory.CreateHttpJsonRequest(
-                    new CreateHttpJsonRequestParams(this, requestUri.NoCache(), "GET", credentials, convention)
-                        .AddOperationHeaders(OperationsHeaders));
+			{
+				var requestUri = operationUrl + string.Format("/facets/{0}?facetDoc={1}&query={2}&facetStart={3}&facetPageSize={4}",
+				Uri.EscapeUriString(index),
+				Uri.EscapeDataString(facetSetupDoc),
+				Uri.EscapeDataString(query.Query),
+				start,
+				pageSize);
+
+				var request = jsonRequestFactory.CreateHttpJsonRequest(
+					new CreateHttpJsonRequestParams(this, requestUri.NoCache(), "GET", credentials, convention)
+						.AddOperationHeaders(OperationsHeaders));
 
                 request.AddReplicationStatusHeaders(url, operationUrl, replicationInformer, convention.FailoverBehavior,
                                                     HandleReplicationStatusChanges);
 
                 var json = (RavenJObject)await request.ReadResponseJsonAsync();
-                return json.JsonDeserialization<FacetResults>();
-            });
-        }
-
-        /// <summary>
-        /// Using the given Index, calculate the facets as per the specified doc with the given start and pageSize
-        /// </summary>
-        /// <param name="index">Name of the index</param>
-        /// <param name="query">Query to build facet results</param>
-        /// <param name="facets">List of facets</param>
-        /// <param name="start">Start index for paging</param>
-        /// <param name="pageSize">Paging PageSize. If set, overrides Facet.MaxResults</param>
+						return json.JsonDeserialization<FacetResults>();
+					});
+		}
+
+		/// <summary>
+		/// Using the given Index, calculate the facets as per the specified doc with the given start and pageSize
+		/// </summary>
+		/// <param name="index">Name of the index</param>
+		/// <param name="query">Query to build facet results</param>
+		/// <param name="facets">List of facets</param>
+		/// <param name="start">Start index for paging</param>
+		/// <param name="pageSize">Paging PageSize. If set, overrides Facet.MaxResults</param>
         public Task<FacetResults> GetFacetsAsync(string index, IndexQuery query, List<Facet> facets, int start = 0,
                                                  int? pageSize = null)
-        {
-
-            string facetsJson = JsonConvert.SerializeObject(facets);
-            var method = facetsJson.Length > 1024 ? "POST" : "GET";
+		{
+
+			string facetsJson = JsonConvert.SerializeObject(facets);
+			var method = facetsJson.Length > 1024 ? "POST" : "GET";
             return ExecuteWithReplication(method, async operationUrl =>
-            {
-                var requestUri = operationUrl + string.Format("/facets/{0}?{1}&facetStart={2}&facetPageSize={3}",
-                                                                Uri.EscapeUriString(index),
-                                                                query.GetMinimalQueryString(),
-                                                                start,
-                                                                pageSize);
-
-                if (method == "GET")
-                    requestUri += "&facets=" + Uri.EscapeDataString(facetsJson);
-
-                var request = jsonRequestFactory.CreateHttpJsonRequest(
-                    new CreateHttpJsonRequestParams(this, requestUri.NoCache(), method, credentials, convention)
-                        .AddOperationHeaders(OperationsHeaders))
+			{
+				var requestUri = operationUrl + string.Format("/facets/{0}?{1}&facetStart={2}&facetPageSize={3}",
+																Uri.EscapeUriString(index),
+																query.GetMinimalQueryString(),
+																start,
+																pageSize);
+
+				if (method == "GET")
+					requestUri += "&facets=" + Uri.EscapeDataString(facetsJson);
+
+				var request = jsonRequestFactory.CreateHttpJsonRequest(
+					new CreateHttpJsonRequestParams(this, requestUri.NoCache(), method, credentials, convention)
+						.AddOperationHeaders(OperationsHeaders))
                                                 .AddReplicationStatusHeaders(Url, operationUrl, replicationInformer,
                                                                              convention.FailoverBehavior,
                                                                              HandleReplicationStatusChanges);
 
-                if (method != "GET")
-                    request.WriteAsync(facetsJson).Wait();
+				if (method != "GET")
+					request.WriteAsync(facetsJson).Wait();
 
                 var json = (RavenJObject)await request.ReadResponseJsonAsync();
-                return json.JsonDeserialization<FacetResults>();
-            });
-        }
-
-        public Task<LogItem[]> GetLogsAsync(bool errorsOnly)
-        {
+						return json.JsonDeserialization<FacetResults>();
+					});
+		}
+
+		public Task<LogItem[]> GetLogsAsync(bool errorsOnly)
+		{
             return ExecuteWithReplication("GET", async operationUrl =>
-            {
-                var requestUri = url + "/logs";
-                if (errorsOnly)
-                    requestUri += "?type=error";
-
-                var request =
-                    jsonRequestFactory.CreateHttpJsonRequest(new CreateHttpJsonRequestParams(this, requestUri.NoCache(), "GET",
-                                                                                             credentials, convention));
-                request.AddOperationHeaders(OperationsHeaders);
+			{
+				var requestUri = url + "/logs";
+				if (errorsOnly)
+					requestUri += "?type=error";
+
+				var request =
+					jsonRequestFactory.CreateHttpJsonRequest(new CreateHttpJsonRequestParams(this, requestUri.NoCache(), "GET",
+																							 credentials, convention));
+				request.AddOperationHeaders(OperationsHeaders);
                 request.AddReplicationStatusHeaders(url, operationUrl, replicationInformer, convention.FailoverBehavior,
                                                     HandleReplicationStatusChanges);
 
                 var result = await request.ReadResponseJsonAsync();
                 return convention.CreateSerializer().Deserialize<LogItem[]>(new RavenJTokenReader(result));
-            });
-        }
+			});
+		}
 
         public async Task<LicensingStatus> GetLicenseStatusAsync()
-        {
+		{
             var request =
                 jsonRequestFactory.CreateHttpJsonRequest(new CreateHttpJsonRequestParams(this, (url + "/license/status").NoCache(),
                                                                                          "GET", credentials, convention));
-            request.AddOperationHeaders(OperationsHeaders);
+			request.AddOperationHeaders(OperationsHeaders);
 
             var result = await request.ReadResponseJsonAsync();
             return convention.CreateSerializer().Deserialize<LicensingStatus>(new RavenJTokenReader(result));
-        }
+		}
 
         public async Task<BuildNumber> GetBuildNumberAsync()
-        {
+		{
             var request =
                 jsonRequestFactory.CreateHttpJsonRequest(new CreateHttpJsonRequestParams(this, (url + "/build/version").NoCache(),
                                                                                          "GET", credentials, convention));
             request.AddOperationHeaders(OperationsHeaders);
 
-            var result = await request.ReadResponseJsonAsync();
+			var result = await request.ReadResponseJsonAsync();
             return convention.CreateSerializer().Deserialize<BuildNumber>(new RavenJTokenReader(result));
-        }
+		}
 
         public Task StartIndexingAsync()
         {
             return ExecuteWithReplication("POST", operationUrl =>
-            {
+		{
                 var request =
                     jsonRequestFactory.CreateHttpJsonRequest(new CreateHttpJsonRequestParams(this,
                                                                                              (operationUrl + "/admin/StartIndexing")
@@ -1013,198 +1013,198 @@
 
                 return request.ExecuteRequestAsync();
             });
-        }
-
-        public Task StartBackupAsync(string backupLocation, DatabaseDocument databaseDocument)
-        {
-            var request = jsonRequestFactory.CreateHttpJsonRequest(new CreateHttpJsonRequestParams(this, (url + "/admin/backup").NoCache(), "POST", credentials, convention));
-            request.AddOperationHeaders(OperationsHeaders);
-            return request.ExecuteWriteAsync(new RavenJObject
+		}
+
+		public Task StartBackupAsync(string backupLocation, DatabaseDocument databaseDocument)
+		{
+			var request = jsonRequestFactory.CreateHttpJsonRequest(new CreateHttpJsonRequestParams(this, (url + "/admin/backup").NoCache(), "POST", credentials, convention));
+			request.AddOperationHeaders(OperationsHeaders);
+			return request.ExecuteWriteAsync(new RavenJObject
 			                                 {
 				                                 {"BackupLocation", backupLocation},
 				                                 {"DatabaseDocument", RavenJObject.FromObject(databaseDocument)}
 			                                 }.ToString(Formatting.None));
-        }
-
-        public Task StartRestoreAsync(string restoreLocation, string databaseLocation, string name = null, bool defrag = false)
-        {
-            var request = jsonRequestFactory.CreateHttpJsonRequest(new CreateHttpJsonRequestParams(this, (url + "/admin/restore?defrag=" + defrag).NoCache(), "POST", credentials, convention));
-            request.AddOperationHeaders(OperationsHeaders);
-            return request.ExecuteWriteAsync(new RavenJObject
+		}
+
+		public Task StartRestoreAsync(string restoreLocation, string databaseLocation, string name = null, bool defrag = false)
+		{
+			var request = jsonRequestFactory.CreateHttpJsonRequest(new CreateHttpJsonRequestParams(this, (url + "/admin/restore?defrag=" + defrag).NoCache(), "POST", credentials, convention));
+			request.AddOperationHeaders(OperationsHeaders);
+			return request.ExecuteWriteAsync(new RavenJObject
 			{
 				{"RestoreLocation", restoreLocation},
 				{"DatabaseLocation", databaseLocation},
 				{"DatabaseName", name}
 			}.ToString(Formatting.None));
-        }
+		}
 
         public Task<string> GetIndexingStatusAsync()
-        {
+		{
             throw new NotImplementedException();
-        }
-
-        public Task StopIndexingAsync()
-        {
-            return ExecuteWithReplication("POST", operationUrl =>
-            {
-                var request =
-                    jsonRequestFactory.CreateHttpJsonRequest(new CreateHttpJsonRequestParams(this,
+		}
+
+		public Task StopIndexingAsync()
+		{
+			return ExecuteWithReplication("POST", operationUrl =>
+			{
+				var request =
+					jsonRequestFactory.CreateHttpJsonRequest(new CreateHttpJsonRequestParams(this,
                                                                                              (operationUrl + "/admin/StopIndexing")
                                                                                                  .NoCache(),
-                                                                                             "POST", credentials, convention));
-                request.AddOperationHeaders(OperationsHeaders);
+																							 "POST", credentials, convention));
+				request.AddOperationHeaders(OperationsHeaders);
                 request.AddReplicationStatusHeaders(url, operationUrl, replicationInformer, convention.FailoverBehavior,
                                                     HandleReplicationStatusChanges);
 
-                return request.ExecuteRequestAsync();
-            });
-        }
-
-        public Task<JsonDocument[]> StartsWithAsync(string keyPrefix, int start, int pageSize, bool metadataOnly = false, string exclude = null)
-        {
-            return ExecuteWithReplication("GET", operationUrl =>
-        {
-            var metadata = new RavenJObject();
-            AddTransactionInformation(metadata);
-            var actualUrl = string.Format("{0}/docs?startsWith={1}&exclude={4}&start={2}&pageSize={3}", operationUrl,
-                                          Uri.EscapeDataString(keyPrefix), start.ToInvariantString(), pageSize.ToInvariantString(), exclude);
-            if (metadataOnly)
-                actualUrl += "&metadata-only=true";
-            var request = jsonRequestFactory.CreateHttpJsonRequest(
-                new CreateHttpJsonRequestParams(this, actualUrl.NoCache(), "GET", metadata, credentials, convention)
-                    .AddOperationHeaders(OperationsHeaders));
-
-            request.AddReplicationStatusHeaders(url, operationUrl, replicationInformer, convention.FailoverBehavior, HandleReplicationStatusChanges);
-
-            return request.ReadResponseJsonAsync()
-                    .ContinueWith(
-                        task =>
-                        SerializationHelper.RavenJObjectsToJsonDocuments(((RavenJArray)task.Result).OfType<RavenJObject>()).ToArray());
-
-        });
-        }
-
-        /// <summary>
-        /// Perform a single POST request containing multiple nested GET requests
-        /// </summary>
-        public Task<GetResponse[]> MultiGetAsync(GetRequest[] requests)
-        {
+				return request.ExecuteRequestAsync();
+			});
+		}
+
+		public Task<JsonDocument[]> StartsWithAsync(string keyPrefix, int start, int pageSize, bool metadataOnly = false, string exclude = null)
+		{
+			return ExecuteWithReplication("GET", operationUrl =>
+		{
+			var metadata = new RavenJObject();
+			AddTransactionInformation(metadata);
+			var actualUrl = string.Format("{0}/docs?startsWith={1}&exclude={4}&start={2}&pageSize={3}", operationUrl,
+										  Uri.EscapeDataString(keyPrefix), start.ToInvariantString(), pageSize.ToInvariantString(), exclude);
+			if (metadataOnly)
+				actualUrl += "&metadata-only=true";
+			var request = jsonRequestFactory.CreateHttpJsonRequest(
+				new CreateHttpJsonRequestParams(this, actualUrl.NoCache(), "GET", metadata, credentials, convention)
+					.AddOperationHeaders(OperationsHeaders));
+
+			request.AddReplicationStatusHeaders(url, operationUrl, replicationInformer, convention.FailoverBehavior, HandleReplicationStatusChanges);
+
+			return request.ReadResponseJsonAsync()
+					.ContinueWith(
+						task =>
+						SerializationHelper.RavenJObjectsToJsonDocuments(((RavenJArray)task.Result).OfType<RavenJObject>()).ToArray());
+
+		});
+		}
+
+		/// <summary>
+		/// Perform a single POST request containing multiple nested GET requests
+		/// </summary>
+		public Task<GetResponse[]> MultiGetAsync(GetRequest[] requests)
+		{
             return ExecuteWithReplication("GET", async operationUrl => // logical GET even though the actual request is a POST
-            {
-                var multiGetOperation = new MultiGetOperation(this, convention, operationUrl, requests);
+			{
+				var multiGetOperation = new MultiGetOperation(this, convention, operationUrl, requests);
 
                 var httpJsonRequest =
                     jsonRequestFactory.CreateHttpJsonRequest(new CreateHttpJsonRequestParams(this,
                                                                                              multiGetOperation.RequestUri.NoCache(),
                                                                                              "POST", credentials, convention)
-                    .AddOperationHeaders(OperationsHeaders));
+					.AddOperationHeaders(OperationsHeaders));
 
                 httpJsonRequest.AddReplicationStatusHeaders(url, operationUrl, replicationInformer, convention.FailoverBehavior,
                                                             HandleReplicationStatusChanges);
 
-                var requestsForServer = multiGetOperation.PreparingForCachingRequest(jsonRequestFactory);
-
-                var postedData = JsonConvert.SerializeObject(requestsForServer);
-
-                if (multiGetOperation.CanFullyCache(jsonRequestFactory, httpJsonRequest, postedData))
-                {
-                    var cachedResponses = multiGetOperation.HandleCachingResponse(new GetResponse[requests.Length], jsonRequestFactory);
+				var requestsForServer = multiGetOperation.PreparingForCachingRequest(jsonRequestFactory);
+
+				var postedData = JsonConvert.SerializeObject(requestsForServer);
+
+				if (multiGetOperation.CanFullyCache(jsonRequestFactory, httpJsonRequest, postedData))
+				{
+					var cachedResponses = multiGetOperation.HandleCachingResponse(new GetResponse[requests.Length], jsonRequestFactory);
                     return cachedResponses;
-                }
+				}
 
                 await httpJsonRequest.WriteAsync(postedData);
                 var result = await httpJsonRequest.ReadResponseJsonAsync();
                 var responses = convention.CreateSerializer().Deserialize<GetResponse[]>(new RavenJTokenReader(result));
-                return multiGetOperation.HandleCachingResponse(responses, jsonRequestFactory);
-            });
-        }
-
-        public Task UpdateByIndex(string indexName, IndexQuery queryToUpdate, ScriptedPatchRequest patch)
-        {
-            return UpdateByIndex(indexName, queryToUpdate, patch, false);
-        }
-
-        /// <summary>
-        /// Begins the async query.
-        /// </summary>
-        /// <param name="index">The index.</param>
-        /// <param name="query">The query.</param>
-        /// <param name="includes">The include paths</param>
-        /// <param name="metadataOnly">Load just the document metadata</param>
-        /// <returns></returns>
-        public Task<QueryResult> QueryAsync(string index, IndexQuery query, string[] includes, bool metadataOnly = false)
-        {
+									return multiGetOperation.HandleCachingResponse(responses, jsonRequestFactory);
+			});
+		}
+
+		public Task UpdateByIndex(string indexName, IndexQuery queryToUpdate, ScriptedPatchRequest patch)
+		{
+			return UpdateByIndex(indexName, queryToUpdate, patch, false);
+		}
+
+		/// <summary>
+		/// Begins the async query.
+		/// </summary>
+		/// <param name="index">The index.</param>
+		/// <param name="query">The query.</param>
+		/// <param name="includes">The include paths</param>
+		/// <param name="metadataOnly">Load just the document metadata</param>
+		/// <returns></returns>
+		public Task<QueryResult> QueryAsync(string index, IndexQuery query, string[] includes, bool metadataOnly = false)
+		{
             return ExecuteWithReplication("GET", async url =>
-        {
-            EnsureIsNotNullOrEmpty(index, "index");
-            var path = query.GetIndexQueryUrl(url, index, "indexes");
-            if (metadataOnly)
-                path += "&metadata-only=true";
-            if (includes != null && includes.Length > 0)
-            {
-                path += "&" + string.Join("&", includes.Select(x => "include=" + x).ToArray());
-            }
-
-            var request = jsonRequestFactory.CreateHttpJsonRequest(
-                new CreateHttpJsonRequestParams(this, path.NoCache(), "GET", credentials, convention)
-                {
-                    AvoidCachingRequest = query.DisableCaching
-                }.AddOperationHeaders(OperationsHeaders));
-
-            request.AddReplicationStatusHeaders(url, url, replicationInformer, convention.FailoverBehavior, HandleReplicationStatusChanges);
+		{
+			EnsureIsNotNullOrEmpty(index, "index");
+			var path = query.GetIndexQueryUrl(url, index, "indexes");
+			if (metadataOnly)
+				path += "&metadata-only=true";
+			if (includes != null && includes.Length > 0)
+			{
+				path += "&" + string.Join("&", includes.Select(x => "include=" + x).ToArray());
+			}
+
+			var request = jsonRequestFactory.CreateHttpJsonRequest(
+				new CreateHttpJsonRequestParams(this, path.NoCache(), "GET", credentials, convention)
+				{
+					AvoidCachingRequest = query.DisableCaching
+				}.AddOperationHeaders(OperationsHeaders));
+
+			request.AddReplicationStatusHeaders(url, url, replicationInformer, convention.FailoverBehavior, HandleReplicationStatusChanges);
 
             ErrorResponseException responseException;
-            try
-            {
+			try
+			{
                 var result = (RavenJObject)await request.ReadResponseJsonAsync();
                 return SerializationHelper.ToQueryResult(result, request.ResponseHeaders.GetEtagHeader(),
                                                          request.ResponseHeaders.Get("Temp-Request-Time"));
-            }
+			}
             catch (ErrorResponseException e)
-            {
+			{
                 responseException = e;
             }
             if (await HandleException(responseException))
-                return null;
+					return null;
             throw responseException;
         });
-        }
-
-        /// <summary>
-        /// Attempts to handle an exception raised when receiving a response from the server
-        /// </summary>
-        /// <param name="e">The exception to handle</param>
-        /// <returns>returns true if the exception is handled, false if it should be thrown</returns>
+		}
+
+		/// <summary>
+		/// Attempts to handle an exception raised when receiving a response from the server
+		/// </summary>
+		/// <param name="e">The exception to handle</param>
+		/// <returns>returns true if the exception is handled, false if it should be thrown</returns>
         private async Task<bool> HandleException(ErrorResponseException e)
-        {
+		{
             if (e.StatusCode == HttpStatusCode.InternalServerError)
-            {
+			{
                 var content = new StreamReader(await e.Response.GetResponseStreamWithHttpDecompression());
                 var json = RavenJObject.Load(new JsonTextReader(content));
                 var error = json.Deserialize<ServerRequestError>(convention);
 
                 throw new ErrorResponseException(e.Response, error.Error);
-            }
-            return false;
-        }
-
-        /// <summary>
-        /// Returns a list of suggestions based on the specified suggestion query.
-        /// </summary>
-        /// <param name="index">The index to query for suggestions</param>
-        /// <param name="suggestionQuery">The suggestion query.</param>
-        public Task<SuggestionQueryResult> SuggestAsync(string index, SuggestionQuery suggestionQuery)
-        {
-            if (suggestionQuery == null)
-                throw new ArgumentNullException("suggestionQuery");
+			}
+			return false;
+		}
+
+		/// <summary>
+		/// Returns a list of suggestions based on the specified suggestion query.
+		/// </summary>
+		/// <param name="index">The index to query for suggestions</param>
+		/// <param name="suggestionQuery">The suggestion query.</param>
+		public Task<SuggestionQueryResult> SuggestAsync(string index, SuggestionQuery suggestionQuery)
+		{
+			if (suggestionQuery == null)
+				throw new ArgumentNullException("suggestionQuery");
 
             return ExecuteWithReplication("GET", async operationUrl =>
-            {
+			{
                 var requestUri = operationUrl + string.Format("/suggest/{0}?term={1}&field={2}&max={3}&popularity={4}",
-                                                              Uri.EscapeUriString(index),
-                                                              Uri.EscapeDataString(suggestionQuery.Term),
-                                                              Uri.EscapeDataString(suggestionQuery.Field),
-                                                              Uri.EscapeDataString(suggestionQuery.MaxSuggestions.ToInvariantString()),
+					Uri.EscapeUriString(index),
+					Uri.EscapeDataString(suggestionQuery.Term),
+					Uri.EscapeDataString(suggestionQuery.Field),
+					Uri.EscapeDataString(suggestionQuery.MaxSuggestions.ToInvariantString()),
                                                               suggestionQuery.Popularity);
 
                 if (suggestionQuery.Accuracy.HasValue)
@@ -1213,303 +1213,303 @@
                 if (suggestionQuery.Distance.HasValue)
                     requestUri += "&distance=" + suggestionQuery.Distance;
 
-                var request = jsonRequestFactory.CreateHttpJsonRequest(
-                    new CreateHttpJsonRequestParams(this, requestUri.NoCache(), "GET", credentials, convention)
-                        .AddOperationHeaders(OperationsHeaders));
+				var request = jsonRequestFactory.CreateHttpJsonRequest(
+					new CreateHttpJsonRequestParams(this, requestUri.NoCache(), "GET", credentials, convention)
+						.AddOperationHeaders(OperationsHeaders));
 
                 request.AddReplicationStatusHeaders(url, operationUrl, replicationInformer, convention.FailoverBehavior,
                                                     HandleReplicationStatusChanges);
 
                 var json = (RavenJObject)await request.ReadResponseJsonAsync();
-                return new SuggestionQueryResult
-                {
-                    Suggestions = ((RavenJArray)json["Suggestions"]).Select(x => x.Value<string>()).ToArray(),
-                };
-            });
-        }
-
-        /// <summary>
-        /// Begins the async batch operation
-        /// </summary>
-        /// <param name="commandDatas">The command data.</param>
-        /// <returns></returns>
-        public Task<BatchResult[]> BatchAsync(ICommandData[] commandDatas)
-        {
+						return new SuggestionQueryResult
+						{
+							Suggestions = ((RavenJArray)json["Suggestions"]).Select(x => x.Value<string>()).ToArray(),
+						};
+					});
+		}
+
+		/// <summary>
+		/// Begins the async batch operation
+		/// </summary>
+		/// <param name="commandDatas">The command data.</param>
+		/// <returns></returns>
+		public Task<BatchResult[]> BatchAsync(ICommandData[] commandDatas)
+		{
             return ExecuteWithReplication("POST", async operationUrl =>
-            {
-                var metadata = new RavenJObject();
-                AddTransactionInformation(metadata);
+			{
+				var metadata = new RavenJObject();
+				AddTransactionInformation(metadata);
                 var req =
                     jsonRequestFactory.CreateHttpJsonRequest(new CreateHttpJsonRequestParams(this, operationUrl + "/bulk_docs", "POST",
                                                                                              metadata, credentials, convention)
-                    .AddOperationHeaders(OperationsHeaders));
+					.AddOperationHeaders(OperationsHeaders));
 
                 req.AddReplicationStatusHeaders(url, operationUrl, replicationInformer, convention.FailoverBehavior,
                                                 HandleReplicationStatusChanges);
 
-                var jArray = new RavenJArray(commandDatas.Select(x => x.ToJson()));
-                var data = jArray.ToString(Formatting.None);
+				var jArray = new RavenJArray(commandDatas.Select(x => x.ToJson()));
+				var data = jArray.ToString(Formatting.None);
 
                 ErrorResponseException responseException;
-                try
-                {
+						try
+						{
                     await req.WriteAsync(data);
                     var response = (RavenJArray)await req.ReadResponseJsonAsync();
                     return convention.CreateSerializer().Deserialize<BatchResult[]>(new RavenJTokenReader(response));
-                }
+						}
                 catch (ErrorResponseException e)
-                {
+						{
                     if (e.StatusCode != HttpStatusCode.Conflict)
-                        throw;
+								throw;
                     responseException = e;
-                }
+						}
                 throw await FetchConcurrencyException(responseException);
-            });
-        }
+			});
+		}
 
         private static async Task<ConcurrencyException> FetchConcurrencyException(ErrorResponseException e)
-        {
+		{
             using (var sr = new StreamReader(await e.Response.GetResponseStreamWithHttpDecompression()))
-            {
-                var text = sr.ReadToEnd();
-                var errorResults = JsonConvert.DeserializeAnonymousType(text, new
-                {
-                    url = (string)null,
-                    actualETag = Etag.Empty,
-                    expectedETag = Etag.Empty,
-                    error = (string)null
-                });
-                return new ConcurrencyException(errorResults.error)
-                {
-                    ActualETag = errorResults.actualETag,
-                    ExpectedETag = errorResults.expectedETag
-                };
-            }
-        }
-
-        private static void AddTransactionInformation(RavenJObject metadata)
-        {
+			{
+				var text = sr.ReadToEnd();
+				var errorResults = JsonConvert.DeserializeAnonymousType(text, new
+				{
+					url = (string)null,
+					actualETag = Etag.Empty,
+					expectedETag = Etag.Empty,
+					error = (string)null
+				});
+				return new ConcurrencyException(errorResults.error)
+				{
+					ActualETag = errorResults.actualETag,
+					ExpectedETag = errorResults.expectedETag
+				};
+			}
+		}
+
+		private static void AddTransactionInformation(RavenJObject metadata)
+		{
 #if !SILVERLIGHT && !NETFX_CORE
-            if (Transaction.Current == null)
-                return;
+			if (Transaction.Current == null)
+				return;
 
             string txInfo = string.Format("{0}, {1}", Transaction.Current.TransactionInformation.DistributedIdentifier,
                                           TransactionManager.DefaultTimeout);
-            metadata["Raven-Transaction-Information"] = new RavenJValue(txInfo);
+			metadata["Raven-Transaction-Information"] = new RavenJValue(txInfo);
 #endif
-        }
-
-        private static void EnsureIsNotNullOrEmpty(string key, string argName)
-        {
-            if (string.IsNullOrEmpty(key))
-                throw new ArgumentException("Key cannot be null or empty", argName);
-        }
-
-        /// <summary>
-        /// Begins retrieving the statistics for the database
-        /// </summary>
-        /// <returns></returns>
+		}
+
+		private static void EnsureIsNotNullOrEmpty(string key, string argName)
+		{
+			if (string.IsNullOrEmpty(key))
+				throw new ArgumentException("Key cannot be null or empty", argName);
+		}
+
+		/// <summary>
+		/// Begins retrieving the statistics for the database
+		/// </summary>
+		/// <returns></returns>
         public async Task<DatabaseStatistics> GetStatisticsAsync()
-        {
+		{
             var json = (RavenJObject)await url.Stats()
-                .NoCache()
-                .ToJsonRequest(this, credentials, convention)
+				.NoCache()
+				.ToJsonRequest(this, credentials, convention)
                                                .ReadResponseJsonAsync();
 
             return json.Deserialize<DatabaseStatistics>(convention);
-        }
-
-        /// <summary>
-        /// Gets the list of databases from the server asynchronously
-        /// </summary>
+		}
+
+		/// <summary>
+		/// Gets the list of databases from the server asynchronously
+		/// </summary>
         public async Task<string[]> GetDatabaseNamesAsync(int pageSize, int start = 0)
-        {
+		{
             var result = await url.Databases(pageSize, start)
-                .NoCache()
-                .ToJsonRequest(this, credentials, convention)
+				.NoCache()
+				.ToJsonRequest(this, credentials, convention)
                                   .ReadResponseJsonAsync();
             var json = (RavenJArray)result;
-            return json.Select(x => x.ToString())
-                .ToArray();
-        }
-
-        /// <summary>
-        /// Puts the attachment with the specified key asynchronously
-        /// </summary>
-        /// <param name="key">The key.</param>
-        /// <param name="etag">The etag.</param>
+					return json.Select(x => x.ToString())
+						.ToArray();
+		}
+
+		/// <summary>
+		/// Puts the attachment with the specified key asynchronously
+		/// </summary>
+		/// <param name="key">The key.</param>
+		/// <param name="etag">The etag.</param>
         /// <param name="data">The data stream.</param>
-        /// <param name="metadata">The metadata.</param>
+		/// <param name="metadata">The metadata.</param>
         public Task PutAttachmentAsync(string key, Etag etag, Stream data, RavenJObject metadata)
-        {
-            return ExecuteWithReplication("PUT", operationUrl =>
-            {
-                if (metadata == null)
-                    metadata = new RavenJObject();
-
-                if (etag != null)
-                    metadata["ETag"] = new RavenJValue(etag);
+		{
+			return ExecuteWithReplication("PUT", operationUrl =>
+			{
+				if (metadata == null)
+					metadata = new RavenJObject();
+
+				if (etag != null)
+					metadata["ETag"] = new RavenJValue(etag);
 
                 var request =
                     jsonRequestFactory.CreateHttpJsonRequest(new CreateHttpJsonRequestParams(this, Static(operationUrl, key), "PUT",
                                                                                              metadata, credentials, convention));
-                request.AddOperationHeaders(OperationsHeaders);
+				request.AddOperationHeaders(OperationsHeaders);
                 request.AddReplicationStatusHeaders(url, operationUrl, replicationInformer, convention.FailoverBehavior,
                                                     HandleReplicationStatusChanges);
 
-                return request.ExecuteWriteAsync(data);
-            });
-        }
-
-        /// <summary>
-        /// Gets the attachment by the specified key asynchronously
-        /// </summary>
-        /// <param name="key">The key.</param>
-        /// <returns></returns>
-        public Task<Attachment> GetAttachmentAsync(string key)
-        {
-            EnsureIsNotNullOrEmpty(key, "key");
+				return request.ExecuteWriteAsync(data);
+			});
+		}
+
+		/// <summary>
+		/// Gets the attachment by the specified key asynchronously
+		/// </summary>
+		/// <param name="key">The key.</param>
+		/// <returns></returns>
+		public Task<Attachment> GetAttachmentAsync(string key)
+		{
+			EnsureIsNotNullOrEmpty(key, "key");
 
             return ExecuteWithReplication("GET", async operationUrl =>
-            {
-                var metadata = new RavenJObject();
-                AddTransactionInformation(metadata);
+			{
+				var metadata = new RavenJObject();
+				AddTransactionInformation(metadata);
                 var request =
                     jsonRequestFactory.CreateHttpJsonRequest(new CreateHttpJsonRequestParams(this,
                                                                                              (operationUrl + "/static/" + key).NoCache(),
                                                                                              "GET", metadata, credentials, convention)
-                    .AddOperationHeaders(OperationsHeaders));
+					.AddOperationHeaders(OperationsHeaders));
 
                 request.AddReplicationStatusHeaders(url, operationUrl, replicationInformer, convention.FailoverBehavior,
                                                     HandleReplicationStatusChanges);
                 ErrorResponseException responseException;
                 try
-                {
+					{
                     var result = await request.ReadResponseBytesAsync();
                     var memoryStream = new MemoryStream(result);
                     if (request.Response.StatusCode == HttpStatusCode.Conflict)
-                    {
+						{
                         await request.ReadResponseJsonAsync();//throw the conflict exception
                     }
-                    return new Attachment
-                    {
-                        Data = () => memoryStream,
+								return new Attachment
+								{
+									Data = () => memoryStream,
                         Size = result.Length,
                         Etag = request.Response.GetEtagHeader(),
-                        Metadata = request.ResponseHeaders.FilterHeadersAttachment()
-                    };
+									Metadata = request.ResponseHeaders.FilterHeadersAttachment()
+								};
                 }
                 catch (ErrorResponseException e)
-                {
+								{
                     if (e.StatusCode == HttpStatusCode.NotFound)
-                        return null;
+												return null;
                     if (e.StatusCode != HttpStatusCode.Conflict)
                         throw;
                     responseException = e;
                 }
                 var conflictsDoc =
                     RavenJObject.Load(new BsonReader(await responseException.Response.GetResponseStreamWithHttpDecompression()));
-                var conflictIds = conflictsDoc.Value<RavenJArray>("Conflicts").Select(x => x.Value<string>()).ToArray();
+												var conflictIds = conflictsDoc.Value<RavenJArray>("Conflicts").Select(x => x.Value<string>()).ToArray();
 
                 throw new ConflictException(
                     "Conflict detected on " + key + ", conflict must be resolved before the attachment will be accessible", true)
-                                                {
-                                                    ConflictedVersionIds = conflictIds,
+												{
+													ConflictedVersionIds = conflictIds,
                                                     Etag = responseException.Response.GetEtagHeader()
-                                                };
-            });
-        }
-
-        /// <summary>
-        /// Deletes the attachment with the specified key asynchronously
-        /// </summary>
-        /// <param name="key">The key.</param>
-        /// <param name="etag">The etag.</param>
-        public Task DeleteAttachmentAsync(string key, Etag etag)
-        {
-            return ExecuteWithReplication("DELETE", operationUrl =>
-            {
-                var metadata = new RavenJObject();
-
-                if (etag != null)
-                    metadata["ETag"] = new RavenJValue(etag);
+												};
+			});
+		}
+
+		/// <summary>
+		/// Deletes the attachment with the specified key asynchronously
+		/// </summary>
+		/// <param name="key">The key.</param>
+		/// <param name="etag">The etag.</param>
+		public Task DeleteAttachmentAsync(string key, Etag etag)
+		{
+			return ExecuteWithReplication("DELETE", operationUrl =>
+			{
+				var metadata = new RavenJObject();
+
+				if (etag != null)
+					metadata["ETag"] = new RavenJValue(etag);
 
                 var request =
                     jsonRequestFactory.CreateHttpJsonRequest(new CreateHttpJsonRequestParams(this, Static(operationUrl, key), "DELETE",
                                                                                              metadata, credentials, convention));
-                request.AddOperationHeaders(OperationsHeaders);
+				request.AddOperationHeaders(OperationsHeaders);
                 request.AddReplicationStatusHeaders(url, operationUrl, replicationInformer, convention.FailoverBehavior,
                                                     HandleReplicationStatusChanges);
 
-                return request.ExecuteRequestAsync();
-            });
-        }
-
-        public static string Static(string url, string key)
-        {
-            return url + "/static/" + Uri.EscapeUriString(key);
-        }
-
-        /// <summary>
-        /// Disable all caching within the given scope
-        /// </summary>
-        public IDisposable DisableAllCaching()
-        {
-            return jsonRequestFactory.DisableAllCaching();
-        }
-
-        ///<summary>
-        /// Get the possible terms for the specified field in the index asynchronously
-        /// You can page through the results by use fromValue parameter as the 
-        /// starting point for the next query
-        ///</summary>
-        ///<returns></returns>
-        public Task<string[]> GetTermsAsync(string index, string field, string fromValue, int pageSize)
-        {
+				return request.ExecuteRequestAsync();
+			});
+		}
+
+		public static string Static(string url, string key)
+		{
+			return url + "/static/" + Uri.EscapeUriString(key);
+		}
+
+		/// <summary>
+		/// Disable all caching within the given scope
+		/// </summary>
+		public IDisposable DisableAllCaching()
+		{
+			return jsonRequestFactory.DisableAllCaching();
+		}
+
+		///<summary>
+		/// Get the possible terms for the specified field in the index asynchronously
+		/// You can page through the results by use fromValue parameter as the 
+		/// starting point for the next query
+		///</summary>
+		///<returns></returns>
+		public Task<string[]> GetTermsAsync(string index, string field, string fromValue, int pageSize)
+		{
             return ExecuteWithReplication("GET", async operationUrl =>
-            {
+			{
                 var result = await operationUrl.Terms(index, field, fromValue, pageSize)
-                    .NoCache()
-                    .ToJsonRequest(this, credentials, convention)
+					.NoCache()
+					.ToJsonRequest(this, credentials, convention)
                                                .AddReplicationStatusHeaders(url, operationUrl, replicationInformer,
                                                                             convention.FailoverBehavior,
                                                                             HandleReplicationStatusChanges)
                                                .ReadResponseJsonAsync();
                 var json = ((RavenJArray)result);
-                return json.Select(x => x.Value<string>()).ToArray();
-            });
-        }
-
-        /// <summary>
-        /// The profiling information
-        /// </summary>
-        public ProfilingInformation ProfilingInformation
-        {
-            get { return profilingInformation; }
-        }
-
-        /// <summary>
-        /// Notify when the failover status changed
-        /// </summary>
-        public event EventHandler<FailoverStatusChangedEventArgs> FailoverStatusChanged
-        {
-            add { replicationInformer.FailoverStatusChanged += value; }
-            remove { replicationInformer.FailoverStatusChanged -= value; }
-        }
-
-        /// <summary>
-        /// Force the database commands to read directly from the master, unless there has been a failover.
-        /// </summary>
-        public void ForceReadFromMaster()
-        {
+						return json.Select(x => x.Value<string>()).ToArray();
+					});
+		}
+
+		/// <summary>
+		/// The profiling information
+		/// </summary>
+		public ProfilingInformation ProfilingInformation
+		{
+			get { return profilingInformation; }
+		}
+
+		/// <summary>
+		/// Notify when the failover status changed
+		/// </summary>
+		public event EventHandler<FailoverStatusChangedEventArgs> FailoverStatusChanged
+		{
+			add { replicationInformer.FailoverStatusChanged += value; }
+			remove { replicationInformer.FailoverStatusChanged -= value; }
+		}
+
+		/// <summary>
+		/// Force the database commands to read directly from the master, unless there has been a failover.
+		/// </summary>
+		public void ForceReadFromMaster()
+		{
             readStripingBase = -1; // this means that will have to use the master url first
-        }
-
-        public Task<JsonDocumentMetadata> HeadAsync(string key)
-        {
-            EnsureIsNotNullOrEmpty(key, "key");
-            return ExecuteWithReplication("HEAD", u => DirectHeadAsync(u, key));
-        }
+		}
+
+		public Task<JsonDocumentMetadata> HeadAsync(string key)
+		{
+			EnsureIsNotNullOrEmpty(key, "key");
+			return ExecuteWithReplication("HEAD", u => DirectHeadAsync(u, key));
+		}
 
 #if NETFX_CORE
 		//TODO: Mono implement 
@@ -1527,15 +1527,15 @@
 #else
         public async Task<IAsyncEnumerator<RavenJObject>> StreamQueryAsync(string index, IndexQuery query,
                                                                            Reference<QueryHeaderInformation> queryHeaderInfo)
-        {
-            EnsureIsNotNullOrEmpty(index, "index");
-            string path = query.GetIndexQueryUrl(url, index, "streams/query", includePageSizeEvenIfNotExplicitlySet: false);
-            var request = jsonRequestFactory.CreateHttpJsonRequest(
-                new CreateHttpJsonRequestParams(this, path.NoCache(), "GET", credentials, convention)
-                    .AddOperationHeaders(OperationsHeaders))
-                                            .AddReplicationStatusHeaders(Url, url, replicationInformer,
-                                                                         convention.FailoverBehavior,
-                                                                         HandleReplicationStatusChanges);
+		{
+			EnsureIsNotNullOrEmpty(index, "index");
+			string path = query.GetIndexQueryUrl(url, index, "streams/query", includePageSizeEvenIfNotExplicitlySet: false);
+			var request = jsonRequestFactory.CreateHttpJsonRequest(
+				new CreateHttpJsonRequestParams(this, path.NoCache(), "GET", credentials, convention)
+					.AddOperationHeaders(OperationsHeaders))
+											.AddReplicationStatusHeaders(Url, url, replicationInformer,
+																		 convention.FailoverBehavior,
+																		 HandleReplicationStatusChanges);
 
 			request.RemoveAuthorizationHeader();
             var webResponse = await request.RawExecuteRequestAsync();
@@ -1566,109 +1566,125 @@
 			request.AddOperationHeader("Single-Use-Auth-Token", token);
 
 
-            return new YieldStreamResults(webResponse);
-        }
-
-        public class YieldStreamResults : IAsyncEnumerator<RavenJObject>
-        {
-            private readonly WebResponse webResponse;
-            private readonly Stream stream;
-            private readonly StreamReader streamReader;
-            private readonly JsonTextReaderAsync reader;
-            private bool complete;
-
-            private bool wasInitalized;
-
-            public YieldStreamResults(WebResponse webResponse)
-            {
-                this.webResponse = webResponse;
-                stream = webResponse.GetResponseStreamWithHttpDecompression();
-                streamReader = new StreamReader(stream);
-                reader = new JsonTextReaderAsync(streamReader);
-
-            }
-
-            private async Task InitAsync()
-            {
-                if (await reader.ReadAsync() == false || reader.TokenType != JsonToken.StartObject)
-                    throw new InvalidOperationException("Unexpected data at start of stream");
+			var token = await GetSingleAuthToken();
+
+			try
+			{
+				token = await ValidateThatWeCanUseAuthenticateTokens(token);
+			}
+			catch (Exception e)
+			{
+				throw new InvalidOperationException(
+					"Could not authenticate token for query streaming, if you are using ravendb in IIS make sure you have Anonymous Authentication enabled in the IIS configuration",
+					e);
+			}
+
+			request.AddOperationHeader("Single-Use-Auth-Token", token);
+
+
+			return new YieldStreamResults(webResponse);
+		}
+
+		public class YieldStreamResults : IAsyncEnumerator<RavenJObject>
+		{
+			private readonly WebResponse webResponse;
+			private readonly Stream stream;
+			private readonly StreamReader streamReader;
+			private readonly JsonTextReaderAsync reader;
+			private bool complete;
+
+			private bool wasInitalized;
+
+			public YieldStreamResults(WebResponse webResponse)
+			{
+				this.webResponse = webResponse;
+				stream = webResponse.GetResponseStreamWithHttpDecompression();
+				streamReader = new StreamReader(stream);
+				reader = new JsonTextReaderAsync(streamReader);
+
+			}
+
+			private async Task InitAsync()
+			{
+				if (await reader.ReadAsync() == false || reader.TokenType != JsonToken.StartObject)
+					throw new InvalidOperationException("Unexpected data at start of stream");
 
                 if (await reader.ReadAsync() == false || reader.TokenType != JsonToken.PropertyName ||
                     Equals("Results", reader.Value) == false)
-                    throw new InvalidOperationException("Unexpected data at stream 'Results' property name");
-
-                if (await reader.ReadAsync() == false || reader.TokenType != JsonToken.StartArray)
-                    throw new InvalidOperationException("Unexpected data at 'Results', could not find start results array");
-            }
-
-            public void Dispose()
-            {
-                reader.Close();
-                streamReader.Close();
-                stream.Close();
-                webResponse.Close();
-            }
-
-            public async Task<bool> MoveNextAsync()
-            {
-                if (complete)
-                {
-                    // to parallel IEnumerable<T>, subsequent calls to MoveNextAsync after it has returned false should
-                    // also return false, rather than throwing
-                    return false;
-                }
-
-                if (wasInitalized == false)
-                {
-                    await InitAsync();
-                    wasInitalized = true;
-                }
-
-                if (await reader.ReadAsync() == false)
-                    throw new InvalidOperationException("Unexpected end of data");
-
-                if (reader.TokenType == JsonToken.EndArray)
-                {
-                    complete = true;
-                    return false;
-                }
-
-                Current = (RavenJObject)await RavenJToken.ReadFromAsync(reader);
-                return true;
-            }
-
-            public RavenJObject Current { get; private set; }
-        }
+					throw new InvalidOperationException("Unexpected data at stream 'Results' property name");
+
+				if (await reader.ReadAsync() == false || reader.TokenType != JsonToken.StartArray)
+					throw new InvalidOperationException("Unexpected data at 'Results', could not find start results array");
+			}
+
+			public void Dispose()
+			{
+				reader.Close();
+				streamReader.Close();
+				stream.Close();
+				webResponse.Close();
+			}
+
+			public async Task<bool> MoveNextAsync()
+			{
+				if (complete)
+				{
+					// to parallel IEnumerable<T>, subsequent calls to MoveNextAsync after it has returned false should
+					// also return false, rather than throwing
+					return false;
+				}
+
+				if (wasInitalized == false)
+				{
+					await InitAsync();
+					wasInitalized = true;
+				}
+
+				if (await reader.ReadAsync() == false)
+					throw new InvalidOperationException("Unexpected end of data");
+
+				if (reader.TokenType == JsonToken.EndArray)
+				{
+					complete = true;
+					return false;
+				}
+
+				Current = (RavenJObject)await RavenJToken.ReadFromAsync(reader);
+				return true;
+			}
+
+			public RavenJObject Current { get; private set; }
+		}
 
         public async Task<IAsyncEnumerator<RavenJObject>> StreamDocsAsync(Etag fromEtag = null, string startsWith = null,
                                                                           string matches = null, int start = 0,
-                                    int pageSize = Int32.MaxValue)
-        {
-            if (fromEtag != null && startsWith != null)
-                throw new InvalidOperationException("Either fromEtag or startsWith must be null, you can't specify both");
-
-            var sb = new StringBuilder(url).Append("/streams/docs?");
-
-            if (fromEtag != null)
-            {
-                sb.Append("etag=")
-                    .Append(fromEtag)
-                    .Append("&");
-            }
-            else
-            {
-                if (startsWith != null)
-                {
-                    sb.Append("startsWith=").Append(Uri.EscapeDataString(startsWith)).Append("&");
-                }
-                if (matches != null)
-                {
-                    sb.Append("matches=").Append(Uri.EscapeDataString(matches)).Append("&");
-                }
-            }
-            if (start != 0)
-                sb.Append("start=").Append(start).Append("&");
-            if (pageSize != int.MaxValue)
+									int pageSize = Int32.MaxValue)
+		{
+			if (fromEtag != null && startsWith != null)
+				throw new InvalidOperationException("Either fromEtag or startsWith must be null, you can't specify both");
+
+			var sb = new StringBuilder(url).Append("/streams/docs?");
+
+			if (fromEtag != null)
+			{
+				sb.Append("etag=")
+					.Append(fromEtag)
+					.Append("&");
+			}
+			else
+			{
+				if (startsWith != null)
+				{
+					sb.Append("startsWith=").Append(Uri.EscapeDataString(startsWith)).Append("&");
+				}
+				if (matches != null)
+				{
+					sb.Append("matches=").Append(Uri.EscapeDataString(matches)).Append("&");
+				}
+			}
+			if (start != 0)
+				sb.Append("start=").Append(start).Append("&");
+			if (pageSize != int.MaxValue)
                 sb.Append("pageSize=").Append(pageSize).Append("&");
 
 
@@ -1709,56 +1725,56 @@
 #endif
 
 
-        /// <summary>
-        /// Do a direct HEAD request against the server for the specified document
-        /// </summary>
+		/// <summary>
+		/// Do a direct HEAD request against the server for the specified document
+		/// </summary>
         private async Task<JsonDocumentMetadata> DirectHeadAsync(string serverUrl, string key)
-        {
-            var metadata = new RavenJObject();
-            AddTransactionInformation(metadata);
-            HttpJsonRequest request = jsonRequestFactory.CreateHttpJsonRequest(
-                                                                               new CreateHttpJsonRequestParams(this, serverUrl + "/docs/" + key, "HEAD", credentials, convention)
-                                                                                   .AddOperationHeaders(OperationsHeaders))
+		{
+			var metadata = new RavenJObject();
+			AddTransactionInformation(metadata);
+			HttpJsonRequest request = jsonRequestFactory.CreateHttpJsonRequest(
+																			   new CreateHttpJsonRequestParams(this, serverUrl + "/docs/" + key, "HEAD", credentials, convention)
+																				   .AddOperationHeaders(OperationsHeaders))
                                                         .AddReplicationStatusHeaders(Url, serverUrl, replicationInformer,
                                                                                      convention.FailoverBehavior,
                                                                                      HandleReplicationStatusChanges);
 
-            try
-            {
+				try
+				{
                 await request.ReadResponseJsonAsync();
                 return SerializationHelper.DeserializeJsonDocumentMetadata(key, request.ResponseHeaders,
                                                                            request.Response.StatusCode);
-            }
+				}
             catch (ErrorResponseException e)
-            {
+				{
                 if (e.StatusCode == HttpStatusCode.NotFound)
                     return null;
                 if (e.StatusCode == HttpStatusCode.Conflict)
-                {
-                    throw new ConflictException("Conflict detected on " + key +
+					{
+						throw new ConflictException("Conflict detected on " + key +
                                             ", conflict must be resolved before the document will be accessible. Cannot get the conflicts ids because a HEAD request was performed. A GET request will provide more information, and if you have a document conflict listener, will automatically resolve the conflict",
                                             true)
-                    {
+						{
                         Etag = e.Response.GetEtagHeader()
-                    };
-                }
-                throw;
-            }
-        }
-
-        public HttpJsonRequest CreateRequest(string requestUrl, string method, bool disableRequestCompression = false)
-        {
-            var metadata = new RavenJObject();
-            AddTransactionInformation(metadata);
+						};
+					}
+					throw;
+				}
+		}
+
+		public HttpJsonRequest CreateRequest(string requestUrl, string method, bool disableRequestCompression = false)
+		{
+			var metadata = new RavenJObject();
+			AddTransactionInformation(metadata);
             var createHttpJsonRequestParams =
                 new CreateHttpJsonRequestParams(this, url + requestUrl, method, metadata, credentials, convention)
                     .AddOperationHeaders(OperationsHeaders);
-            createHttpJsonRequestParams.DisableRequestCompression = disableRequestCompression;
-            return jsonRequestFactory.CreateHttpJsonRequest(createHttpJsonRequestParams);
-        }
+			createHttpJsonRequestParams.DisableRequestCompression = disableRequestCompression;
+			return jsonRequestFactory.CreateHttpJsonRequest(createHttpJsonRequestParams);
+		}
 
         public HttpJsonRequest CreateReplicationAwareRequest(string currentServerUrl, string requestUrl, string method, bool disableRequestCompression = false)
-        {
+		{
             var metadata = new RavenJObject();
             AddTransactionInformation(metadata);
 
@@ -1772,79 +1788,79 @@
         }
 
         private void HandleReplicationStatusChanges(string forceCheck, string primaryUrl, string currentUrl)
-        {
+			{
 	        if (primaryUrl.Equals(currentUrl, StringComparison.OrdinalIgnoreCase))
 				return;
 
-	        bool shouldForceCheck;
-	        if (!string.IsNullOrEmpty(forceCheck) && bool.TryParse(forceCheck, out shouldForceCheck))
-	        {
+				bool shouldForceCheck;
+				if (!string.IsNullOrEmpty(forceCheck) && bool.TryParse(forceCheck, out shouldForceCheck))
+				{
 		        replicationInformer.ForceCheck(primaryUrl, shouldForceCheck);
-	        }
-        }
+			}
+		}
 
         internal Task ExecuteWithReplication(string method, Func<string, Task> operation)
-        {
-            // Convert the Func<string, Task> to a Func<string, Task<object>>
-            return ExecuteWithReplication(method, u => operation(u).ContinueWith<object>(t =>
-            {
-                t.AssertNotFailed();
-                return null;
-            }));
-        }
-
-        private volatile bool currentlyExecuting;
-        private bool resolvingConflict;
-        private bool resolvingConflictRetries;
+		{
+			// Convert the Func<string, Task> to a Func<string, Task<object>>
+			return ExecuteWithReplication(method, u => operation(u).ContinueWith<object>(t =>
+			{
+				t.AssertNotFailed();
+				return null;
+			}));
+		}
+
+		private volatile bool currentlyExecuting;
+		private bool resolvingConflict;
+		private bool resolvingConflictRetries;
 
         internal async Task<T> ExecuteWithReplication<T>(string method, Func<string, Task<T>> operation)
-        {
-            var currentRequest = Interlocked.Increment(ref requestCount);
-            if (currentlyExecuting && convention.AllowMultipuleAsyncOperations == false)
-                throw new InvalidOperationException("Only a single concurrent async request is allowed per async client instance.");
-
-            currentlyExecuting = true;
-            try
-            {
+		{
+			var currentRequest = Interlocked.Increment(ref requestCount);
+			if (currentlyExecuting && convention.AllowMultipuleAsyncOperations == false)
+				throw new InvalidOperationException("Only a single concurrent async request is allowed per async client instance.");
+
+			currentlyExecuting = true;
+			try
+			{
                 return
                     await replicationInformer.ExecuteWithReplicationAsync(method, url, currentRequest, readStripingBase, operation);
-            }
+			}
             finally
-            {
-                currentlyExecuting = false;
-            }
-        }
-
-        private async Task<bool> AssertNonConflictedDocumentAndCheckIfNeedToReload(string opUrl, RavenJObject docResult)
-        {
-            if (docResult == null)
-                return (false);
-            var metadata = docResult[Constants.Metadata];
-            if (metadata == null)
-                return (false);
-
-            if (metadata.Value<int>("@Http-Status-Code") == 409)
-            {
-                var etag = HttpExtensions.EtagHeaderToEtag(metadata.Value<string>("@etag"));
+			{
+				currentlyExecuting = false;
+			}
+		}
+
+		private async Task<bool> AssertNonConflictedDocumentAndCheckIfNeedToReload(string opUrl, RavenJObject docResult)
+		{
+			if (docResult == null)
+				return (false);
+			var metadata = docResult[Constants.Metadata];
+			if (metadata == null)
+				return (false);
+
+			if (metadata.Value<int>("@Http-Status-Code") == 409)
+			{
+				var etag = HttpExtensions.EtagHeaderToEtag(metadata.Value<string>("@etag"));
                 var e = await TryResolveConflictOrCreateConcurrencyException(opUrl, metadata.Value<string>("@id"), docResult, etag);
-                if (e != null)
-                    throw e;
-                return true;
-
-            }
-            return (false);
-        }
+				if (e != null)
+					throw e;
+				return true;
+
+			}
+			return (false);
+		}
 
         private async Task<ConflictException> TryResolveConflictOrCreateConcurrencyException(string opUrl, string key,
                                                                                              RavenJObject conflictsDoc,
                                                                                              Etag etag)
-        {
-            var ravenJArray = conflictsDoc.Value<RavenJArray>("Conflicts");
-            if (ravenJArray == null)
+		{
+			var ravenJArray = conflictsDoc.Value<RavenJArray>("Conflicts");
+			if (ravenJArray == null)
                 throw new InvalidOperationException(
                     "Could not get conflict ids from conflicted document, are you trying to resolve a conflict when using metadata-only?");
 
-            var conflictIds = ravenJArray.Select(x => x.Value<string>()).ToArray();
+			var conflictIds = ravenJArray.Select(x => x.Value<string>()).ToArray();
 
             var result = await TryResolveConflictByUsingRegisteredListenersAsync(key, etag, conflictIds, opUrl);
             if (result)
@@ -1853,91 +1869,91 @@
             return
                 new ConflictException(
                     "Conflict detected on " + key + ", conflict must be resolved before the document will be accessible",
-                                                 true)
-                    {
-                        ConflictedVersionIds = conflictIds,
-                        Etag = etag
-                    };
-        }
+												 true)
+					{
+						ConflictedVersionIds = conflictIds,
+						Etag = etag
+					};
+		}
 
         internal async Task<bool> TryResolveConflictByUsingRegisteredListenersAsync(string key, Etag etag,
                                                                                     string[] conflictIds, string opUrl = null)
-        {
-            if (string.IsNullOrEmpty(opUrl))
-                opUrl = Url;
-
-            if (conflictListeners.Length > 0 && resolvingConflict == false)
-            {
-                resolvingConflict = true;
-                try
-                {
+		{
+			if (string.IsNullOrEmpty(opUrl))
+				opUrl = Url;
+
+			if (conflictListeners.Length > 0 && resolvingConflict == false)
+			{
+				resolvingConflict = true;
+				try
+				{
                     var result = await DirectGetAsync(opUrl, conflictIds, null, null, null, false);
                     var results = result.Results.Select(SerializationHelper.ToJsonDocument).ToArray();
 
-                    foreach (var conflictListener in conflictListeners)
-                    {
-                        JsonDocument resolvedDocument;
-                        if (conflictListener.TryResolveConflict(key, results, out resolvedDocument))
-                        {
+							foreach (var conflictListener in conflictListeners)
+							{
+								JsonDocument resolvedDocument;
+								if (conflictListener.TryResolveConflict(key, results, out resolvedDocument))
+								{
                             await DirectPutAsync(opUrl, key, etag, resolvedDocument.DataAsJson, resolvedDocument.Metadata);
-                            return true;
-                        }
-                    }
+											return true;
+								}
+							}
 
                     return false;
-                }
-                finally
-                {
-                    resolvingConflict = false;
-                }
-            }
+				}
+				finally
+				{
+					resolvingConflict = false;
+				}
+			}
 
             return false;
-        }
+		}
 
         private async Task<T> RetryOperationBecauseOfConflict<T>(string opUrl, IEnumerable<RavenJObject> docResults,
                                                                  T currentResult, Func<Task<T>> nextTry)
-        {
-            bool requiresRetry = false;
-            foreach (var docResult in docResults)
-            {
-                requiresRetry |= await AssertNonConflictedDocumentAndCheckIfNeedToReload(opUrl, docResult);
-            }
-            if (!requiresRetry)
-                return currentResult;
-
-            if (resolvingConflictRetries)
-                throw new InvalidOperationException(
-                    "Encountered another conflict after already resolving a conflict. Conflict resultion cannot recurse.");
-            resolvingConflictRetries = true;
-            try
-            {
-                return await nextTry();
-            }
-            finally
-            {
-                resolvingConflictRetries = false;
-            }
-        }
+		{
+			bool requiresRetry = false;
+			foreach (var docResult in docResults)
+			{
+				requiresRetry |= await AssertNonConflictedDocumentAndCheckIfNeedToReload(opUrl, docResult);
+			}
+			if (!requiresRetry)
+				return currentResult;
+
+			if (resolvingConflictRetries)
+				throw new InvalidOperationException(
+					"Encountered another conflict after already resolving a conflict. Conflict resultion cannot recurse.");
+			resolvingConflictRetries = true;
+			try
+			{
+				return await nextTry();
+			}
+			finally
+			{
+				resolvingConflictRetries = false;
+			}
+		}
 
         public async Task<RavenJToken> GetOperationStatusAsync(long id)
-        {
-            var request = jsonRequestFactory
+		{
+			var request = jsonRequestFactory
                 .CreateHttpJsonRequest(new CreateHttpJsonRequestParams(this, (url + "/operation/status?id=" + id).NoCache(), "GET",
                                                                        credentials, convention)
-                .AddOperationHeaders(OperationsHeaders));
+				.AddOperationHeaders(OperationsHeaders));
 
             try
-            {
+						  {
                 return await request.ReadResponseJsonAsync();
             }
             catch (ErrorResponseException e)
-            {
+							  {
                 if (e.StatusCode == HttpStatusCode.NotFound)
-                    return null;
+										  return null;
                 throw;
-            }
-        }
+									  }
+								  }
 
 
         #region IAsyncGlobalAdminDatabaseCommands
@@ -1962,20 +1978,31 @@
 		public async Task<string> GetSingleAuthToken()
 		{
 			var tokenRequest = CreateRequest("/singleAuthToken", "GET", disableRequestCompression: true);
-      
+
 			var response = await tokenRequest.ReadResponseJsonAsync();
 			return response.Value<string>("Token");
 		}
 
-        #region IAsyncAdminDatabaseCommands
+		private async Task<string> ValidateThatWeCanUseAuthenticateTokens(string token)
+		{
+			var request = CreateRequest("/singleAuthToken", "GET", disableRequestCompression: true);
+
+			request.DisableAuthentication();
+			request.webRequest.ContentLength = 0;
+			request.AddOperationHeader("Single-Use-Auth-Token", token);
+			var result = await request.ReadResponseJsonAsync();
+			return result.Value<string>("Token");
+		}
+
+		#region IAsyncAdminDatabaseCommands
 
   		/// <summary>
         /// Admin operations, like create/delete database.
         /// </summary>
-        public IAsyncAdminDatabaseCommands Admin
-        {
-            get { return this; }
-        }
+		public IAsyncAdminDatabaseCommands Admin
+		{
+			get { return this; }
+		}
 
 		private async Task<string> ValidateThatWeCanUseAuthenticateTokens(string token)
 		{
@@ -2015,612 +2042,28 @@
             throw new NotImplementedException();
         }
 
-        #endregion
-
-        #region IAsyncInfoDatabaseCommands
-
-        public IAsyncInfoDatabaseCommands Info
-        {
-            get { return this; }
-        }
+		#endregion
+
+		#region IAsyncInfoDatabaseCommands
+
+		public IAsyncInfoDatabaseCommands Info
+		{
+			get { return this; }
+		}
 
         async Task<ReplicationStatistics> IAsyncInfoDatabaseCommands.GetReplicationInfoAsync()
-        {
+		{
             var json = (RavenJObject)await url.ReplicationInfo()
-                    .NoCache()
-                    .ToJsonRequest(this, credentials, convention)
-                                               .ReadResponseJsonAsync();
-
-            return json.Deserialize<ReplicationStatistics>(convention);
-        }
-
-        #endregion
-
-
-<<<<<<< HEAD
-=======
-				if (etag != null)
-					metadata["ETag"] = new RavenJValue(etag);
-
-				var request = jsonRequestFactory.CreateHttpJsonRequest(new CreateHttpJsonRequestParams(this, Static(operationUrl, key), "DELETE", metadata, credentials, convention));
-				request.AddOperationHeaders(OperationsHeaders);
-				request.AddReplicationStatusHeaders(url, operationUrl, replicationInformer, convention.FailoverBehavior, HandleReplicationStatusChanges);
-
-				return request.ExecuteRequestAsync();
-			});
-		}
-
-		public static string Static(string url, string key)
-		{
-			return url + "/static/" + Uri.EscapeUriString(key);
-		}
-		/// <summary>
-		/// Disable all caching within the given scope
-		/// </summary>
-		public IDisposable DisableAllCaching()
-		{
-			return jsonRequestFactory.DisableAllCaching();
-		}
-
-		///<summary>
-		/// Get the possible terms for the specified field in the index asynchronously
-		/// You can page through the results by use fromValue parameter as the 
-		/// starting point for the next query
-		///</summary>
-		///<returns></returns>
-		public Task<string[]> GetTermsAsync(string index, string field, string fromValue, int pageSize)
-		{
-			return ExecuteWithReplication("GET", operationUrl =>
-			{
-				return operationUrl.Terms(index, field, fromValue, pageSize)
 					.NoCache()
 					.ToJsonRequest(this, credentials, convention)
-					.AddReplicationStatusHeaders(url, operationUrl, replicationInformer, convention.FailoverBehavior, HandleReplicationStatusChanges)
-					.ReadResponseJsonAsync()
-					.ContinueWith(task =>
-					{
-						var json = ((RavenJArray)task.Result);
-						return json.Select(x => x.Value<string>()).ToArray();
-					});
-			});
-		}
-
-		/// <summary>
-		/// The profiling information
-		/// </summary>
-		public ProfilingInformation ProfilingInformation
-		{
-			get { return profilingInformation; }
-		}
-
-		/// <summary>
-		/// Notify when the failover status changed
-		/// </summary>
-		public event EventHandler<FailoverStatusChangedEventArgs> FailoverStatusChanged
-		{
-			add { replicationInformer.FailoverStatusChanged += value; }
-			remove { replicationInformer.FailoverStatusChanged -= value; }
-		}
-
-		/// <summary>
-		/// Force the database commands to read directly from the master, unless there has been a failover.
-		/// </summary>
-		public void ForceReadFromMaster()
-		{
-			readStripingBase = -1;// this means that will have to use the master url first
-		}
-
-		public Task<JsonDocumentMetadata> HeadAsync(string key)
-		{
-			EnsureIsNotNullOrEmpty(key, "key");
-			return ExecuteWithReplication("HEAD", u => DirectHeadAsync(u, key));
-		}
-
-#if NETFX_CORE
-		//TODO: Mono implement 
-		public Task<IAsyncEnumerator<RavenJObject>> StreamQueryAsync(string index, IndexQuery query, Reference<QueryHeaderInformation> queryHeaderInfo)
-		{
-			throw new NotImplementedException();
-		}
-
-		public Task<IAsyncEnumerator<RavenJObject>> StreamDocsAsync(Etag fromEtag = null, string startsWith = null, string matches = null, int start = 0,
-		                            int pageSize = Int32.MaxValue)
-		{
-			throw new NotImplementedException();
-		}
-
-#else
-		public async Task<IAsyncEnumerator<RavenJObject>> StreamQueryAsync(string index, IndexQuery query, Reference<QueryHeaderInformation> queryHeaderInfo)
-		{
-			EnsureIsNotNullOrEmpty(index, "index");
-			string path = query.GetIndexQueryUrl(url, index, "streams/query", includePageSizeEvenIfNotExplicitlySet: false);
-			var request = jsonRequestFactory.CreateHttpJsonRequest(
-				new CreateHttpJsonRequestParams(this, path.NoCache(), "GET", credentials, convention)
-					.AddOperationHeaders(OperationsHeaders))
-											.AddReplicationStatusHeaders(Url, url, replicationInformer,
-																		 convention.FailoverBehavior,
-																		 HandleReplicationStatusChanges);
-
-			request.RemoveAuthorizationHeader();
-
-			var token = await GetSingleAuthToken();
-
-			try
-			{
-				token = await ValidateThatWeCanUseAuthenticateTokens(token);
-			}
-			catch (Exception e)
-			{
-				throw new InvalidOperationException(
-					"Could not authenticate token for query streaming, if you are using ravendb in IIS make sure you have Anonymous Authentication enabled in the IIS configuration",
-					e);
-			}
-
-			request.AddOperationHeader("Single-Use-Auth-Token", token);
-
-			var webResponse = await request.RawExecuteRequestAsync();
-			queryHeaderInfo.Value = new QueryHeaderInformation
-			{
-				Index = webResponse.Headers["Raven-Index"],
-				IndexTimestamp = DateTime.ParseExact(webResponse.Headers["Raven-Index-Timestamp"], Default.DateTimeFormatsToRead,
-										CultureInfo.InvariantCulture, DateTimeStyles.None),
-				IndexEtag = Etag.Parse(webResponse.Headers["Raven-Index-Etag"]),
-				ResultEtag = Etag.Parse(webResponse.Headers["Raven-Result-Etag"]),
-				IsStable = bool.Parse(webResponse.Headers["Raven-Is-Stale"]),
-				TotalResults = int.Parse(webResponse.Headers["Raven-Total-Results"])
-			};
-
-			return new YieldStreamResults(webResponse);
-		}
-
-		public class YieldStreamResults : IAsyncEnumerator<RavenJObject>
-		{
-			private readonly WebResponse webResponse;
-			private readonly Stream stream;
-			private readonly StreamReader streamReader;
-			private readonly JsonTextReaderAsync reader;
-			private bool complete;
-
-			private bool wasInitalized;
-
-			public YieldStreamResults(WebResponse webResponse)
-			{
-				this.webResponse = webResponse;
-				stream = webResponse.GetResponseStreamWithHttpDecompression();
-				streamReader = new StreamReader(stream);
-				reader = new JsonTextReaderAsync(streamReader);
-
-			}
-
-			private async Task InitAsync()
-			{
-				if (await reader.ReadAsync() == false || reader.TokenType != JsonToken.StartObject)
-					throw new InvalidOperationException("Unexpected data at start of stream");
-
-				if (await reader.ReadAsync() == false || reader.TokenType != JsonToken.PropertyName || Equals("Results", reader.Value) == false)
-					throw new InvalidOperationException("Unexpected data at stream 'Results' property name");
-
-				if (await reader.ReadAsync() == false || reader.TokenType != JsonToken.StartArray)
-					throw new InvalidOperationException("Unexpected data at 'Results', could not find start results array");
-			}
-
-			public void Dispose()
-			{
-				reader.Close();
-				streamReader.Close();
-				stream.Close();
-				webResponse.Close();
-			}
-
-			public async Task<bool> MoveNextAsync()
-			{
-				if (complete)
-				{
-					// to parallel IEnumerable<T>, subsequent calls to MoveNextAsync after it has returned false should
-					// also return false, rather than throwing
-					return false;
-				}
-
-				if (wasInitalized == false)
-				{
-					await InitAsync();
-					wasInitalized = true;
-				}
-
-				if (await reader.ReadAsync() == false)
-					throw new InvalidOperationException("Unexpected end of data");
-
-				if (reader.TokenType == JsonToken.EndArray)
-				{
-					complete = true;
-					return false;
-				}
-
-				Current = (RavenJObject)await RavenJToken.ReadFromAsync(reader);
-				return true;
-			}
-
-			public RavenJObject Current { get; private set; }
-		}
-
-
-		public async Task<IAsyncEnumerator<RavenJObject>> StreamDocsAsync(Etag fromEtag = null, string startsWith = null, string matches = null, int start = 0,
-									int pageSize = Int32.MaxValue)
-		{
-			if (fromEtag != null && startsWith != null)
-				throw new InvalidOperationException("Either fromEtag or startsWith must be null, you can't specify both");
-
-			var sb = new StringBuilder(url).Append("/streams/docs?");
-
-			if (fromEtag != null)
-			{
-				sb.Append("etag=")
-					.Append(fromEtag)
-					.Append("&");
-			}
-			else
-			{
-				if (startsWith != null)
-				{
-					sb.Append("startsWith=").Append(Uri.EscapeDataString(startsWith)).Append("&");
-				}
-				if (matches != null)
-				{
-					sb.Append("matches=").Append(Uri.EscapeDataString(matches)).Append("&");
-				}
-			}
-			if (start != 0)
-				sb.Append("start=").Append(start).Append("&");
-			if (pageSize != int.MaxValue)
-                sb.Append("pageSize=").Append(pageSize).Append("&");
-
-
-			var request = jsonRequestFactory.CreateHttpJsonRequest(
-				new CreateHttpJsonRequestParams(this, sb.ToString().NoCache(), "GET", credentials, convention)
-					.AddOperationHeaders(OperationsHeaders))
-				.AddReplicationStatusHeaders(Url, url, replicationInformer, convention.FailoverBehavior, HandleReplicationStatusChanges);
-			request.RemoveAuthorizationHeader();
-
-			var token = await GetSingleAuthToken();
-
-			try
-			{
-				token = await ValidateThatWeCanUseAuthenticateTokens(token);
-			}
-			catch (Exception e)
-			{
-				throw new InvalidOperationException(
-					"Could not authenticate token for docs streaming, if you are using ravendb in IIS make sure you have Anonymous Authentication enabled in the IIS configuration",
-					e);
-			}
-
-			request.AddOperationHeader("Single-Use-Auth-Token", token);
-
-			
-			var webResponse = await request.RawExecuteRequestAsync();
-			return new YieldStreamResults(webResponse);
-		}
-#endif
-#if SILVERLIGHT
-		/// <summary>
-		/// Get the low level  bulk insert operation
-		/// </summary>
-		public ILowLevelBulkInsertOperation GetBulkInsertOperation(BulkInsertOptions options, IDatabaseChanges changes)
-		{
-			return new RemoteBulkInsertOperation(options, this, changes);
-		}
-#endif
-
-		/// <summary>
-		/// Do a direct HEAD request against the server for the specified document
-		/// </summary>
-		private Task<JsonDocumentMetadata> DirectHeadAsync(string serverUrl, string key)
-		{
-			var metadata = new RavenJObject();
-			AddTransactionInformation(metadata);
-			HttpJsonRequest request = jsonRequestFactory.CreateHttpJsonRequest(
-																			   new CreateHttpJsonRequestParams(this, serverUrl + "/docs/" + key, "HEAD", credentials, convention)
-																				   .AddOperationHeaders(OperationsHeaders))
-														.AddReplicationStatusHeaders(Url, serverUrl, replicationInformer, convention.FailoverBehavior, HandleReplicationStatusChanges);
-
-			return request.ReadResponseJsonAsync().ContinueWith(task =>
-			{
-				try
-				{
-                    task.AssertNotFailed();
-					var deserializeJsonDocumentMetadata = SerializationHelper.DeserializeJsonDocumentMetadata(key, request.ResponseHeaders, request.ResponseStatusCode);
-					return (Task<JsonDocumentMetadata>)new CompletedTask<JsonDocumentMetadata>(deserializeJsonDocumentMetadata);
-				}
-				catch (AggregateException e)
-				{
-					var webException = e.ExtractSingleInnerException() as WebException;
-					if (webException == null)
-						throw;
-					var httpWebResponse = webException.Response as HttpWebResponse;
-					if (httpWebResponse == null)
-						throw;
-					if (httpWebResponse.StatusCode == HttpStatusCode.NotFound)
-						return new CompletedTask<JsonDocumentMetadata>((JsonDocumentMetadata)null);
-					if (httpWebResponse.StatusCode == HttpStatusCode.Conflict)
-					{
-						throw new ConflictException("Conflict detected on " + key +
-													", conflict must be resolved before the document will be accessible. Cannot get the conflicts ids because a HEAD request was performed. A GET request will provide more information, and if you have a document conflict listener, will automatically resolve the conflict", true)
-						{
-							Etag = httpWebResponse.GetEtagHeader()
-						};
-					}
-					throw;
-				}
-			}).Unwrap();
-		}
-
-		public HttpJsonRequest CreateRequest(string requestUrl, string method, bool disableRequestCompression = false)
-		{
-			var metadata = new RavenJObject();
-			AddTransactionInformation(metadata);
-			var createHttpJsonRequestParams = new CreateHttpJsonRequestParams(this, url + requestUrl, method, metadata, credentials, convention).AddOperationHeaders(OperationsHeaders);
-			createHttpJsonRequestParams.DisableRequestCompression = disableRequestCompression;
-			return jsonRequestFactory.CreateHttpJsonRequest(createHttpJsonRequestParams);
-		}
-
-		private void HandleReplicationStatusChanges(NameValueCollection headers, string primaryUrl, string currentUrl)
-		{
-			if (!primaryUrl.Equals(currentUrl, StringComparison.OrdinalIgnoreCase))
-			{
-				var forceCheck = headers[Constants.RavenForcePrimaryServerCheck];
-				bool shouldForceCheck;
-				if (!string.IsNullOrEmpty(forceCheck) && bool.TryParse(forceCheck, out shouldForceCheck))
-				{
-					this.replicationInformer.ForceCheck(primaryUrl, shouldForceCheck);
-				}
-			}
-		}
-
-		private Task ExecuteWithReplication(string method, Func<string, Task> operation)
-		{
-			// Convert the Func<string, Task> to a Func<string, Task<object>>
-			return ExecuteWithReplication(method, u => operation(u).ContinueWith<object>(t =>
-			{
-				t.AssertNotFailed();
-				return null;
-			}));
-		}
-
-		private volatile bool currentlyExecuting;
-		private bool resolvingConflict;
-		private bool resolvingConflictRetries;
-
-		private Task<T> ExecuteWithReplication<T>(string method, Func<string, Task<T>> operation)
-		{
-			var currentRequest = Interlocked.Increment(ref requestCount);
-			if (currentlyExecuting && convention.AllowMultipuleAsyncOperations == false)
-				throw new InvalidOperationException("Only a single concurrent async request is allowed per async client instance.");
-
-			currentlyExecuting = true;
-			try
-			{
-				return replicationInformer.ExecuteWithReplicationAsync(method, url, currentRequest, readStripingBase, operation)
-					.ContinueWith(task =>
-					{
-						currentlyExecuting = false;
-						return task;
-					}).Unwrap();
-			}
-			catch (Exception)
-			{
-				currentlyExecuting = false;
-				throw;
-			}
-		}
-
-		private async Task<bool> AssertNonConflictedDocumentAndCheckIfNeedToReload(string opUrl, RavenJObject docResult)
-		{
-			if (docResult == null)
-				return (false);
-			var metadata = docResult[Constants.Metadata];
-			if (metadata == null)
-				return (false);
-
-			if (metadata.Value<int>("@Http-Status-Code") == 409)
-			{
-				var etag = HttpExtensions.EtagHeaderToEtag(metadata.Value<string>("@etag"));
-				var e = await TryResolveConflictOrCreateConcurrencyException(opUrl, metadata.Value<string>("@id"), docResult,etag);
-				if (e != null)
-					throw e;
-				return true;
-
-			}
-			return (false);
-		}
-
-		private Task<ConflictException> TryResolveConflictOrCreateConcurrencyException(string opUrl, string key, RavenJObject conflictsDoc, Etag etag)
-		{
-			var ravenJArray = conflictsDoc.Value<RavenJArray>("Conflicts");
-			if (ravenJArray == null)
-				throw new InvalidOperationException("Could not get conflict ids from conflicted document, are you trying to resolve a conflict when using metadata-only?");
-
-			var conflictIds = ravenJArray.Select(x => x.Value<string>()).ToArray();
-
-			return TryResolveConflictByUsingRegisteredListenersAsync(key, etag, conflictIds, opUrl)
-				.ContinueWith(t =>
-				{
-					if (t.Result)
-					{
-						return (ConflictException)null;
-					}
-
-					return new ConflictException("Conflict detected on " + key +
-												 ", conflict must be resolved before the document will be accessible",
-												 true)
-					{
-						ConflictedVersionIds = conflictIds,
-						Etag = etag
-					};
-				});
-		}
-
-		internal Task<bool> TryResolveConflictByUsingRegisteredListenersAsync(string key, Etag etag, string[] conflictIds, string opUrl = null)
-		{
-			if (string.IsNullOrEmpty(opUrl))
-				opUrl = Url;
-
-			if (conflictListeners.Length > 0 && resolvingConflict == false)
-			{
-				resolvingConflict = true;
-				try
-				{
-					return DirectGetAsync(opUrl, conflictIds, null, null, null, false)
-						.ContinueWith(task =>
-						{
-							var results = task.Result.Results.Select(SerializationHelper.ToJsonDocument).ToArray();
-
-							foreach (var conflictListener in conflictListeners)
-							{
-								JsonDocument resolvedDocument;
-								if (conflictListener.TryResolveConflict(key, results, out resolvedDocument))
-								{
-									return DirectPutAsync(opUrl, key, etag, resolvedDocument.DataAsJson, resolvedDocument.Metadata)
-										.ContinueWith(_ =>
-										{
-											_.AssertNotFailed();
-											return true;
-										});
-								}
-							}
-
-							return new CompletedTask<bool>(false);
-						}).Unwrap();
-
-				}
-				finally
-				{
-					resolvingConflict = false;
-				}
-			}
-
-			return new CompletedTask<bool>(false);
-		}
-
-		private async Task<T> RetryOperationBecauseOfConflict<T>(string opUrl, IEnumerable<RavenJObject> docResults, T currentResult, Func<Task<T>> nextTry)
-		{
-			bool requiresRetry = false;
-			foreach (var docResult in docResults)
-			{
-				requiresRetry |= await AssertNonConflictedDocumentAndCheckIfNeedToReload(opUrl, docResult);
-			}
-			if (!requiresRetry)
-				return currentResult;
-
-			if (resolvingConflictRetries)
-				throw new InvalidOperationException(
-					"Encountered another conflict after already resolving a conflict. Conflict resultion cannot recurse.");
-			resolvingConflictRetries = true;
-			try
-			{
-				return await nextTry();
-			}
-			finally
-			{
-				resolvingConflictRetries = false;
-			}
-		}
-
-		public Task<RavenJToken> GetOperationStatusAsync(long id)
-		{
-			var request = jsonRequestFactory
-				.CreateHttpJsonRequest(new CreateHttpJsonRequestParams(this, (url + "/operation/status?id=" + id).NoCache(), "GET", credentials, convention)
-				.AddOperationHeaders(OperationsHeaders));
-
-			return request.ReadResponseJsonAsync()
-						  .ContinueWith(task =>
-						  {
-							  if (task.IsFaulted)
-							  {
-								  var webException = task.Exception.ExtractSingleInnerException() as WebException;
-
-								  if (webException != null)
-								  {
-									  var httpWebResponse = webException.Response as HttpWebResponse;
-									  if (httpWebResponse != null && httpWebResponse.StatusCode == HttpStatusCode.NotFound)
-									  {
-										  return null;
-									  }
-								  }
-							  }
-							  return task.Result;
-						  });
-		}
-
-		public async Task<string> GetSingleAuthToken()
-		{
-			var tokenRequest = CreateRequest("/singleAuthToken", "GET", disableRequestCompression: true);
-
-			var response = await tokenRequest.ReadResponseJsonAsync();
-			return response.Value<string>("Token");
-		}
-
-		private async Task<string> ValidateThatWeCanUseAuthenticateTokens(string token)
-		{
-			var request = CreateRequest("/singleAuthToken", "GET", disableRequestCompression: true);
-
-			request.DisableAuthentication();
-			request.webRequest.ContentLength = 0;
-			request.AddOperationHeader("Single-Use-Auth-Token", token);
-			var result = await request.ReadResponseJsonAsync();
-			return result.Value<string>("Token");
-		}
-
-		#region IAsyncGlobalAdminDatabaseCommands
-
-		public IAsyncGlobalAdminDatabaseCommands GlobalAdmin
-		{
-			get { return this; }
-		}
-
-		Task<AdminStatistics> IAsyncGlobalAdminDatabaseCommands.GetStatisticsAsync()
-		{
-			return rootUrl.AdminStats()
-					.NoCache()
-					.ToJsonRequest(this, credentials, convention)
-					.ReadResponseJsonAsync()
-					.ContinueWith(task =>
-					{
-						var jo = ((RavenJObject)task.Result);
-						return jo.Deserialize<AdminStatistics>(convention);
-					});
+                                               .ReadResponseJsonAsync();
+
+            return json.Deserialize<ReplicationStatistics>(convention);
 		}
 
 		#endregion
 
-		#region IAsyncAdminDatabaseCommands
-
-		public IAsyncAdminDatabaseCommands Admin
-		{
-			get { return this; }
-		}
-
-		#endregion
-
-		#region IAsyncInfoDatabaseCommands
-
-		public IAsyncInfoDatabaseCommands Info
-		{
-			get { return this; }
-		}
-
-		Task<ReplicationStatistics> IAsyncInfoDatabaseCommands.GetReplicationInfoAsync()
-		{
-			return url.ReplicationInfo()
-					.NoCache()
-					.ToJsonRequest(this, credentials, convention)
-					.ReadResponseJsonAsync()
-					.ContinueWith(task =>
-					{
-						var jo = ((RavenJObject)task.Result);
-						return jo.Deserialize<ReplicationStatistics>(convention);
-					});
-		}
->>>>>>> 5dd9b125
+
 
         /// <summary>
         /// Returns a new <see cref="IAsyncDatabaseCommands"/> using the specified credentials
@@ -2631,5 +2074,5 @@
             return new AsyncServerClient(url, convention, credentialsForSession, jsonRequestFactory, sessionId,
                                          replicationInformerGetter, databaseName, conflictListeners);
         }
-    }
+	}
 }