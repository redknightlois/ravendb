﻿//-----------------------------------------------------------------------
// <copyright file="RavenTest.cs" company="Hibernating Rhinos LTD">
//     Copyright (c) Hibernating Rhinos LTD. All rights reserved.
// </copyright>
//-----------------------------------------------------------------------
using System;
using System.Collections.Generic;
using System.ComponentModel.Composition.Primitives;
using System.Diagnostics;
using System.IO;
using System.Linq;
using System.Net;
using System.Net.NetworkInformation;
using System.Reflection;
using System.Runtime.CompilerServices;
using System.Threading;
using Raven.Abstractions.Data;
using Raven.Abstractions.Extensions;
using Raven.Abstractions.MEF;
using Raven.Client;
using Raven.Client.Connection;
using Raven.Client.Document;
using Raven.Client.Embedded;
using Raven.Client.Indexes;
using Raven.Database;
using Raven.Database.Config;
using Raven.Database.Extensions;
using Raven.Database.Impl;
using Raven.Database.Plugins;
using Raven.Database.Server;
using Raven.Database.Server.RavenFS.Util;
using Raven.Database.Server.Security;
using Raven.Database.Storage;
using Raven.Json.Linq;
using Raven.Server;
using Xunit;
using Xunit.Sdk;

namespace Raven.Tests.Helpers
{
	public class RavenTestBase : IDisposable
	{
		protected readonly List<RavenDbServer> servers = new List<RavenDbServer>();
		protected readonly List<IDocumentStore> stores = new List<IDocumentStore>();
		private readonly HashSet<string> pathsToDelete = new HashSet<string>();

		public RavenTestBase()
		{
            Environment.SetEnvironmentVariable(Constants.RavenDefaultQueryTimeout, "30");
			CommonInitializationUtil.Initialize();

			// Make sure to delete the Data folder which we be used by tests that do not call the NewDataPath from whatever reason.
			var dataFolder = FilePathTools.MakeSureEndsWithSlash(@"~\Data".ToFullPath());
			ClearDatabaseDirectory(dataFolder);
			pathsToDelete.Add(dataFolder);
		}

		protected string NewDataPath(string prefix = null)
		{
			var newDataDir = Path.GetFullPath(string.Format(@".\{0}-{1}-{2}\", DateTime.Now.ToString("yyyy-MM-dd,HH-mm-ss"), prefix ?? "TestDatabase", Guid.NewGuid().ToString("N")));
			Directory.CreateDirectory(newDataDir);
			pathsToDelete.Add(newDataDir);
			return newDataDir;
		}

		public EmbeddableDocumentStore NewDocumentStore(
			bool runInMemory = true,
			string requestedStorage = null,
			ComposablePartCatalog catalog = null,
			string dataDir = null,
			bool enableAuthentication = false,
			string activeBundles = null,
			int? port = null,
			AnonymousUserAccessMode anonymousUserAccessMode = AnonymousUserAccessMode.Admin,
<<<<<<< HEAD
			Action<EmbeddableDocumentStore> configureStore = null)
=======
			Action<DocumentStore> configureStore = null,
            [CallerMemberName] string databaseName = null)
>>>>>>> e824bcf3
		{
			var storageType = GetDefaultStorageType(requestedStorage);
			var dataDirectory = dataDir ?? NewDataPath(databaseName);
			var documentStore = new EmbeddableDocumentStore
			{
				UseEmbeddedHttpServer = port.HasValue,
				Configuration =
				{
					DefaultStorageTypeName = storageType,
					DataDirectory = dataDirectory,
					FileSystemDataDirectory = Path.Combine(dataDirectory, "FileSystem"),
					RunInUnreliableYetFastModeThatIsNotSuitableForProduction = true,
					RunInMemory = storageType.Equals("esent", StringComparison.OrdinalIgnoreCase) == false && runInMemory,
					Port = port == null ? 8079 : port.Value,
					UseFips = SettingsHelper.UseFipsEncryptionAlgorithms,
					AnonymousUserAccessMode = anonymousUserAccessMode,
				}
			};

			if (activeBundles != null)
			{
				documentStore.Configuration.Settings["Raven/ActiveBundles"] = activeBundles;
			}

			if (catalog != null)
				documentStore.Configuration.Catalog.Catalogs.Add(catalog);

			try
			{
				if (configureStore != null) 
					configureStore(documentStore);
				ModifyStore(documentStore);
				ModifyConfiguration(documentStore.Configuration);

				documentStore.Initialize();

				if (enableAuthentication)
				{
					EnableAuthentication(documentStore.DocumentDatabase);
				}

				CreateDefaultIndexes(documentStore);

				return documentStore;
			}
			catch
			{
				// We must dispose of this object in exceptional cases, otherwise this test will break all the following tests.
				documentStore.Dispose();
				throw;
			}
			finally
			{
				stores.Add(documentStore);
			}
		}

		public static void EnableAuthentication(DocumentDatabase database)
		{
			var license = GetLicenseByReflection(database);
			license.Error = false;
			license.Status = "Commercial";

			// rerun this startup task
			database.StartupTasks.OfType<AuthenticationForCommercialUseOnly>().First().Execute(database);
		}

		public DocumentStore
			NewRemoteDocumentStore(bool fiddler = false, RavenDbServer ravenDbServer = null, [CallerMemberName] string databaseName = null,
				bool runInMemory = true,
				string dataDirectory = null,
				string requestedStorage = null,
				bool enableAuthentication = false,
				Action<DocumentStore> configureStore = null)
		{
		    checkPorts = true;
			ravenDbServer = ravenDbServer ?? GetNewServer(runInMemory: runInMemory, dataDirectory: dataDirectory, requestedStorage: requestedStorage, enableAuthentication: enableAuthentication, databaseName: databaseName);
			ModifyServer(ravenDbServer);
			var store = new DocumentStore
			{
				Url = GetServerUrl(fiddler, ravenDbServer.SystemDatabase.ServerUrl),
				DefaultDatabase = databaseName				
			};
			stores.Add(store);
			store.AfterDispose += (sender, args) => ravenDbServer.Dispose();

			if (configureStore != null)
				configureStore(store);
			ModifyStore(store);

			store.Initialize();
			return store;
		}

		private static string GetServerUrl(bool fiddler, string serverUrl)
		{
			if (fiddler)
			{
			    if (Process.GetProcessesByName("fiddler").Any())
			        return serverUrl.Replace("localhost", "localhost.fiddler");
			}
            return serverUrl;
		}

		public static string GetDefaultStorageType(string requestedStorage = null)
		{
			string defaultStorageType;
			var envVar = Environment.GetEnvironmentVariable("raventest_storage_engine");
			if (string.IsNullOrEmpty(envVar) == false)
				defaultStorageType = envVar;
			else if (requestedStorage != null)
				defaultStorageType = requestedStorage;
			else
				defaultStorageType = "voron";
			return defaultStorageType;
		}

	    protected bool checkPorts = false;

		protected RavenDbServer GetNewServer(int port = 8079, 
			string dataDirectory = null,
			bool runInMemory = true, 
			string requestedStorage = null,
			bool enableAuthentication = false,
			string activeBundles = null,
<<<<<<< HEAD
			Action<RavenConfiguration> configureServer = null)
=======
            [CallerMemberName] string databaseName = null)
>>>>>>> e824bcf3
		{
		    checkPorts = true;
			if (dataDirectory != null)
				pathsToDelete.Add(dataDirectory);

			var storageType = GetDefaultStorageType(requestedStorage);
			var directory = dataDirectory ?? NewDataPath();
			var ravenConfiguration = new RavenConfiguration
			{
				Port = port,
				DataDirectory = directory,
				FileSystemDataDirectory = Path.Combine(directory, "FileSystem"),
				RunInMemory = storageType.Equals("esent", StringComparison.OrdinalIgnoreCase) == false && runInMemory,
#if DEBUG
				RunInUnreliableYetFastModeThatIsNotSuitableForProduction = runInMemory,
#endif
				DefaultStorageTypeName = storageType,
				AnonymousUserAccessMode = enableAuthentication ? AnonymousUserAccessMode.None : AnonymousUserAccessMode.Admin,
				UseFips = SettingsHelper.UseFipsEncryptionAlgorithms,
			};

            ravenConfiguration.Settings["Raven/StorageTypeName"] = ravenConfiguration.DefaultStorageTypeName;

			if (activeBundles != null)
			{
				ravenConfiguration.Settings["Raven/ActiveBundles"] = activeBundles;
			}

			if (configureServer != null)
				configureServer(ravenConfiguration);
			ModifyConfiguration(ravenConfiguration);

			ravenConfiguration.PostInit();

			NonAdminHttp.EnsureCanListenToWhenInNonAdminContext(ravenConfiguration.Port);
			var ravenDbServer = new RavenDbServer(ravenConfiguration);
			servers.Add(ravenDbServer);

			try
			{
				using (var documentStore = new DocumentStore
				{
					Url = "http://localhost:" + port,
					Conventions =
					{
						FailoverBehavior = FailoverBehavior.FailImmediately
					},
                    DefaultDatabase = databaseName
				}.Initialize())
				{
				    CreateDefaultIndexes(documentStore);
				}
			}
			catch
			{
				ravenDbServer.Dispose();
				throw;
			}

			if (enableAuthentication)
			{
				EnableAuthentication(ravenDbServer.SystemDatabase);
				ModifyConfiguration(ravenConfiguration);
			}

			return ravenDbServer;
		}

		public ITransactionalStorage NewTransactionalStorage(string requestedStorage = null, string dataDir = null, bool runInMemory = false, OrderedPartCollection<AbstractDocumentCodec> documentCodecs = null)
		{
			ITransactionalStorage newTransactionalStorage;
			string storageType = GetDefaultStorageType(requestedStorage);

			var dataDirectory = dataDir ?? NewDataPath();
			var ravenConfiguration = new RavenConfiguration
			{
				DataDirectory = dataDirectory,
				FileSystemDataDirectory = Path.Combine(dataDirectory, "FileSystem"),
				RunInMemory = storageType.Equals("esent", StringComparison.OrdinalIgnoreCase) == false && runInMemory,
			};

			if (storageType == "munin")
				newTransactionalStorage = new Storage.Managed.TransactionalStorage(ravenConfiguration, () => { });
			else if (storageType == "voron")
				newTransactionalStorage = new Storage.Voron.TransactionalStorage(ravenConfiguration, () => { });
			else
				newTransactionalStorage = new Storage.Esent.TransactionalStorage(ravenConfiguration, () => { });

			newTransactionalStorage.Initialize(new DummyUuidGenerator(), documentCodecs ?? new OrderedPartCollection<AbstractDocumentCodec>());
			return newTransactionalStorage;
		}

		protected virtual void ModifyStore(DocumentStore documentStore)
		{
		}

		protected virtual void ModifyStore(EmbeddableDocumentStore documentStore)
		{
		}

		protected virtual void ModifyConfiguration(InMemoryRavenConfiguration configuration)
		{
		}

		protected virtual void ModifyServer(RavenDbServer ravenDbServer)
		{
		}

		protected virtual void CreateDefaultIndexes(IDocumentStore documentStore)
		{
			new RavenDocumentsByEntityName().Execute(documentStore.DatabaseCommands, documentStore.Conventions);
		}

		public static void WaitForIndexing(IDocumentStore store, string db = null,TimeSpan? timeout = null)
		{
			var databaseCommands = store.DatabaseCommands;
			if (db != null)
				databaseCommands = databaseCommands.ForDatabase(db);
            Assert.True(SpinWait.SpinUntil(() => databaseCommands.GetStatistics().StaleIndexes.Length == 0, timeout ?? TimeSpan.FromSeconds(20)));
		}

		public static void WaitForIndexing(DocumentDatabase db)
		{
			Assert.True(SpinWait.SpinUntil(() => db.Statistics.StaleIndexes.Length == 0, TimeSpan.FromMinutes(5)));
		}

		public static void WaitForAllRequestsToComplete(RavenDbServer server)
		{
			Assert.True(SpinWait.SpinUntil(() => server.Server.HasPendingRequests == false, TimeSpan.FromMinutes(15)));
		}

		protected void WaitForBackup(DocumentDatabase db, bool checkError)
		{
			WaitForBackup(key => db.Get(key, null), checkError);
		}

		protected void WaitForBackup(IDatabaseCommands commands, bool checkError)
		{
			WaitForBackup(commands.Get, checkError);
		}

		private void WaitForBackup(Func<string, JsonDocument> getDocument, bool checkError)
		{
			var done = SpinWait.SpinUntil(() =>
			{
				// We expect to get the doc from database that we tried to backup
				var jsonDocument = getDocument(BackupStatus.RavenBackupStatusDocumentKey);
				if (jsonDocument == null)
					return true;

				var backupStatus = jsonDocument.DataAsJson.JsonDeserialization<BackupStatus>();
				if (backupStatus.IsRunning == false)
				{
					if (checkError)
					{
						var firstOrDefault =
							backupStatus.Messages.FirstOrDefault(x => x.Severity == BackupStatus.BackupMessageSeverity.Error);
						if (firstOrDefault != null)
							Assert.False(true, firstOrDefault.Message);
					}

					return true;
				}
				return false;
			}, Debugger.IsAttached ? TimeSpan.FromMinutes(120) : TimeSpan.FromMinutes(15));
			Assert.True(done);
		}

		protected void WaitForRestore(IDatabaseCommands databaseCommands)
		{
			var done = SpinWait.SpinUntil(() =>
			{
				// We expect to get the doc from the <system> database
				var doc = databaseCommands.Get(RestoreStatus.RavenRestoreStatusDocumentKey);

				if (doc == null)
					return false;

				var status = doc.DataAsJson["restoreStatus"].Values().Select(token => token.ToString()).ToList();

				var restoreFinishMessages = new[]
				{
					"The new database was created",
					"Esent Restore: Restore Complete", 
					"Restore ended but could not create the datebase document, in order to access the data create a database with the appropriate name",
				};
				return restoreFinishMessages.Any(status.Last().Contains);
			}, TimeSpan.FromMinutes(5));

			Assert.True(done);
		}

		protected void WaitForDocument(IDatabaseCommands databaseCommands, string id)
		{
			var done = SpinWait.SpinUntil(() =>
			{
				// We expect to get the doc from the <system> database
				var doc = databaseCommands.Get(id);
				return doc != null;
			}, TimeSpan.FromMinutes(5));

			Assert.True(done);
		}

		public static void WaitForUserToContinueTheTest(IDocumentStore documentStore, bool debug = true)
		{
			if (debug && Debugger.IsAttached == false)
				return;

		    var embeddableDocumentStore = documentStore as EmbeddableDocumentStore;
			OwinHttpServer server = null;
            string url = documentStore.Url;
		    if (embeddableDocumentStore != null)
		    {
                embeddableDocumentStore.SetStudioConfigToAllowSingleDb();
                embeddableDocumentStore.Configuration.AnonymousUserAccessMode = AnonymousUserAccessMode.Admin;
                server = new OwinHttpServer(embeddableDocumentStore.Configuration, embeddableDocumentStore.DocumentDatabase);
                url = embeddableDocumentStore.Configuration.ServerUrl;
		    }

		    documentStore.DatabaseCommands.Put("Pls Delete Me", null,
		        RavenJObject.FromObject(new {StackTrace = new StackTrace(true)}),
		        new RavenJObject());

			using (server)
			{
				Process.Start(url); // start the server

				do
				{
					Thread.Sleep(100);
				} while (documentStore.DatabaseCommands.Get("Pls Delete Me") != null && (debug == false || Debugger.IsAttached));
			}
		}

		protected void WaitForUserToContinueTheTest(bool debug = true, string url = null)
		{
			if (debug && Debugger.IsAttached == false)
				return;

			using (var documentStore = new DocumentStore
			{
				Url = url ?? "http://localhost:8079"
			})
			{
				documentStore.Initialize();
				documentStore.DatabaseCommands.Put("Pls Delete Me", null,
												   RavenJObject.FromObject(new { StackTrace = new StackTrace(true) }), new RavenJObject());

				Process.Start(documentStore.Url); // start the server

				do
				{
					Thread.Sleep(100);
				} while (documentStore.DatabaseCommands.Get("Pls Delete Me") != null && (debug == false || Debugger.IsAttached));
			}
		}

		protected void ClearDatabaseDirectory(string dataDir)
		{
			bool isRetry = false;

			while (true)
			{
				try
				{
					IOExtensions.DeleteDirectory(dataDir);
					break;
				}
				catch (IOException)
				{
					if (isRetry)
						throw;

					GC.Collect();
					GC.WaitForPendingFinalizers();
					isRetry = true;

                    Thread.Sleep(2500);
				}
			}
		}

		public virtual void Dispose()
		{
			var errors = new List<Exception>();

			foreach (var store in stores)
			{
				try
				{
					store.Dispose();
				}
				catch (Exception e)
				{
					errors.Add(e);
				}
			}

			foreach (var server in servers)
			{
				try
				{
					server.Dispose();
				}
				catch (Exception e)
				{
					errors.Add(e);
				}
			}

			GC.Collect(2);
			GC.WaitForPendingFinalizers();

		    if (checkPorts)
		        AssertPortsNotInUse(8079, 8078, 8077, 8076, 8075);

			foreach (var pathToDelete in pathsToDelete)
			{
				try
				{
					ClearDatabaseDirectory(pathToDelete);
				}
				catch (Exception e)
				{
					errors.Add(e);
				}
				finally
				{
					if (Directory.Exists(pathToDelete) || 
						File.Exists(pathToDelete)	// Just in order to be sure we didn't created a file in that path, by mistake
						)
					{
						errors.Add(new IOException(string.Format("We tried to delete the '{0}' directory, but failed", pathToDelete)));
					}
				}
			}

			if (errors.Count > 0)
				throw new AggregateException(errors);
		}

        public static void AssertPortsNotInUse(params int[] ports)
        {
            IPGlobalProperties ipProperties = IPGlobalProperties.GetIPGlobalProperties();
            IPEndPoint[] ipEndPoints = ipProperties.GetActiveTcpListeners();


            foreach (IPEndPoint endPoint in ipEndPoints)
            {
                Assert.False(ports.Contains(endPoint.Port), "Port " + endPoint.Port  + " is in used but shouldn't be. Did we leak a connection?");    
            }

        }
 

		protected static void PrintServerErrors(ServerError[] serverErrors)
		{
			if (serverErrors.Any())
			{
				Console.WriteLine("Server errors count: " + serverErrors.Count());
				foreach (var serverError in serverErrors)
				{
					Console.WriteLine("Server error: " + serverError.ToString());
				}
			}
			else
				Console.WriteLine("No server errors");
		}

		protected void AssertNoIndexErrors(IDocumentStore documentStore)
		{
			var embeddableDocumentStore = documentStore as EmbeddableDocumentStore;
			var errors = embeddableDocumentStore != null
									   ? embeddableDocumentStore.DocumentDatabase.Statistics.Errors
									   : documentStore.DatabaseCommands.GetStatistics().Errors;

			try
			{
				Assert.Empty(errors);
			}
			catch (EmptyException)
			{
				Console.WriteLine(errors.First().Error);
				throw;
			}
		}

		public static LicensingStatus GetLicenseByReflection(DocumentDatabase database)
		{
			var field = database.GetType().GetField("validateLicense", BindingFlags.Instance | BindingFlags.NonPublic);
			Assert.NotNull(field);
			var validateLicense = field.GetValue(database);

			var currentLicenseProp = validateLicense.GetType().GetProperty("CurrentLicense", BindingFlags.Static | BindingFlags.Public);
			Assert.NotNull(currentLicenseProp);

			return (LicensingStatus)currentLicenseProp.GetValue(validateLicense, null);
		}
	}
}<|MERGE_RESOLUTION|>--- conflicted
+++ resolved
@@ -72,12 +72,9 @@
 			string activeBundles = null,
 			int? port = null,
 			AnonymousUserAccessMode anonymousUserAccessMode = AnonymousUserAccessMode.Admin,
-<<<<<<< HEAD
-			Action<EmbeddableDocumentStore> configureStore = null)
-=======
 			Action<DocumentStore> configureStore = null,
+			Action<EmbeddableDocumentStore> configureStore = null,
             [CallerMemberName] string databaseName = null)
->>>>>>> e824bcf3
 		{
 			var storageType = GetDefaultStorageType(requestedStorage);
 			var dataDirectory = dataDir ?? NewDataPath(databaseName);
@@ -203,11 +200,8 @@
 			string requestedStorage = null,
 			bool enableAuthentication = false,
 			string activeBundles = null,
-<<<<<<< HEAD
-			Action<RavenConfiguration> configureServer = null)
-=======
+			Action<RavenConfiguration> configureServer = null
             [CallerMemberName] string databaseName = null)
->>>>>>> e824bcf3
 		{
 		    checkPorts = true;
 			if (dataDirectory != null)
@@ -228,7 +222,7 @@
 				AnonymousUserAccessMode = enableAuthentication ? AnonymousUserAccessMode.None : AnonymousUserAccessMode.Admin,
 				UseFips = SettingsHelper.UseFipsEncryptionAlgorithms,
 			};
-
+			
             ravenConfiguration.Settings["Raven/StorageTypeName"] = ravenConfiguration.DefaultStorageTypeName;
 
 			if (activeBundles != null)
@@ -258,7 +252,7 @@
                     DefaultDatabase = databaseName
 				}.Initialize())
 				{
-				    CreateDefaultIndexes(documentStore);
+					CreateDefaultIndexes(documentStore);
 				}
 			}
 			catch
