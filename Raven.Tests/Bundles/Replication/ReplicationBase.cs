//-----------------------------------------------------------------------
// <copyright file="ReplicationBase.cs" company="Hibernating Rhinos LTD">
//     Copyright (c) Hibernating Rhinos LTD. All rights reserved.
// </copyright>
//-----------------------------------------------------------------------

using System;
using System.Collections.Generic;
using System.Diagnostics;
using System.Runtime.CompilerServices;
using System.Threading;
<<<<<<< HEAD
using System.Threading.Tasks;

=======
using FizzWare.NBuilder.Implementation;
>>>>>>> 12d3de75
using Raven.Abstractions.Data;
using Raven.Abstractions.Replication;
using Raven.Bundles.Replication.Tasks;
using Raven.Client;
using Raven.Client.Connection;
using Raven.Client.Document;
using Raven.Client.Embedded;
using Raven.Client.Listeners;
using Raven.Database;
using Raven.Database.Config;
using Raven.Database.Extensions;
using Raven.Database.Server;
using Raven.Json.Linq;
using Raven.Server;
using Raven.Tests.Helpers;
using Xunit;
using System.Linq;
using Path = System.IO.Path;

namespace Raven.Tests.Bundles.Replication
{
<<<<<<< HEAD
    public class ReplicationBase : RavenTest
    {
        protected int PortRangeStart = 8079;
        protected int RetriesCount = 500;
=======
	public class ReplicationBase : RavenTest
	{
		protected int PortRangeStart = 8079;
		protected int RetriesCount = 500;

		public IDocumentStore CreateStore(bool enableCompressionBundle = false, bool removeDataDirectory = true, Action<DocumentStore> configureStore = null, AnonymousUserAccessMode anonymousUserAccessMode = AnonymousUserAccessMode.Admin, bool enableAuthorization = false, string requestedStorage = null)
		{
			var port = PortRangeStart - stores.Count;
			return CreateStoreAtPort(port, enableCompressionBundle, removeDataDirectory, configureStore, anonymousUserAccessMode, enableAuthorization, requestedStorage);
		}
>>>>>>> 12d3de75

        public ReplicationBase()
        {
            checkPorts = true;
        }

<<<<<<< HEAD
        public DocumentStore CreateStore(bool enableCompressionBundle = false, Action<DocumentStore> configureStore = null, AnonymousUserAccessMode anonymousUserAccessMode = AnonymousUserAccessMode.Admin, bool enableAuthorization = false, string requestedStorageType = "esent", bool useFiddler = false, [CallerMemberName] string databaseName = null)
        {
            var port = PortRangeStart - stores.Count;
            return CreateStoreAtPort(port, enableCompressionBundle, configureStore, anonymousUserAccessMode, enableAuthorization, requestedStorageType, useFiddler, databaseName);
        }
=======
		private DocumentStore CreateStoreAtPort(int port, bool enableCompressionBundle = false, bool removeDataDirectory = true, Action<DocumentStore> configureStore = null, AnonymousUserAccessMode anonymousUserAccessMode = AnonymousUserAccessMode.Admin, bool enableAuthorization = false, string requestedStorage = null)
		{
			NonAdminHttp.EnsureCanListenToWhenInNonAdminContext(port);

			var storageType = GetDefaultStorageType(requestedStorage);

			var serverConfiguration = new RavenConfiguration
									  {
										  Settings = { { "Raven/ActiveBundles", "replication" + (enableCompressionBundle ? ";compression" : string.Empty) } },
										  AnonymousUserAccessMode = anonymousUserAccessMode,
										  DataDirectory = Path.Combine("Database #" + stores.Count, "SysDb"),
										  RunInUnreliableYetFastModeThatIsNotSuitableForProduction = true,
										  RunInMemory = storageType.Equals("esent", StringComparison.OrdinalIgnoreCase) == false,
										  Port = port,
										  DefaultStorageTypeName = storageType
									  };

			ConfigureServer(serverConfiguration);
			if (removeDataDirectory)
			{
				IOExtensions.DeleteDirectory(serverConfiguration.DataDirectory);
			}

			serverConfiguration.PostInit();
			var ravenDbServer = new RavenDbServer(serverConfiguration);
			servers.Add(ravenDbServer);

			if (enableAuthorization)
			{
				EnableAuthentication(ravenDbServer.Database);
				ConfigureServer(serverConfiguration);
			}

			var documentStore = new DocumentStore { Url = ravenDbServer.Database.Configuration.ServerUrl };
			ConfigureStore(documentStore);
			if (configureStore != null)
				configureStore(documentStore);
			documentStore.Initialize();

			stores.Add(documentStore);

			ConfigureDatabase(ravenDbServer.Database);
			return documentStore;
		}
>>>>>>> 12d3de75

        public EmbeddableDocumentStore CreateEmbeddableStore(bool enableCompressionBundle = false,
			AnonymousUserAccessMode anonymousUserAccessMode = AnonymousUserAccessMode.Admin, string requestedStorageType = "esent", [CallerMemberName] string databaseName = null)
        {
            var port = PortRangeStart - stores.Count;
            return CreateEmbeddableStoreAtPort(port, enableCompressionBundle, anonymousUserAccessMode, requestedStorageType, databaseName);
        }

        private DocumentStore CreateStoreAtPort(int port, bool enableCompressionBundle = false,
            Action<DocumentStore> configureStore = null, AnonymousUserAccessMode anonymousUserAccessMode = AnonymousUserAccessMode.Admin, bool enableAuthorization = false, string storeTypeName = "esent", bool useFiddler = false, string databaseName = null)
        {
            var ravenDbServer = GetNewServer(port,
                requestedStorage: storeTypeName,
                activeBundles: "replication" + (enableCompressionBundle ? ";compression" : string.Empty),
                enableAuthentication: anonymousUserAccessMode == AnonymousUserAccessMode.None,
                databaseName: databaseName);

            if (enableAuthorization)
            {
				EnableAuthentication(ravenDbServer.SystemDatabase);
            }

			var documentStore = NewRemoteDocumentStore(ravenDbServer: ravenDbServer, configureStore: configureStore, fiddler: useFiddler, databaseName: databaseName);

			ConfigureDatabase(ravenDbServer.SystemDatabase, databaseName: databaseName);

            return documentStore;
        }

		private EmbeddableDocumentStore CreateEmbeddableStoreAtPort(int port, bool enableCompressionBundle = false, AnonymousUserAccessMode anonymousUserAccessMode = AnonymousUserAccessMode.All, string storeTypeName = "esent", string databaseName = null)
        {
            NonAdminHttp.EnsureCanListenToWhenInNonAdminContext(port);
			var store = NewDocumentStore(port: port,
				requestedStorage:storeTypeName,
				activeBundles: "replication" + (enableCompressionBundle ? ";compression" : string.Empty),
				anonymousUserAccessMode: anonymousUserAccessMode,
                databaseName: databaseName);
			return store;
		}

        protected virtual void ConfigureDatabase(DocumentDatabase database, string databaseName = null)
        {

        }

        public void StopDatabase(int index)
        {
            var previousServer = servers[index];
            previousServer.Dispose();
        }

        public void StartDatabase(int index)
        {
            var previousServer = servers[index];

			NonAdminHttp.EnsureCanListenToWhenInNonAdminContext(previousServer.SystemDatabase.Configuration.Port);
            var serverConfiguration = new RavenConfiguration
            {
                Settings = { { "Raven/ActiveBundles", "replication" } },
                AnonymousUserAccessMode = AnonymousUserAccessMode.Admin,
				DataDirectory = previousServer.SystemDatabase.Configuration.DataDirectory,
                RunInUnreliableYetFastModeThatIsNotSuitableForProduction = true,
				RunInMemory = previousServer.SystemDatabase.Configuration.RunInMemory,
				Port = previousServer.SystemDatabase.Configuration.Port,
                UseFips = SettingsHelper.UseFipsEncryptionAlgorithms,
                DefaultStorageTypeName = GetDefaultStorageType()
            };
			ModifyConfiguration(serverConfiguration);

            serverConfiguration.PostInit();
            var ravenDbServer = new RavenDbServer(serverConfiguration);

            servers[index] = ravenDbServer;
        }

        public IDocumentStore ResetDatabase(int index, bool enableAuthentication = false, [CallerMemberName] string databaseName = null)
        {
            stores[index].Dispose();

            var previousServer = servers[index];
            previousServer.Dispose();
			IOExtensions.DeleteDirectory(previousServer.SystemDatabase.Configuration.DataDirectory);

			return CreateStoreAtPort(previousServer.SystemDatabase.Configuration.Port, enableAuthentication, databaseName: databaseName);
        }

		protected void TellFirstInstanceToReplicateToSecondInstance(string apiKey = null, string username = null, string password = null, string domain = null)
        {
			TellInstanceToReplicateToAnotherInstance(0, 1, apiKey, username, password, domain);
        }

		protected void TellSecondInstanceToReplicateToFirstInstance(string apiKey = null, string username = null, string password = null, string domain = null)
        {
			TellInstanceToReplicateToAnotherInstance(1, 0, apiKey, username, password, domain);
        }

		protected void TellInstanceToReplicateToAnotherInstance(int src, int dest, string apiKey = null, string username = null, string password = null, string domain = null)
        {
			RunReplication(stores[src], stores[dest], apiKey: apiKey, username: username, password: password, domain: domain);
        }

        protected void RunReplication(IDocumentStore source, IDocumentStore destination,
            TransitiveReplicationOptions transitiveReplicationBehavior = TransitiveReplicationOptions.None,
            bool disabled = false,
            bool ignoredClient = false,
            string apiKey = null,
			string db = null,
			string username = null,
			string password = null,
			string domain = null)
        {
            db = db ?? (destination is DocumentStore ? ((DocumentStore)destination).DefaultDatabase : null);

            Console.WriteLine("Replicating from {0} to {1} with db = {2}.", source.Url, destination.Url, db ?? Constants.SystemDatabase);
            using (var session = source.OpenSession(db))
            {
                var replicationDestination = new ReplicationDestination
                {
                    Url = destination is EmbeddableDocumentStore ?
                            "http://localhost:" + (destination as EmbeddableDocumentStore).Configuration.Port :
                            destination.Url.Replace("localhost", "ipv4.fiddler"),
                    TransitiveReplicationBehavior = transitiveReplicationBehavior,
                    Disabled = disabled,
					IgnoredClient = ignoredClient
                };
                if (db != null)
                    replicationDestination.Database = db;
                if (apiKey != null)
                    replicationDestination.ApiKey = apiKey;
				if (username != null)
				{
					replicationDestination.Username = username;
					replicationDestination.Password = password;
					replicationDestination.Domain = domain;
				}

                SetupDestination(replicationDestination);
	            Console.WriteLine("writing rep dests for " + db + " " + source.Url);
                session.Store(new ReplicationDocument
                {
                    Destinations = { replicationDestination }
                }, "Raven/Replication/Destinations");
	            session.SaveChanges();
            }

	        while (true)
	        {
		        using (var s = source.OpenSession(db))
		        {
			        var doc = s.Load<ReplicationDocument>("Raven/Replication/Destinations");
			        if (string.IsNullOrWhiteSpace(doc.Source))
			        {
				        Thread.Sleep(100);
						continue;
			        }
			        break;
		        }
	        }
        }

        protected virtual void SetupDestination(ReplicationDestination replicationDestination)
        {

        }

        protected void SetupReplication(IDatabaseCommands source, params DocumentStore[] destinations)
        {
            Assert.NotEmpty(destinations);
            SetupReplication(source, destinations.Select(destination => new RavenJObject
                                                                        {
                                                                            { "Url", destination.Url },
                                                                            { "Database", destination.DefaultDatabase }
                                                                        }));
        }

        protected void SetupReplication(IDatabaseCommands source, params string[] urls)
        {
            Assert.NotEmpty(urls);
            SetupReplication(source, urls.Select(url => new RavenJObject { { "Url", url } }));
        }

        protected void SetupReplication(IDatabaseCommands source, IEnumerable<RavenJObject> destinations)
        {
            Assert.NotEmpty(destinations);
            source.Put(Constants.RavenReplicationDestinations,
                       null, new RavenJObject
                       {
                           {
                               "Destinations", new RavenJArray(destinations)
                           }
                       }, new RavenJObject());
        }

        protected void RemoveReplication(IDatabaseCommands source)
        {
            source.Put(
                Constants.RavenReplicationDestinations,
                null,
                new RavenJObject 
				{
					                 {
						                 "Destinations", new RavenJArray()
					                 } 
				},
                new RavenJObject());
        }

        protected TDocument WaitForDocument<TDocument>(IDocumentStore store2, string expectedId) where TDocument : class
        {
            TDocument document = null;

            for (int i = 0; i < RetriesCount; i++)
            {
                using (var session = store2.OpenSession())
                {
                    document = session.Load<TDocument>(expectedId);
                    if (document != null)
                        break;
                    Thread.Sleep(100);
                }
            }
            try
            {
                Assert.NotNull(document);
            }
            catch (Exception ex)
            {
                using (var session = store2.OpenSession())
                {
                    Thread.Sleep(TimeSpan.FromSeconds(10));

                    document = session.Load<TDocument>(expectedId);
                    if (document == null)
                        throw;

                    throw new Exception("WaitForDocument failed, but after waiting 10 seconds more, WaitForDocument succeed. Do we have a race condition here?", ex);
                }
            }
            return document;
        }

        protected Attachment WaitForAttachment(IDocumentStore store2, string expectedId)
        {
            Attachment attachment = null;

            for (int i = 0; i < RetriesCount; i++)
            {
                attachment = store2.DatabaseCommands.GetAttachment(expectedId);
                if (attachment != null)
                    break;
                Thread.Sleep(100);
            }
            try
            {
                Assert.NotNull(attachment);
            }
            catch (Exception ex)
            {
                Thread.Sleep(TimeSpan.FromSeconds(10));

                attachment = store2.DatabaseCommands.GetAttachment(expectedId);
                if (attachment == null) throw;

                throw new Exception(
                    "WaitForDocument failed, but after waiting 10 seconds more, WaitForDocument succeed. Do we have a race condition here?",
                    ex);
            }
            return attachment;
        }

        protected void WaitForDocument(IDatabaseCommands commands, string expectedId)
        {
            for (int i = 0; i < RetriesCount; i++)
            {
                if (commands.Head(expectedId) != null)
                    break;
                Thread.Sleep(100);
            }

            var jsonDocumentMetadata = commands.Head(expectedId);

            Assert.NotNull(jsonDocumentMetadata);
        }

        protected void WaitForReplication(IDocumentStore store, string id, string db = null, Etag changedSince = null)
        {
            for (int i = 0; i < RetriesCount; i++)
            {
                using (var session = store.OpenSession(db))
                {
                    var e = session.Load<object>(id);
                    if (e == null)
                    {
                        if (changedSince != null)
                        {
                            if (session.Advanced.GetEtagFor(e) != changedSince)
                                break;
                        }
                        Thread.Sleep(100);
                        continue;
                    }

                    break;
                }
            }
        }

        protected void WaitForReplication(IDocumentStore store, Func<IDocumentSession, bool> predicate, string db = null)
        {
            for (int i = 0; i < RetriesCount; i++)
            {
                using (var session = store.OpenSession(new OpenSessionOptions
                {
                    Database = db,
                    ForceReadFromMaster = true
                }))
                {
                    if (predicate(session))
                        return;
                    Thread.Sleep(100);
                }
            }
        }

        protected class ClientSideConflictResolution : IDocumentConflictListener
        {
            public bool TryResolveConflict(string key, JsonDocument[] conflictedDocs, out JsonDocument resolvedDocument)
            {
                resolvedDocument = new JsonDocument
                {
                    DataAsJson = new RavenJObject
					{
						{"Name", string.Join(" ", conflictedDocs.Select(x => x.DataAsJson.Value<string>("Name")).OrderBy(x => x))}
					},
                    Metadata = new RavenJObject()
                };
                return true;
            }
        }

        protected async Task PauseReplicationAsync(int serverIndex, string databaseName, bool waitToStop = true)
        {
            var database = await servers[serverIndex].Server.GetDatabaseInternal(databaseName);
            var replicationTask = database.StartupTasks.OfType<ReplicationTask>().First();

            replicationTask.Pause();

            if (waitToStop)
                SpinWait.SpinUntil(() => replicationTask.IsRunning == false, TimeSpan.FromSeconds(10));
        }

        protected async Task ContinueReplicationAsync(int serverIndex, string databaseName, bool waitToStart = true)
        {
            var database = await servers[serverIndex].Server.GetDatabaseInternal(databaseName);
            var replicationTask = database.StartupTasks.OfType<ReplicationTask>().First();

            replicationTask.Continue();

            if (waitToStart)
                SpinWait.SpinUntil(() => replicationTask.IsRunning, TimeSpan.FromSeconds(10));
        }
    }
}<|MERGE_RESOLUTION|>--- conflicted
+++ resolved
@@ -9,12 +9,8 @@
 using System.Diagnostics;
 using System.Runtime.CompilerServices;
 using System.Threading;
-<<<<<<< HEAD
 using System.Threading.Tasks;
 
-=======
-using FizzWare.NBuilder.Implementation;
->>>>>>> 12d3de75
 using Raven.Abstractions.Data;
 using Raven.Abstractions.Replication;
 using Raven.Bundles.Replication.Tasks;
@@ -36,81 +32,21 @@
 
 namespace Raven.Tests.Bundles.Replication
 {
-<<<<<<< HEAD
     public class ReplicationBase : RavenTest
     {
         protected int PortRangeStart = 8079;
         protected int RetriesCount = 500;
-=======
-	public class ReplicationBase : RavenTest
-	{
-		protected int PortRangeStart = 8079;
-		protected int RetriesCount = 500;
-
-		public IDocumentStore CreateStore(bool enableCompressionBundle = false, bool removeDataDirectory = true, Action<DocumentStore> configureStore = null, AnonymousUserAccessMode anonymousUserAccessMode = AnonymousUserAccessMode.Admin, bool enableAuthorization = false, string requestedStorage = null)
-		{
-			var port = PortRangeStart - stores.Count;
-			return CreateStoreAtPort(port, enableCompressionBundle, removeDataDirectory, configureStore, anonymousUserAccessMode, enableAuthorization, requestedStorage);
-		}
->>>>>>> 12d3de75
 
         public ReplicationBase()
         {
             checkPorts = true;
         }
 
-<<<<<<< HEAD
         public DocumentStore CreateStore(bool enableCompressionBundle = false, Action<DocumentStore> configureStore = null, AnonymousUserAccessMode anonymousUserAccessMode = AnonymousUserAccessMode.Admin, bool enableAuthorization = false, string requestedStorageType = "esent", bool useFiddler = false, [CallerMemberName] string databaseName = null)
         {
             var port = PortRangeStart - stores.Count;
             return CreateStoreAtPort(port, enableCompressionBundle, configureStore, anonymousUserAccessMode, enableAuthorization, requestedStorageType, useFiddler, databaseName);
         }
-=======
-		private DocumentStore CreateStoreAtPort(int port, bool enableCompressionBundle = false, bool removeDataDirectory = true, Action<DocumentStore> configureStore = null, AnonymousUserAccessMode anonymousUserAccessMode = AnonymousUserAccessMode.Admin, bool enableAuthorization = false, string requestedStorage = null)
-		{
-			NonAdminHttp.EnsureCanListenToWhenInNonAdminContext(port);
-
-			var storageType = GetDefaultStorageType(requestedStorage);
-
-			var serverConfiguration = new RavenConfiguration
-									  {
-										  Settings = { { "Raven/ActiveBundles", "replication" + (enableCompressionBundle ? ";compression" : string.Empty) } },
-										  AnonymousUserAccessMode = anonymousUserAccessMode,
-										  DataDirectory = Path.Combine("Database #" + stores.Count, "SysDb"),
-										  RunInUnreliableYetFastModeThatIsNotSuitableForProduction = true,
-										  RunInMemory = storageType.Equals("esent", StringComparison.OrdinalIgnoreCase) == false,
-										  Port = port,
-										  DefaultStorageTypeName = storageType
-									  };
-
-			ConfigureServer(serverConfiguration);
-			if (removeDataDirectory)
-			{
-				IOExtensions.DeleteDirectory(serverConfiguration.DataDirectory);
-			}
-
-			serverConfiguration.PostInit();
-			var ravenDbServer = new RavenDbServer(serverConfiguration);
-			servers.Add(ravenDbServer);
-
-			if (enableAuthorization)
-			{
-				EnableAuthentication(ravenDbServer.Database);
-				ConfigureServer(serverConfiguration);
-			}
-
-			var documentStore = new DocumentStore { Url = ravenDbServer.Database.Configuration.ServerUrl };
-			ConfigureStore(documentStore);
-			if (configureStore != null)
-				configureStore(documentStore);
-			documentStore.Initialize();
-
-			stores.Add(documentStore);
-
-			ConfigureDatabase(ravenDbServer.Database);
-			return documentStore;
-		}
->>>>>>> 12d3de75
 
         public EmbeddableDocumentStore CreateEmbeddableStore(bool enableCompressionBundle = false,
 			AnonymousUserAccessMode anonymousUserAccessMode = AnonymousUserAccessMode.Admin, string requestedStorageType = "esent", [CallerMemberName] string databaseName = null)
