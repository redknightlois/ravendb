using System.Linq;
using Raven.Abstractions.Data;
using Raven.Abstractions.Indexing;
using Raven.Client.Linq;
using Xunit;

namespace Raven.Tests.Bugs
{
	public class Distinct : RavenTest
	{
		[Fact]
		public void CanQueryForDistinctItems()
		{
			using (var store = NewDocumentStore())
			{
				using (var s = store.OpenSession())
				{
					s.Store(new { Name = "ayende" });
					s.Store(new { Name = "ayende" });
					s.Store(new { Name = "rahien" });
					s.SaveChanges();
				}

				store.DocumentDatabase.PutIndex("test", new IndexDefinition
				{
					Map = "from doc in docs select new { doc.Name }",
					Stores = { { "Name", FieldStorage.Yes } }
				});

				using (var s = store.OpenSession())
				{
					var objects = s.Advanced.LuceneQuery<dynamic>("test")
						.WaitForNonStaleResults()
						.SelectFields<dynamic>("Name")
						.OrderBy("Name")
						.GroupBy(AggregationOperation.Distinct)
						.OrderBy("Name")
						.ToList();

					Assert.Equal(2, objects.Count);
					Assert.Equal("ayende", objects[0].Name);
					Assert.Equal("rahien", objects[1].Name);
				}
			}
		}

		[Fact]
		public void CanQueryForDistinctItemsUsingLinq()
		{
			using (var store = NewDocumentStore())
			{
				using (var s = store.OpenSession())
				{
					s.Store(new { Name = "ayende" });
					s.Store(new { Name = "ayende" });
					s.Store(new { Name = "rahien" });
					s.SaveChanges();
				}

				store.DocumentDatabase.PutIndex("test", new IndexDefinition
				{
					Map = "from doc in docs select new { doc.Name }",
					Stores = { { "Name", FieldStorage.Yes } }
				});

				using (var s = store.OpenSession())
				{
					var objects = s.Query<User>("test")
						.Customize(x => x.WaitForNonStaleResults())
<<<<<<< HEAD
						.OrderBy(x => x.Name)
						.Select(o => new { o.Name })
=======
						.Select(o => new {o.Name })
						.OrderBy(o => o.Name)
>>>>>>> ee002ae4
						.Distinct()
						.ToList();

					Assert.Equal(2, objects.Count);
					Assert.Equal("ayende", objects[0].Name);
					Assert.Equal("rahien", objects[1].Name);
				}
			}
		}
		[Fact]
		public void CanQueryForDistinctItemsUsingLinq_WithPaging()
		{
			using (var store = NewDocumentStore())
			{
				using (var s = store.OpenSession())
				{
					s.Store(new { Name = "ayende" });
					s.Store(new { Name = "ayende" });
					s.Store(new { Name = "rahien" });
					s.SaveChanges();
				}

				store.DocumentDatabase.PutIndex("test", new IndexDefinition
				{
					Map = "from doc in docs select new { doc.Name }",
					Stores = { { "Name", FieldStorage.Yes } }
				});

				using (var s = store.OpenSession())
				{
					var objects = s.Query<User>("test")
						.Customize(x => x.WaitForNonStaleResults())
						.OrderBy(x => x.Name)
						.Select(o => new { o.Name })
						.Distinct()
						.OrderBy(o => o.Name)
						.Skip(1)
						.ToList();

					Assert.Equal(1, objects.Count);
					Assert.Equal("rahien", objects[0].Name);
				}
			}
		}
		[Fact]
		public void CanQueryForDistinctItemsAndProperlyPage()
		{
			using (var store = NewDocumentStore())
			{
				using (var s = store.OpenSession())
				{
					s.Store(new { Name = "ayende" });
					s.Store(new { Name = "ayende" });
					s.Store(new { Name = "rahien" });
					s.SaveChanges();
				}

				store.DocumentDatabase.PutIndex("test", new IndexDefinition
				{
					Map = "from doc in docs select new { doc.Name }",
					Stores = { { "Name", FieldStorage.Yes } }
				});

				using (var s = store.OpenSession())
				{
					var objects = s.Advanced.LuceneQuery<dynamic>("test")
						.WaitForNonStaleResults()
						.OrderBy("Name")
						.Skip(1)
						.OrderBy("Name")
						.SelectFields<dynamic>("Name")
						.GroupBy(AggregationOperation.Distinct)
						.ToList();

					Assert.Equal(1, objects.Count);
					Assert.Equal("rahien", objects[0].Name);
				}
			}
		}
	}
}<|MERGE_RESOLUTION|>--- conflicted
+++ resolved
@@ -67,13 +67,8 @@
 				{
 					var objects = s.Query<User>("test")
 						.Customize(x => x.WaitForNonStaleResults())
-<<<<<<< HEAD
-						.OrderBy(x => x.Name)
+						.Select(o => new {o.Name }).OrderBy(o => o.Name)
 						.Select(o => new { o.Name })
-=======
-						.Select(o => new {o.Name })
-						.OrderBy(o => o.Name)
->>>>>>> ee002ae4
 						.Distinct()
 						.ToList();
 
