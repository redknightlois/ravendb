--- conflicted
+++ resolved
@@ -27,7 +27,6 @@
                 using (var s = store.OpenSession())
                 {
                     var glasses = s.Advanced.DocumentQuery<Glass>()
-<<<<<<< HEAD
 						.WhereEquals("@metadata.Is-Nice", true)
 						.ToArray();
 					Assert.NotEmpty(glasses);
@@ -55,33 +54,4 @@
 			}
 		}
 	}
-=======
-                        .WhereEquals("@metadata.Is-Nice", true)
-                        .ToArray();
-                    Assert.NotEmpty(glasses);
-                }
-            }
-        }
-
-        public class Glass
-        {
-            public string Id { get; set; }
-        }
-
-        [Fact]
-        public void WillGenerateProperQueryForMetadata()
-        {
-            using (var documentDatabase = new DocumentDatabase(new RavenConfiguration { RunInMemory = true }))
-            {
-                var mapping = DynamicQueryMapping.Create(documentDatabase, "@metadata.Raven-Graph-Type:Edge", null);
-
-                var indexDefinition = mapping.CreateIndexDefinition();
-
-                Assert.Equal(
-                    "from doc in docs\nselect new {\n\t_metadata_Raven_Graph_Type = doc[\"@metadata\"][\"Raven-Graph-Type\"]\n}",
-                    indexDefinition.Map);
-            }
-        }
-    }
->>>>>>> b19bf61a
 }