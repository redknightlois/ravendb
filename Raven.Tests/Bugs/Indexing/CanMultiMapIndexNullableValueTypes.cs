--- conflicted
+++ resolved
@@ -12,58 +12,6 @@
 
 namespace Raven.Tests.Bugs.Indexing
 {
-<<<<<<< HEAD
-	public class CanMultiMapIndexNullableValueTypes : RavenTest
-	{
-		class Company
-		{
-			public decimal? Turnover { get; set; }
-		}
-
-		class Companies_ByTurnover : AbstractMultiMapIndexCreationTask
-		{
-			public Companies_ByTurnover()
-			{
-				AddMap<Company>(companies => from c in companies
-											 select new
-											 {
-												 c.Turnover
-											 });
-			}
-		}
-
-        [Theory]
-        [PropertyData("Storages")]
-		public void WillNotProduceAnyErrors(string storage)
-		{
-			using (var store = NewDocumentStore(requestedStorage: storage))
-			{
-				var indexCreationTask = new Companies_ByTurnover();
-				indexCreationTask.Execute(store);
-
-				using (var s = store.OpenSession())
-				{
-					s.Store(new Company { Turnover = null });
-					s.Store(new Company { Turnover = 1 });
-					s.Store(new Company { Turnover = 2 });
-					s.Store(new Company { Turnover = 3 });
-					s.SaveChanges();
-				}
-
-				using (var s = store.OpenSession())
-				{
-					var results = s.Query<Company, Companies_ByTurnover>()
-						.Customize(x => x.WaitForNonStaleResults(TimeSpan.FromMinutes(1)))
-						.ToArray();
-
-					Assert.Equal(results.Length, 4);
-				}
-
-				Assert.Empty(store.SystemDatabase.Statistics.Errors);
-			}
-		}
-	}
-=======
     public class CanMultiMapIndexNullableValueTypes : RavenTest
     {
         class Company
@@ -83,10 +31,11 @@
             }
         }
 
-        [Fact]
-        public void WillNotProduceAnyErrors()
+        [Theory]
+        [PropertyData("Storages")]
+        public void WillNotProduceAnyErrors(string storage)
         {
-            using (var store = NewDocumentStore(requestedStorage: "esent"))
+            using (var store = NewDocumentStore(requestedStorage: storage))
             {
                 var indexCreationTask = new Companies_ByTurnover();
                 indexCreationTask.Execute(store);
@@ -113,5 +62,4 @@
             }
         }
     }
->>>>>>> 68f1ca50
 }