﻿using System.Linq;
using Raven.Tests.Common;
using Xunit;
using Xunit.Extensions;

namespace Raven.Tests.Bugs
{
    public class WhereUsingUnicodeTheTextEnteredShouldNotBeNormalized : RavenTest
    {
<<<<<<< HEAD
        [Theory]
        [InlineData("לְשֵׁם יִחוּד קֻדְשָׁא בְּרִיךְ הוּא וּשְׁכִינְתֵּהּ")]
        [InlineData("Оптиматика")]
=======

        [Theory]
        /*
         * If we fail on 'Оптиматика' we need to make sure that the generated scanner code NextState() method was not overwritten by regenerating the parser.
         */
        [InlineData("Оптиматика")]
        [InlineData("לְשֵׁם יִחוּד קֻדְשָׁא בְּרִיךְ הוּא וּשְׁכִינְתֵּהּ")]
>>>>>>> e87eef46
        public void WhenUsingEmbedded(string content)
        {
            using (var documentStore = NewDocumentStore())
            {
                using (var session = documentStore.OpenSession())
                {
                    session.Store(new UnicodeItem { Content = content, Id = "item/1" });
                    session.Store(new UnicodeItem { Content = content, Id = "item/2" });
                    session.SaveChanges();
                }

                using (var session = documentStore.OpenSession())
                {

                    var result = session.Query<UnicodeItem>()
                        .Customize(customization => customization.WaitForNonStaleResultsAsOfLastWrite())
                        .Count(item => item.Content == content);

                    Assert.Equal(2, result);
                }
            }
        }

        [Theory]
        [InlineData("לְשֵׁם יִחוּד קֻדְשָׁא בְּרִיךְ הוּא וּשְׁכִינְתֵּהּ")]
        [InlineData("Оптиматика")]
        public void WhenUsingHttp(string content)
        {
            using (var store = NewRemoteDocumentStore(fiddler:true))
            {
                using (var session = store.OpenSession())
                {
                    session.Store(new UnicodeItem { Content = content, Id = "item/1" });
                    session.Store(new UnicodeItem { Content = content, Id = "item/2" });
                    session.SaveChanges();
                }

                using (var session = store.OpenSession())
                {
                    var result = session.Query<UnicodeItem>()
                        .Customize(customization => customization.WaitForNonStaleResultsAsOfLastWrite())
                        .Count(item => item.Content == content);
                    WaitForUserToContinueTheTest(url:store.Url);
                    Assert.Equal(2, result);
                }
            }
        }

        private class UnicodeItem
        {
            public string Id { get; set; }
            public string Content { get; set; }
        }
    }
}<|MERGE_RESOLUTION|>--- conflicted
+++ resolved
@@ -1,5 +1,8 @@
-﻿using System.Linq;
+﻿using System.Diagnostics;
+using System.Linq;
+
 using Raven.Tests.Common;
+
 using Xunit;
 using Xunit.Extensions;
 
@@ -7,11 +10,6 @@
 {
     public class WhereUsingUnicodeTheTextEnteredShouldNotBeNormalized : RavenTest
     {
-<<<<<<< HEAD
-        [Theory]
-        [InlineData("לְשֵׁם יִחוּד קֻדְשָׁא בְּרִיךְ הוּא וּשְׁכִינְתֵּהּ")]
-        [InlineData("Оптиматика")]
-=======
 
         [Theory]
         /*
@@ -19,7 +17,6 @@
          */
         [InlineData("Оптиматика")]
         [InlineData("לְשֵׁם יִחוּד קֻדְשָׁא בְּרִיךְ הוּא וּשְׁכִינְתֵּהּ")]
->>>>>>> e87eef46
         public void WhenUsingEmbedded(string content)
         {
             using (var documentStore = NewDocumentStore())
