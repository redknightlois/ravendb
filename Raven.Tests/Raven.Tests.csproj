﻿<?xml version="1.0" encoding="utf-8"?>
<Project ToolsVersion="12.0" DefaultTargets="Build" xmlns="http://schemas.microsoft.com/developer/msbuild/2003">
  <PropertyGroup>
    <Configuration Condition=" '$(Configuration)' == '' ">Debug</Configuration>
    <Platform Condition=" '$(Platform)' == '' ">AnyCPU</Platform>
    <ProductVersion>9.0.30729</ProductVersion>
    <SchemaVersion>2.0</SchemaVersion>
    <ProjectGuid>{267AC60C-751E-42E9-AA18-66035DEFF63A}</ProjectGuid>
    <OutputType>Library</OutputType>
    <AppDesignerFolder>Properties</AppDesignerFolder>
    <RootNamespace>Raven.Tests</RootNamespace>
    <AssemblyName>Raven.Tests</AssemblyName>
    <TargetFrameworkVersion>v4.5</TargetFrameworkVersion>
    <FileAlignment>512</FileAlignment>
    <FileUpgradeFlags>
    </FileUpgradeFlags>
    <OldToolsVersion>3.5</OldToolsVersion>
    <UpgradeBackupLocation />
    <PublishUrl>publish\</PublishUrl>
    <Install>true</Install>
    <InstallFrom>Disk</InstallFrom>
    <UpdateEnabled>false</UpdateEnabled>
    <UpdateMode>Foreground</UpdateMode>
    <UpdateInterval>7</UpdateInterval>
    <UpdateIntervalUnits>Days</UpdateIntervalUnits>
    <UpdatePeriodically>false</UpdatePeriodically>
    <UpdateRequired>false</UpdateRequired>
    <MapFileExtensions>true</MapFileExtensions>
    <ApplicationRevision>0</ApplicationRevision>
    <ApplicationVersion>1.0.0.%2a</ApplicationVersion>
    <IsWebBootstrapper>false</IsWebBootstrapper>
    <UseApplicationTrust>false</UseApplicationTrust>
    <BootstrapperEnabled>true</BootstrapperEnabled>
    <TargetFrameworkProfile />
    <SolutionDir Condition="$(SolutionDir) == '' Or $(SolutionDir) == '*Undefined*'">..\</SolutionDir>
    <RestorePackages>true</RestorePackages>
  </PropertyGroup>
  <PropertyGroup Condition=" '$(Configuration)|$(Platform)' == 'Debug|AnyCPU' ">
    <DebugSymbols>true</DebugSymbols>
    <DebugType>full</DebugType>
    <Optimize>false</Optimize>
    <OutputPath>bin\Debug\</OutputPath>
    <DefineConstants>TRACE;DEBUG</DefineConstants>
    <ErrorReport>prompt</ErrorReport>
    <WarningLevel>4</WarningLevel>
    <CodeAnalysisRuleSet>AllRules.ruleset</CodeAnalysisRuleSet>
    <PlatformTarget>AnyCPU</PlatformTarget>
    <Prefer32Bit>false</Prefer32Bit>
    <NoWarn>618, 612</NoWarn>
  </PropertyGroup>
  <PropertyGroup Condition=" '$(Configuration)|$(Platform)' == 'Release|AnyCPU' ">
    <DebugType>pdbonly</DebugType>
    <Optimize>true</Optimize>
    <OutputPath>bin\Release\</OutputPath>
    <DefineConstants>TRACE</DefineConstants>
    <ErrorReport>prompt</ErrorReport>
    <WarningLevel>4</WarningLevel>
    <CodeAnalysisRuleSet>AllRules.ruleset</CodeAnalysisRuleSet>
    <StyleCopTreatErrorsAsWarnings>false</StyleCopTreatErrorsAsWarnings>
    <Prefer32Bit>false</Prefer32Bit>
  </PropertyGroup>
  <PropertyGroup>
    <SignAssembly>true</SignAssembly>
  </PropertyGroup>
  <PropertyGroup>
    <AssemblyOriginatorKeyFile>..\Raven.Database\RavenDB.snk</AssemblyOriginatorKeyFile>
  </PropertyGroup>
  <ItemGroup>
    <Reference Include="Esent.Interop, Version=1.0.0.0, Culture=neutral, PublicKeyToken=b93b4ad6c4b80595, processorArchitecture=MSIL">
      <SpecificVersion>False</SpecificVersion>
      <HintPath>..\SharedLibs\Esent.Interop.dll</HintPath>
    </Reference>
    <Reference Include="FizzWare.NBuilder">
      <HintPath>..\packages\NBuilder.3.0.1.1\lib\FizzWare.NBuilder.dll</HintPath>
    </Reference>
    <Reference Include="GeoAPI, Version=1.7.4693.18483, Culture=neutral, PublicKeyToken=a1a0da7def465678, processorArchitecture=MSIL">
      <SpecificVersion>False</SpecificVersion>
      <HintPath>..\SharedLibs\GeoAPI.dll</HintPath>
    </Reference>
    <Reference Include="ICSharpCode.NRefactory, Version=5.0.0.0, Culture=neutral, PublicKeyToken=d4bfe873e7598c49, processorArchitecture=MSIL">
      <SpecificVersion>False</SpecificVersion>
      <HintPath>..\packages\ICSharpCode.NRefactory.5.3.0\lib\Net40\ICSharpCode.NRefactory.dll</HintPath>
    </Reference>
    <Reference Include="ICSharpCode.NRefactory.CSharp, Version=5.0.0.0, Culture=neutral, PublicKeyToken=d4bfe873e7598c49, processorArchitecture=MSIL">
      <SpecificVersion>False</SpecificVersion>
      <HintPath>..\packages\ICSharpCode.NRefactory.5.3.0\lib\Net40\ICSharpCode.NRefactory.CSharp.dll</HintPath>
    </Reference>
    <Reference Include="ICSharpCode.NRefactory.Xml, Version=5.0.0.0, Culture=neutral, PublicKeyToken=d4bfe873e7598c49, processorArchitecture=MSIL">
      <SpecificVersion>False</SpecificVersion>
      <HintPath>..\packages\ICSharpCode.NRefactory.5.3.0\lib\Net40\ICSharpCode.NRefactory.Xml.dll</HintPath>
    </Reference>
    <Reference Include="Jint">
      <HintPath>..\SharedLibs\Jint.dll</HintPath>
    </Reference>
    <Reference Include="log4net, Version=1.2.13.0, Culture=neutral, PublicKeyToken=669e0ddf0bb1aa2a, processorArchitecture=MSIL">
      <SpecificVersion>False</SpecificVersion>
      <HintPath>..\packages\log4net.2.0.3\lib\net40-full\log4net.dll</HintPath>
    </Reference>
    <Reference Include="Lucene.Net, Version=2.9.1.2, Culture=neutral, processorArchitecture=MSIL">
      <SpecificVersion>False</SpecificVersion>
      <HintPath>..\SharedLibs\Lucene.Net.dll</HintPath>
    </Reference>
    <Reference Include="Lucene.Net.Contrib.Spatial.NTS">
      <HintPath>..\SharedLibs\Lucene.Net.Contrib.Spatial.NTS.dll</HintPath>
    </Reference>
    <Reference Include="Lucene.Net.Contrib.FastVectorHighlighter, Version=3.0.3.0, Culture=neutral, PublicKeyToken=85089178b9ac3181, processorArchitecture=MSIL">
      <SpecificVersion>False</SpecificVersion>
      <HintPath>..\SharedLibs\Lucene.Net.Contrib.FastVectorHighlighter.dll</HintPath>
    </Reference>
    <Reference Include="Microsoft.CSharp" />
    <Reference Include="Microsoft.Owin, Version=2.1.0.0, Culture=neutral, PublicKeyToken=31bf3856ad364e35, processorArchitecture=MSIL">
      <SpecificVersion>False</SpecificVersion>
      <HintPath>..\packages\Microsoft.Owin.2.1.0\lib\net45\Microsoft.Owin.dll</HintPath>
    </Reference>
    <Reference Include="Microsoft.Owin.Host.HttpListener">
      <HintPath>..\packages\Microsoft.Owin.Host.HttpListener.2.1.0\lib\net45\Microsoft.Owin.Host.HttpListener.dll</HintPath>
    </Reference>
    <Reference Include="Microsoft.Owin.Hosting, Version=2.1.0.0, Culture=neutral, PublicKeyToken=31bf3856ad364e35, processorArchitecture=MSIL">
      <SpecificVersion>False</SpecificVersion>
      <HintPath>..\packages\Microsoft.Owin.Hosting.2.1.0\lib\net45\Microsoft.Owin.Hosting.dll</HintPath>
    </Reference>
    <Reference Include="Microsoft.VisualStudio.DebuggerVisualizers, Version=10.0.0.0, Culture=neutral, PublicKeyToken=b03f5f7f11d50a3a, processorArchitecture=MSIL">
      <SpecificVersion>False</SpecificVersion>
      <HintPath>..\..\..\Program Files (x86)\Microsoft Visual Studio 10.0\Common7\IDE\ReferenceAssemblies\v2.0\Microsoft.VisualStudio.DebuggerVisualizers.dll</HintPath>
    </Reference>
    <Reference Include="NetTopologySuite, Version=1.13.4693.18484, Culture=neutral, PublicKeyToken=f580a05016ebada1, processorArchitecture=MSIL">
      <SpecificVersion>False</SpecificVersion>
      <HintPath>..\SharedLibs\NetTopologySuite.dll</HintPath>
    </Reference>
    <Reference Include="Newtonsoft.Json, Version=4.5.0.0, Culture=neutral, PublicKeyToken=30ad4fe6b2a6aeed, processorArchitecture=MSIL">
      <SpecificVersion>False</SpecificVersion>
      <HintPath>..\packages\Newtonsoft.Json.5.0.8\lib\net45\Newtonsoft.Json.dll</HintPath>
    </Reference>
    <Reference Include="NLog, Version=2.1.0.0, Culture=neutral, PublicKeyToken=5120e14c03d0593c, processorArchitecture=MSIL">
      <SpecificVersion>False</SpecificVersion>
      <HintPath>..\packages\NLog.2.1.0\lib\net45\NLog.dll</HintPath>
    </Reference>
    <Reference Include="Owin, Version=1.0.0.0, Culture=neutral, PublicKeyToken=f0ebd12fd5e55cc5, processorArchitecture=MSIL">
      <SpecificVersion>False</SpecificVersion>
      <HintPath>..\packages\Owin.1.0\lib\net40\Owin.dll</HintPath>
    </Reference>
    <Reference Include="Rhino.Mocks">
      <HintPath>..\packages\RhinoMocks.3.6.1\lib\net\Rhino.Mocks.dll</HintPath>
      <Private>True</Private>
    </Reference>
    <Reference Include="Spatial4n.Core.NTS, Version=0.3.0.0, Culture=neutral, PublicKeyToken=9f9456e1ca16d45e, processorArchitecture=MSIL">
      <SpecificVersion>False</SpecificVersion>
      <HintPath>..\SharedLibs\Spatial4n.Core.NTS.dll</HintPath>
    </Reference>
    <Reference Include="System" />
    <Reference Include="System.ComponentModel.Composition" />
    <Reference Include="System.ComponentModel.DataAnnotations" />
    <Reference Include="System.configuration" />
    <Reference Include="System.Core">
      <RequiredTargetFramework>3.5</RequiredTargetFramework>
    </Reference>
    <Reference Include="System.Linq" />
    <Reference Include="System.Net" />
    <Reference Include="System.Net.Http" />
    <Reference Include="System.Net.Http.Formatting, Version=5.1.0.0, Culture=neutral, PublicKeyToken=31bf3856ad364e35, processorArchitecture=MSIL">
      <SpecificVersion>False</SpecificVersion>
      <HintPath>..\packages\Microsoft.AspNet.WebApi.Client.5.1.2\lib\net45\System.Net.Http.Formatting.dll</HintPath>
    </Reference>
    <Reference Include="System.Net.Http.WebRequest" />
    <Reference Include="System.Reactive.Core">
      <HintPath>..\packages\Rx-Core.2.2.4\lib\net45\System.Reactive.Core.dll</HintPath>
    </Reference>
    <Reference Include="System.Reactive.Interfaces">
      <HintPath>..\packages\Rx-Interfaces.2.2.4\lib\net45\System.Reactive.Interfaces.dll</HintPath>
    </Reference>
    <Reference Include="System.Reactive.Linq">
      <HintPath>..\packages\Rx-Linq.2.2.4\lib\net45\System.Reactive.Linq.dll</HintPath>
    </Reference>
    <Reference Include="System.Runtime.Serialization" />
    <Reference Include="System.Transactions" />
    <Reference Include="System.Web" />
    <Reference Include="System.Web.Abstractions" />
    <Reference Include="System.Web.Extensions" />
    <Reference Include="System.Web.Http, Version=5.1.0.0, Culture=neutral, PublicKeyToken=31bf3856ad364e35, processorArchitecture=MSIL">
      <SpecificVersion>False</SpecificVersion>
      <HintPath>..\packages\Microsoft.AspNet.WebApi.Core.5.1.2\lib\net45\System.Web.Http.dll</HintPath>
    </Reference>
    <Reference Include="System.Xml.Linq">
      <RequiredTargetFramework>3.5</RequiredTargetFramework>
    </Reference>
    <Reference Include="System.Data.DataSetExtensions">
      <RequiredTargetFramework>3.5</RequiredTargetFramework>
    </Reference>
    <Reference Include="System.Data" />
    <Reference Include="System.Xml" />
    <Reference Include="xunit, Version=1.9.2.1705, Culture=neutral, PublicKeyToken=8d05b1bb7a6fdb6c, processorArchitecture=MSIL">
      <SpecificVersion>False</SpecificVersion>
      <HintPath>..\SharedLibs\xunit\xunit.dll</HintPath>
    </Reference>
    <Reference Include="xunit.extensions, Version=1.9.2.1705, Culture=neutral, PublicKeyToken=8d05b1bb7a6fdb6c, processorArchitecture=MSIL">
      <SpecificVersion>False</SpecificVersion>
      <HintPath>..\SharedLibs\xunit\xunit.extensions.dll</HintPath>
    </Reference>
  </ItemGroup>
  <ItemGroup>
    <Compile Include="..\CommonAssemblyInfo.cs">
      <Link>Properties\CommonAssemblyInfo.cs</Link>
    </Compile>
    <Compile Include="Abstractions\Logging\LoggerExecutionWrapperTests.cs" />
    <Compile Include="Abstractions\Logging\LogProviders\Log4NetLogManagerLoggingDisabledTests.cs" />
    <Compile Include="Abstractions\Logging\LogProviders\Log4NetLogManagerLoggingEnabledTests.cs" />
    <Compile Include="Abstractions\Logging\LogProviders\NLogLogManagerLoggingDisabedTests.cs" />
    <Compile Include="Abstractions\Logging\LogProviders\NLogLogProviderLoggingEnabledTests.cs" />
    <Compile Include="Abstractions\Logging\LogManagerTests.cs" />
    <Compile Include="Bugs\AccessingHostPropertyOnUri.cs" />
    <Compile Include="Bugs\AccurateCount.cs" />
    <Compile Include="Bugs\AdHocProjections.cs" />
    <Compile Include="Bugs\AfterDeletingTheIndexStopsBeingStale.cs" />
    <Compile Include="Bugs\AggressiveCaching.cs" />
    <Compile Include="Bugs\AggressiveCachingEmbedded.cs" />
    <Compile Include="Bugs\AnalyzerPerField.cs" />
    <Compile Include="Bugs\Andrew.cs" />
    <Compile Include="Bugs\AnonymousClasses.cs" />
    <Compile Include="Bugs\ArrayOfMaybeNull.cs" />
    <Compile Include="Bugs\Async\WebApi.cs" />
    <Compile Include="Bugs\Async\DynamicGeneratedIds.cs" />
    <Compile Include="Bugs\Attachments.cs" />
    <Compile Include="Bugs\AvoidRaceConditionWhenWeLoadTheDataNotPatched.cs" />
    <Compile Include="Bugs\BackwardCompatibility.cs" />
    <Compile Include="Bugs\BatchPatching.cs" />
    <Compile Include="Bugs\CanAggregateOnDecimal.cs" />
    <Compile Include="Bugs\CanDeserializeWhenWeHaveLastModifiedTwiceInMetadata.cs" />
    <Compile Include="Bugs\CannotChangeId.cs" />
    <Compile Include="Bugs\CanUseLuceneCodecDirectory.cs" />
    <Compile Include="Bugs\CanUseReduceResultInOutput.cs" />
    <Compile Include="Bugs\CaseSensitiveDeletes.cs" />
    <Compile Include="Bugs\Chripede\IndexOnList.cs" />
    <Compile Include="Bugs\AccessingMetadataInTransformer.cs" />
    <Compile Include="Bugs\CustomizingIndexQuery.cs" />
    <Compile Include="Bugs\DoesPreserveDocumentIdCaseWhenPatchingFullCollectionTest.cs" />
    <Compile Include="Bugs\EntityWithStack.cs" />
    <Compile Include="Bugs\NoTracking.cs" />
    <Compile Include="IndexMerging\SimpleIndexMerging.cs" />
    <Compile Include="Embedded\EmbeddedTests.cs" />
    <Compile Include="Bugs\WhenStoringADocumentWithAsyncSessionAndZipCompressionOn.cs" />
    <Compile Include="Bugs\CanPatchADocumentThatContainsBytes.cs" />
    <Compile Include="Bugs\CompilingIndexesCreatesCacheDirectory.cs" />
    <Compile Include="Bugs\DefaultOperatorTest.cs" />
    <Compile Include="Bugs\DTC\NSB\DbShutDownMidTransaction.cs" />
    <Compile Include="Bugs\DyanmicId.cs" />
    <Compile Include="Bugs\DynamicId.cs" />
<<<<<<< HEAD
=======
    <Compile Include="Bugs\EtagIssue.cs" />
    <Compile Include="Bugs\LazilyLoadWithTransformerWhileUsingSharding.cs" />
>>>>>>> d03d8165
    <Compile Include="Bugs\LoadDocumentWithSelectMany.cs" />
    <Compile Include="Bugs\PatchingWithDefault.cs" />
    <Compile Include="Bugs\RavenDB_1532.cs" />
    <Compile Include="Bugs\NullableDateTimeOffsetFromDateTimeParse.cs" />
    <Compile Include="Bugs\RawQueryShouldGoThroughAnalysis.cs" />
    <Compile Include="Bugs\SyncAsync.cs" />
    <Compile Include="Bugs\TransformationsUnitTest.cs" />
    <Compile Include="Faceted\LazyFacets.cs" />
<<<<<<< HEAD
=======
    <Compile Include="Issues\GermanUmlauts.cs" />
    <Compile Include="Issues\RavenDB2537.cs" />
    <Compile Include="Issues\RavenDB_2486.cs" />
    <Compile Include="Issues\RavenDB2408.cs" />
    <Compile Include="Issues\RavenDB_2244.cs" />
    <Compile Include="Issues\RavenDB_2314.cs" />
    <Compile Include="Issues\RavenDB_2387.cs" />
    <Compile Include="Issues\RavenDB_2502.cs" />
    <Compile Include="Issues\WaitForStaleOnAbandonedIndexShouldWork.cs" />
    <Compile Include="Issues\RavenDB_1761.cs" />
    <Compile Include="Issues\RavenDb-1934.cs" />
    <Compile Include="Issues\RavenDB1508.cs" />
    <Compile Include="Issues\RavenDB1519.cs" />
    <Compile Include="Issues\RavenDB_1280_ReOpen.cs" />
>>>>>>> d03d8165
    <Compile Include="Bugs\LoDash.cs" />
    <Compile Include="Bugs\Errors\QueryIssues.cs" />
    <Compile Include="Bugs\Facets\FacetErrors.cs" />
    <Compile Include="Bugs\Facets\FacetsCreationTest.cs" />
    <Compile Include="Bugs\Facets\DateTimeFacets.cs" />
    <Compile Include="Bugs\TransformerThatReturnAnArray.cs" />
    <Compile Include="LicenseValidatorTest.cs" />
    <Compile Include="Linq\GroupByAndDocumentId.cs" />
    <Compile Include="Linq\In.cs" />
    <Compile Include="Bugs\WhenQueringAsync.cs" />
    <Compile Include="Bugs\PatchShouldNotConvertFloatToInteger.cs" />
    <Compile Include="Bugs\MultiGetDoesNotUrlDecodeTwice.cs" />
    <Compile Include="Bugs\MultiMap\MultiMapWithNullableEnum.cs" />
    <Compile Include="Bugs\MultiMap\MultiMapWithNullableEnumAndCoalescingOperator.cs" />
    <Compile Include="Bugs\Nullable.cs" />
    <Compile Include="Bugs\ProjectionPersistenceTest.cs" />
    <Compile Include="Bugs\WhenUsingDtcWeMustMakeSureToUpdateTheIndexingAboutNewWorkSoWeWontHaveInfiniteStaleIndexes.cs" />
    <Compile Include="Bugs\ComplexIndexes.cs" />
    <Compile Include="Bugs\ConflictsWithIIS.cs" />
    <Compile Include="Bugs\ConflictsWithRemote.cs" />
    <Compile Include="Bugs\CreatingIndexes.cs" />
    <Compile Include="Bugs\CS1977.cs" />
    <Compile Include="Bugs\DamianPutSnapshot.cs" />
    <Compile Include="Bugs\DanTurner.cs" />
    <Compile Include="Bugs\DeserializationAcrossTypes.cs" />
    <Compile Include="Bugs\DictionaryOfDateTime.cs" />
    <Compile Include="Bugs\DynamicQuerySorting.cs" />
    <Compile Include="Bugs\EmbeddableDocumentStoreUsingUrlWithConnectionString.cs" />
    <Compile Include="Bugs\EmptyAttachments.cs" />
    <Compile Include="Bugs\EqualityWithArrayOfGuids.cs" />
    <Compile Include="Bugs\Everett.cs" />
    <Compile Include="Bugs\FullTextSearchOnTags.cs" />
    <Compile Include="Bugs\HiLoKeyGeneratorConcurrency.cs" />
    <Compile Include="Bugs\Identifiers\SpecialCharactersOnIIS.cs" />
    <Compile Include="Bugs\Identifiers\WithBase64Characters.cs" />
    <Compile Include="Bugs\HiLoToMaxTests.cs" />
    <Compile Include="Bugs\IndexesWithDateTimeMin.cs" />
    <Compile Include="Bugs\Indexing\CanHaveAnIndexNameThatStartsWithDynamic.cs" />
    <Compile Include="Bugs\Indexing\CanHaveEscapedSecialCharactersInDefinition.cs" />
    <Compile Include="Bugs\Indexing\CannotCreateIndexWithoutReduce.cs" />
    <Compile Include="Bugs\Indexing\DataContracts.cs" />
    <Compile Include="Bugs\Indexing\WillRemoveTypesThatNotExistsOnTheServer.cs" />
    <Compile Include="Bugs\Indexing\IndexBuilderShouldCastNull.cs" />
    <Compile Include="Bugs\Indexing\WithStringReverse.cs" />
    <Compile Include="Bugs\Indexing\InvalidIndexes.cs" />
    <Compile Include="Bugs\InitializeConfiguration.cs" />
    <Compile Include="Bugs\Issue355.cs" />
    <Compile Include="Bugs\johannesgu.cs" />
    <Compile Include="Bugs\JsonReferences.cs" />
    <Compile Include="Bugs\LarsErik.cs" />
    <Compile Include="Bugs\Iulian\GeneratesCorrectTemporaryIndex.cs" />
    <Compile Include="Bugs\LiveProjections\Entities\Place.cs" />
    <Compile Include="Bugs\LiveProjections\Entities\Task.cs" />
    <Compile Include="Bugs\LiveProjections\Entities\TaskSummary.cs" />
    <Compile Include="Bugs\LiveProjections\Entities\User.cs" />
    <Compile Include="Bugs\LiveProjections\Indexes\TaskSummaryIndex.cs" />
    <Compile Include="Bugs\LiveProjections\LiveProjectionOnTasks.cs" />
    <Compile Include="Bugs\LoadAllStartingWith.cs" />
    <Compile Include="Bugs\MapReduceWithDifferentFieldNames.cs" />
    <Compile Include="Bugs\MapReduceWithDifferentFieldNamesFromTheStronglyTypedType.cs" />
    <Compile Include="Bugs\MapRedue\Chris.cs" />
    <Compile Include="Bugs\MapRedue\LetInReduceFunction.cs" />
    <Compile Include="Bugs\MapRedue\Document.cs" />
    <Compile Include="Bugs\MapRedue\DocumentView.cs" />
    <Compile Include="Bugs\MapRedue\MapReduceIndex.cs" />
    <Compile Include="Bugs\MapRedue\MinMax.cs" />
    <Compile Include="Bugs\MapRedue\TreeWithChildrenCount.cs" />
    <Compile Include="Bugs\Marcus.cs" />
    <Compile Include="Bugs\Matthew.cs" />
    <Compile Include="Bugs\MetadataBugs.cs" />
    <Compile Include="Bugs\MetadataIssues.cs" />
    <Compile Include="Bugs\Metadata\EscapeQuotesLocal.cs" />
    <Compile Include="Bugs\Metadata\EscapeQuotesRemote.cs" />
    <Compile Include="Bugs\Metadata\Querying.cs" />
    <Compile Include="Bugs\MoreLikeThisTrack.cs" />
    <Compile Include="Bugs\MultiMapSearch\AccountSearch.cs" />
    <Compile Include="Bugs\MultiMapSearch\MultiMapWildCardSearch.cs" />
    <Compile Include="Bugs\MultiMap\MultiMapCrudeJoin.cs" />
    <Compile Include="Bugs\MultiMap\MultiMapWithoutReduce.cs" />
    <Compile Include="Bugs\MultiMap\Errors.cs" />
    <Compile Include="Bugs\MultiMap\MultiMapReduce.cs" />
    <Compile Include="Bugs\MultiMap\MultiMapWithCustomProperties.cs" />
    <Compile Include="Bugs\MultiMap\SimpleMultiMap.cs" />
    <Compile Include="Bugs\MultiOutputReduce.cs" />
    <Compile Include="Bugs\NestedProjection.cs" />
    <Compile Include="Bugs\NGramSearch.cs" />
    <Compile Include="Bugs\NotUpdatedReduceKeyStatsIssue.cs" />
    <Compile Include="Bugs\OfflineConcurrency.cs" />
    <Compile Include="Bugs\OptimizedSimpleQueries.cs" />
    <Compile Include="Bugs\Orders.cs" />
    <Compile Include="Bugs\PoisonIndexes\PoisonIndex.cs" />
    <Compile Include="Bugs\IdProjection.cs" />
    <Compile Include="Bugs\PrefetchingBug.cs" />
    <Compile Include="Bugs\Queries\Boolean.cs" />
    <Compile Include="Bugs\Queries\CanIncludeValueType.cs" />
    <Compile Include="Bugs\Queries\QueryProvider.cs" />
    <Compile Include="Bugs\QueryingOnEmptyArray.cs" />
    <Compile Include="Bugs\QueryingOnEmptyString.cs" />
    <Compile Include="Bugs\QueryingOverTags.cs" />
    <Compile Include="Bugs\QueryOptimizerOnStaticIndex.cs" />
    <Compile Include="Bugs\RacielrodTest.cs" />
    <Compile Include="Bugs\RecursiveQueries.cs" />
    <Compile Include="Bugs\Reindexing.cs" />
    <Compile Include="Bugs\ReservedWords.cs" />
    <Compile Include="Bugs\RoundCrisis.cs" />
    <Compile Include="Bugs\SelfReference.cs" />
    <Compile Include="Bugs\SerializingAndDeserializingWithRaven.cs" />
    <Compile Include="Bugs\CanGetScores.cs" />
    <Compile Include="Bugs\CanReadLuceneProjectedDateTimeOffset.cs" />
    <Compile Include="Bugs\ComplexDynamicQuery.cs" />
    <Compile Include="Bugs\ConnectionStringParsing.cs" />
    <Compile Include="Bugs\CreateIndexesRemotely.cs" />
    <Compile Include="Bugs\DateFilter.cs" />
    <Compile Include="Bugs\DeletingDynamics.cs" />
    <Compile Include="Bugs\DirectoryCreation.cs" />
    <Compile Include="Bugs\DuplicatedFiledNames.cs" />
    <Compile Include="Bugs\EntitiesWithAttributes.cs" />
    <Compile Include="Bugs\EnumsCastToInts.cs" />
    <Compile Include="Bugs\Indexing\CanIndexNestedObjects.cs" />
    <Compile Include="Bugs\Indexing\CanIndexWithCharLiteral.cs" />
    <Compile Include="Bugs\IndexSelectionForMapReduce.cs" />
    <Compile Include="Bugs\IntegerIds.cs" />
    <Compile Include="Bugs\IteratingTwice.cs" />
    <Compile Include="Bugs\Iulian\CanReadEntityWithUrlId.cs" />
    <Compile Include="Bugs\LastModifiedQueries.cs" />
    <Compile Include="Bugs\LinqOnDictionary.cs" />
    <Compile Include="Bugs\LuceneIndexing.cs" />
    <Compile Include="Bugs\LuceneQueryShouldNotModifyDynamicDocument.cs" />
    <Compile Include="Bugs\MassivelyMultiTenant.cs" />
    <Compile Include="Bugs\MixingIdentityAndAssignedIds.cs" />
    <Compile Include="Bugs\MultipleRangeQueries.cs" />
    <Compile Include="Bugs\NullableDateTime.cs" />
    <Compile Include="Bugs\NullableValuesRemote.cs" />
    <Compile Include="Bugs\OrderByCollectionCount.cs" />
    <Compile Include="Bugs\Profiling.cs" />
    <Compile Include="Bugs\ProjectionFromDynamicIndex.cs" />
    <Compile Include="Bugs\Queries\Floats.cs" />
    <Compile Include="Bugs\Queries\Generics.cs" />
    <Compile Include="Bugs\Queries\NameStartsWith.cs" />
    <Compile Include="Bugs\QueryingDateTime.cs" />
    <Compile Include="Bugs\QueryingOnMetadata.cs" />
    <Compile Include="Bugs\RavenDbAnyOfPropertyCollection.cs" />
    <Compile Include="Bugs\Arrays.cs" />
    <Compile Include="Bugs\Async\Querying.cs" />
    <Compile Include="Bugs\AttachmentEncoding.cs" />
    <Compile Include="Bugs\AttachmentsWithCredentials.cs" />
    <Compile Include="Bugs\AutoCreateIndexes.cs" />
    <Compile Include="Bugs\AutoDetectAnalyzersForQuery.cs" />
    <Compile Include="Bugs\Caching\CachingOfDocumentInclude.cs" />
    <Compile Include="Bugs\Caching\CachingOfDocumentLoad.cs" />
    <Compile Include="Bugs\CanDetectChanges.cs" />
    <Compile Include="Bugs\CanGetMetadataForTransient.cs" />
    <Compile Include="Bugs\CanHandleDocumentRemoval.cs" />
    <Compile Include="Bugs\CanPassTypesProperlyToAggregation.cs" />
    <Compile Include="Bugs\CanProjectIdFromDocumentInQueries.cs" />
    <Compile Include="Bugs\CanSelectFieldsFromIndex.cs" />
    <Compile Include="Bugs\CanUseNonStringsForId.cs" />
    <Compile Include="Bugs\ComplexQueryOnSameObject.cs" />
    <Compile Include="Bugs\CustomDynamicObject.cs" />
    <Compile Include="Bugs\CustomEntityName.cs" />
    <Compile Include="Bugs\DateRanges.cs" />
    <Compile Include="Bugs\DateTimeInLocalTime.cs" />
    <Compile Include="Bugs\DateTimeInLocalTimeRemote.cs" />
    <Compile Include="Bugs\DateTimeOffsets.cs" />
    <Compile Include="Bugs\DecimalPrecision.cs" />
    <Compile Include="Bugs\Distinct.cs" />
    <Compile Include="Bugs\DocumentToJsonAndBackTest.cs" />
    <Compile Include="Bugs\DocumentUrl.cs" />
    <Compile Include="Bugs\Embedded\CanUseForUrlOnly.cs" />
    <Compile Include="Bugs\Entities\CanSaveUpdateAndRead_Local.cs" />
    <Compile Include="Bugs\Entities\CanSaveUpdateAndRead.cs" />
    <Compile Include="Bugs\Entities\JObjectEntity.cs" />
    <Compile Include="Bugs\EntityWithDate.cs" />
    <Compile Include="Bugs\EntityWithNullableDateTimeOffset.cs" />
    <Compile Include="Bugs\EntityWithoutId.cs" />
    <Compile Include="Bugs\Errors\CanIndexOnNull.cs" />
    <Compile Include="Bugs\Etag.cs" />
    <Compile Include="Bugs\ExtendingClientSideViaListeners.cs" />
    <Compile Include="Bugs\FailDelete.cs" />
    <Compile Include="Bugs\FailStore.cs" />
    <Compile Include="Bugs\FindPropertyNameForIndex.cs" />
    <Compile Include="Bugs\GetDocumentUrlOnTransient.cs" />
    <Compile Include="Bugs\HierarchicalData.cs" />
    <Compile Include="Bugs\HiLoServerKeysNotExported.cs" />
    <Compile Include="Bugs\Identifiers\LongId.cs" />
    <Compile Include="Bugs\Image.cs" />
    <Compile Include="Bugs\ImageByTagSearchModel.cs" />
    <Compile Include="Bugs\Includes.cs" />
    <Compile Include="Bugs\IndexingBehavior.cs" />
    <Compile Include="Bugs\IndexingRavenDocuments.cs" />
    <Compile Include="Bugs\Indexing\CanIndexAllDocsWhenThereAreMoreDocsThanTheBatchSize.cs" />
    <Compile Include="Bugs\Indexing\ComplexLinq.cs" />
    <Compile Include="Bugs\Indexing\ComplexUsage.cs" />
    <Compile Include="Bugs\Indexing\CreateIndexesOnRemoteServer.cs" />
    <Compile Include="Bugs\Indexing\DynamicFields.cs" />
    <Compile Include="Bugs\Indexing\DynamicQueriesCanSort.cs" />
    <Compile Include="Bugs\Indexing\FilterOnMissingProperty.cs" />
    <Compile Include="Bugs\Indexing\IndexingEachFieldInEachDocumentSeparately.cs" />
    <Compile Include="Bugs\Indexing\IndexingOnDictionary.cs" />
    <Compile Include="Bugs\Indexing\MissingAnalyzer.cs" />
    <Compile Include="Bugs\Indexing\RemoteIndexingOnDictionary.cs" />
    <Compile Include="Bugs\Indexing\Transaction.cs" />
    <Compile Include="Bugs\Indexing\TransactionIndexByMrnRemote.cs" />
    <Compile Include="Bugs\Indexing\Transaction_ByMrn.cs" />
    <Compile Include="Bugs\Indexing\UsingSortOptions.cs" />
    <Compile Include="Bugs\Indexing\ThrowingAnalyzer.cs" />
    <Compile Include="Bugs\Indexing\TransactionIndexByMrn.cs" />
    <Compile Include="Bugs\Indexing\WiseShrek.cs" />
    <Compile Include="Bugs\Indexing\WithStartWith.cs" />
    <Compile Include="Bugs\IndexNestedFields.cs" />
    <Compile Include="Bugs\IndexWithTwoProperties.cs" />
    <Compile Include="Bugs\InMemoryOnly.cs" />
    <Compile Include="Bugs\InvalidIds.cs" />
    <Compile Include="Bugs\Issue199.cs" />
    <Compile Include="Bugs\JsonDeserialization.cs" />
    <Compile Include="Bugs\KeyGeneration.cs" />
    <Compile Include="Bugs\KeysAreCaseInsensitive.cs" />
    <Compile Include="Bugs\LinqGitHub147.cs" />
    <Compile Include="Bugs\LinqOnUrls.cs" />
    <Compile Include="Bugs\LiveProjection.cs" />
    <Compile Include="Bugs\LiveProjections\CanLoadMultipleItems.cs" />
    <Compile Include="Bugs\LiveProjections\Entities\Product.cs" />
    <Compile Include="Bugs\LiveProjections\Indexes\ProductDetailsReport_ByProductId.cs" />
    <Compile Include="Bugs\LiveProjections\Indexes\ProductSkuListViewModelReport_ByArticleNumberAndName.cs" />
    <Compile Include="Bugs\LiveProjections\ParentAndChildrenNames.cs" />
    <Compile Include="Bugs\LiveProjections\Person.cs" />
    <Compile Include="Bugs\LiveProjections\Views\ProductDetailsReport.cs" />
    <Compile Include="Bugs\LiveProjections\Views\ProductSkuListViewModelReport.cs" />
    <Compile Include="Bugs\LiveProjections\Entities\ProductSku.cs" />
    <Compile Include="Bugs\LiveProjections\Views\ProductVariant.cs" />
    <Compile Include="Bugs\LiveProjections\LiveProjectionOnProducts.cs" />
    <Compile Include="Bugs\LuceneQueryShouldWorkWithoutExtensionMethod.cs" />
    <Compile Include="Bugs\LukeQuerying.cs" />
    <Compile Include="Bugs\MapReduceThrowsNRE.cs" />
    <Compile Include="Bugs\MetadataUpdates.cs" />
    <Compile Include="Bugs\Metadata\LastModifiedLocal.cs" />
    <Compile Include="Bugs\Metadata\LastModifiedRemote.cs" />
    <Compile Include="Bugs\Metadata\MetadataPropertyInEntity.cs" />
    <Compile Include="Bugs\MichaelJonson.cs" />
    <Compile Include="Bugs\MultiEntityIndex.cs" />
    <Compile Include="Bugs\MultipleResultsPerDocumentAndPaging.cs" />
    <Compile Include="Bugs\MultiTenancy\Basic.cs" />
    <Compile Include="Bugs\MultiTenancy\CreatingIndexes.cs" />
    <Compile Include="Bugs\MultiTenancy\NoCaseSensitive.cs" />
    <Compile Include="Bugs\MultiTenancy\Test.cs" />
    <Compile Include="Bugs\NameAndId.cs" />
    <Compile Include="Bugs\NullableEnum.cs" />
    <Compile Include="Bugs\Nullables.cs" />
    <Compile Include="Bugs\NullCoalescing.cs" />
    <Compile Include="Bugs\OperationHeaders.cs" />
    <Compile Include="Bugs\OrderOfInsertionDoesNotAffectQuerying.cs" />
    <Compile Include="Bugs\OverwriteDocuments.cs" />
    <Compile Include="Bugs\PatchingEntities.cs" />
    <Compile Include="Bugs\Queries\DynamicQueriesOnMetadata.cs" />
    <Compile Include="Bugs\Queries\Fetching.cs" />
    <Compile Include="Bugs\Queries\Includes.cs" />
    <Compile Include="Bugs\Queries\LuceneQueryCustomMetadata.cs" />
    <Compile Include="Bugs\Queries\Projections.cs" />
    <Compile Include="Bugs\Queries\RangeQueries.cs" />
    <Compile Include="Bugs\Queries\StatsOnDynamicQueries.cs" />
    <Compile Include="Bugs\Queries\WithAs.cs" />
    <Compile Include="Bugs\QueryByTypeOnly.cs" />
    <Compile Include="Bugs\QueryByTypeOnlyRemote.cs" />
    <Compile Include="Bugs\QueryingOnEqualToNull.cs" />
    <Compile Include="Bugs\QueryingOnValueWithMinus.cs" />
    <Compile Include="Bugs\QueryingOnValueWithMinusAnalyzed.cs" />
    <Compile Include="Bugs\QueryingOnValueWithMinusRemote.cs" />
    <Compile Include="Bugs\QueryingWithDynamicRavenQueryInspector.cs" />
    <Compile Include="Bugs\QueryOptimizer\LinqToQueryParameters.cs" />
    <Compile Include="Bugs\QueryOptimizer\QueryOptimizeTests.cs" />
    <Compile Include="Bugs\QueryResultCountsWithProjections.cs" />
    <Compile Include="Bugs\OverwriteIndexLocally.cs" />
    <Compile Include="Bugs\OverwriteIndexRemotely.cs" />
    <Compile Include="Bugs\Patching.cs" />
    <Compile Include="Bugs\Polymorphic.cs" />
    <Compile Include="Bugs\ProjectingDates.cs" />
    <Compile Include="Bugs\ProjectingDocumentId.cs" />
    <Compile Include="Bugs\ProjectingFromIndexes.cs" />
    <Compile Include="Bugs\ProjectionFromDynamicQuery.cs" />
    <Compile Include="Bugs\QueryingByNegative.cs" />
    <Compile Include="Bugs\QueryingByNull.cs" />
    <Compile Include="Bugs\QueryingFromIndex.cs" />
    <Compile Include="Bugs\QueryWithPercentageSign.cs" />
    <Compile Include="Bugs\QueryWithReservedCharacters.cs" />
    <Compile Include="Bugs\RavenDbNestedPatchTesting.cs" />
    <Compile Include="Bugs\RavenDBQuery.cs" />
    <Compile Include="Bugs\ReadDataFromServer.cs" />
    <Compile Include="Bugs\ReadOnly.cs" />
    <Compile Include="Bugs\RemoteTx.cs" />
    <Compile Include="Bugs\ReportQueryCount.cs" />
    <Compile Include="Bugs\ResettingIndex.cs" />
    <Compile Include="Bugs\ReuseQuery.cs" />
    <Compile Include="Bugs\SelectManyIssue.cs" />
    <Compile Include="Bugs\SelectManyOnNull.cs" />
    <Compile Include="Bugs\SelectManyTests.cs" />
    <Compile Include="Bugs\SerializingDates.cs" />
    <Compile Include="Bugs\SerializingEntities.cs" />
    <Compile Include="Bugs\SimonCropp.cs" />
    <Compile Include="Bugs\SimpleJson.cs" />
    <Compile Include="Bugs\SinglePropertyDocument.cs" />
    <Compile Include="Bugs\MapRedue\VersionedDocument.cs" />
    <Compile Include="Bugs\Smuggler.cs" />
    <Compile Include="Bugs\TimeSpanIndexing.cs" />
    <Compile Include="Bugs\WhereInShouldBeBoostedCorrectly.cs" />
    <Compile Include="Bugs\TransformResults\Answers_ByQuestion_NoTransformResults.cs" />
    <Compile Include="AppBuilderExtensionsTests.cs" />
    <Compile Include="Document\PerCollectionEtag.cs" />
    <Compile Include="Faceted\Aggregation.cs" />
    <Compile Include="Faceted\ConditionalGetHelper.cs" />
    <Compile Include="Faceted\DynamicFacets.cs" />
    <Compile Include="Indexes\CustomExtensionMethod.cs" />
    <Compile Include="Indexes\HighlightTesting.cs" />
    <Compile Include="Indexes\IndexLocking.cs" />
    <Compile Include="Indexes\Recovery\MapReduceRecoveryTestIndex.cs" />
    <Compile Include="Indexes\Recovery\IndexMessing.cs" />
    <Compile Include="Indexes\Recovery\MapIndexRecoveryTests.cs" />
    <Compile Include="Indexes\Recovery\MapReduceIndexRecoveryTests.cs" />
    <Compile Include="Indexes\Recovery\Recovery.cs" />
    <Compile Include="Indexes\Recovery\MapRecoveryTestIndex.cs" />
    <Compile Include="Indexes\WithNullableDateTime.cs" />
    <Compile Include="InflectorTests.cs" />
    <Compile Include="Json\SupportForJsonPropertyAttribute.cs" />
    <Compile Include="LicenseProviderPluginTest.cs" />
    <Compile Include="Linq\OfTypeSupport2.cs" />
    <Compile Include="Linq\ListIndexOf.cs" />
    <Compile Include="Linq\FlagsEnum.cs" />
    <Compile Include="DatabaseMemoryTargetTests.cs" />
    <Compile Include="IncrementalBackupTest.cs" />
    <Compile Include="Indexes\CastingInIndexDefinition.cs" />
    <Compile Include="Linq\Contains.cs" />
    <Compile Include="Linq\FirstOrDefault.cs" />
    <Compile Include="Linq\CanCallLastOnArray.cs" />
    <Compile Include="Linq\Not.cs" />
    <Compile Include="Linq\IsNullOrEmpty.cs" />
    <Compile Include="Linq\OfTypeSupport.cs" />
    <Compile Include="Linq\SelectDictionaryItem.cs" />
    <Compile Include="Linq\SelectManyShouldWork.cs" />
    <Compile Include="Linq\WhereStringEquals.cs" />
    <Compile Include="NestedIndexing\CanIndexReferencedEntity.cs" />
    <Compile Include="NestedIndexing\CanTrackWhatCameFromWhat.cs" />
    <Compile Include="NestedIndexing\Item.cs" />
    <Compile Include="NestedIndexing\WithMapReduce.cs" />
    <Compile Include="NonIncrementalBackupRestoreTest.cs" />
    <Compile Include="NoNonDisposableTests.cs" />
    <Compile Include="Notifications\ReplicationConflicts.cs" />
    <Compile Include="Notifications\ReplicationConflicts_Embedded.cs" />
    <Compile Include="Patching\BigDoc.cs" />
    <Compile Include="PreFetching.cs" />
    <Compile Include="Properties\TestAssemblyInfo.cs" />
    <Compile Include="Querying\SkipDuplicates.cs" />
    <Compile Include="ResultsTransformer\AsyncTransformWith.cs" />
    <Compile Include="ResultsTransformer\TransformerParametersToResultTransformer.cs" />
    <Compile Include="ResultsTransformer\NestingTransformers.cs" />
    <Compile Include="ResultsTransformer\StonglyTypedResultsTransformer.cs" />
    <Compile Include="Querying\HighlightesTests.cs" />
    <Compile Include="Security\OAuth\ReplicateWithOAuth.cs" />
    <Compile Include="Smuggler\SmugglerBetweenTests.cs" />
    <Compile Include="Security\ReplicationWithMixedSecurity.cs" />
    <Compile Include="Spatial\BoundingBoxIndexTests.cs" />
    <Compile Include="Spatial\CartesianTests.cs" />
    <Compile Include="Spatial\Clustering.cs" />
    <Compile Include="Spatial\GeoJsonConverterTests.cs" />
    <Compile Include="Spatial\GeoJsonTests.cs" />
    <Compile Include="Spatial\GeoJsonWktConverterTests.cs" />
    <Compile Include="Spatial\GeoUriTests.cs" />
    <Compile Include="Spatial\JsonConverters\GeoJson\AttributesTableConverter.cs" />
    <Compile Include="Spatial\JsonConverters\GeoJson\CoordinateConverters.cs" />
    <Compile Include="Spatial\JsonConverters\GeoJson\EnvelopeConverter.cs" />
    <Compile Include="Spatial\JsonConverters\GeoJson\FeatureCollectionConverter.cs" />
    <Compile Include="Spatial\JsonConverters\GeoJson\FeatureConverter.cs" />
    <Compile Include="Spatial\JsonConverters\GeoJson\GeoJsonObjectType.cs" />
    <Compile Include="Spatial\JsonConverters\GeoJson\GeometryConverter.cs" />
    <Compile Include="Spatial\JsonConverters\GeoJson\ICRSObjectConverter.cs" />
    <Compile Include="Spatial\Nick.cs" />
    <Compile Include="Spatial\JsonConverters\Wkt\WktConverter.cs" />
    <Compile Include="Spatial\PointObjectTests.cs" />
    <Compile Include="Spatial\RavenDB_423.cs" />
    <Compile Include="Spatial\ShapeStringConverterTests.cs" />
    <Compile Include="Spatial\SimonBartlett.cs" />
    <Compile Include="Spatial\Spatial.cs" />
    <Compile Include="Spatial\ShapeConverterTests.cs" />
    <Compile Include="Spatial\SpatialTest2.cs" />
    <Compile Include="Bugs\spokeypokey.cs" />
    <Compile Include="Bugs\Stacey\Aspects.cs" />
    <Compile Include="Bugs\TenantsName.cs" />
    <Compile Include="Bugs\tmp.cs" />
    <Compile Include="Bugs\TransformResults\SortHintTester.cs" />
    <Compile Include="Bugs\SortingById.cs" />
    <Compile Include="Bugs\SortingOnLong.cs" />
    <Compile Include="Bugs\SortingWithWildcardQuery.cs" />
    <Compile Include="Spatial\SpatialQueries.cs" />
    <Compile Include="Bugs\StaticDynamic.cs" />
    <Compile Include="Bugs\TakeQueries.cs" />
    <Compile Include="Bugs\TempIndexScore.cs" />
    <Compile Include="Bugs\TransformResults\Answer.cs" />
    <Compile Include="Bugs\TransformResults\AnswerEntity.cs" />
    <Compile Include="Bugs\TransformResults\Answers_ByAnswerEntity.cs" />
    <Compile Include="Bugs\TransformResults\Answers_ByQuestion.cs" />
    <Compile Include="Bugs\TransformResults\AnswerViewItem.cs" />
    <Compile Include="Bugs\TransformResults\AnswerVote.cs" />
    <Compile Include="Bugs\TransformResults\AnswerVoteEntity.cs" />
    <Compile Include="Bugs\TransformResults\ComplexValuesFromTransformResults.cs" />
    <Compile Include="Bugs\TransformResults\Question.cs" />
    <Compile Include="Bugs\TransformResults\QuestionVote.cs" />
    <Compile Include="Bugs\TransformResults\QuestionWithVoteTotalIndex.cs" />
    <Compile Include="Bugs\TransformResults\User.cs" />
    <Compile Include="Bugs\TransformResults\QuestionView.cs" />
    <Compile Include="Bugs\TransformResults\Votes_ByAnswerEntity.cs" />
    <Compile Include="Bugs\TransitiveNull.cs" />
    <Compile Include="Bugs\TranslatingLinqQueriesToIndexes.cs" />
    <Compile Include="Bugs\TranslatingLinqQueryUsingNestedId.cs" />
    <Compile Include="Bugs\TypeNameHandlingTest.cs" />
    <Compile Include="Bugs\User.cs" />
    <Compile Include="Bugs\UserGuid.cs" />
    <Compile Include="Bugs\UserInt32.cs" />
    <Compile Include="Bugs\UsingAsProjection.cs" />
    <Compile Include="Bugs\UsingEnumInLinq.cs" />
    <Compile Include="Bugs\UsingLongAsId.cs" />
    <Compile Include="Bugs\UsingStartsWith.cs" />
    <Compile Include="Bugs\UsingSwedishCollation.cs" />
    <Compile Include="Bugs\MapRedue\VersionedDocuments.cs" />
    <Compile Include="Bugs\Vlad.cs" />
    <Compile Include="Bugs\Vlko\QueryWithMultipleWhere.cs" />
    <Compile Include="Bugs\Vlko\RelationIdIndex.cs" />
    <Compile Include="Bugs\WaitForNonStaleResultsAsOfLastWrite.cs" />
    <Compile Include="Bugs\WhenDoingSimpleLoad.cs" />
    <Compile Include="Bugs\WhenRavenClrTypeNotFound.cs" />
    <Compile Include="Bugs\when_querying_cases_by_name_in_danish.cs" />
    <Compile Include="Bugs\WhereEntityIs.cs" />
    <Compile Include="Bugs\WhereUsingUnicodeTheTextEnteredShouldNotBeNormalized.cs" />
    <Compile Include="Bugs\WillNotFailSystemIfServerIsNotAvailableOnStartup.cs" />
    <Compile Include="Bugs\WillThrowIfQueryingForUnindexedField.cs" />
    <Compile Include="Bugs\CanStoreAndGetDateTimeOffset.cs" />
    <Compile Include="Bugs\WithPrivateProtectedSetter.cs" />
    <Compile Include="Bugs\Zhang\UseMaxForDateTimeTypeInReduce.cs" />
    <Compile Include="Bugs\Zhang\UseMaxForLongTypeInReduce.cs" />
    <Compile Include="ConcurrentPatching.cs" />
    <Compile Include="Conflicts\ConflictResolverTests.cs" />
    <Compile Include="ConnectionStrings.cs" />
    <Compile Include="Document\AsyncDocumentStoreServerTests.cs" />
    <Compile Include="Document\CasingIssue.cs" />
    <Compile Include="Document\ClientKeyGeneratorTests.cs" />
    <Compile Include="Document\Company.cs" />
    <Compile Include="Document\Contact.cs" />
    <Compile Include="Document\DocumentIdTests.cs" />
    <Compile Include="Document\DocumentStoreEmbeddedGranularTests.cs" />
    <Compile Include="Document\CustomDynamicClass.cs" />
    <Compile Include="Document\DocumentStoreEmbeddedTests.cs" />
    <Compile Include="Document\DocumentStoreServerGranularTests.cs" />
    <Compile Include="Document\DocumentStoreServerTests.cs" />
    <Compile Include="Document\DynamicDocuments.cs" />
    <Compile Include="Document\Game.cs" />
    <Compile Include="Document\Inheritance.cs" />
    <Compile Include="Document\TagCloud.cs" />
    <Compile Include="Document\TotalCountServerTest.cs" />
    <Compile Include="Document\WhenUsingMultipleUnshardedServers.cs" />
    <Compile Include="Document\ZoneCountResult.cs" />
    <Compile Include="Faceted\FacetedIndexLimit.cs" />
    <Compile Include="Faceted\FacetAdvancedAPI.cs" />
    <Compile Include="Bugs\IndexDefinitions.cs" />
    <Compile Include="Indexes\AnalyzerResolution.cs" />
    <Compile Include="Faceted\FacetedIndex.cs" />
    <Compile Include="Indexes\BoostingDuringIndexing.cs" />
    <Compile Include="Indexes\ComplexIndexOnNotAnalyzedField.cs" />
    <Compile Include="Indexes\CreateIndexesWithCasting.cs" />
    <Compile Include="Indexes\CustomAnalyzer.cs" />
    <Compile Include="Indexes\DynamicFieldIndexing.cs" />
    <Compile Include="Indexes\DynamicQueryMapping.cs" />
    <Compile Include="Indexes\ExpressionOperatorPrecedenceTest.cs" />
    <Compile Include="Indexes\IndexWithSubProperty.cs" />
    <Compile Include="Indexes\LinqIndexesFromClient.cs" />
    <Compile Include="Indexes\LuceneAnalyzerUtils.cs" />
    <Compile Include="Indexes\MapOnlyView.cs" />
    <Compile Include="Bugs\Indexing\CanMultiMapIndexNullableValueTypes.cs" />
    <Compile Include="Indexes\OldIndexRunWhileNewIndexesAreRunning.cs" />
    <Compile Include="Indexes\QueryingOnDefaultIndex.cs" />
    <Compile Include="Indexes\QueryingOnStaleIndexes.cs" />
    <Compile Include="Indexes\ReduceCanUseExtensionMethods.cs" />
    <Compile Include="Indexes\ShoppingCartEventsToShopingCart.cs" />
    <Compile Include="Indexes\UsingCustomLuceneAnalyzer.cs" />
    <Compile Include="Indexes\WithDecimalValue.cs" />
    <Compile Include="Linq\LongCount.cs" />
    <Compile Include="Json\CloningTests.cs" />
    <Compile Include="Json\JsonNetBugsTests.cs" />
    <Compile Include="Json\RavenJObjects.cs" />
    <Compile Include="Json\JsonUri.cs" />
    <Compile Include="Linq\Any.cs" />
    <Compile Include="Linq\DynamicQueriesWithStaticIndexes.cs" />
    <Compile Include="Linq\OrderBy.cs" />
    <Compile Include="Linq\RavenDB14.cs" />
    <Compile Include="Linq\User.cs" />
    <Compile Include="Linq\WhereClause.cs" />
    <Compile Include="Spatial\Afif.cs" />
    <Compile Include="Spatial\JamesCrowley.cs" />
    <Compile Include="Patching\AdvancedPatching.cs" />
    <Compile Include="Spatial\SpatialUnitTests.cs" />
    <Compile Include="Spatial\TwoLocations.cs" />
    <Compile Include="Notifications\NotificationOnWrongDatabase.cs" />
    <Compile Include="Notifications\ClientServer.cs" />
    <Compile Include="Notifications\Filtered.cs" />
    <Compile Include="Notifications\SecurityOAuth.cs" />
    <Compile Include="Notifications\Embedded.cs" />
    <Compile Include="Notifications\MultiTenant.cs" />
    <Compile Include="Notifications\Security_Windows.cs" />
    <Compile Include="Notifications\WithIIS.cs" />
    <Compile Include="Queries\CanQueryOnCustomClass.cs" />
    <Compile Include="Queries\CanQueryOnLargeXml.cs" />
    <Compile Include="Querying\UsingStronglyTypedDocumentQuery.cs" />
    <Compile Include="Security\OAuth\ApiKey.cs" />
    <Compile Include="Shard\ShardingFailure.cs" />
    <Compile Include="Spatial\WktConverterTests.cs" />
    <Compile Include="Spatial\WktSanitizerTests.cs" />
    <Compile Include="Storage\Bugs\GetReduceKeysAndTypesNotPagingProperly.cs" />
    <Compile Include="Storage\Lists.cs" />
    <Compile Include="Storage\Voron\AttachmentActionsStorageTests.cs" />
    <Compile Include="Storage\Voron\GeneralStorageActionsTests.cs" />
    <Compile Include="Storage\Voron\IndexingStorageActionsTests.cs" />
    <Compile Include="Storage\Voron\MappedResultsStorageActionsTests.cs" />
    <Compile Include="Storage\Voron\StalenessStorageActionsTests.cs" />
    <Compile Include="Storage\Voron\StorageIntegrationTests.cs" />
    <Compile Include="Storage\Voron\ListStorageActionsTests.cs" />
    <Compile Include="Storage\Voron\QueueStorageActionsTests.cs" />
    <Compile Include="Storage\Voron\TasksStorageActionsTests.cs" />
    <Compile Include="Storage\Voron\DocumentsStorageActionsTests.cs" />
    <Compile Include="Suggestions\SuggestionsUsingAnIndex.cs" />
    <Compile Include="Synchronization\ConcurrentJsonDocumentSortedListTests.cs" />
    <Compile Include="T1.cs" />
    <Compile Include="Spatial\BrainV.cs" />
    <Compile Include="Storage\Attachments.cs">
      <SubType>Code</SubType>
    </Compile>
    <Compile Include="Storage\DocEtag.cs">
      <SubType>Code</SubType>
    </Compile>
    <Compile Include="Storage\DocumentKeys.cs">
      <SubType>Code</SubType>
    </Compile>
    <Compile Include="Storage\Documents.cs">
      <SubType>Code</SubType>
    </Compile>
    <Compile Include="Storage\General.cs">
      <SubType>Code</SubType>
    </Compile>
    <Compile Include="Storage\Indexes.cs" />
    <Compile Include="Storage\MappedResults.cs" />
    <Compile Include="Storage\Queues.cs" />
    <Compile Include="Storage\Storage.cs" />
    <Compile Include="Storage\Tasks.cs" />
    <Compile Include="MultiGet\Bugs.cs" />
    <Compile Include="MultiGet\MultiGetBasic.cs" />
    <Compile Include="MultiGet\MultiGetCaching.cs" />
    <Compile Include="MultiGet\MultiGetMultiGet.cs" />
    <Compile Include="MultiGet\MultiGetMultiTenant.cs" />
    <Compile Include="MultiGet\MultiGetNonStaleResults.cs" />
    <Compile Include="MultiGet\MultiGetProfiling.cs" />
    <Compile Include="MultiGet\MultiGetQueries.cs" />
    <Compile Include="MultiGet\MultiGetSecurity.cs" />
    <Compile Include="NotModified\DocumentNotModified.cs" />
    <Compile Include="Patching\MetadataPatching.cs" />
    <Compile Include="Queries\Includes.cs" />
    <Compile Include="Queries\Intersection.cs" />
    <Compile Include="Queries\ParameterizedDynamicQuery.cs" />
    <Compile Include="Querying\IndexedUser.cs" />
    <Compile Include="Querying\SearchOperator.cs" />
    <Compile Include="Querying\UsingDocumentQuery.cs" />
    <Compile Include="Querying\UsingDynamicQueryWithLocalServer.cs" />
    <Compile Include="Querying\UsingDynamicQueryWithRemoteServer.cs" />
    <Compile Include="Security\OAuth\AccessTokenAuthentication.cs" />
    <Compile Include="Security\OAuth\HttpWebRequestExtensions.cs" />
    <Compile Include="Shard\Async\RoundRobinSharding.cs" />
    <Compile Include="Shard\Async\SimpleSharding.cs" />
    <Compile Include="Shard\Async\WhenUsingParallelAccessStrategy.cs" />
    <Compile Include="Shard\Async\WhenUsingShardedServers.cs" />
    <Compile Include="Shard\BlogModel\Blog.cs" />
    <Compile Include="Shard\BlogModel\BlogShardResolutionStrategy.cs" />
    <Compile Include="Shard\BlogModel\CanMapReduce.cs" />
    <Compile Include="Shard\BlogModel\CanQueryOnlyUsers.cs" />
    <Compile Include="Shard\BlogModel\CanQueryOnlyPosts.cs" />
    <Compile Include="Shard\BlogModel\SupportLazyOperations.cs" />
    <Compile Include="Shard\BlogModel\Post.cs" />
    <Compile Include="Shard\BlogModel\ShardedDocumentSessionIsWorking.cs" />
    <Compile Include="Shard\BlogModel\ShardedDocumentStoreTest.cs" />
    <Compile Include="Shard\BlogModel\ShardingScenario.cs" />
    <Compile Include="Shard\BlogModel\User.cs" />
    <Compile Include="Shard\RoundRobinSharding.cs" />
    <Compile Include="Shard\SimpleSharding.cs" />
    <Compile Include="Shard\WhenUsingParallelAccessStrategy.cs" />
    <Compile Include="Shard\WhenUsingShardedServers.cs" />
    <Compile Include="Some.cs" />
    <Compile Include="Spatial\Event.cs" />
    <Compile Include="Spatial\SpatialIndexTest.cs" />
    <Compile Include="Indexes\Statistics.cs" />
    <Compile Include="Indexes\UsingQueryBuilder.cs" />
    <Compile Include="Linq\UsingRavenQueryProvider.cs" />
    <Compile Include="Linq\LinqTransformerCompilationTests.cs" />
    <Compile Include="Linq\PerformingQueries.cs" />
    <Compile Include="Linq\UsingWhereConditions.cs" />
    <Compile Include="Patching\ArrayPatching.cs">
      <SubType>Code</SubType>
    </Compile>
    <Compile Include="Patching\NestedPatching.cs">
      <SubType>Code</SubType>
    </Compile>
    <Compile Include="Patching\SimplePatchApplication.cs">
      <SubType>Code</SubType>
    </Compile>
    <Compile Include="Spatial\SpatialIndexTestHelper.cs" />
    <Compile Include="Spatial\SpatialSearch.cs" />
    <Compile Include="Storage\BackupRestore.cs" />
    <Compile Include="Storage\CreateUpdateDeleteDocuments.cs" />
    <Compile Include="Storage\CreateIndexes.cs" />
    <Compile Include="Storage\DeleteIndexes.cs">
      <SubType>Code</SubType>
    </Compile>
    <Compile Include="Indexes\DocumentsToIndex.cs" />
    <Compile Include="Storage\GeneralStorage.cs" />
    <Compile Include="Storage\IncrementalBackupRestore.cs" />
    <Compile Include="Storage\IndexStaleViaEtags.cs" />
    <Compile Include="Storage\ReduceStaleness.cs" />
    <Compile Include="Storage\SimilarIndexNames.cs" />
    <Compile Include="Stress\BigDoc.cs" />
    <Compile Include="Suggestions\SuggestionsLazy.cs" />
    <Compile Include="Suggestions\Suggestions.cs" />
    <Compile Include="Suggestions\SuggestionsHelper.cs" />
    <Compile Include="Track\AsyncProjectionShouldWork.cs" />
    <Compile Include="Track\RavenDB053.cs" />
    <Compile Include="Track\RavenDB17.cs" />
    <Compile Include="Triggers\AttachmentDeleteTrigger.cs" />
    <Compile Include="Triggers\AttachmentReadTrigger.cs" />
    <Compile Include="Triggers\AttachmentPutTriggers.cs" />
    <Compile Include="Triggers\AuditAttachmentPutTrigger.cs" />
    <Compile Include="Triggers\AuditPutTrigger.cs" />
    <Compile Include="Triggers\Bugs\AuditContext.cs" />
    <Compile Include="Triggers\Bugs\AuditTrigger.cs" />
    <Compile Include="Triggers\Bugs\ModifyingMetadataFromTrigger.cs" />
    <Compile Include="Triggers\Bugs\Person.cs" />
    <Compile Include="Triggers\CascadeDeleteTrigger.cs" />
    <Compile Include="Triggers\DeleteTriggers.cs" />
    <Compile Include="Triggers\IndexToDataTable.cs" />
    <Compile Include="Triggers\IndexTriggers.cs" />
    <Compile Include="Triggers\PutTriggers.cs" />
    <Compile Include="Triggers\ReadTriggers.cs" />
    <Compile Include="Triggers\RefuseBigAttachmentPutTrigger.cs" />
    <Compile Include="Triggers\VetoCapitalNamesPutTrigger.cs" />
    <Compile Include="Utils\DictionaryComparer.cs" />
    <Compile Include="Utils\RavenInternalTestUtil.cs" />
    <Compile Include="Utils\SettingsDat.cs" />
    <Compile Include="Utils\SortedEtagsListTests.cs" />
    <Compile Include="Util\ReflectionUtilTest.cs" />
    <Compile Include="Util\WildcardMatching.cs" />
    <Compile Include="Views\MapReduce.cs" />
    <Compile Include="Views\MapReduce_IndependentSteps.cs" />
    <Compile Include="Views\ViewCompilation.cs" />
    <Compile Include="Views\ViewStorage.cs" />
    <Compile Include="WithNLog.cs" />
  </ItemGroup>
  <ItemGroup>
    <BootstrapperPackage Include="Microsoft.Net.Client.3.5">
      <Visible>False</Visible>
      <ProductName>.NET Framework 3.5 SP1 Client Profile</ProductName>
      <Install>false</Install>
    </BootstrapperPackage>
    <BootstrapperPackage Include="Microsoft.Net.Framework.3.5.SP1">
      <Visible>False</Visible>
      <ProductName>.NET Framework 3.5 SP1</ProductName>
      <Install>true</Install>
    </BootstrapperPackage>
    <BootstrapperPackage Include="Microsoft.Windows.Installer.3.1">
      <Visible>False</Visible>
      <ProductName>Windows Installer 3.1</ProductName>
      <Install>true</Install>
    </BootstrapperPackage>
  </ItemGroup>
  <ItemGroup>
    <ProjectReference Include="..\Raven.Abstractions\Raven.Abstractions.csproj">
      <Project>{41ac479e-1eb2-4d23-aaf2-e4c8df1bc2ba}</Project>
      <Name>Raven.Abstractions</Name>
    </ProjectReference>
    <ProjectReference Include="..\Raven.Backup\Raven.Backup.csproj">
      <Project>{dbb6561c-6264-430d-8f3c-e11c6268981e}</Project>
      <Name>Raven.Backup</Name>
    </ProjectReference>
    <ProjectReference Include="..\Raven.Client.Lightweight\Raven.Client.Lightweight.csproj">
      <Project>{4E087ECB-E7CA-4891-AC3C-3C76702715B6}</Project>
      <Name>Raven.Client.Lightweight</Name>
    </ProjectReference>
    <ProjectReference Include="..\Raven.Database\Raven.Database.csproj">
      <Project>{212823cd-25e1-41ac-92d1-d6df4d53fc85}</Project>
      <Name>Raven.Database</Name>
    </ProjectReference>
    <ProjectReference Include="..\Raven.Server\Raven.Server.csproj">
      <Project>{3b90eb20-aea3-4972-8219-936f1a62768c}</Project>
      <Name>Raven.Server</Name>
    </ProjectReference>
    <ProjectReference Include="..\Raven.Smuggler\Raven.Smuggler.csproj">
      <Project>{3E6401AC-3E33-4B61-A460-49953654A207}</Project>
      <Name>Raven.Smuggler</Name>
    </ProjectReference>
    <ProjectReference Include="..\Raven.Tests.Common\Raven.Tests.Common.csproj">
      <Project>{381234cc-8aa7-41ff-8cad-22330e15f993}</Project>
      <Name>Raven.Tests.Common</Name>
    </ProjectReference>
    <ProjectReference Include="..\Raven.Tests.Helpers\Raven.Tests.Helpers.csproj">
      <Project>{1B88473F-743B-4F6B-8E5E-97BB816E6C68}</Project>
      <Name>Raven.Tests.Helpers</Name>
    </ProjectReference>
    <ProjectReference Include="..\Raven.Voron\Voron\Voron.csproj">
      <Project>{ff83c7c2-bc7b-4dcc-a782-49ef9bbd9390}</Project>
      <Name>Voron</Name>
    </ProjectReference>
  </ItemGroup>
  <ItemGroup>
    <None Include="..\Raven.Database\RavenDB.snk">
      <Link>RavenDB.snk</Link>
    </None>
    <None Include="App.config">
      <SubType>Designer</SubType>
      <CopyToOutputDirectory>Always</CopyToOutputDirectory>
    </None>
    <EmbeddedResource Include="DefaultLogging.config" />
    <None Include="packages.config">
      <SubType>Designer</SubType>
    </None>
    <EmbeddedResource Include="Patching\failingdump11.ravendump" />
  </ItemGroup>
  <ItemGroup />
  <ItemGroup>
    <Service Include="{82A7F48D-3B50-4B1E-B82E-3ADA8210C358}" />
  </ItemGroup>
  <ItemGroup>
    <Service Include="{82A7F48D-3B50-4B1E-B82E-3ADA8210C358}" />
  </ItemGroup>
  <Import Project="$(MSBuildToolsPath)\Microsoft.CSharp.targets" Condition="'$(TasksTargetsImported)' == ''" />
  <Import Project="$(MSBuildProjectDirectory)\..\Tools\StyleCop\StyleCop.Targets" Condition="'$(TasksTargetsImported)' == ''" />
  <Import Project="$(SolutionDir)\.nuget\nuget.targets" Condition="'$(TasksTargetsImported)' == ''" />
  <PropertyGroup>
    <PreBuildEvent>
    </PreBuildEvent>
  </PropertyGroup>
  <PropertyGroup>
    <PostBuildEvent>
    </PostBuildEvent>
  </PropertyGroup>
  <!-- To modify your build process, add your task inside one of the targets below and uncomment it. 
       Other similar extension points exist, see Microsoft.Common.targets.
  <Target Name="BeforeBuild">
  </Target>
  <Target Name="AfterBuild">
  </Target>
  -->
  <Import Project="..\Imports\Tasks.targets" Condition="'$(TasksTargetsImported)' == ''" />
</Project><|MERGE_RESOLUTION|>--- conflicted
+++ resolved
@@ -244,11 +244,8 @@
     <Compile Include="Bugs\DTC\NSB\DbShutDownMidTransaction.cs" />
     <Compile Include="Bugs\DyanmicId.cs" />
     <Compile Include="Bugs\DynamicId.cs" />
-<<<<<<< HEAD
-=======
     <Compile Include="Bugs\EtagIssue.cs" />
     <Compile Include="Bugs\LazilyLoadWithTransformerWhileUsingSharding.cs" />
->>>>>>> d03d8165
     <Compile Include="Bugs\LoadDocumentWithSelectMany.cs" />
     <Compile Include="Bugs\PatchingWithDefault.cs" />
     <Compile Include="Bugs\RavenDB_1532.cs" />
@@ -257,8 +254,6 @@
     <Compile Include="Bugs\SyncAsync.cs" />
     <Compile Include="Bugs\TransformationsUnitTest.cs" />
     <Compile Include="Faceted\LazyFacets.cs" />
-<<<<<<< HEAD
-=======
     <Compile Include="Issues\GermanUmlauts.cs" />
     <Compile Include="Issues\RavenDB2537.cs" />
     <Compile Include="Issues\RavenDB_2486.cs" />
@@ -273,7 +268,6 @@
     <Compile Include="Issues\RavenDB1508.cs" />
     <Compile Include="Issues\RavenDB1519.cs" />
     <Compile Include="Issues\RavenDB_1280_ReOpen.cs" />
->>>>>>> d03d8165
     <Compile Include="Bugs\LoDash.cs" />
     <Compile Include="Bugs\Errors\QueryIssues.cs" />
     <Compile Include="Bugs\Facets\FacetErrors.cs" />
