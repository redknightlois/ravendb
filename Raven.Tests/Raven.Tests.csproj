﻿<?xml version="1.0" encoding="utf-8"?>
<Project ToolsVersion="4.0" DefaultTargets="Build" xmlns="http://schemas.microsoft.com/developer/msbuild/2003">
  <PropertyGroup>
    <Configuration Condition=" '$(Configuration)' == '' ">Debug</Configuration>
    <Platform Condition=" '$(Platform)' == '' ">AnyCPU</Platform>
    <ProductVersion>9.0.30729</ProductVersion>
    <SchemaVersion>2.0</SchemaVersion>
    <ProjectGuid>{267AC60C-751E-42E9-AA18-66035DEFF63A}</ProjectGuid>
    <OutputType>Library</OutputType>
    <AppDesignerFolder>Properties</AppDesignerFolder>
    <RootNamespace>Raven.Tests</RootNamespace>
    <AssemblyName>Raven.Tests</AssemblyName>
    <TargetFrameworkVersion>v4.5</TargetFrameworkVersion>
    <FileAlignment>512</FileAlignment>
    <FileUpgradeFlags>
    </FileUpgradeFlags>
    <OldToolsVersion>3.5</OldToolsVersion>
    <UpgradeBackupLocation />
    <PublishUrl>publish\</PublishUrl>
    <Install>true</Install>
    <InstallFrom>Disk</InstallFrom>
    <UpdateEnabled>false</UpdateEnabled>
    <UpdateMode>Foreground</UpdateMode>
    <UpdateInterval>7</UpdateInterval>
    <UpdateIntervalUnits>Days</UpdateIntervalUnits>
    <UpdatePeriodically>false</UpdatePeriodically>
    <UpdateRequired>false</UpdateRequired>
    <MapFileExtensions>true</MapFileExtensions>
    <ApplicationRevision>0</ApplicationRevision>
    <ApplicationVersion>1.0.0.%2a</ApplicationVersion>
    <IsWebBootstrapper>false</IsWebBootstrapper>
    <UseApplicationTrust>false</UseApplicationTrust>
    <BootstrapperEnabled>true</BootstrapperEnabled>
    <TargetFrameworkProfile />
    <SolutionDir Condition="$(SolutionDir) == '' Or $(SolutionDir) == '*Undefined*'">..\</SolutionDir>
    <RestorePackages>true</RestorePackages>
  </PropertyGroup>
  <PropertyGroup Condition=" '$(Configuration)|$(Platform)' == 'Debug|AnyCPU' ">
    <DebugSymbols>true</DebugSymbols>
    <DebugType>full</DebugType>
    <Optimize>false</Optimize>
    <OutputPath>bin\Debug\</OutputPath>
    <DefineConstants>TRACE;DEBUG</DefineConstants>
    <ErrorReport>prompt</ErrorReport>
    <WarningLevel>4</WarningLevel>
    <CodeAnalysisRuleSet>AllRules.ruleset</CodeAnalysisRuleSet>
    <PlatformTarget>AnyCPU</PlatformTarget>
    <Prefer32Bit>false</Prefer32Bit>
  </PropertyGroup>
  <PropertyGroup Condition=" '$(Configuration)|$(Platform)' == 'Release|AnyCPU' ">
    <DebugType>pdbonly</DebugType>
    <Optimize>true</Optimize>
    <OutputPath>bin\Release\</OutputPath>
    <DefineConstants>TRACE</DefineConstants>
    <ErrorReport>prompt</ErrorReport>
    <WarningLevel>4</WarningLevel>
    <CodeAnalysisRuleSet>AllRules.ruleset</CodeAnalysisRuleSet>
    <StyleCopTreatErrorsAsWarnings>false</StyleCopTreatErrorsAsWarnings>
    <Prefer32Bit>false</Prefer32Bit>
  </PropertyGroup>
  <PropertyGroup>
    <SignAssembly>true</SignAssembly>
  </PropertyGroup>
  <PropertyGroup>
    <AssemblyOriginatorKeyFile>..\Raven.Database\RavenDB.snk</AssemblyOriginatorKeyFile>
  </PropertyGroup>
  <ItemGroup>
    <Reference Include="Esent.Interop, Version=1.0.0.0, Culture=neutral, PublicKeyToken=b93b4ad6c4b80595, processorArchitecture=MSIL">
      <SpecificVersion>False</SpecificVersion>
      <HintPath>..\SharedLibs\Esent.Interop.dll</HintPath>
    </Reference>
    <Reference Include="FizzWare.NBuilder">
      <HintPath>..\packages\NBuilder.3.0.1.1\lib\FizzWare.NBuilder.dll</HintPath>
    </Reference>
    <Reference Include="GeoAPI, Version=1.7.4693.18483, Culture=neutral, PublicKeyToken=a1a0da7def465678, processorArchitecture=MSIL">
      <SpecificVersion>False</SpecificVersion>
      <HintPath>..\SharedLibs\GeoAPI.dll</HintPath>
    </Reference>
    <Reference Include="ICSharpCode.NRefactory, Version=5.0.0.0, Culture=neutral, PublicKeyToken=d4bfe873e7598c49, processorArchitecture=MSIL">
      <SpecificVersion>False</SpecificVersion>
      <HintPath>..\packages\ICSharpCode.NRefactory.5.3.0\lib\Net40\ICSharpCode.NRefactory.dll</HintPath>
    </Reference>
    <Reference Include="ICSharpCode.NRefactory.CSharp, Version=5.0.0.0, Culture=neutral, PublicKeyToken=d4bfe873e7598c49, processorArchitecture=MSIL">
      <SpecificVersion>False</SpecificVersion>
      <HintPath>..\packages\ICSharpCode.NRefactory.5.3.0\lib\Net40\ICSharpCode.NRefactory.CSharp.dll</HintPath>
    </Reference>
    <Reference Include="ICSharpCode.NRefactory.Xml, Version=5.0.0.0, Culture=neutral, PublicKeyToken=d4bfe873e7598c49, processorArchitecture=MSIL">
      <SpecificVersion>False</SpecificVersion>
      <HintPath>..\packages\ICSharpCode.NRefactory.5.3.0\lib\Net40\ICSharpCode.NRefactory.Xml.dll</HintPath>
    </Reference>
    <Reference Include="Jint.Raven, Version=0.9.2.0, Culture=neutral, PublicKeyToken=5fa384605d304122, processorArchitecture=MSIL">
      <SpecificVersion>False</SpecificVersion>
      <HintPath>..\SharedLibs\Jint.Raven.dll</HintPath>
    </Reference>
    <Reference Include="log4net, Version=1.2.13.0, Culture=neutral, PublicKeyToken=669e0ddf0bb1aa2a, processorArchitecture=MSIL">
      <SpecificVersion>False</SpecificVersion>
      <HintPath>..\packages\log4net.2.0.3\lib\net40-full\log4net.dll</HintPath>
    </Reference>
    <Reference Include="Lucene.Net, Version=2.9.1.2, Culture=neutral, processorArchitecture=MSIL">
      <SpecificVersion>False</SpecificVersion>
      <HintPath>..\SharedLibs\Lucene.Net.dll</HintPath>
    </Reference>
    <Reference Include="Lucene.Net.Contrib.Spatial.NTS">
      <HintPath>..\SharedLibs\Lucene.Net.Contrib.Spatial.NTS.dll</HintPath>
    </Reference>
    <Reference Include="Lucene.Net.Contrib.FastVectorHighlighter, Version=3.0.3.0, Culture=neutral, PublicKeyToken=85089178b9ac3181, processorArchitecture=MSIL">
      <SpecificVersion>False</SpecificVersion>
      <HintPath>..\SharedLibs\Lucene.Net.Contrib.FastVectorHighlighter.dll</HintPath>
    </Reference>
    <Reference Include="Microsoft.CSharp" />
    <Reference Include="Microsoft.Owin, Version=2.1.0.0, Culture=neutral, PublicKeyToken=31bf3856ad364e35, processorArchitecture=MSIL">
      <SpecificVersion>False</SpecificVersion>
      <HintPath>..\packages\Microsoft.Owin.2.1.0-rc1\lib\net45\Microsoft.Owin.dll</HintPath>
    </Reference>
    <Reference Include="Microsoft.Owin.Host.HttpListener, Version=2.1.0.0, Culture=neutral, PublicKeyToken=31bf3856ad364e35, processorArchitecture=MSIL">
      <SpecificVersion>False</SpecificVersion>
      <HintPath>..\packages\Microsoft.Owin.Host.HttpListener.2.1.0-rc1\lib\net45\Microsoft.Owin.Host.HttpListener.dll</HintPath>
    </Reference>
    <Reference Include="Microsoft.Owin.Hosting, Version=2.1.0.0, Culture=neutral, PublicKeyToken=31bf3856ad364e35, processorArchitecture=MSIL">
      <SpecificVersion>False</SpecificVersion>
      <HintPath>..\packages\Microsoft.Owin.Hosting.2.1.0-rc1\lib\net45\Microsoft.Owin.Hosting.dll</HintPath>
    </Reference>
    <Reference Include="Microsoft.VisualStudio.DebuggerVisualizers, Version=10.0.0.0, Culture=neutral, PublicKeyToken=b03f5f7f11d50a3a, processorArchitecture=MSIL">
      <SpecificVersion>False</SpecificVersion>
      <HintPath>..\..\..\Program Files (x86)\Microsoft Visual Studio 10.0\Common7\IDE\ReferenceAssemblies\v2.0\Microsoft.VisualStudio.DebuggerVisualizers.dll</HintPath>
    </Reference>
    <Reference Include="NetTopologySuite, Version=1.13.4693.18484, Culture=neutral, PublicKeyToken=f580a05016ebada1, processorArchitecture=MSIL">
      <SpecificVersion>False</SpecificVersion>
      <HintPath>..\SharedLibs\NetTopologySuite.dll</HintPath>
    </Reference>
    <Reference Include="Newtonsoft.Json, Version=4.5.0.0, Culture=neutral, PublicKeyToken=30ad4fe6b2a6aeed, processorArchitecture=MSIL">
      <SpecificVersion>False</SpecificVersion>
      <HintPath>..\packages\Newtonsoft.Json.5.0.8\lib\net45\Newtonsoft.Json.dll</HintPath>
    </Reference>
    <Reference Include="NLog, Version=2.1.0.0, Culture=neutral, PublicKeyToken=5120e14c03d0593c, processorArchitecture=MSIL">
      <SpecificVersion>False</SpecificVersion>
      <HintPath>..\packages\NLog.2.1.0\lib\net45\NLog.dll</HintPath>
    </Reference>
    <Reference Include="Owin, Version=1.0.0.0, Culture=neutral, PublicKeyToken=f0ebd12fd5e55cc5, processorArchitecture=MSIL">
      <SpecificVersion>False</SpecificVersion>
      <HintPath>..\packages\Owin.1.0\lib\net40\Owin.dll</HintPath>
    </Reference>
    <Reference Include="Rhino.Mocks, Version=3.6.0.0, Culture=neutral, PublicKeyToken=0b3305902db7183f, processorArchitecture=MSIL">
      <SpecificVersion>False</SpecificVersion>
      <HintPath>..\..\packages\RhinoMocks.3.6.1\lib\net\Rhino.Mocks.dll</HintPath>
    </Reference>
    <Reference Include="Rhino.Mocks">
      <HintPath>..\packages\RhinoMocks.3.6.1\lib\net\Rhino.Mocks.dll</HintPath>
      <Private>True</Private>
    </Reference>
    <Reference Include="Spatial4n.Core.NTS, Version=0.3.0.0, Culture=neutral, PublicKeyToken=9f9456e1ca16d45e, processorArchitecture=MSIL">
      <SpecificVersion>False</SpecificVersion>
      <HintPath>..\SharedLibs\Spatial4n.Core.NTS.dll</HintPath>
    </Reference>
    <Reference Include="System" />
    <Reference Include="System.ComponentModel.Composition" />
    <Reference Include="System.ComponentModel.DataAnnotations" />
    <Reference Include="System.configuration" />
    <Reference Include="System.Core">
      <RequiredTargetFramework>3.5</RequiredTargetFramework>
    </Reference>
    <Reference Include="System.Linq" />
    <Reference Include="System.Net" />
    <Reference Include="System.Net.Http" />
    <Reference Include="System.Net.Http.Formatting, Version=5.1.0.0, Culture=neutral, PublicKeyToken=31bf3856ad364e35, processorArchitecture=MSIL">
      <SpecificVersion>False</SpecificVersion>
      <HintPath>..\packages\Microsoft.AspNet.WebApi.Client.5.1.0\lib\net45\System.Net.Http.Formatting.dll</HintPath>
    </Reference>
    <Reference Include="System.Net.Http.WebRequest" />
    <Reference Include="System.Reactive.Core, Version=2.1.30214.0, Culture=neutral, PublicKeyToken=31bf3856ad364e35, processorArchitecture=MSIL">
      <SpecificVersion>False</SpecificVersion>
      <HintPath>..\packages\Rx-Core.2.2.2\lib\net45\System.Reactive.Core.dll</HintPath>
      <Private>True</Private>
    </Reference>
    <Reference Include="System.Reactive.Interfaces, Version=2.1.30214.0, Culture=neutral, PublicKeyToken=31bf3856ad364e35, processorArchitecture=MSIL">
      <SpecificVersion>False</SpecificVersion>
      <HintPath>..\packages\Rx-Interfaces.2.2.2\lib\net45\System.Reactive.Interfaces.dll</HintPath>
      <Private>True</Private>
    </Reference>
    <Reference Include="System.Reactive.Linq, Version=2.1.30214.0, Culture=neutral, PublicKeyToken=31bf3856ad364e35, processorArchitecture=MSIL">
      <SpecificVersion>False</SpecificVersion>
      <HintPath>..\packages\Rx-Linq.2.2.2\lib\net45\System.Reactive.Linq.dll</HintPath>
      <Private>True</Private>
    </Reference>
    <Reference Include="System.Reactive.Core">
      <HintPath>..\packages\Rx-Core.2.2.2\lib\net45\System.Reactive.Core.dll</HintPath>
      <Private>True</Private>
    </Reference>
    <Reference Include="System.Reactive.Interfaces">
      <HintPath>..\packages\Rx-Interfaces.2.2.2\lib\net45\System.Reactive.Interfaces.dll</HintPath>
    </Reference>
    <Reference Include="System.Reactive.Linq">
      <HintPath>..\packages\Rx-Linq.2.2.2\lib\net45\System.Reactive.Linq.dll</HintPath>
      <Private>True</Private>
    </Reference>
    <Reference Include="System.Reactive.PlatformServices, Version=2.1.30214.0, Culture=neutral, PublicKeyToken=31bf3856ad364e35, processorArchitecture=MSIL">
      <SpecificVersion>False</SpecificVersion>
      <HintPath>..\packages\Rx-PlatformServices.2.2.2\lib\net45\System.Reactive.PlatformServices.dll</HintPath>
      <Private>True</Private>
    </Reference>
    <Reference Include="System.Runtime.Serialization" />
    <Reference Include="System.Transactions" />
    <Reference Include="System.Web" />
    <Reference Include="System.Web.Abstractions" />
    <Reference Include="System.Web.Http, Version=5.1.0.0, Culture=neutral, PublicKeyToken=31bf3856ad364e35, processorArchitecture=MSIL">
      <SpecificVersion>False</SpecificVersion>
      <HintPath>..\packages\Microsoft.AspNet.WebApi.Core.5.1.0\lib\net45\System.Web.Http.dll</HintPath>
    </Reference>
    <Reference Include="System.Web.Http.Owin, Version=5.1.0.0, Culture=neutral, PublicKeyToken=31bf3856ad364e35, processorArchitecture=MSIL">
      <SpecificVersion>False</SpecificVersion>
      <HintPath>..\packages\Microsoft.AspNet.WebApi.Owin.5.1.0-rc1\lib\net45\System.Web.Http.Owin.dll</HintPath>
    </Reference>
    <Reference Include="System.Xml.Linq">
      <RequiredTargetFramework>3.5</RequiredTargetFramework>
    </Reference>
    <Reference Include="System.Data.DataSetExtensions">
      <RequiredTargetFramework>3.5</RequiredTargetFramework>
    </Reference>
    <Reference Include="System.Data" />
    <Reference Include="System.Xml" />
    <Reference Include="xunit, Version=1.9.2.1705, Culture=neutral, PublicKeyToken=8d05b1bb7a6fdb6c, processorArchitecture=MSIL">
      <SpecificVersion>False</SpecificVersion>
      <HintPath>..\packages\xunit.1.9.2\lib\net20\xunit.dll</HintPath>
    </Reference>
    <Reference Include="xunit.extensions, Version=1.9.2.1705, Culture=neutral, PublicKeyToken=8d05b1bb7a6fdb6c, processorArchitecture=MSIL">
      <SpecificVersion>False</SpecificVersion>
      <HintPath>..\packages\xunit.extensions.1.9.2\lib\net20\xunit.extensions.dll</HintPath>
    </Reference>
    <Reference Include="xunit.runner.msbuild">
      <HintPath>..\packages\xunit.1.9.1\lib\net20\xunit.runner.msbuild.dll</HintPath>
    </Reference>
    <Reference Include="xunit.runner.tdnet">
      <HintPath>..\packages\xunit.1.9.1\lib\net20\xunit.runner.tdnet.dll</HintPath>
    </Reference>
    <Reference Include="xunit.runner.utility">
      <HintPath>..\packages\xunit.1.9.1\lib\net20\xunit.runner.utility.dll</HintPath>
    </Reference>
  </ItemGroup>
  <ItemGroup>
    <Compile Include="..\CommonAssemblyInfo.cs">
      <Link>Properties\CommonAssemblyInfo.cs</Link>
    </Compile>
    <Compile Include="Abstractions\Logging\LoggerExecutionWrapperTests.cs" />
    <Compile Include="Abstractions\Logging\LogProviders\Log4NetLogManagerLoggingDisabledTests.cs" />
    <Compile Include="Abstractions\Logging\LogProviders\Log4NetLogManagerLoggingEnabledTests.cs" />
    <Compile Include="Abstractions\Logging\LogProviders\NLogLogManagerLoggingDisabedTests.cs" />
    <Compile Include="Abstractions\Logging\LogProviders\NLogLogProviderLoggingEnabledTests.cs" />
    <Compile Include="Abstractions\Logging\LogManagerTests.cs" />
    <Compile Include="Bugs\AccurateCount.cs" />
    <Compile Include="Bugs\AdHocProjections.cs" />
    <Compile Include="Bugs\AfterDeletingTheIndexStopsBeingStale.cs" />
    <Compile Include="Bugs\AggressiveCaching.cs" />
    <Compile Include="Bugs\AnalyzerPerField.cs" />
    <Compile Include="Bugs\AnonymousClasses.cs" />
    <Compile Include="Bugs\ArrayOfMaybeNull.cs" />
    <Compile Include="Bugs\Attachments.cs" />
    <Compile Include="Bugs\BackwardCompatibility.cs" />
    <Compile Include="Bugs\BatchPatching.cs" />
    <Compile Include="Bugs\CanAggregateOnDecimal.cs" />
    <Compile Include="Bugs\CanDeserializeWhenWeHaveLastModifiedTwiceInMetadata.cs" />
    <Compile Include="Bugs\CannotChangeId.cs" />
    <Compile Include="Bugs\CanUseLuceneCodecDirectory.cs" />
    <Compile Include="Bugs\CanUseReduceResultInOutput.cs" />
    <Compile Include="Bugs\CaseSensitiveDeletes.cs" />
    <Compile Include="Bugs\Chripede\IndexOnList.cs" />
    <Compile Include="Bugs\AccessingMetadataInTransformer.cs" />
    <Compile Include="Bugs\WhenStoringADocumentWithAsyncSessionAndZipCompressionOn.cs" />
    <Compile Include="Issues\1379\RavenDB_1379_Client_Lazy.cs" />
    <Compile Include="Issues\1379\RavenDB_1379_Client_Remote.cs" />
    <Compile Include="Issues\1379\RavenDB_1379_Client.cs" />
    <Compile Include="Issues\RavenDB_1466.cs" />
    <Compile Include="Issues\RavenDB_1305.cs" />
    <Compile Include="Issues\RavenDB_1443 .cs" />
    <Compile Include="Bugs\CanPatchADocumentThatContainsBytes.cs" />
    <Compile Include="Bugs\NullableDateTimeOffsetFromDateTimeParse.cs" />
    <Compile Include="Issues\RavenDB_1280_ReOpen.cs" />
    <Compile Include="Bugs\LoDash.cs" />
    <Compile Include="Bugs\Errors\QueryIssues.cs" />
    <Compile Include="Bugs\Facets\FacetErrors.cs" />
    <Compile Include="Bugs\Facets\FacetsCreationTest.cs" />
    <Compile Include="Bugs\Facets\DateTimeFacets.cs" />
    <Compile Include="Issues\RavenDB_1470.cs" />
    <Compile Include="Bugs\TransformerThatReturnAnArray.cs" />
    <Compile Include="Issues\RavenDB_1435.cs" />
    <Compile Include="Issues\RavenDB_1497.cs" />
    <Compile Include="Issues\RavenDB_1520.cs" />
    <Compile Include="Issues\RavenDB_1533.cs" />
    <Compile Include="Issues\RavenDB_1539.cs" />
    <Compile Include="Issues\RavenDB_1557.cs" />
    <Compile Include="Issues\RavenDB_1561.cs" />
    <Compile Include="Issues\RavenDB_1560.cs" />
<<<<<<< HEAD
    <Compile Include="Issues\RavenDB_1594.cs" />
=======
    <Compile Include="Issues\RavenDB_1595.cs" />
>>>>>>> b593c039
    <Compile Include="Issues\RDBQA_4.cs" />
    <Compile Include="LicenseValidatorTest.cs" />
    <Compile Include="Linq\GroupByAndDocumentId.cs" />
    <Compile Include="Linq\In.cs" />
    <Compile Include="Bugs\WhenQueringAsync.cs" />
    <Compile Include="Bugs\PatchShouldNotConvertFloatToInteger.cs" />
    <Compile Include="Bugs\MultiGetDoesNotUrlDecodeTwice.cs" />
    <Compile Include="Bugs\MultiMap\MultiMapWithNullableEnum.cs" />
    <Compile Include="Bugs\MultiMap\MultiMapWithNullableEnumAndCoalescingOperator.cs" />
    <Compile Include="Bugs\Nullable.cs" />
    <Compile Include="Bugs\ProjectionPersistenceTest.cs" />
    <Compile Include="Bugs\WhenUsingDtcWeMustMakeSureToUpdateTheIndexingAboutNewWorkSoWeWontHaveInfiniteStaleIndexes.cs" />
    <Compile Include="Bugs\ComplexIndexes.cs" />
    <Compile Include="Bugs\ConflictsWithIIS.cs" />
    <Compile Include="Bugs\ConflictsWithRemote.cs" />
    <Compile Include="Bugs\CreatingIndexes.cs" />
    <Compile Include="Bugs\CS1977.cs" />
    <Compile Include="Bugs\DamianPutSnapshot.cs" />
    <Compile Include="Bugs\DanTurner.cs" />
    <Compile Include="Bugs\DeserializationAcrossTypes.cs" />
    <Compile Include="Bugs\DictionaryOfDateTime.cs" />
    <Compile Include="Bugs\DTC\Embedded.cs" />
    <Compile Include="Bugs\DynamicQuerySorting.cs" />
    <Compile Include="Bugs\EmbeddableDocumentStoreUsingUrlWithConnectionString.cs" />
    <Compile Include="Bugs\Embedded\EmbeddedThrowsErrorsForMultiDatabaseCommands.cs" />
    <Compile Include="Bugs\EmptyAttachments.cs" />
    <Compile Include="Bugs\EqualityWithArrayOfGuids.cs" />
    <Compile Include="Bugs\Everett.cs" />
    <Compile Include="Bugs\FacetCountTest.cs" />
    <Compile Include="Bugs\FullTextSearchOnTags.cs" />
    <Compile Include="Bugs\HiLoKeyGeneratorConcurrency.cs" />
    <Compile Include="Bugs\Identifiers\SpecialCharactersOnIIS.cs" />
    <Compile Include="Bugs\Identifiers\WithBase64Characters.cs" />
    <Compile Include="Bugs\HiLoToMaxTests.cs" />
    <Compile Include="Bugs\IndexesWithDateTimeMin.cs" />
    <Compile Include="Bugs\Indexing\CanHaveAnIndexNameThatStartsWithDynamic.cs" />
    <Compile Include="Bugs\Indexing\CanHaveEscapedSecialCharactersInDefinition.cs" />
    <Compile Include="Bugs\Indexing\CannotCreateIndexWithoutReduce.cs" />
    <Compile Include="Bugs\Indexing\DataContracts.cs" />
    <Compile Include="Bugs\Indexing\WillRemoveTypesThatNotExistsOnTheServer.cs" />
    <Compile Include="Bugs\Indexing\IndexBuilderShouldCastNull.cs" />
    <Compile Include="Bugs\Indexing\WithStringReverse.cs" />
    <Compile Include="Bugs\Indexing\InvalidIndexes.cs" />
    <Compile Include="Bugs\InitializeConfiguration.cs" />
    <Compile Include="Bugs\Issue355.cs" />
    <Compile Include="Bugs\johannesgu.cs" />
    <Compile Include="Bugs\JsonReferences.cs" />
    <Compile Include="Bugs\LarsErik.cs" />
    <Compile Include="Bugs\Iulian\GeneratesCorrectTemporaryIndex.cs" />
    <Compile Include="Bugs\LiveProjections\Entities\Place.cs" />
    <Compile Include="Bugs\LiveProjections\Entities\Task.cs" />
    <Compile Include="Bugs\LiveProjections\Entities\TaskSummary.cs" />
    <Compile Include="Bugs\LiveProjections\Entities\User.cs" />
    <Compile Include="Bugs\LiveProjections\Indexes\TaskSummaryIndex.cs" />
    <Compile Include="Bugs\LiveProjections\LiveProjectionOnTasks.cs" />
    <Compile Include="Bugs\LoadAllStartingWith.cs" />
    <Compile Include="Bugs\ManyDocumentWithMapReduce.cs" />
    <Compile Include="Bugs\MapReduceWithDifferentFieldNames.cs" />
    <Compile Include="Bugs\MapReduceWithDifferentFieldNamesFromTheStronglyTypedType.cs" />
    <Compile Include="Bugs\MapRedue\Chris.cs" />
    <Compile Include="Bugs\MapRedue\LetInReduceFunction.cs" />
    <Compile Include="Bugs\MapRedue\Document.cs" />
    <Compile Include="Bugs\MapRedue\DocumentView.cs" />
    <Compile Include="Bugs\MapRedue\MapReduceIndex.cs" />
    <Compile Include="Bugs\MapRedue\MinMax.cs" />
    <Compile Include="Bugs\MapRedue\TreeWithChildrenCount.cs" />
    <Compile Include="Bugs\Marcus.cs" />
    <Compile Include="Bugs\Matthew.cs" />
    <Compile Include="Bugs\MetadataBugs.cs" />
    <Compile Include="Bugs\MetadataIssues.cs" />
    <Compile Include="Bugs\Metadata\EscapeQuotesLocal.cs" />
    <Compile Include="Bugs\Metadata\EscapeQuotesRemote.cs" />
    <Compile Include="Bugs\Metadata\Querying.cs" />
    <Compile Include="Bugs\MoreLikeThisTrack.cs" />
    <Compile Include="Bugs\MultiMapSearch\AccountSearch.cs" />
    <Compile Include="Bugs\MultiMapSearch\MultiMapWildCardSearch.cs" />
    <Compile Include="Bugs\MultiMap\MultiMapCrudeJoin.cs" />
    <Compile Include="Bugs\MultiMap\MultiMapWithoutReduce.cs" />
    <Compile Include="Bugs\MultiMap\Errors.cs" />
    <Compile Include="Bugs\MultiMap\MultiMapReduce.cs" />
    <Compile Include="Bugs\MultiMap\MultiMapWithCustomProperties.cs" />
    <Compile Include="Bugs\MultiMap\SimpleMultiMap.cs" />
    <Compile Include="Bugs\MultiOutputReduce.cs" />
    <Compile Include="Bugs\NestedProjection.cs" />
    <Compile Include="Bugs\NestedTransactions.cs" />
    <Compile Include="Bugs\NGramSearch.cs" />
    <Compile Include="Bugs\NotUpdatedReduceKeyStatsIssue.cs" />
    <Compile Include="Bugs\OfflineConcurrency.cs" />
    <Compile Include="Bugs\OptimizedSimpleQueries.cs" />
    <Compile Include="Bugs\Orders.cs" />
    <Compile Include="Bugs\PoisonIndexes\PoisonIndex.cs" />
    <Compile Include="Bugs\IdProjection.cs" />
    <Compile Include="Bugs\PrefetchingBug.cs" />
    <Compile Include="Bugs\Queries\Boolean.cs" />
    <Compile Include="Bugs\Queries\CanIncludeValueType.cs" />
    <Compile Include="Bugs\Queries\QueryProvider.cs" />
    <Compile Include="Bugs\QueryingOnEmptyArray.cs" />
    <Compile Include="Bugs\QueryingOnEmptyString.cs" />
    <Compile Include="Bugs\QueryingOverTags.cs" />
    <Compile Include="Bugs\QueryOptimizerOnStaticIndex.cs" />
    <Compile Include="Bugs\RacielrodTest.cs" />
    <Compile Include="Bugs\RecursiveQueries.cs" />
    <Compile Include="Bugs\Reindexing.cs" />
    <Compile Include="Bugs\ReservedWords.cs" />
    <Compile Include="Bugs\RoundCrisis.cs" />
    <Compile Include="Bugs\SelfReference.cs" />
    <Compile Include="Bugs\SerializingAndDeserializingWithRaven.cs" />
    <Compile Include="Bugs\CanGetScores.cs" />
    <Compile Include="Bugs\CanReadLuceneProjectedDateTimeOffset.cs" />
    <Compile Include="Bugs\ComplexDynamicQuery.cs" />
    <Compile Include="Bugs\ConnectionStringParsing.cs" />
    <Compile Include="Bugs\CreateIndexesRemotely.cs" />
    <Compile Include="Bugs\DateFilter.cs" />
    <Compile Include="Bugs\DeletingDynamics.cs" />
    <Compile Include="Bugs\DirectoryCreation.cs" />
    <Compile Include="Bugs\DtcBlues.cs" />
    <Compile Include="Bugs\DuplicatedFiledNames.cs" />
    <Compile Include="Bugs\EntitiesWithAttributes.cs" />
    <Compile Include="Bugs\EnumsCastToInts.cs" />
    <Compile Include="Bugs\Indexing\CanIndexNestedObjects.cs" />
    <Compile Include="Bugs\Indexing\CanIndexWithCharLiteral.cs" />
    <Compile Include="Bugs\IndexSelectionForMapReduce.cs" />
    <Compile Include="Bugs\IntegerIds.cs" />
    <Compile Include="Bugs\IteratingTwice.cs" />
    <Compile Include="Bugs\Iulian\CanReadEntityWithUrlId.cs" />
    <Compile Include="Bugs\LastModifiedQueries.cs" />
    <Compile Include="Bugs\LinqOnDictionary.cs" />
    <Compile Include="Bugs\LuceneIndexing.cs" />
    <Compile Include="Bugs\LuceneQueryShouldNotModifyDynamicDocument.cs" />
    <Compile Include="Bugs\ManyDocumentsViaDTC.cs" />
    <Compile Include="Bugs\MassivelyMultiTenant.cs" />
    <Compile Include="Bugs\MixingIdentityAndAssignedIds.cs" />
    <Compile Include="Bugs\MultipleRangeQueries.cs" />
    <Compile Include="Bugs\NullableDateTime.cs" />
    <Compile Include="Bugs\NullableValuesRemote.cs" />
    <Compile Include="Bugs\OrderByCollectionCount.cs" />
    <Compile Include="Bugs\Profiling.cs" />
    <Compile Include="Bugs\ProjectionFromDynamicIndex.cs" />
    <Compile Include="Bugs\Queries\Floats.cs" />
    <Compile Include="Bugs\Queries\Generics.cs" />
    <Compile Include="Bugs\Queries\NameStartsWith.cs" />
    <Compile Include="Bugs\QueryIdGreaterThan.cs" />
    <Compile Include="Bugs\QueryingDateTime.cs" />
    <Compile Include="Bugs\QueryingOnMetadata.cs" />
    <Compile Include="Bugs\RavenDbAnyOfPropertyCollection.cs" />
    <Compile Include="Bugs\Arrays.cs" />
    <Compile Include="Bugs\AsyncCommit.cs" />
    <Compile Include="Bugs\Async\Querying.cs" />
    <Compile Include="Bugs\AttachmentEncoding.cs" />
    <Compile Include="Bugs\AttachmentsWithCredentials.cs" />
    <Compile Include="Bugs\AutoCreateIndexes.cs" />
    <Compile Include="Bugs\AutoDetectAnalyzersForQuery.cs" />
    <Compile Include="Bugs\Caching\CachingOfDocumentInclude.cs" />
    <Compile Include="Bugs\Caching\CachingOfDocumentLoad.cs" />
    <Compile Include="Bugs\CanDetectChanges.cs" />
    <Compile Include="Bugs\CanGetMetadataForTransient.cs" />
    <Compile Include="Bugs\CanHandleDocumentRemoval.cs" />
    <Compile Include="Bugs\CanPassTypesProperlyToAggregation.cs" />
    <Compile Include="Bugs\CanProjectIdFromDocumentInQueries.cs" />
    <Compile Include="Bugs\CanSelectFieldsFromIndex.cs" />
    <Compile Include="Bugs\CanUseNonStringsForId.cs" />
    <Compile Include="Bugs\ComplexQueryOnSameObject.cs" />
    <Compile Include="Bugs\CustomDynamicObject.cs" />
    <Compile Include="Bugs\CustomEntityName.cs" />
    <Compile Include="Bugs\DateRanges.cs" />
    <Compile Include="Bugs\DateTimeInLocalTime.cs" />
    <Compile Include="Bugs\DateTimeInLocalTimeRemote.cs" />
    <Compile Include="Bugs\DateTimeOffsets.cs" />
    <Compile Include="Bugs\DecimalPrecision.cs" />
    <Compile Include="Bugs\Distinct.cs" />
    <Compile Include="Bugs\DocumentToJsonAndBackTest.cs" />
    <Compile Include="Bugs\DocumentUrl.cs" />
    <Compile Include="Bugs\DTC\UsingDtcForDelete.cs" />
    <Compile Include="Bugs\DTC\UsingDtcForCreate.cs" />
    <Compile Include="Bugs\DTC\UsingDTCForUpdates.cs" />
    <Compile Include="Bugs\DTC\UsingRemoteDTC.cs" />
    <Compile Include="Bugs\Embedded\CanUseForUrlOnly.cs" />
    <Compile Include="Bugs\Entities\CanSaveUpdateAndRead_Local.cs" />
    <Compile Include="Bugs\Entities\CanSaveUpdateAndRead.cs" />
    <Compile Include="Bugs\Entities\JObjectEntity.cs" />
    <Compile Include="Bugs\EntityWithDate.cs" />
    <Compile Include="Bugs\EntityWithNullableDateTimeOffset.cs" />
    <Compile Include="Bugs\EntityWithoutId.cs" />
    <Compile Include="Bugs\Errors\CanIndexOnNull.cs" />
    <Compile Include="Bugs\Etag.cs" />
    <Compile Include="Bugs\ExplicitTransaction.cs" />
    <Compile Include="Bugs\ExtendingClientSideViaListeners.cs" />
    <Compile Include="Bugs\FailDelete.cs" />
    <Compile Include="Bugs\FailStore.cs" />
    <Compile Include="Bugs\FindPropertyNameForIndex.cs" />
    <Compile Include="Bugs\GetDocumentUrlOnTransient.cs" />
    <Compile Include="Bugs\HierarchicalData.cs" />
    <Compile Include="Bugs\HiLoServerKeysNotExported.cs" />
    <Compile Include="Bugs\Identifiers\LongId.cs" />
    <Compile Include="Bugs\IndexDefinitionEquality.cs" />
    <Compile Include="Bugs\Image.cs" />
    <Compile Include="Bugs\ImageByTagSearchModel.cs" />
    <Compile Include="Bugs\Includes.cs" />
    <Compile Include="Bugs\IndexingBehavior.cs" />
    <Compile Include="Bugs\IndexingRavenDocuments.cs" />
    <Compile Include="Bugs\Indexing\CanIndexAllDocsWhenThereAreMoreDocsThanTheBatchSize.cs" />
    <Compile Include="Bugs\Indexing\ComplexLinq.cs" />
    <Compile Include="Bugs\Indexing\ComplexUsage.cs" />
    <Compile Include="Bugs\Indexing\CreateIndexesOnRemoteServer.cs" />
    <Compile Include="Bugs\Indexing\DynamicFields.cs" />
    <Compile Include="Bugs\Indexing\DynamicQueriesCanSort.cs" />
    <Compile Include="Bugs\Indexing\FilterOnMissingProperty.cs" />
    <Compile Include="Bugs\Indexing\IndexingEachFieldInEachDocumentSeparately.cs" />
    <Compile Include="Bugs\Indexing\IndexingOnDictionary.cs" />
    <Compile Include="Bugs\Indexing\MissingAnalyzer.cs" />
    <Compile Include="Bugs\Indexing\RemoteIndexingOnDictionary.cs" />
    <Compile Include="Bugs\Indexing\Transaction.cs" />
    <Compile Include="Bugs\Indexing\TransactionIndexByMrnRemote.cs" />
    <Compile Include="Bugs\Indexing\Transaction_ByMrn.cs" />
    <Compile Include="Bugs\Indexing\UsingSortOptions.cs" />
    <Compile Include="Bugs\Indexing\ThrowingAnalyzer.cs" />
    <Compile Include="Bugs\Indexing\TransactionIndexByMrn.cs" />
    <Compile Include="Bugs\Indexing\WiseShrek.cs" />
    <Compile Include="Bugs\Indexing\WithStartWith.cs" />
    <Compile Include="Bugs\IndexNestedFields.cs" />
    <Compile Include="Bugs\IndexWithTwoProperties.cs" />
    <Compile Include="Bugs\InMemoryOnly.cs" />
    <Compile Include="Bugs\InvalidIds.cs" />
    <Compile Include="Bugs\Issue199.cs" />
    <Compile Include="Bugs\JsonDeserialization.cs" />
    <Compile Include="Bugs\KeyGeneration.cs" />
    <Compile Include="Bugs\KeysAreCaseInsensitive.cs" />
    <Compile Include="Bugs\LinqGitHub147.cs" />
    <Compile Include="Bugs\LinqOnUrls.cs" />
    <Compile Include="Bugs\LiveProjection.cs" />
    <Compile Include="Bugs\LiveProjections\CanLoadMultipleItems.cs" />
    <Compile Include="Bugs\LiveProjections\Entities\Product.cs" />
    <Compile Include="Bugs\LiveProjections\Indexes\ProductDetailsReport_ByProductId.cs" />
    <Compile Include="Bugs\LiveProjections\Indexes\ProductSkuListViewModelReport_ByArticleNumberAndName.cs" />
    <Compile Include="Bugs\LiveProjections\ParentAndChildrenNames.cs" />
    <Compile Include="Bugs\LiveProjections\Person.cs" />
    <Compile Include="Bugs\LiveProjections\Views\ProductDetailsReport.cs" />
    <Compile Include="Bugs\LiveProjections\Views\ProductSkuListViewModelReport.cs" />
    <Compile Include="Bugs\LiveProjections\Entities\ProductSku.cs" />
    <Compile Include="Bugs\LiveProjections\Views\ProductVariant.cs" />
    <Compile Include="Bugs\LiveProjections\LiveProjectionOnProducts.cs" />
    <Compile Include="Bugs\LuceneQueryShouldWorkWithoutExtensionMethod.cs" />
    <Compile Include="Bugs\LukeQuerying.cs" />
    <Compile Include="Bugs\MapReduceThrowsNRE.cs" />
    <Compile Include="Bugs\MetadataUpdates.cs" />
    <Compile Include="Bugs\Metadata\LastModifiedLocal.cs" />
    <Compile Include="Bugs\Metadata\LastModifiedRemote.cs" />
    <Compile Include="Bugs\Metadata\MetadataPropertyInEntity.cs" />
    <Compile Include="Bugs\MichaelJonson.cs" />
    <Compile Include="Bugs\MoreDtcIssues.cs" />
    <Compile Include="Bugs\MultiEntityIndex.cs" />
    <Compile Include="Bugs\MultipleResultsPerDocumentAndPaging.cs" />
    <Compile Include="Bugs\MultiTenancy\Basic.cs" />
    <Compile Include="Bugs\MultiTenancy\CreatingIndexes.cs" />
    <Compile Include="Bugs\MultiTenancy\NoCaseSensitive.cs" />
    <Compile Include="Bugs\MultiTenancy\Test.cs" />
    <Compile Include="Bugs\NameAndId.cs" />
    <Compile Include="Bugs\NullableEnum.cs" />
    <Compile Include="Bugs\Nullables.cs" />
    <Compile Include="Bugs\NullCoalescing.cs" />
    <Compile Include="Bugs\OperationHeaders.cs" />
    <Compile Include="Bugs\OrderOfInsertionDoesNotAffectQuerying.cs" />
    <Compile Include="Bugs\OverwriteDocuments.cs" />
    <Compile Include="Bugs\PatchingEntities.cs" />
    <Compile Include="Bugs\Queries\DynamicQueriesOnMetadata.cs" />
    <Compile Include="Bugs\Queries\Fetching.cs" />
    <Compile Include="Bugs\Queries\Includes.cs" />
    <Compile Include="Bugs\Queries\LuceneQueryCustomMetadata.cs" />
    <Compile Include="Bugs\Queries\Projections.cs" />
    <Compile Include="Bugs\Queries\RangeQueries.cs" />
    <Compile Include="Bugs\Queries\StatsOnDynamicQueries.cs" />
    <Compile Include="Bugs\Queries\TermsLocal.cs" />
    <Compile Include="Bugs\Queries\TermsRemote.cs" />
    <Compile Include="Bugs\Queries\WithAs.cs" />
    <Compile Include="Bugs\QueryByTypeOnly.cs" />
    <Compile Include="Bugs\QueryByTypeOnlyRemote.cs" />
    <Compile Include="Bugs\QueryingOnEqualToNull.cs" />
    <Compile Include="Bugs\QueryingOnValueWithMinus.cs" />
    <Compile Include="Bugs\QueryingOnValueWithMinusAnalyzed.cs" />
    <Compile Include="Bugs\QueryingOnValueWithMinusRemote.cs" />
    <Compile Include="Bugs\QueryingWithDynamicRavenQueryInspector.cs" />
    <Compile Include="Bugs\QueryOptimizer\LinqToQueryParameters.cs" />
    <Compile Include="Bugs\QueryOptimizer\QueryOptimizeTests.cs" />
    <Compile Include="Bugs\QueryResultCountsWithProjections.cs" />
    <Compile Include="Bugs\OverwriteIndexLocally.cs" />
    <Compile Include="Bugs\OverwriteIndexRemotely.cs" />
    <Compile Include="Bugs\Patching.cs" />
    <Compile Include="Bugs\Polymorphic.cs" />
    <Compile Include="Bugs\ProjectingDates.cs" />
    <Compile Include="Bugs\ProjectingDocumentId.cs" />
    <Compile Include="Bugs\ProjectingFromIndexes.cs" />
    <Compile Include="Bugs\ProjectionFromDynamicQuery.cs" />
    <Compile Include="Bugs\QueryingByNegative.cs" />
    <Compile Include="Bugs\QueryingByNull.cs" />
    <Compile Include="Bugs\QueryingFromIndex.cs" />
    <Compile Include="Bugs\QueryWithPercentageSign.cs" />
    <Compile Include="Bugs\QueryWithReservedCharacters.cs" />
    <Compile Include="Bugs\RavenDbNestedPatchTesting.cs" />
    <Compile Include="Bugs\RavenDBQuery.cs" />
    <Compile Include="Bugs\ReadDataFromServer.cs" />
    <Compile Include="Bugs\ReadOnly.cs" />
    <Compile Include="Bugs\RemoteTx.cs" />
    <Compile Include="Bugs\ReportQueryCount.cs" />
    <Compile Include="Bugs\ResettingIndex.cs" />
    <Compile Include="Bugs\ReuseQuery.cs" />
    <Compile Include="Bugs\SelectManyIssue.cs" />
    <Compile Include="Bugs\SelectManyOnNull.cs" />
    <Compile Include="Bugs\SelectManyTests .cs" />
    <Compile Include="Bugs\SerializingDates.cs" />
    <Compile Include="Bugs\SerializingEntities.cs" />
    <Compile Include="Bugs\SimonCropp.cs" />
    <Compile Include="Bugs\SimpleJson.cs" />
    <Compile Include="Bugs\SinglePropertyDocument.cs" />
    <Compile Include="Bugs\MapRedue\VersionedDocument.cs" />
    <Compile Include="Bugs\Smuggler.cs" />
    <Compile Include="Bugs\TimeSpanIndexing.cs" />
    <Compile Include="Bugs\WhereInShouldBeBoostedCorrectly.cs" />
    <Compile Include="Bugs\TransformResults\Answers_ByQuestion_NoTransformResults.cs" />
    <Compile Include="Bundles\Encryption\EncryptionBackupAndRestore.cs" />
    <Compile Include="Bundles\MoreLikeThis\MoreLikeThisMultiTenant.cs" />
    <Compile Include="Bundles\PeriodicBackups\PeriodicBackupTests.cs" />
    <Compile Include="Bundles\Replication\Bugs\AddingAndDeletingRemote.cs" />
    <Compile Include="Bundles\Replication\ConflictsInEmbeddableStore.cs" />
    <Compile Include="Bundles\Replication\Bugs\ApiKeysWithMultiTenancy.cs" />
    <Compile Include="Bundles\Replication\Bugs\HiLoHanging.cs" />
    <Compile Include="Bundles\Replication\Bugs\SameInstanceIdUsedForMultipleDatabases.cs" />
    <Compile Include="Bundles\Replication\FailoverDisabled.cs" />
    <Compile Include="Bundles\Replication\Issues\RavenDB693_Embeddable.cs" />
    <Compile Include="Bundles\Replication\Issues\RavenDB677.cs" />
    <Compile Include="Bundles\Replication\Issues\RavenDB693.cs" />
    <Compile Include="Bundles\Replication\Issues\ReplicationWithReferencedIndexes.cs" />
    <Compile Include="Bundles\ScriptedIndexResults\Animal.cs" />
    <Compile Include="Bundles\ScriptedIndexResults\Animals_Stats.cs" />
    <Compile Include="Bundles\ScriptedIndexResults\AnimalType.cs" />
    <Compile Include="Bundles\ScriptedIndexResults\ScriptedIndexResultsTest.cs" />
    <Compile Include="Bundles\SqlReplication\CanReplicate.cs" />
    <Compile Include="Bundles\SqlReplication\FactIfSqlServerIsAvailable.cs" />
    <Compile Include="Bundles\Versioning\Bugs\MultiTenant.cs" />
    <Compile Include="AppBuilderExtensionsTests.cs" />
    <Compile Include="Document\PerCollectionEtag.cs" />
    <Compile Include="Faceted\Aggregation.cs" />
    <Compile Include="Faceted\ConditionalGetHelper.cs" />
    <Compile Include="Faceted\DynamicFacets.cs" />
    <Compile Include="Faceted\FacetPaging.cs" />
    <Compile Include="Faceted\FacetTestBase.cs" />
    <Compile Include="Indexes\CustomExtensionMethod.cs" />
    <Compile Include="Indexes\HighlightTesting.cs" />
    <Compile Include="Indexes\IndexLocking.cs" />
    <Compile Include="Indexes\Recovery\MapReduceRecoveryTestIndex.cs" />
    <Compile Include="Indexes\Recovery\IndexMessing.cs" />
    <Compile Include="Indexes\Recovery\MapIndexRecoveryTests.cs" />
    <Compile Include="Indexes\Recovery\MapReduceIndexRecoveryTests.cs" />
    <Compile Include="Indexes\Recovery\Recovery.cs" />
    <Compile Include="Indexes\Recovery\MapRecoveryTestIndex.cs" />
    <Compile Include="Indexes\WithNullableDateTime.cs" />
    <Compile Include="InflectorTests.cs" />
    <Compile Include="AssertAsync.cs" />
    <Compile Include="Issues\BulkInsertAuth.cs" />
    <Compile Include="Issues\BulkInsertClient.cs" />
    <Compile Include="Issues\BulkInsertDatabaseUrl.cs" />
    <Compile Include="Issues\RavenDB_1226.cs" />
    <Compile Include="Issues\RavenDB1316.cs" />
    <Compile Include="Issues\LongIndexAndTransformerNames.cs" />
    <Compile Include="Issues\RavenDB_1077.cs" />
    <Compile Include="Issues\RavenDB_1251_2.cs" />
    <Compile Include="Issues\NestedPropertiesIndex_1182.cs" />
    <Compile Include="Issues\RavenDB1019.cs" />
    <Compile Include="Issues\RavenDB1025.cs" />
    <Compile Include="Issues\RavenDB1067.cs" />
    <Compile Include="Issues\RavenDB1229.cs" />
    <Compile Include="Issues\RavenDB1247.cs" />
    <Compile Include="Issues\RavenDB1259.cs" />
    <Compile Include="Issues\RavenDB1260.cs" />
    <Compile Include="Issues\RavenDB1261.cs" />
    <Compile Include="Issues\RavenDB937.cs" />
    <Compile Include="Issues\DatabaseReloadingTests.cs" />
    <Compile Include="Issues\RavenDB1009.cs" />
    <Compile Include="Issues\RavenDB815.cs" />
    <Compile Include="Issues\RavenDB820.cs" />
    <Compile Include="Issues\RavenDb827.cs" />
    <Compile Include="Issues\RavenDB741.cs" />
    <Compile Include="Issues\RavenDB814.cs" />
    <Compile Include="Issues\RavenDB845.cs" />
    <Compile Include="Issues\RavenDB903.cs" />
    <Compile Include="Issues\RavenDB921.cs" />
    <Compile Include="Issues\RavenDB934.cs" />
    <Compile Include="Issues\RavenDB982.cs" />
    <Compile Include="Issues\RavenDB_1018.cs" />
    <Compile Include="Issues\RavenDB_1041.cs" />
    <Compile Include="Issues\RavenDB_1088.cs" />
    <Compile Include="Issues\RavenDB_1107.cs" />
    <Compile Include="Issues\RavenDB_1165.cs" />
    <Compile Include="Issues\RavenDB_1235.cs" />
    <Compile Include="Issues\RavenDB_1251_1.cs" />
    <Compile Include="Issues\RavenDB_1279.cs" />
    <Compile Include="Issues\RavenDB_1288.cs" />
    <Compile Include="Issues\RavenDB_1187.cs" />
    <Compile Include="Issues\RavenDB_1205.cs" />
    <Compile Include="Issues\RavenDB_1217.cs" />
    <Compile Include="Issues\RavenDB_1207.cs" />
    <Compile Include="Issues\RavenDB_1333.cs" />
    <Compile Include="Issues\RavenDB_1353.cs" />
    <Compile Include="Issues\RavenDB_1345.cs" />
    <Compile Include="Issues\RavenDB_1346.cs" />
    <Compile Include="Issues\1379\RavenDB_1379.cs">
      <SubType>Code</SubType>
    </Compile>
    <Compile Include="Issues\RavenDB_1374 .cs" />
    <Compile Include="Issues\RavenDB_1359 .cs" />
    <Compile Include="Issues\RavenDB_1377.cs" />
    <Compile Include="Issues\RavenDB_1410.cs" />
    <Compile Include="Issues\RavenDB_1380.cs" />
    <Compile Include="Issues\RavenDB_1472.cs" />
    <Compile Include="Issues\RavenDB_1489.cs" />
    <Compile Include="Issues\RavenDB_406.cs" />
    <Compile Include="Issues\RavenDB953.cs" />
    <Compile Include="Issues\RavenDB955.cs" />
    <Compile Include="Issues\RavenDB957.cs" />
    <Compile Include="Issues\RavenDB_752.cs" />
    <Compile Include="Issues\RavenDB987.cs" />
    <Compile Include="Issues\RavenDB_1007.cs" />
    <Compile Include="Issues\RavenDB_1010.cs" />
    <Compile Include="Issues\RavenDB_757.cs" />
    <Compile Include="Issues\RavenDB_790.cs" />
    <Compile Include="Issues\RavenDB_806.cs" />
    <Compile Include="Issues\RavenDB_851.cs" />
    <Compile Include="Issues\RavenDB_863.cs" />
    <Compile Include="Issues\RavenDB_863_2.cs" />
    <Compile Include="Issues\RavenDB_865.cs" />
    <Compile Include="Issues\RavenDB_868.cs" />
    <Compile Include="Issues\RavenDB_895.cs" />
    <Compile Include="Issues\RavenDB_967.cs" />
    <Compile Include="Issues\RavenDB_993.cs" />
    <Compile Include="Issues\RavenDB_1280.cs" />
    <Compile Include="Issues\SlowIndex.cs" />
    <Compile Include="Issues\RavenDB_1493.cs" />
    <Compile Include="Json\SupportForJsonPropertyAttribute.cs" />
    <Compile Include="LicenseProviderPluginTest.cs" />
    <Compile Include="Linq\OfTypeSupport2.cs" />
    <Compile Include="Linq\ListIndexOf.cs" />
    <Compile Include="Linq\FlagsEnum.cs" />
    <Compile Include="DatabaseMemoryTargetTests.cs" />
    <Compile Include="Document\EmbeddedDocStoreWithHttpServer.cs" />
    <Compile Include="IncrementalBackupTest.cs" />
    <Compile Include="Indexes\CastingInIndexDefinition.cs" />
    <Compile Include="Issues\BulkInsertTests.cs" />
    <Compile Include="Issues\RavenDB_783.cs" />
    <Compile Include="Issues\RavenDB_651.cs" />
    <Compile Include="Issues\RavenDB_349.cs" />
    <Compile Include="Issues\RavenDB_422.cs" />
    <Compile Include="Issues\RavenDB_478.cs" />
    <Compile Include="Issues\RavenDB_505.cs" />
    <Compile Include="Issues\RavenDB_514.cs" />
    <Compile Include="Issues\RavenDB_718.cs" />
    <Compile Include="Issues\RavenDB_535.cs" />
    <Compile Include="Issues\RavenDB_542 .cs" />
    <Compile Include="Issues\RavenDB_626.cs" />
    <Compile Include="Issues\RavenDB_653.cs" />
    <Compile Include="Issues\Ravendb718\DateTimeOffset_QueryMapReduceNotAnalyzedTests.cs" />
    <Compile Include="Issues\Ravendb718\DateTimeOffset_QueryMapReduceAnalyzedTests.cs" />
    <Compile Include="Issues\Ravendb718\DateTimeOffset_LoadTests.cs" />
    <Compile Include="Issues\Ravendb718\DateTimeOffset_QueryDynamicTests.cs" />
    <Compile Include="Issues\Ravendb718\DateTimeOffset_QueryMapReduceTests.cs" />
    <Compile Include="Issues\Ravendb718\DateTimeOffset_QueryMultiMapTests.cs" />
    <Compile Include="Issues\Ravendb718\DateTimeOffset_QueryStaticTests.cs" />
    <Compile Include="Issues\Ravendb718\DateTimeOffset_QueryTransformTests.cs" />
    <Compile Include="Issues\Ravendb718\DateTime_LoadTests.cs" />
    <Compile Include="Issues\Ravendb718\DateTime_QueryDynamicTests.cs" />
    <Compile Include="Issues\Ravendb718\DateTime_QueryMapReduceTests.cs" />
    <Compile Include="Issues\Ravendb718\DateTime_QueryMultiMapTests.cs" />
    <Compile Include="Issues\Ravendb718\DateTime_QueryStaticTests.cs" />
    <Compile Include="Issues\Ravendb718\DateTime_QueryTransformTests.cs" />
    <Compile Include="Issues\RavenDB_743.cs" />
    <Compile Include="Issues\RavenDB_554.cs" />
    <Compile Include="Issues\RavenDB_578.cs" />
    <Compile Include="Issues\RavenDB_644.cs" />
    <Compile Include="Issues\RavenDB_659.cs" />
    <Compile Include="Issues\RavenDB_689.cs" />
    <Compile Include="Issues\RavenDB_576.cs" />
    <Compile Include="Issues\RavenDB_560.cs" />
    <Compile Include="Issues\RavenDB_714.cs" />
    <Compile Include="Issues\RavenDB_726.cs" />
    <Compile Include="Issues\RavenDB_772.cs" />
    <Compile Include="Issues\RavenDB_766.cs" />
    <Compile Include="Issues\RavenDB_784.cs" />
    <Compile Include="Issues\RDoc_56.cs" />
    <Compile Include="Issues\RDoc_60.cs" />
    <Compile Include="Issues\RDoc_76.cs" />
    <Compile Include="Linq\Contains.cs" />
    <Compile Include="Linq\FirstOrDefault.cs" />
    <Compile Include="Linq\CanCallLastOnArray.cs" />
    <Compile Include="Linq\Not.cs" />
    <Compile Include="Linq\IsNullOrEmpty.cs" />
    <Compile Include="Issues\RavenDB_556.cs" />
    <Compile Include="Issues\RavenDB_579.cs" />
    <Compile Include="Linq\OfTypeSupport.cs" />
    <Compile Include="Linq\SelectDictionaryItem.cs" />
    <Compile Include="Linq\SelectManyShouldWork.cs" />
    <Compile Include="Linq\WhereStringEquals.cs" />
    <Compile Include="MailingList\Accounts.cs" />
    <Compile Include="MailingList\Afif.cs" />
    <Compile Include="MailingList\AlexanderLapa.cs" />
    <Compile Include="MailingList\AlexanderZeitler.cs" />
    <Compile Include="MailingList\AmbiguousMatchExceptionTest.cs" />
    <Compile Include="MailingList\Apo\Lazy.cs" />
    <Compile Include="MailingList\AsyncSpatial.cs" />
    <Compile Include="MailingList\AutoGenIndexLinqQuery.cs" />
    <Compile Include="MailingList\bikkies.cs" />
    <Compile Include="MailingList\BooleanAndDateTimeNullables.cs" />
    <Compile Include="MailingList\BoundingBox.cs" />
    <Compile Include="MailingList\BulkInsertTest.cs" />
    <Compile Include="MailingList\BulkInsertWithChanges.cs" />
    <Compile Include="MailingList\CanExcludeNullItems.cs" />
    <Compile Include="MailingList\CanFacetOnList.cs" />
    <Compile Include="MailingList\CanLoadDocumentArray.cs" />
    <Compile Include="MailingList\CanQueryOnTrue.cs" />
    <Compile Include="MailingList\CanReduceAndTransform.cs" />
    <Compile Include="MailingList\CanRetrieveFacetCountsOfQueryResults.cs" />
    <Compile Include="MailingList\CanRetrieveFacetCountsOfQueryResults2.cs" />
    <Compile Include="MailingList\ChangeTrackingDoesntWorkForDecimalsWithSmallChanges.cs" />
    <Compile Include="MailingList\Chirea.cs" />
    <Compile Include="MailingList\CoalescingOperatorWithStringARray.cs" />
    <Compile Include="MailingList\ComplexIndexMerge.cs" />
    <Compile Include="MailingList\CompoundOrQueryWithOrderByDescending .cs" />
    <Compile Include="MailingList\ConcurrencyTests.cs" />
    <Compile Include="MailingList\ConcurrencyTests2.cs" />
    <Compile Include="MailingList\CustomizingIndexQuery.cs" />
    <Compile Include="MailingList\DateTimeOffsetIssues.cs" />
    <Compile Include="MailingList\DifferentKeysWithTheSameFirst127CharactersAreDifferent.cs" />
    <Compile Include="MailingList\DistinctWithPaging.cs" />
    <Compile Include="MailingList\DynamicFieldNoAnalysisStillAnalyzesTest.cs" />
    <Compile Include="MailingList\DynamicObjectTests.cs" />
    <Compile Include="MailingList\FacetCountTest.cs" />
    <Compile Include="MailingList\FacetHits.cs" />
    <Compile Include="MailingList\FacetQueryNotCorrectWithDefaultFieldSpecified.cs" />
    <Compile Include="MailingList\chad.cs" />
    <Compile Include="MailingList\ChrisDNF.cs" />
    <Compile Include="MailingList\ChrisMarisic.cs" />
    <Compile Include="MailingList\CustomAnalyzerStartsWithFailure.cs" />
    <Compile Include="MailingList\DataSetIndexTest.cs" />
    <Compile Include="MailingList\DeanWard.cs" />
    <Compile Include="MailingList\Edin.cs" />
    <Compile Include="MailingList\FailingBulkInsertTest.cs" />
    <Compile Include="MailingList\FailingChangesApiTests.cs" />
    <Compile Include="MailingList\FailingIndex.cs" />
    <Compile Include="MailingList\FailingProjection.cs" />
    <Compile Include="MailingList\Failing_lucene_query_where_in_tests.cs" />
    <Compile Include="MailingList\FilteredIndexTest.cs" />
    <Compile Include="MailingList\FirstOrDefaultNullableDate.cs" />
    <Compile Include="MailingList\FormOpensByDateAndMediaSourceAndVersionTest.cs" />
    <Compile Include="MailingList\Gal.cs" />
    <Compile Include="MailingList\Garrett.cs" />
    <Compile Include="MailingList\Georgiosd.cs" />
    <Compile Include="MailingList\gjerster.cs" />
    <Compile Include="MailingList\Hancock.cs" />
    <Compile Include="MailingList\HeadAsync.cs" />
    <Compile Include="MailingList\Holt.cs" />
    <Compile Include="MailingList\HttpIdTest.cs" />
    <Compile Include="MailingList\IdComesBackLowerCase.cs" />
    <Compile Include="MailingList\IncludeShouldPassOnTypeInfoWhenAvailable.cs" />
    <Compile Include="MailingList\IndexTest2.cs" />
    <Compile Include="MailingList\IndexWithEnumNullableFailingUnitTest.cs" />
    <Compile Include="MailingList\InIssues.cs" />
    <Compile Include="MailingList\InQueries.cs" />
    <Compile Include="MailingList\IssueTest.cs" />
    <Compile Include="MailingList\ItemsBySetIdIndexTests.cs" />
    <Compile Include="MailingList\Jalchr.cs" />
    <Compile Include="MailingList\jbartruf.cs" />
    <Compile Include="MailingList\JsonComarision.cs" />
    <Compile Include="MailingList\Kushnir.cs" />
    <Compile Include="MailingList\LazilyLoadByIdsWithTransformer.cs" />
    <Compile Include="MailingList\LazyCount.cs" />
    <Compile Include="MailingList\LazyEncoding.cs" />
    <Compile Include="MailingList\LazyLoadFromSessionCache.cs" />
    <Compile Include="MailingList\LazyTests.cs" />
    <Compile Include="MailingList\Lindblom.cs" />
    <Compile Include="MailingList\linmouhong2.cs" />
    <Compile Include="MailingList\linmouhong3.cs" />
    <Compile Include="MailingList\LinqInExtensionTests.cs" />
    <Compile Include="MailingList\LoadAllStartingWith.cs" />
    <Compile Include="MailingList\LoadWithIncludeTests.cs" />
    <Compile Include="MailingList\LongIds.cs" />
    <Compile Include="MailingList\LuceneQueryHighlightTest.cs" />
    <Compile Include="MailingList\LuceneSearchSample.cs" />
    <Compile Include="MailingList\LuceneSortDouble.cs" />
    <Compile Include="MailingList\MapLongTests.cs" />
    <Compile Include="MailingList\Mare.cs" />
    <Compile Include="MailingList\AnyBugTest.cs" />
    <Compile Include="MailingList\Marisic.cs" />
    <Compile Include="MailingList\MoreLikeThisEvaluation.cs" />
    <Compile Include="MailingList\MultiLoadInTransaction.cs" />
    <Compile Include="MailingList\nberardi.cs" />
    <Compile Include="MailingList\Nemitoff.cs" />
    <Compile Include="MailingList\NullableGuidIndexTest.cs" />
    <Compile Include="MailingList\NullableInIndex.cs" />
    <Compile Include="MailingList\Nullables.cs" />
    <Compile Include="MailingList\Maxime.cs" />
    <Compile Include="MailingList\Maxime2.cs" />
    <Compile Include="MailingList\NullableSorting.cs" />
    <Compile Include="MailingList\Oguzhntopcu.cs" />
    <Compile Include="MailingList\OrderByProjectSameField.cs" />
    <Compile Include="MailingList\PatchingWithNaNAndIsFinite.cs" />
    <Compile Include="MailingList\Pfeffer.cs" />
    <Compile Include="MailingList\PlusInId.cs" />
    <Compile Include="MailingList\ProjectingIdFromNestedClass.cs" />
    <Compile Include="MailingList\ProjectionShouldNotLoadDocument.cs" />
    <Compile Include="MailingList\QueryExplanation.cs" />
    <Compile Include="MailingList\QueryIn.cs" />
    <Compile Include="MailingList\QueryingOn_A_Prefix.cs" />
    <Compile Include="MailingList\QueryingOnValueWithMultipleMinusAnalyzed .cs" />
    <Compile Include="MailingList\QueryingUsingOr.cs" />
    <Compile Include="MailingList\QueryOnItems.cs" />
    <Compile Include="MailingList\RacielRod.cs" />
    <Compile Include="MailingList\RavenCountTest.cs" />
    <Compile Include="MailingList\RavenDB1192.cs" />
    <Compile Include="MailingList\RavenDB1206.cs" />
    <Compile Include="MailingList\RavenDB669.cs" />
    <Compile Include="MailingList\RavenDbBugs.cs" />
    <Compile Include="MailingList\RavenDbRecoveryTests.cs" />
    <Compile Include="MailingList\RavenDB_859.cs" />
    <Compile Include="MailingList\RavenCannotQueryAgainstFloatProperty.cs" />
    <Compile Include="MailingList\LateBoundValue.cs" />
    <Compile Include="MailingList\RavenDB_Stream_SelectFields_Test.cs" />
    <Compile Include="MailingList\RavenDeserializationBug.cs" />
    <Compile Include="MailingList\RavenDynamicTests.cs" />
    <Compile Include="MailingList\Raven_json_serialization_fail_tests.cs" />
    <Compile Include="MailingList\ReduceAndTransform2.cs" />
    <Compile Include="MailingList\RenamedProperty.cs" />
    <Compile Include="MailingList\ResultTransformerMetaData .cs" />
    <Compile Include="MailingList\Rudolph.cs" />
    <Compile Include="MailingList\SessionAlreadyHaveSessionContext.cs" />
    <Compile Include="MailingList\ShardedFacets.cs" />
    <Compile Include="MailingList\SmugglerTests.cs" />
    <Compile Include="MailingList\SnapshotBug.cs" />
    <Compile Include="MailingList\SortingOnMapReduce.cs" />
    <Compile Include="MailingList\SortTest.cs" />
    <Compile Include="MailingList\SpatialQueryWithTransformTests.cs" />
    <Compile Include="MailingList\Stif.cs" />
    <Compile Include="MailingList\StrangeNames.cs" />
    <Compile Include="MailingList\Strange_select_behaviour_in_query_tests.cs" />
    <Compile Include="MailingList\StreamSortTest.cs" />
    <Compile Include="MailingList\StringIsNullOrEmpty.cs" />
    <Compile Include="MailingList\SuggestAsync.cs" />
    <Compile Include="MailingList\Tamir.cs" />
    <Compile Include="MailingList\tcoonfield.cs" />
    <Compile Include="MailingList\TermVectorsInMultiMapIndexes.cs" />
    <Compile Include="MailingList\TertiaryOperator.cs" />
    <Compile Include="MailingList\TestRavenIncludes.cs" />
    <Compile Include="MailingList\ThorTimeRange\Repro.cs" />
    <Compile Include="MailingList\TransfomerLoadCaching.cs" />
    <Compile Include="MailingList\TransformerDictionaryOrderTests.cs" />
    <Compile Include="MailingList\TransformerQueryInputTests.cs" />
    <Compile Include="MailingList\TransformersAndEtags.cs" />
    <Compile Include="MailingList\TransformWithConversionListener.cs" />
    <Compile Include="MailingList\TransformWithLoad.cs" />
    <Compile Include="MailingList\TriggerCanAccessFullMetadataInQueryProjection.cs" />
    <Compile Include="MailingList\Troy2.cs" />
    <Compile Include="MailingList\TroyMapReduce.cs" />
    <Compile Include="MailingList\TroyMapReduceImport.cs" />
    <Compile Include="MailingList\TypeConverter.cs" />
    <Compile Include="MailingList\UintId.cs" />
    <Compile Include="MailingList\UrlInIdsRepro.cs" />
    <Compile Include="MailingList\Vitaliy.cs" />
    <Compile Include="MailingList\Wayne.cs" />
    <Compile Include="MailingList\When_trying_to_load_a_non_existing_document.cs" />
    <Compile Include="MailingList\WhereClauseTest.cs" />
    <Compile Include="MailingList\WhereInTests.cs" />
    <Compile Include="MailingList\WhereStringEqualsInCollection.cs" />
    <Compile Include="MailingList\WildCardQuery.cs" />
    <Compile Include="MailingList\Willem.cs" />
    <Compile Include="MailingList\Zeitler.cs" />
    <Compile Include="NestedIndexing\CanIndexReferencedEntity.cs" />
    <Compile Include="NestedIndexing\CanTrackWhatCameFromWhat.cs" />
    <Compile Include="NestedIndexing\Item.cs" />
    <Compile Include="NestedIndexing\WithMapReduce.cs" />
    <Compile Include="NonIncrementalBackupRestoreTest.cs" />
    <Compile Include="Notifications\ReplicationConflicts.cs" />
    <Compile Include="Notifications\ReplicationConflicts_Embedded.cs" />
    <Compile Include="Patching\BigDoc.cs" />
    <Compile Include="PreFetching.cs" />
    <Compile Include="Querying\SkipDuplicates.cs" />
    <Compile Include="RavenDB_1033.cs" />
    <Compile Include="ResultsTransformer\AsyncTransformWith.cs" />
    <Compile Include="ResultsTransformer\QueryInputsToResultTransformer.cs" />
    <Compile Include="ResultsTransformer\StonglyTypedResultsTransformer.cs" />
    <Compile Include="Querying\HighlightesTests.cs" />
    <Compile Include="Security\OAuth\ReplicateWithOAuth.cs" />
    <Compile Include="Smuggler\SmugglerBetweenTests.cs" />
    <Compile Include="Security\OAuth\ReplicationWithOAuthMultipleKeys.cs" />
    <Compile Include="Security\ReplicationWithMixedSecurity.cs" />
    <Compile Include="Spatial\BoundingBoxIndexTests.cs" />
    <Compile Include="Spatial\CartesianTests.cs" />
    <Compile Include="Spatial\Clustering.cs" />
    <Compile Include="Spatial\GeoJsonConverterTests.cs" />
    <Compile Include="Spatial\GeoJsonTests.cs" />
    <Compile Include="Spatial\GeoJsonWktConverterTests.cs" />
    <Compile Include="Spatial\GeoUriTests.cs" />
    <Compile Include="Spatial\JsonConverters\GeoJson\AttributesTableConverter.cs" />
    <Compile Include="Spatial\JsonConverters\GeoJson\CoordinateConverters.cs" />
    <Compile Include="Spatial\JsonConverters\GeoJson\EnvelopeConverter.cs" />
    <Compile Include="Spatial\JsonConverters\GeoJson\FeatureCollectionConverter.cs" />
    <Compile Include="Spatial\JsonConverters\GeoJson\FeatureConverter.cs" />
    <Compile Include="Spatial\JsonConverters\GeoJson\GeoJsonObjectType.cs" />
    <Compile Include="Spatial\JsonConverters\GeoJson\GeometryConverter.cs" />
    <Compile Include="Spatial\JsonConverters\GeoJson\ICRSObjectConverter.cs" />
    <Compile Include="Spatial\Nick.cs" />
    <Compile Include="Spatial\JsonConverters\Wkt\WktConverter.cs" />
    <Compile Include="Spatial\PointObjectTests.cs" />
    <Compile Include="Spatial\RavenDB_423.cs" />
    <Compile Include="Spatial\ShapeStringConverterTests.cs" />
    <Compile Include="Spatial\SimonBartlett.cs" />
    <Compile Include="Spatial\Spatial.cs" />
    <Compile Include="Spatial\ShapeConverterTests.cs" />
    <Compile Include="Spatial\SpatialTest2.cs" />
    <Compile Include="Bugs\spokeypokey.cs" />
    <Compile Include="Bugs\Stacey\Aspects.cs" />
    <Compile Include="Bugs\TenantsName.cs" />
    <Compile Include="Bugs\tmp.cs" />
    <Compile Include="Bugs\TransformResults\SortHintTester.cs" />
    <Compile Include="Bugs\SortingById.cs" />
    <Compile Include="Bugs\SortingOnLong.cs" />
    <Compile Include="Bugs\SortingWithWildcardQuery.cs" />
    <Compile Include="Spatial\SpatialQueries.cs" />
    <Compile Include="Bugs\StaticDynamic.cs" />
    <Compile Include="Bugs\TakeQueries.cs" />
    <Compile Include="Bugs\TempIndexScore.cs" />
    <Compile Include="Bugs\tjbsb.cs" />
    <Compile Include="Bugs\TransformResults\Answer.cs" />
    <Compile Include="Bugs\TransformResults\AnswerEntity.cs" />
    <Compile Include="Bugs\TransformResults\Answers_ByAnswerEntity.cs" />
    <Compile Include="Bugs\TransformResults\Answers_ByQuestion.cs" />
    <Compile Include="Bugs\TransformResults\AnswerViewItem.cs" />
    <Compile Include="Bugs\TransformResults\AnswerVote.cs" />
    <Compile Include="Bugs\TransformResults\AnswerVoteEntity.cs" />
    <Compile Include="Bugs\TransformResults\ComplexValuesFromTransformResults.cs" />
    <Compile Include="Bugs\TransformResults\Question.cs" />
    <Compile Include="Bugs\TransformResults\QuestionVote.cs" />
    <Compile Include="Bugs\TransformResults\QuestionWithVoteTotalIndex.cs" />
    <Compile Include="Bugs\TransformResults\TimeoutTester.cs" />
    <Compile Include="Bugs\TransformResults\User.cs" />
    <Compile Include="Bugs\TransformResults\QuestionView.cs" />
    <Compile Include="Bugs\TransformResults\Thor.cs" />
    <Compile Include="Bugs\TransformResults\ThorIndex.cs" />
    <Compile Include="Bugs\TransformResults\Votes_ByAnswerEntity.cs" />
    <Compile Include="Bugs\TransformResults\WithGuidId.cs" />
    <Compile Include="Bugs\TransitiveNull.cs" />
    <Compile Include="Bugs\TranslatingLinqQueriesToIndexes.cs" />
    <Compile Include="Bugs\TranslatingLinqQueryUsingNestedId.cs" />
    <Compile Include="Bugs\Translators.cs" />
    <Compile Include="Bugs\TypeNameHandlingTest.cs" />
    <Compile Include="Bugs\User.cs" />
    <Compile Include="Bugs\UserGuid.cs" />
    <Compile Include="Bugs\UserInt32.cs" />
    <Compile Include="Bugs\UsingAsProjection.cs" />
    <Compile Include="Bugs\UsingEnumInLinq.cs" />
    <Compile Include="Bugs\UsingLongAsId.cs" />
    <Compile Include="Bugs\UsingStartsWith.cs" />
    <Compile Include="Bugs\UsingSwedishCollation.cs" />
    <Compile Include="Bugs\MapRedue\VersionedDocuments.cs" />
    <Compile Include="Bugs\VeryBigResultSet.cs" />
    <Compile Include="Bugs\VeryBigResultSetRemote.cs" />
    <Compile Include="Bugs\Vlad.cs" />
    <Compile Include="Bugs\Vlko\QueryWithMultipleWhere.cs" />
    <Compile Include="Bugs\Vlko\RelationIdIndex.cs" />
    <Compile Include="Bugs\WaitForNonStaleResultsAsOfLastWrite.cs" />
    <Compile Include="Bugs\WhenDoingSimpleLoad.cs" />
    <Compile Include="Bugs\WhenRavenClrTypeNotFound.cs" />
    <Compile Include="Bugs\when_querying_cases_by_name_in_danish.cs" />
    <Compile Include="Bugs\WhereEntityIs.cs" />
    <Compile Include="Bugs\WhereUsingUnicodeTheTextEnteredShouldNotBeNormalized.cs" />
    <Compile Include="Bugs\WillNotFailSystemIfServerIsNotAvailableOnStartup.cs" />
    <Compile Include="Bugs\WillThrowIfQueryingForUnindexedField.cs" />
    <Compile Include="Bugs\CanStoreAndGetDateTimeOffset.cs" />
    <Compile Include="Bugs\WithPrivateProtectedSetter.cs" />
    <Compile Include="Bugs\Zhang\UseMaxForDateTimeTypeInReduce.cs" />
    <Compile Include="Bugs\Zhang\UseMaxForLongTypeInReduce.cs" />
    <Compile Include="Bundles\CompressionAndEncryption\CompressionAndEncryption.cs" />
    <Compile Include="Bundles\CompressionAndEncryption\Crud.cs" />
    <Compile Include="Bundles\CompressionAndEncryption\Indexes.cs" />
    <Compile Include="Bundles\Compression\Compression.cs" />
    <Compile Include="Bundles\Compression\Crud.cs" />
    <Compile Include="Bundles\Compression\Indexes.cs" />
    <Compile Include="Bundles\Encryption\Crud.cs" />
    <Compile Include="Bundles\Encryption\Encryption.cs" />
    <Compile Include="Bundles\Encryption\Indexes.cs" />
    <Compile Include="Bundles\Encryption\WithoutEncryption.cs" />
    <Compile Include="Bundles\Expiration\Expiration.cs" />
    <Compile Include="Bundles\MoreLikeThis\MoreLikeThisQueryParametersTests.cs" />
    <Compile Include="Bundles\MoreLikeThis\MoreLikeThisTests.cs" />
    <Compile Include="Bundles\MoreLikeThis\MoreLikeThisShouldSupportMapReduceIndexes.cs" />
    <Compile Include="Bundles\Replication\Async\AttachmentReplication.cs" />
    <Compile Include="Bundles\Replication\Async\ConflictWhenReplicating.cs" />
    <Compile Include="Bundles\Replication\Async\FailoverBetweenTwoMultiTenantDatabases.cs" />
    <Compile Include="Bundles\Replication\Async\FailureHandling.cs" />
    <Compile Include="Bundles\Replication\Async\MultihopReplication.cs" />
    <Compile Include="Bundles\Replication\Async\ReadStriping.cs" />
    <Compile Include="Bundles\Replication\Async\SimpleReplication.cs" />
    <Compile Include="Bundles\Replication\Async\WritesDuringFailover.cs" />
    <Compile Include="Bundles\Replication\AttachmentReplication.cs" />
    <Compile Include="Bundles\Replication\AttachmentReplicationBugs.cs" />
    <Compile Include="Bundles\Replication\Bugs\David.cs" />
    <Compile Include="Bundles\Replication\Bugs\MultipleWritesInReplicationWindow.cs" />
    <Compile Include="Bundles\Replication\Bugs\ReplicatingDanish.cs" />
    <Compile Include="Bundles\Replication\Bugs\SameEtagFromDifferentServers.cs" />
    <Compile Include="Bundles\Replication\Bugs\Vlad.cs" />
    <Compile Include="Bundles\Replication\ConflictWhenReplicating.cs" />
    <Compile Include="Bundles\Replication\FailoverBetweenTwoMultiTenantDatabases.cs" />
    <Compile Include="Bundles\Replication\FailureHandling.cs" />
    <Compile Include="Bundles\Replication\MultihopReplication.cs" />
    <Compile Include="Bundles\Replication\ReadStriping.cs" />
    <Compile Include="Bundles\Replication\ReplicationBase.cs" />
    <Compile Include="Bundles\Replication\SimpleReplication.cs" />
    <Compile Include="Bundles\Replication\StoreIndex.cs" />
    <Compile Include="Bundles\Replication\WritesDuringFailover.cs" />
    <Compile Include="Bundles\Replication\WritesDuringFailover2.cs" />
    <Compile Include="Bundles\TestUtil.cs" />
    <Compile Include="Bundles\Versioning\Bugs\MultipleVersions.cs" />
    <Compile Include="Bundles\Versioning\Bugs\RavenDB_438.cs" />
    <Compile Include="Bundles\Versioning\Bugs\VersioningWithGuidIds.cs" />
    <Compile Include="Bundles\Versioning\Versioning.cs" />
    <Compile Include="Bundles\Versioning\VersioningTest.cs" />
    <Compile Include="ConcurrentPatching.cs" />
    <Compile Include="Conflicts\ConflictResolverTests.cs" />
    <Compile Include="ConnectionStrings.cs" />
    <Compile Include="CriticalCulturesAttribute.cs" />
    <Compile Include="Document\AsyncDocumentStoreServerTests.cs" />
    <Compile Include="Document\CasingIssue.cs" />
    <Compile Include="Document\ClientKeyGeneratorTests.cs" />
    <Compile Include="Document\Company.cs" />
    <Compile Include="Document\Contact.cs" />
    <Compile Include="Document\DocumentIdTests.cs" />
    <Compile Include="Document\DocumentStoreEmbeddedGranularTests.cs" />
    <Compile Include="Document\CustomDynamicClass.cs" />
    <Compile Include="Document\DocumentStoreEmbeddedTests.cs" />
    <Compile Include="Document\DocumentStoreServerGranularTests.cs" />
    <Compile Include="Document\DocumentStoreServerTests.cs" />
    <Compile Include="Document\DynamicDocuments.cs" />
    <Compile Include="Document\Game.cs" />
    <Compile Include="Document\Inheritance.cs" />
    <Compile Include="Document\TagCloud.cs" />
    <Compile Include="Document\TotalCountServerTest.cs" />
    <Compile Include="Document\WhenUsingMultipleUnshardedServers.cs" />
    <Compile Include="Document\ZoneCountResult.cs" />
    <Compile Include="Faceted\FacetedIndexLimit.cs" />
    <Compile Include="Faceted\FacetAdvancedAPI.cs" />
    <Compile Include="IISExpressTestClient.cs" />
    <Compile Include="Bugs\IndexDefinitions.cs" />
    <Compile Include="Indexes\AnalyzerResolution.cs" />
    <Compile Include="Faceted\Camera.cs" />
    <Compile Include="Faceted\FacetedIndex.cs" />
    <Compile Include="Indexes\BoostingDuringIndexing.cs" />
    <Compile Include="Indexes\ComplexIndexOnNotAnalyzedField.cs" />
    <Compile Include="Indexes\CreateIndexesWithCasting.cs" />
    <Compile Include="Indexes\CustomAnalyzer.cs" />
    <Compile Include="Indexes\DynamicFieldIndexing.cs" />
    <Compile Include="Indexes\DynamicQueryMapping.cs" />
    <Compile Include="Indexes\ExpressionOperatorPrecedenceTest.cs" />
    <Compile Include="Indexes\IndexWithSubProperty.cs" />
    <Compile Include="Indexes\LinqIndexesFromClient.cs" />
    <Compile Include="Indexes\LuceneAnalyzerUtils.cs" />
    <Compile Include="Indexes\MapOnlyView.cs" />
    <Compile Include="Bugs\Indexing\CanMultiMapIndexNullableValueTypes.cs" />
    <Compile Include="Indexes\MapReduceIndexOnLargeDataSet.cs" />
    <Compile Include="Indexes\OldIndexRunWhileNewIndexesAreRunning.cs" />
    <Compile Include="Indexes\QueryingOnDefaultIndex.cs" />
    <Compile Include="Indexes\QueryingOnStaleIndexes.cs" />
    <Compile Include="Indexes\ReduceCanUseExtensionMethods.cs" />
    <Compile Include="Indexes\ShoppingCartEventsToShopingCart.cs" />
    <Compile Include="Indexes\UsingCustomLuceneAnalyzer.cs" />
    <Compile Include="Indexes\WithDecimalValue.cs" />
    <Compile Include="IndexQueryUrl.cs" />
    <Compile Include="Issues\RavenDB_529.cs" />
    <Compile Include="Issues\RavenDB_10.cs" />
    <Compile Include="Issues\RavenDB_295.cs" />
    <Compile Include="Issues\RavenDB_299.cs" />
    <Compile Include="Issues\RavenDB_301.cs" />
    <Compile Include="Issues\RavenDB_302.cs" />
    <Compile Include="Issues\RavenDB_334.cs" />
    <Compile Include="Issues\RavenDB_551.cs" />
    <Compile Include="Issues\RavenDB_367.cs" />
    <Compile Include="Issues\RavenDB_381.cs" />
    <Compile Include="Issues\RavenDB_384.cs" />
    <Compile Include="Issues\RavenDB_421.cs" />
    <Compile Include="Issues\RavenDB_425.cs" />
    <Compile Include="Issues\RavenDB_483.cs" />
    <Compile Include="Issues\RavenDB_410.cs" />
    <Compile Include="Issues\ReplicationBehavior.cs" />
    <Compile Include="Linq\LongCount.cs" />
    <Compile Include="MailingList\AaronSt.cs" />
    <Compile Include="MailingList\AccessControlHeaders.cs" />
    <Compile Include="MailingList\Algirdas.cs" />
    <Compile Include="MailingList\Arun.cs" />
    <Compile Include="MailingList\Bassler.cs" />
    <Compile Include="MailingList\Ben.cs" />
    <Compile Include="MailingList\Brett.cs" />
    <Compile Include="MailingList\BrianVallelunga.cs" />
    <Compile Include="MailingList\Bruno.cs" />
    <Compile Include="MailingList\BrunoLopes.cs" />
    <Compile Include="MailingList\BlockedMethods.cs" />
    <Compile Include="MailingList\ChrisH.cs" />
    <Compile Include="MailingList\Groenewoud.cs" />
    <Compile Include="MailingList\Hendrik.cs" />
    <Compile Include="MailingList\HiloWithMultiTenancy.cs" />
    <Compile Include="MailingList\Jon.cs" />
    <Compile Include="MailingList\Jonas.cs" />
    <Compile Include="MailingList\JustFacetSearch.cs" />
    <Compile Include="MailingList\kendaleiv.cs" />
    <Compile Include="MailingList\Lars.cs" />
    <Compile Include="MailingList\Daniel.cs" />
    <Compile Include="MailingList\DynamicFieldSorting.cs" />
    <Compile Include="MailingList\HierarchyTests.cs" />
    <Compile Include="MailingList\IdCasing.cs" />
    <Compile Include="MailingList\IndexTest.cs" />
    <Compile Include="Issues\RavenDB_187.cs" />
    <Compile Include="Issues\RavenDB_72.cs" />
    <Compile Include="Json\CloningTests.cs" />
    <Compile Include="Json\JsonNetBugsTests.cs" />
    <Compile Include="Json\RavenJObjects.cs" />
    <Compile Include="Json\JsonUri.cs" />
    <Compile Include="Linq\Any.cs" />
    <Compile Include="Linq\DynamicQueriesWithStaticIndexes.cs" />
    <Compile Include="Linq\OrderBy.cs" />
    <Compile Include="Linq\RavenDB14.cs" />
    <Compile Include="Linq\User.cs" />
    <Compile Include="Linq\WhereClause.cs" />
    <Compile Include="MailingList\AddMapForAllTest.cs" />
    <Compile Include="MailingList\Asger2.cs" />
    <Compile Include="MailingList\AttachmentContentType.cs" />
    <Compile Include="MailingList\bhiku.cs" />
    <Compile Include="MailingList\BigDocId.cs" />
    <Compile Include="MailingList\BooleanCollection.cs" />
    <Compile Include="MailingList\CanUpdateInsideDtcWithOptimisticConcurrency.cs" />
    <Compile Include="MailingList\EtagUsage.cs" />
    <Compile Include="MailingList\HiloTests.cs" />
    <Compile Include="MailingList\DeserializationToObjectTests.cs" />
    <Compile Include="MailingList\DtcIssue.cs" />
    <Compile Include="MailingList\Everett\CanReadBytes.cs" />
    <Compile Include="Spatial\Afif.cs" />
    <Compile Include="MailingList\BuildStarted.cs" />
    <Compile Include="MailingList\Everett616.cs" />
    <Compile Include="MailingList\IdsaTest.cs" />
    <Compile Include="MailingList\IndexWhereClause .cs" />
    <Compile Include="Spatial\JamesCrowley.cs" />
    <Compile Include="MailingList\Joel.cs" />
    <Compile Include="MailingList\Johnson.cs" />
    <Compile Include="MailingList\Jorre.cs" />
    <Compile Include="MailingList\linmouhong.cs" />
    <Compile Include="MailingList\LinusK.cs" />
    <Compile Include="MailingList\LuceneScoreTests.cs" />
    <Compile Include="MailingList\JsonNetRequiresUsToHaveTheDynamicSnkFileAsAnEmbeddedResource.cs" />
    <Compile Include="MailingList\Mark2.cs" />
    <Compile Include="MailingList\MattJohnson.cs" />
    <Compile Include="MailingList\Maverix.cs" />
    <Compile Include="MailingList\Maverix2.cs" />
    <Compile Include="MailingList\MissingIncludes.cs" />
    <Compile Include="MailingList\MultiMapIndexWithDynamicFieldsTests.cs" />
    <Compile Include="MailingList\Nick.cs" />
    <Compile Include="MailingList\NoBuiltinDuplicates.cs" />
    <Compile Include="MailingList\NonHttpBackupRestore.cs" />
    <Compile Include="MailingList\NSB.cs" />
    <Compile Include="MailingList\NullableBoolQuery.cs" />
    <Compile Include="MailingList\OrderByValueTypeCast.cs" />
    <Compile Include="MailingList\Oregon.cs" />
    <Compile Include="MailingList\ParallelTxDelete.cs" />
    <Compile Include="MailingList\Phil.cs" />
    <Compile Include="MailingList\JoelAsync.cs" />
    <Compile Include="MailingList\LazyWithIncludes.cs" />
    <Compile Include="MailingList\PhilJones\Projections.cs" />
    <Compile Include="MailingList\PhilJones_Search.cs" />
    <Compile Include="MailingList\PhilJones_SelectMany_NoResults.cs" />
    <Compile Include="MailingList\ProjectionTests.cs" />
    <Compile Include="MailingList\QueryNotAnyTest.cs" />
    <Compile Include="MailingList\RateTests.cs" />
    <Compile Include="MailingList\RavenAsyncTest.cs" />
    <Compile Include="MailingList\RavenDB252.cs" />
    <Compile Include="MailingList\RavenProjectionGuid.cs" />
    <Compile Include="MailingList\RecreatingIndexes.cs" />
    <Compile Include="MailingList\RobinM\AttachmentsStatic.cs" />
    <Compile Include="MailingList\RyanD.cs" />
    <Compile Include="MailingList\PatchingWithDTC.cs" />
    <Compile Include="MailingList\Samina2.cs" />
    <Compile Include="MailingList\Samina3.cs" />
    <Compile Include="MailingList\Scott.cs" />
    <Compile Include="MailingList\Sean.cs" />
    <Compile Include="MailingList\SearchByMapReduceExample.cs" />
    <Compile Include="MailingList\SpecialChars.cs" />
    <Compile Include="MailingList\Stacey\Image.cs" />
    <Compile Include="MailingList\Stacey\ImageByName.cs" />
    <Compile Include="MailingList\Stacey\InServerTesting.cs" />
    <Compile Include="MailingList\StartsWith.cs" />
    <Compile Include="MailingList\StatsTest.cs" />
    <Compile Include="MailingList\Stockholm.cs" />
    <Compile Include="MailingList\SubObjectProperty.cs" />
    <Compile Include="MailingList\Tobias.cs" />
    <Compile Include="MailingList\SortOnNullableTests.cs" />
    <Compile Include="MailingList\VacancyCampaignsTests.cs" />
    <Compile Include="MailingList\Vicente.cs" />
    <Compile Include="MailingList\ZNS.cs" />
    <Compile Include="MailingList\ZNS2.cs" />
    <Compile Include="Patching\AdvancedPatching.cs" />
    <Compile Include="MailingList\Tony.cs" />
    <Compile Include="MailingList\Troy.cs" />
    <Compile Include="Spatial\SpatialUnitTests.cs" />
    <Compile Include="Spatial\TwoLocations.cs" />
    <Compile Include="MailingList\What.cs" />
    <Compile Include="Notifications\NotificationOnWrongDatabase.cs" />
    <Compile Include="Notifications\ClientServer.cs" />
    <Compile Include="Notifications\Filtered.cs" />
    <Compile Include="Notifications\SecurityOAuth.cs" />
    <Compile Include="Notifications\Embedded.cs" />
    <Compile Include="Notifications\MultiTenant.cs" />
    <Compile Include="Notifications\Security_Windows.cs" />
    <Compile Include="Notifications\WithIIS.cs" />
    <Compile Include="Queries\CanQueryOnCustomClass.cs" />
    <Compile Include="Queries\CanQueryOnLargeXml.cs" />
    <Compile Include="Queries\IntersectionWithLargeDataset.cs" />
    <Compile Include="MailingList\TomCabanski.cs" />
    <Compile Include="MailingList\WallaceTurner.cs" />
    <Compile Include="Querying\UsingStronglyTypedDocumentQuery.cs" />
    <Compile Include="Security\OAuth\ApiKey.cs" />
    <Compile Include="Shard\ShardingFailure.cs" />
    <Compile Include="Spatial\WktConverterTests.cs" />
    <Compile Include="Spatial\WktSanitizerTests.cs" />
    <Compile Include="Storage\Bugs\GetReduceKeysAndTypesNotPagingProperly.cs" />
    <Compile Include="Storage\Lists.cs" />
    <Compile Include="Storage\TransactionalStorageTestBase.cs" />
    <Compile Include="Storage\Voron\AttachmentActionsStorageTests.cs" />
    <Compile Include="Storage\Voron\GeneralStorageActionsTests.cs" />
    <Compile Include="Storage\Voron\IndexingStorageActionsTests.cs" />
    <Compile Include="Storage\Voron\MappedResultsStorageActionsTests.cs" />
    <Compile Include="Storage\Voron\StalenessStorageActionsTests.cs" />
    <Compile Include="Storage\Voron\StorageIntegrationTests.cs" />
    <Compile Include="Storage\Voron\ListStorageActionsTests.cs" />
    <Compile Include="Storage\Voron\QueueStorageActionsTests.cs" />
    <Compile Include="Storage\Voron\TasksStorageActionsTests.cs" />
    <Compile Include="Storage\Voron\DocumentsStorageActionsTests.cs" />
    <Compile Include="Stress\InlineValueAttribute.cs" />
    <Compile Include="Suggestions\SuggestionsUsingAnIndex.cs" />
    <Compile Include="Synchronization\ConcurrentJsonDocumentSortedListTests.cs" />
    <Compile Include="Synchronization\EtagSynchronizerTests.cs" />
    <Compile Include="Synchronization\IndexationTests.cs" />
    <Compile Include="TemporaryCulture.cs" />
    <Compile Include="MailingList\Thor\JoinedChildTransport.cs" />
    <Compile Include="MailingList\Thor\Child.cs" />
    <Compile Include="MailingList\Thor\LinqTest.cs" />
    <Compile Include="MailingList\Thor\Transport.cs" />
    <Compile Include="MailingList\Thor\TransportsIndex.cs" />
    <Compile Include="MailingList\TypeNameHandlingWithCollectionsTest.cs" />
    <Compile Include="MailingList\Adrian.cs" />
    <Compile Include="MailingList\Alexander.cs" />
    <Compile Include="MailingList\AllPropertiesIndex.cs" />
    <Compile Include="MailingList\Andrew.cs" />
    <Compile Include="MailingList\Asger.cs" />
    <Compile Include="MailingList\Benjamin.cs" />
    <Compile Include="Spatial\BrainV.cs" />
    <Compile Include="MailingList\BAM.cs" />
    <Compile Include="MailingList\Build570.cs" />
    <Compile Include="MailingList\CanDeleteIndex.cs" />
    <Compile Include="MailingList\DecimalQueries.cs" />
    <Compile Include="MailingList\Dmitry.cs" />
    <Compile Include="MailingList\EnumInIndexDef.cs" />
    <Compile Include="MailingList\HierarchicalInheritanceIndexing.cs" />
    <Compile Include="MailingList\IisQueryLengthIssues.cs" />
    <Compile Include="MailingList\IndexMetadata.cs" />
    <Compile Include="MailingList\IndexWithUnion.cs" />
    <Compile Include="MailingList\IndexWithWhere.cs" />
    <Compile Include="MailingList\Jabber\Games.cs" />
    <Compile Include="MailingList\JBA.cs" />
    <Compile Include="MailingList\JohanNilsson.cs" />
    <Compile Include="MailingList\Justin.cs" />
    <Compile Include="MailingList\LastModifiedMetadataTest.cs" />
    <Compile Include="MailingList\ListCount.cs" />
    <Compile Include="MailingList\MapReduceIssue\CanPageThroughReduceResults.cs" />
    <Compile Include="MailingList\DynamicQueryIndexSelection.cs" />
    <Compile Include="MailingList\EnumAsInts.cs" />
    <Compile Include="MailingList\Everett.cs" />
    <Compile Include="MailingList\GuidProjection.cs" />
    <Compile Include="MailingList\LazyStats.cs" />
    <Compile Include="MailingList\Mark.cs" />
    <Compile Include="MailingList\Micha.cs" />
    <Compile Include="MailingList\NullableEnums.cs" />
    <Compile Include="MailingList\PhilJones\PhilJones88.cs" />
    <Compile Include="MailingList\RangeQueriesOverSum.cs" />
    <Compile Include="MailingList\MultiLoad.cs" />
    <Compile Include="MailingList\PhilJones\PhilJones.cs" />
    <Compile Include="MailingList\Random.cs" />
    <Compile Include="MailingList\RavenDbPutTest.cs" />
    <Compile Include="MailingList\NicolasGarfinkiel.cs" />
    <Compile Include="MailingList\Rob.cs" />
    <Compile Include="MailingList\RobStats\Entity.cs" />
    <Compile Include="MailingList\RobStats\Opinion.cs" />
    <Compile Include="MailingList\RobStats\StatisticsBug.cs" />
    <Compile Include="MailingList\RobStats\Summary.cs" />
    <Compile Include="MailingList\RobStats\TheIndex.cs" />
    <Compile Include="MailingList\ronne.cs" />
    <Compile Include="MailingList\Samina.cs" />
    <Compile Include="MailingList\SetBased.cs" />
    <Compile Include="MailingList\SkippedResults.cs" />
    <Compile Include="MailingList\spokeypokey\Spokey.cs" />
    <Compile Include="MailingList\spokeypokey\Spokey5.cs" />
    <Compile Include="MailingList\spokeypokey\spokeypokey.cs" />
    <Compile Include="MailingList\spokeypokey\spokeypokey2.cs" />
    <Compile Include="MailingList\spokeypokey\spokeypokey3.cs" />
    <Compile Include="MailingList\spokeypokey\spokeypokey4.cs" />
    <Compile Include="MailingList\Stacey2.cs" />
    <Compile Include="MailingList\Stats.cs" />
    <Compile Include="MailingList\TimeZoneQueries.cs" />
    <Compile Include="MailingList\transformedresults_customid_test.cs" />
    <Compile Include="MailingList\UriProperty.cs" />
    <Compile Include="MailingList\Victor.cs" />
    <Compile Include="MailingList\Vitaly.cs" />
    <Compile Include="MailingList\Vlad.cs" />
    <Compile Include="MailingList\Wallace.cs" />
    <Compile Include="MailingList\Weave.cs" />
    <Compile Include="Storage\Attachments.cs">
      <SubType>Code</SubType>
    </Compile>
    <Compile Include="Storage\Bugs\OpenAfterCompaction.cs" />
    <Compile Include="Storage\DocEtag.cs">
      <SubType>Code</SubType>
    </Compile>
    <Compile Include="Storage\DocumentKeys.cs">
      <SubType>Code</SubType>
    </Compile>
    <Compile Include="Storage\Documents.cs">
      <SubType>Code</SubType>
    </Compile>
    <Compile Include="Storage\General.cs">
      <SubType>Code</SubType>
    </Compile>
    <Compile Include="Storage\Indexes.cs" />
    <Compile Include="Storage\MappedResults.cs" />
    <Compile Include="Storage\Queues.cs" />
    <Compile Include="Storage\Storage.cs" />
    <Compile Include="Storage\Tasks.cs" />
    <Compile Include="MultiGet\Bugs.cs" />
    <Compile Include="MultiGet\MultiGetBasic.cs" />
    <Compile Include="MultiGet\MultiGetCaching.cs" />
    <Compile Include="MultiGet\MultiGetDTC.cs" />
    <Compile Include="MultiGet\MultiGetMultiGet.cs" />
    <Compile Include="MultiGet\MultiGetMultiTenant.cs" />
    <Compile Include="MultiGet\MultiGetNonStaleResults.cs" />
    <Compile Include="MultiGet\MultiGetProfiling.cs" />
    <Compile Include="MultiGet\MultiGetQueries.cs" />
    <Compile Include="MultiGet\MultiGetSecurity.cs" />
    <Compile Include="Munin\Bugs\Compaction.cs" />
    <Compile Include="Munin\Bugs\MultiThreadedWrites.cs" />
    <Compile Include="Munin\CanWorkWithTwoDicsInSameFile.cs" />
    <Compile Include="Munin\Conflicts.cs" />
    <Compile Include="Munin\MultiDicInSingleFile.cs" />
    <Compile Include="Munin\MyToDoList.cs" />
    <Compile Include="Munin\Optimize.cs" />
    <Compile Include="Munin\Puts.cs" />
    <Compile Include="Munin\PutsAfterRestart.cs" />
    <Compile Include="Munin\Removes.cs" />
    <Compile Include="Munin\SimpleFileTest.cs" />
    <Compile Include="Munin\ToDo.cs" />
    <Compile Include="Munin\ToDoRepository.cs" />
    <Compile Include="NotModified\DocumentNotModified.cs" />
    <Compile Include="Patching\MetadataPatching.cs" />
    <Compile Include="MailingList\Phil-Updated.cs" />
    <Compile Include="Queries\Includes.cs" />
    <Compile Include="Queries\Intersection.cs" />
    <Compile Include="Queries\ParameterizedDynamicQuery.cs" />
    <Compile Include="Querying\IndexedUser.cs" />
    <Compile Include="Querying\SearchOperator.cs" />
    <Compile Include="Querying\UsingDocumentQuery.cs" />
    <Compile Include="Querying\UsingDynamicQueryWithLocalServer.cs" />
    <Compile Include="Querying\UsingDynamicQueryWithRemoteServer.cs" />
    <Compile Include="RavenTest.cs" />
    <Compile Include="RemoteClientTest.cs" />
    <Compile Include="Security\OAuth\AccessTokenAuthentication.cs" />
    <Compile Include="Security\OAuth\HttpWebRequestExtensions.cs" />
    <Compile Include="Shard\Async\RoundRobinSharding.cs" />
    <Compile Include="Shard\Async\SimpleSharding.cs" />
    <Compile Include="Shard\Async\WhenUsingParallelAccessStrategy.cs" />
    <Compile Include="Shard\Async\WhenUsingShardedServers.cs" />
    <Compile Include="Shard\BlogModel\Blog.cs" />
    <Compile Include="Shard\BlogModel\BlogShardResolutionStrategy.cs" />
    <Compile Include="Shard\BlogModel\CanMapReduce.cs" />
    <Compile Include="Shard\BlogModel\CanQueryOnlyUsers.cs" />
    <Compile Include="Shard\BlogModel\CanQueryOnlyPosts.cs" />
    <Compile Include="Shard\BlogModel\SupportLazyOperations.cs" />
    <Compile Include="Shard\BlogModel\Post.cs" />
    <Compile Include="Shard\BlogModel\ShardedDocumentSessionIsWorking.cs" />
    <Compile Include="Shard\BlogModel\ShardedDocumentStoreTest.cs" />
    <Compile Include="Shard\BlogModel\ShardingScenario.cs" />
    <Compile Include="Shard\BlogModel\User.cs" />
    <Compile Include="Shard\RoundRobinSharding.cs" />
    <Compile Include="Shard\SimpleSharding.cs" />
    <Compile Include="Shard\WhenUsingParallelAccessStrategy.cs" />
    <Compile Include="Shard\WhenUsingShardedServers.cs" />
    <Compile Include="Some.cs" />
    <Compile Include="Spatial\Event.cs" />
    <Compile Include="Spatial\SpatialIndexTest.cs" />
    <Compile Include="Indexes\Statistics.cs" />
    <Compile Include="Indexes\UsingQueryBuilder.cs" />
    <Compile Include="Linq\UsingRavenQueryProvider.cs" />
    <Compile Include="Linq\LinqTransformerCompilationTests.cs" />
    <Compile Include="Linq\PerformingQueries.cs" />
    <Compile Include="Linq\UsingWhereConditions.cs" />
    <Compile Include="Patching\ArrayPatching.cs">
      <SubType>Code</SubType>
    </Compile>
    <Compile Include="Patching\NestedPatching.cs">
      <SubType>Code</SubType>
    </Compile>
    <Compile Include="Patching\SimplePatchApplication.cs">
      <SubType>Code</SubType>
    </Compile>
    <Compile Include="Spatial\SpatialIndexTestHelper.cs" />
    <Compile Include="Spatial\SpatialSearch.cs" />
    <Compile Include="Storage\BackupRestore.cs" />
    <Compile Include="Storage\CreateUpdateDeleteDocuments.cs" />
    <Compile Include="Storage\CreateIndexes.cs" />
    <Compile Include="Storage\DeleteIndexes.cs">
      <SubType>Code</SubType>
    </Compile>
    <Compile Include="Indexes\DocumentsToIndex.cs" />
    <Compile Include="Storage\GeneralStorage.cs" />
    <Compile Include="Storage\IncrementalBackupRestore.cs" />
    <Compile Include="Storage\IndexStaleViaEtags.cs" />
    <Compile Include="Storage\ReduceStaleness.cs" />
    <Compile Include="Storage\SimilarIndexNames.cs" />
    <Compile Include="Stress\BigDoc.cs" />
    <Compile Include="Suggestions\SuggestionsLazy.cs" />
    <Compile Include="Suggestions\Suggestions.cs" />
    <Compile Include="Suggestions\SuggestionsHelper.cs" />
    <Compile Include="TimeBombedFactAttribute.cs" />
    <Compile Include="Track\AsyncProjectionShouldWork.cs" />
    <Compile Include="Track\RavenDB053.cs" />
    <Compile Include="Track\RavenDB17.cs" />
    <Compile Include="Transactions\Deletes.cs" />
    <Compile Include="Transactions\Etags.cs" />
    <Compile Include="Transactions\MultipleDocuments.cs" />
    <Compile Include="Transactions\Simple.cs" />
    <Compile Include="Transactions\WriteConflicts.cs" />
    <Compile Include="Triggers\AttachmentDeleteTrigger.cs" />
    <Compile Include="Triggers\AttachmentReadTrigger.cs" />
    <Compile Include="Triggers\AttachmentPutTriggers.cs" />
    <Compile Include="Triggers\AuditAttachmentPutTrigger.cs" />
    <Compile Include="Triggers\AuditPutTrigger.cs" />
    <Compile Include="Triggers\Bugs\AuditContext.cs" />
    <Compile Include="Triggers\Bugs\AuditTrigger.cs" />
    <Compile Include="Triggers\Bugs\ModifyingMetadataFromTrigger.cs" />
    <Compile Include="Triggers\Bugs\Person.cs" />
    <Compile Include="Triggers\CascadeDeleteTrigger.cs" />
    <Compile Include="Triggers\DeleteTriggers.cs" />
    <Compile Include="Triggers\IndexToDataTable.cs" />
    <Compile Include="Triggers\IndexTriggers.cs" />
    <Compile Include="Triggers\PutTriggers.cs" />
    <Compile Include="Triggers\ReadTriggers.cs" />
    <Compile Include="Triggers\RefuseBigAttachmentPutTrigger.cs" />
    <Compile Include="Triggers\VetoCapitalNamesPutTrigger.cs" />
    <Compile Include="Utils\SettingsDat.cs" />
    <Compile Include="Util\IISConfig.cs" />
    <Compile Include="Util\IISExpressDriver.cs" />
    <Compile Include="Util\ProcessDriver.cs" />
    <Compile Include="Util\RavenDBDriver.cs" />
    <Compile Include="Util\ReflectionUtilTest.cs" />
    <Compile Include="Util\RunExternalProcess.cs" />
    <Compile Include="Util\WildcardMatching.cs" />
    <Compile Include="Views\MapReduce.cs" />
    <Compile Include="Views\MapReduce_IndependentSteps.cs" />
    <Compile Include="Views\ViewCompilation.cs" />
    <Compile Include="Views\ViewStorage.cs" />
    <Compile Include="MailingList\WhereInQueryTests.cs" />
    <Compile Include="WithNLog.cs" />
  </ItemGroup>
  <ItemGroup>
    <BootstrapperPackage Include="Microsoft.Net.Client.3.5">
      <Visible>False</Visible>
      <ProductName>.NET Framework 3.5 SP1 Client Profile</ProductName>
      <Install>false</Install>
    </BootstrapperPackage>
    <BootstrapperPackage Include="Microsoft.Net.Framework.3.5.SP1">
      <Visible>False</Visible>
      <ProductName>.NET Framework 3.5 SP1</ProductName>
      <Install>true</Install>
    </BootstrapperPackage>
    <BootstrapperPackage Include="Microsoft.Windows.Installer.3.1">
      <Visible>False</Visible>
      <ProductName>Windows Installer 3.1</ProductName>
      <Install>true</Install>
    </BootstrapperPackage>
  </ItemGroup>
  <ItemGroup>
    <ProjectReference Include="..\Raven.Abstractions\Raven.Abstractions.csproj">
      <Project>{41ac479e-1eb2-4d23-aaf2-e4c8df1bc2ba}</Project>
      <Name>Raven.Abstractions</Name>
    </ProjectReference>
    <ProjectReference Include="..\Raven.Backup\Raven.Backup.csproj">
      <Project>{dbb6561c-6264-430d-8f3c-e11c6268981e}</Project>
      <Name>Raven.Backup</Name>
    </ProjectReference>
    <ProjectReference Include="..\Raven.Client.Embedded\Raven.Client.Embedded.csproj">
      <Project>{0F5287AD-37B3-4375-BA3E-3CED64B1FC5B}</Project>
      <Name>Raven.Client.Embedded</Name>
    </ProjectReference>
    <ProjectReference Include="..\Raven.Client.Lightweight\Raven.Client.Lightweight.csproj">
      <Project>{4E087ECB-E7CA-4891-AC3C-3C76702715B6}</Project>
      <Name>Raven.Client.Lightweight</Name>
    </ProjectReference>
    <ProjectReference Include="..\Raven.Database\Raven.Database.csproj">
      <Project>{212823cd-25e1-41ac-92d1-d6df4d53fc85}</Project>
      <Name>Raven.Database</Name>
    </ProjectReference>
    <ProjectReference Include="..\Raven.Server\Raven.Server.csproj">
      <Project>{3b90eb20-aea3-4972-8219-936f1a62768c}</Project>
      <Name>Raven.Server</Name>
    </ProjectReference>
    <ProjectReference Include="..\Raven.Smuggler\Raven.Smuggler.csproj">
      <Project>{3E6401AC-3E33-4B61-A460-49953654A207}</Project>
      <Name>Raven.Smuggler</Name>
    </ProjectReference>
    <ProjectReference Include="..\Raven.Tests.Helpers\Raven.Tests.Helpers.csproj">
      <Project>{14f2d508-8e06-407b-9451-97e99538e26b}</Project>
      <Name>Raven.Tests.Helpers</Name>
    </ProjectReference>
    <ProjectReference Include="..\Raven.Voron\Voron\Voron.csproj">
      <Project>{ff83c7c2-bc7b-4dcc-a782-49ef9bbd9390}</Project>
      <Name>Voron %28Voron\Voron%29</Name>
    </ProjectReference>
  </ItemGroup>
  <ItemGroup>
    <None Include="..\Raven.Database\RavenDB.snk">
      <Link>RavenDB.snk</Link>
    </None>
    <None Include="App.config">
      <SubType>Designer</SubType>
      <CopyToOutputDirectory>Always</CopyToOutputDirectory>
    </None>
    <EmbeddedResource Include="DefaultLogging.config" />
    <EmbeddedResource Include="MailingList\MapReduceIssue\MvcMusicStore_Dump.json" />
    <EmbeddedResource Include="MailingList\Sandbox.ravendump" />
    <None Include="packages.config">
      <SubType>Designer</SubType>
    </None>
    <EmbeddedResource Include="Patching\failingdump11.ravendump" />
  </ItemGroup>
  <ItemGroup>
    <EmbeddedResource Include="MailingList\Everett\DocumentWithBytes.txt" />
  </ItemGroup>
  <ItemGroup />
  <ItemGroup>
    <Service Include="{82A7F48D-3B50-4B1E-B82E-3ADA8210C358}" />
  </ItemGroup>
  <ItemGroup>
    <Service Include="{82A7F48D-3B50-4B1E-B82E-3ADA8210C358}" />
  </ItemGroup>
  <Import Project="$(MSBuildToolsPath)\Microsoft.CSharp.targets" />
  <Import Project="$(MSBuildProjectDirectory)\..\Tools\StyleCop\StyleCop.Targets" />
  <Import Project="$(SolutionDir)\.nuget\nuget.targets" />
  <PropertyGroup>
    <PreBuildEvent>
    </PreBuildEvent>
  </PropertyGroup>
  <PropertyGroup>
    <PostBuildEvent>Copy $(SolutionDir)Raven.Server\bin\$(ConfigurationName)\Raven.Server.exe.config  "$(TargetDir)"</PostBuildEvent>
  </PropertyGroup>
  <!-- To modify your build process, add your task inside one of the targets below and uncomment it. 
       Other similar extension points exist, see Microsoft.Common.targets.
  <Target Name="BeforeBuild">
  </Target>
  <Target Name="AfterBuild">
  </Target>
  -->
</Project><|MERGE_RESOLUTION|>--- conflicted
+++ resolved
@@ -289,11 +289,8 @@
     <Compile Include="Issues\RavenDB_1557.cs" />
     <Compile Include="Issues\RavenDB_1561.cs" />
     <Compile Include="Issues\RavenDB_1560.cs" />
-<<<<<<< HEAD
     <Compile Include="Issues\RavenDB_1594.cs" />
-=======
     <Compile Include="Issues\RavenDB_1595.cs" />
->>>>>>> b593c039
     <Compile Include="Issues\RDBQA_4.cs" />
     <Compile Include="LicenseValidatorTest.cs" />
     <Compile Include="Linq\GroupByAndDocumentId.cs" />
