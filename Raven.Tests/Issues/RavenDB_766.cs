﻿// -----------------------------------------------------------------------
//  <copyright file="RavenDB_766.cs" company="Hibernating Rhinos LTD">
//      Copyright (c) Hibernating Rhinos LTD. All rights reserved.
//  </copyright>
// -----------------------------------------------------------------------
using System.Threading;

namespace Raven.Tests.Issues
{
	using System;
	using System.Collections.Generic;
	using System.Linq;
	using Database.Storage;
	using Raven.Json.Linq;
	using Xunit;
	using Xunit.Extensions;

	public class RavenDB_766 : RavenTest
	{
	    private int a = 100;
	    private int b = 200;

		[Theory]
		[InlineData("munin")]
		[InlineData("esent")]
		public void ShouldRemoveAllMapResultsAfterDeletingIndex(string storageType)
		{
			using (var storage = NewTransactionalStorage(requestedStorage: storageType))
			{
				storage.Batch(accessor =>
				{
					accessor.Indexing.AddIndex(a, true);
					accessor.Indexing.AddIndex(b, true);

					accessor.MapReduce.PutMappedResult(a, "a/1", "a", new RavenJObject());
					accessor.MapReduce.PutMappedResult(a, "a/2", "a", new RavenJObject());
					accessor.MapReduce.PutMappedResult(b, "a/1", "b", new RavenJObject());
					accessor.MapReduce.PutMappedResult(b, "a/1", "b", new RavenJObject());
				});

<<<<<<< HEAD
                storage.Batch(accessor => accessor.Indexing.DeleteIndex(a, new CancellationToken()));
=======
				storage.Batch(accessor => accessor.Indexing.DeleteIndex("a", new CancellationToken()));
>>>>>>> 5dd9b125

				storage.Batch(accessor =>
				{
					var results = accessor.MapReduce.GetMappedResultsForDebug(a, "a",0 , 10);
					Assert.Equal(0, results.Count());

					results = accessor.MapReduce.GetMappedResultsForDebug(b, "b",0 , 10);
					Assert.Equal(2, results.Count());
				});
			}
		}

		[Theory]
		[InlineData("munin")]
		[InlineData("esent")]
		public void ShouldRemoveAllReduceResultsAfterDeletingIndex(string storageType)
		{
			using (var storage = NewTransactionalStorage(requestedStorage: storageType))
			{
				storage.Batch(accessor =>
				{
					accessor.Indexing.AddIndex(a, true);
					accessor.Indexing.AddIndex(b, true);

					accessor.MapReduce.PutReducedResult(a, "a", 1, 1, 1, new RavenJObject());
					accessor.MapReduce.PutReducedResult(a, "a", 1, 2, 2, new RavenJObject());
					accessor.MapReduce.PutReducedResult(b, "b", 1, 1, 1, new RavenJObject());
					accessor.MapReduce.PutReducedResult(b, "b", 1, 2, 2, new RavenJObject());
				});

<<<<<<< HEAD
                storage.Batch(accessor => accessor.Indexing.DeleteIndex(a, new CancellationToken()));
=======
				storage.Batch(accessor => accessor.Indexing.DeleteIndex("a", new CancellationToken()));
>>>>>>> 5dd9b125

				storage.Batch(accessor =>
				{
					var results = accessor.MapReduce.GetReducedResultsForDebug(a, "a", 1,0 , 10);
					Assert.Equal(0, results.Count());

					results = accessor.MapReduce.GetReducedResultsForDebug(b, "b", 1,0 , 10);
					Assert.Equal(2, results.Count());
				});
			}
		}

		[Theory]
		[InlineData("munin")]
		[InlineData("esent")]
		public void ShouldRemoveAllScheduledReductionsAfterDeletingIndex(string storageType)
		{
			using (var storage = NewTransactionalStorage(requestedStorage: storageType))
			{
				storage.Batch(accessor =>
				{
					accessor.Indexing.AddIndex(a, true);
					accessor.Indexing.AddIndex(b, true);

					accessor.MapReduce.ScheduleReductions(a, 1, new ReduceKeyAndBucket(1, "a"));
					accessor.MapReduce.ScheduleReductions(a, 1, new ReduceKeyAndBucket(2, "a"));
					accessor.MapReduce.ScheduleReductions(b, 1, new ReduceKeyAndBucket(1, "b"));
					accessor.MapReduce.ScheduleReductions(b, 1, new ReduceKeyAndBucket(2, "b"));
				});

<<<<<<< HEAD
				storage.Batch(accessor => accessor.Indexing.DeleteIndex(a, new CancellationToken()));
=======
				storage.Batch(accessor => accessor.Indexing.DeleteIndex("a", new CancellationToken()));
>>>>>>> 5dd9b125

				storage.Batch(accessor =>
				{
					var results = accessor.MapReduce.GetItemsToReduce(new GetItemsToReduceParams(a, new[] { "a" }, 1, true, new List<object>()){Take = 10});
					Assert.Equal(0, results.Count());

					results = accessor.MapReduce.GetItemsToReduce(new GetItemsToReduceParams(b, new[] { "b" }, 1, true, new List<object>()){Take = 10});
					Assert.Equal(2, results.Count());
				});
			}
		}
	}
}<|MERGE_RESOLUTION|>--- conflicted
+++ resolved
@@ -38,11 +38,7 @@
 					accessor.MapReduce.PutMappedResult(b, "a/1", "b", new RavenJObject());
 				});
 
-<<<<<<< HEAD
                 storage.Batch(accessor => accessor.Indexing.DeleteIndex(a, new CancellationToken()));
-=======
-				storage.Batch(accessor => accessor.Indexing.DeleteIndex("a", new CancellationToken()));
->>>>>>> 5dd9b125
 
 				storage.Batch(accessor =>
 				{
@@ -73,11 +69,9 @@
 					accessor.MapReduce.PutReducedResult(b, "b", 1, 2, 2, new RavenJObject());
 				});
 
-<<<<<<< HEAD
+				storage.Batch(accessor => accessor.Indexing.DeleteIndex("a"));
+				storage.Batch(accessor => accessor.Indexing.DeleteIndex("a", new CancellationToken()));
                 storage.Batch(accessor => accessor.Indexing.DeleteIndex(a, new CancellationToken()));
-=======
-				storage.Batch(accessor => accessor.Indexing.DeleteIndex("a", new CancellationToken()));
->>>>>>> 5dd9b125
 
 				storage.Batch(accessor =>
 				{
@@ -108,11 +102,9 @@
 					accessor.MapReduce.ScheduleReductions(b, 1, new ReduceKeyAndBucket(2, "b"));
 				});
 
-<<<<<<< HEAD
+				storage.Batch(accessor => accessor.Indexing.DeleteIndex("a"));
+				storage.Batch(accessor => accessor.Indexing.DeleteIndex("a", new CancellationToken()));
 				storage.Batch(accessor => accessor.Indexing.DeleteIndex(a, new CancellationToken()));
-=======
-				storage.Batch(accessor => accessor.Indexing.DeleteIndex("a", new CancellationToken()));
->>>>>>> 5dd9b125
 
 				storage.Batch(accessor =>
 				{
